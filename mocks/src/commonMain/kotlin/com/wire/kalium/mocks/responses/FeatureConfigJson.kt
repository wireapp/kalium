--- conflicted
+++ resolved
@@ -155,11 +155,8 @@
                 FeatureFlagStatusDTO.DISABLED
             ),
             FeatureConfigData.ConsumableNotifications(FeatureFlagStatusDTO.DISABLED),
-<<<<<<< HEAD
+            FeatureConfigData.Cells(FeatureFlagStatusDTO.DISABLED),
             FeatureConfigData.Apps(FeatureFlagStatusDTO.DISABLED)
-=======
-            FeatureConfigData.Cells(FeatureFlagStatusDTO.DISABLED),
->>>>>>> dea1eafd
         ),
         featureConfigResponseSerializer
     )
