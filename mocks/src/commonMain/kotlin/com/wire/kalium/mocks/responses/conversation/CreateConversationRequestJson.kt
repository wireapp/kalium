/*
 * Wire
 * Copyright (C) 2024 Wire Swiss GmbH
 *
 * This program is free software: you can redistribute it and/or modify
 * it under the terms of the GNU General Public License as published by
 * the Free Software Foundation, either version 3 of the License, or
 * (at your option) any later version.
 *
 * This program is distributed in the hope that it will be useful,
 * but WITHOUT ANY WARRANTY; without even the implied warranty of
 * MERCHANTABILITY or FITNESS FOR A PARTICULAR PURPOSE. See the
 * GNU General Public License for more details.
 *
 * You should have received a copy of the GNU General Public License
 * along with this program. If not, see http://www.gnu.org/licenses/.
 */

package com.wire.kalium.mocks.responses.conversation

import com.wire.kalium.mocks.responses.ValidJsonProvider
import com.wire.kalium.mocks.responses.samples.QualifiedIDSamples
import com.wire.kalium.network.api.authenticated.conversation.ConvProtocol
import com.wire.kalium.network.api.authenticated.conversation.ConvTeamInfo
import com.wire.kalium.network.api.authenticated.conversation.CreateConversationRequest
import com.wire.kalium.network.api.authenticated.conversation.GroupConversationType
import com.wire.kalium.network.api.authenticated.conversation.ReceiptMode
import com.wire.kalium.network.api.model.ConversationAccessDTO
import com.wire.kalium.network.api.model.ConversationAccessRoleDTO

object CreateConversationRequestJson {

    private val createConversationRequest = CreateConversationRequest(
        qualifiedUsers = listOf(QualifiedIDSamples.one),
        name = "NameOfThisGroupConversation",
        access = listOf(ConversationAccessDTO.PRIVATE),
        accessRole = listOf(ConversationAccessRoleDTO.TEAM_MEMBER),
        convTeamInfo = ConvTeamInfo(false, "teamID"),
        messageTimer = 0,
        receiptMode = ReceiptMode.DISABLED,
        conversationRole = "WIRE_MEMBER",
        protocol = ConvProtocol.PROTEUS,
        creatorClient = null,
<<<<<<< HEAD
        groupConversationType = GroupConversationType.REGULAR_GROUP,
        cellEnabled = null,
=======
        groupConversationType = GroupConversationType.CHANNEL,
        cellEnabled = null
>>>>>>> 41130df1
    )

    val v0 = ValidJsonProvider(
        createConversationRequest
    ) {
        """
        |{
        |   "access": [
        |       "${it.access?.get(0)}"
        |   ],
        |   "access_role_v2": [
        |       "${it.accessRole?.get(0)}"
        |   ],
        |   "conversation_role": "${it.conversationRole}",
        |   "message_timer": ${it.messageTimer},
        |   "name": "${it.name}",
        |   "protocol": "${it.protocol}",
        |   "group_conv_type": "channel",
        |   "add_permission": "admins",
        |   "qualified_users": [
        |       {
        |           "domain": "${it.qualifiedUsers?.get(0)?.domain}",
        |           "id": "${it.qualifiedUsers?.get(0)?.value}"
        |       }
        |   ],
        |   "receipt_mode": ${it.receiptMode.value},
        |   "team": {
        |       "managed": false,
        |       "teamid": "${it.convTeamInfo?.teamId}"
        |   }
        |}
        """.trimMargin()
    }

    fun v3(accessRole: List<ConversationAccessRoleDTO>? = null) = ValidJsonProvider(
        createConversationRequest.copy(
            accessRole = accessRole ?: createConversationRequest.accessRole
        )
    ) {
        """
        |{
        |   "access": [
        |       "${it.access?.get(0)}"
        |   ],
        |   "access_role": [
        |       "${it.accessRole?.get(0)}"
        |   ],
        |   "conversation_role": "${it.conversationRole}",
        |   "message_timer": ${it.messageTimer},
        |   "name": "${it.name}",
        |   "protocol": "${it.protocol}",
        |   "group_conv_type": "channel",
        |   "qualified_users": [
        |       {
        |           "domain": "${it.qualifiedUsers?.get(0)?.domain}",
        |           "id": "${it.qualifiedUsers?.get(0)?.value}"
        |       }
        |   ],
        |   "receipt_mode": ${it.receiptMode.value},
        |   "team": {
        |       "managed": false,
        |       "teamid": "${it.convTeamInfo?.teamId}"
        |   }
        |}
        """.trimMargin()
    }

    fun v8() = ValidJsonProvider(createConversationRequest) {
        """
        |{
        |   "qualified_users": [
        |       {
        |           "id": "${it.qualifiedUsers?.get(0)?.value}",
        |           "domain": "${it.qualifiedUsers?.get(0)?.domain}"
        |       }
        |   ],
        |   "name": "${it.name}",
        |   "access": [
        |       "${it.access?.get(0)}"
        |   ],
        |   "access_role": [
        |       "${it.accessRole?.get(0)}"
        |   ],
        |   "group_conv_type": "${it.groupConversationType?.name?.lowercase()}",
        |   "team": {
        |       "managed": false,
        |       "teamid": "${it.convTeamInfo?.teamId}"
        |   },
        |   "message_timer": ${it.messageTimer},
        |   "protocol": "${it.protocol}",
        |   "add_permission": "${it.channelAddPermissionTypeDTO.name.lowercase()}",
        |   "receipt_mode": ${it.receiptMode.value},
        |   "conversation_role": "${it.conversationRole}"
        |}
        """.trimMargin()
    }
}<|MERGE_RESOLUTION|>--- conflicted
+++ resolved
@@ -41,13 +41,8 @@
         conversationRole = "WIRE_MEMBER",
         protocol = ConvProtocol.PROTEUS,
         creatorClient = null,
-<<<<<<< HEAD
-        groupConversationType = GroupConversationType.REGULAR_GROUP,
-        cellEnabled = null,
-=======
         groupConversationType = GroupConversationType.CHANNEL,
         cellEnabled = null
->>>>>>> 41130df1
     )
 
     val v0 = ValidJsonProvider(
