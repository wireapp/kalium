--- conflicted
+++ resolved
@@ -18,10 +18,6 @@
 package com.wire.kalium.models.backend
 
 import com.wire.kalium.tools.UUIDSerializer
-<<<<<<< HEAD
-import kotlinx.serialization.SerialName
-=======
->>>>>>> 2605a455
 import kotlinx.serialization.Serializable
 import java.util.UUID
 
@@ -39,7 +35,6 @@
      *   "conversation.rename"
      *   "user.connection"
      **/
-<<<<<<< HEAD
     @SerialName("type") val type: String,
     @SerialName("conversation") val conversation: @Serializable(with = UUIDSerializer::class) UUID? = null,
     @SerialName("from") val from: @Serializable(with = UUIDSerializer::class) UUID? = null,
@@ -48,21 +43,10 @@
     @SerialName("team") var team: @Serializable(with = UUIDSerializer::class) UUID? = null,
     @SerialName("connection") val connection: Connection? = null,
     @SerialName("user") var user: User? = null,
-=======
-    val type: String,
-    val conversation: @Serializable(with = UUIDSerializer::class) UUID? = null,
-    val from: @Serializable(with = UUIDSerializer::class) UUID? = null,
-    val time: String? = null,
-    val data: Data? = null,
-    var team: @Serializable(with = UUIDSerializer::class) UUID? = null,
-    val connection: Connection? = null,
-    var user: User? = null,
->>>>>>> 2605a455
 )
 
 @Serializable
 data class Data(
-<<<<<<< HEAD
     @SerialName("sender") val sender: String? = null,
     @SerialName("recipient") val recipient: String? = null,
     @SerialName("text") val text: String? = null,
@@ -73,29 +57,12 @@
     @SerialName("user") val user: @Serializable(with = UUIDSerializer::class) UUID? = null,
     @SerialName("creator") val creator: @Serializable(with = UUIDSerializer::class) UUID? = null,
     @SerialName("members") val members: Members? = null,
-=======
-    val sender: String? = null,
-    val recipient: String? = null,
-    val text: String? = null,
-    val user_ids: List<@Serializable(with = UUIDSerializer::class) UUID>? = null,
-    val name: String? = null,
-    val id: String? = null,
-    val key: String? = null,
-    val user: @Serializable(with = UUIDSerializer::class) UUID? = null,
-    val creator: @Serializable(with = UUIDSerializer::class) UUID? = null,
-    val members: Members? = null,
->>>>>>> 2605a455
 )
 
 @Serializable
 data class Members(
-<<<<<<< HEAD
     @SerialName("others") val others: List<OtherMember>,
     @SerialName("self") val self: SelfMember
-=======
-    val others: List<OtherMember>,
-    val self: SelfMember
->>>>>>> 2605a455
 ) {
     fun allMembers(): List<ConversationMember> = others + self
 }
@@ -107,16 +74,8 @@
      *   Maybe an Enum? What are the possible values of this status? Bad discoverability too.
      *   Currently known: pending, accepted, sent
      **/
-<<<<<<< HEAD
     @SerialName("status") val status: String,
     @SerialName("from") val from: @Serializable(with = UUIDSerializer::class) UUID,
     @SerialName("to") val to: @Serializable(with = UUIDSerializer::class) UUID,
     @SerialName("conversation") val conversation: @Serializable(with = UUIDSerializer::class) UUID
-=======
-    val status: String,
-
-    @Serializable(with = UUIDSerializer::class) val from: UUID,
-    @Serializable(with = UUIDSerializer::class) val to: UUID,
-    @Serializable(with = UUIDSerializer::class) val conversation: UUID
->>>>>>> 2605a455
 )