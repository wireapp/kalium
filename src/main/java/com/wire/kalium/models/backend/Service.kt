--- conflicted
+++ resolved
@@ -18,20 +18,11 @@
 package com.wire.kalium.models.backend
 
 import com.wire.kalium.tools.UUIDSerializer
-<<<<<<< HEAD
-import kotlinx.serialization.SerialName
-=======
->>>>>>> 2605a455
 import kotlinx.serialization.Serializable
 import java.util.UUID
 
 @Serializable
 data class Service(
-<<<<<<< HEAD
     @SerialName("id") @Serializable(with = UUIDSerializer::class) var id: UUID,
     @SerialName("provider") @Serializable(with = UUIDSerializer::class) var provider: UUID
-=======
-    @Serializable(with = UUIDSerializer::class) var id: UUID,
-    @Serializable(with = UUIDSerializer::class) var provider: UUID
->>>>>>> 2605a455
 )