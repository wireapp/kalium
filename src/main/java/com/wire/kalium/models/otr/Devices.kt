--- conflicted
+++ resolved
@@ -17,15 +17,9 @@
 //
 package com.wire.kalium.models.otr
 
-<<<<<<< HEAD
 import kotlinx.serialization.Serializable
 
 @Serializable
-=======
-import com.fasterxml.jackson.annotation.JsonIgnoreProperties
-
-@JsonIgnoreProperties(ignoreUnknown = true)
->>>>>>> 981d4b1e
 data class Devices(
         val missing: Missing = Missing(),
         val redundant: Missing = Missing(),
