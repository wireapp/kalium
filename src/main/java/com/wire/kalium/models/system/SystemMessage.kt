package com.wire.kalium.models.system

import com.wire.kalium.models.backend.Conversation
import com.wire.kalium.tools.UUIDSerializer
import kotlinx.serialization.Serializable
import java.util.UUID

@Serializable
data class SystemMessage(
<<<<<<< HEAD
        @Serializable(with = UUIDSerializer::class) val id: UUID,
        val type: String, //TODO: Replace with enum for different types?
        val time: String,
        @Serializable(with = UUIDSerializer::class) val from: UUID,
        val conversation: Conversation,
        @Serializable(with = UUIDSerializer::class) val convId: UUID,
        val userIds: List<@Serializable(with = UUIDSerializer::class) UUID>? = null
=======
    @Serializable(with = UUIDSerializer::class) val id: UUID,
    val type: String,
    val time: String,
    @Serializable(with = UUIDSerializer::class) val from: UUID,
    val conversation: Conversation,
    @Serializable(with = UUIDSerializer::class) val convId: UUID,
    val userIds: List<@Serializable(with = UUIDSerializer::class) UUID>? = null
>>>>>>> 2605a455
)<|MERGE_RESOLUTION|>--- conflicted
+++ resolved
@@ -7,21 +7,11 @@
 
 @Serializable
 data class SystemMessage(
-<<<<<<< HEAD
-        @Serializable(with = UUIDSerializer::class) val id: UUID,
-        val type: String, //TODO: Replace with enum for different types?
-        val time: String,
-        @Serializable(with = UUIDSerializer::class) val from: UUID,
-        val conversation: Conversation,
-        @Serializable(with = UUIDSerializer::class) val convId: UUID,
-        val userIds: List<@Serializable(with = UUIDSerializer::class) UUID>? = null
-=======
     @Serializable(with = UUIDSerializer::class) val id: UUID,
-    val type: String,
+    val type: String, //TODO: Replace with enum for different types?
     val time: String,
     @Serializable(with = UUIDSerializer::class) val from: UUID,
     val conversation: Conversation,
     @Serializable(with = UUIDSerializer::class) val convId: UUID,
     val userIds: List<@Serializable(with = UUIDSerializer::class) UUID>? = null
->>>>>>> 2605a455
 )