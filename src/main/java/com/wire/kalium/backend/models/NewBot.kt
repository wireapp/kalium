//
// Wire
// Copyright (C) 2016 Wire Swiss GmbH
//
// This program is free software: you can redistribute it and/or modify
// it under the terms of the GNU General Public License as published by
// the Free Software Foundation, either version 3 of the License, or
// (at your option) any later version.
//
// This program is distributed in the hope that it will be useful,
// but WITHOUT ANY WARRANTY; without even the implied warranty of
// MERCHANTABILITY or FITNESS FOR A PARTICULAR PURPOSE. See the
// GNU General Public License for more details.
//
// You should have received a copy of the GNU General Public License
// along with this program. If not, see http://www.gnu.org/licenses/.
//
package com.wire.kalium.backend.models

<<<<<<< HEAD
import com.fasterxml.jackson.annotation.JsonIgnoreProperties
import com.fasterxml.jackson.annotation.JsonProperty
import java.util.UUID

@JsonIgnoreProperties(ignoreUnknown = true)
class NewBot {
    @JsonProperty
    lateinit var id: UUID

    @JsonProperty
    lateinit var client: String

    @JsonProperty
    lateinit var token: String

    @JsonProperty
    var locale: String? = null

    @JsonProperty
    lateinit var origin: User

    @JsonProperty
    lateinit var conversation: Conversation
}
=======
import java.util.*

data class NewBot(
        val id: UUID,
        val client: String,
        val token: String,
        val locale: String,
        val origin: User,
        val conversation: Conversation,
)
>>>>>>> c9b664cc
<|MERGE_RESOLUTION|>--- conflicted
+++ resolved
@@ -17,33 +17,7 @@
 //
 package com.wire.kalium.backend.models
 
-<<<<<<< HEAD
-import com.fasterxml.jackson.annotation.JsonIgnoreProperties
-import com.fasterxml.jackson.annotation.JsonProperty
 import java.util.UUID
-
-@JsonIgnoreProperties(ignoreUnknown = true)
-class NewBot {
-    @JsonProperty
-    lateinit var id: UUID
-
-    @JsonProperty
-    lateinit var client: String
-
-    @JsonProperty
-    lateinit var token: String
-
-    @JsonProperty
-    var locale: String? = null
-
-    @JsonProperty
-    lateinit var origin: User
-
-    @JsonProperty
-    lateinit var conversation: Conversation
-}
-=======
-import java.util.*
 
 data class NewBot(
         val id: UUID,
@@ -52,5 +26,4 @@
         val locale: String,
         val origin: User,
         val conversation: Conversation,
-)
->>>>>>> c9b664cc
+)