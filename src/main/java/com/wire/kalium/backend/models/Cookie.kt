--- conflicted
+++ resolved
@@ -3,11 +3,7 @@
 import kotlinx.serialization.Serializable
 
 @Serializable
-<<<<<<< HEAD
-data class Cookie (
-=======
 data class Cookie(
->>>>>>> 080bddcc
         var name: String,
         var value: String
 )
