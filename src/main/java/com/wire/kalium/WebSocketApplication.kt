package com.wire.kalium

import com.wire.bots.cryptobox.CryptoException
import com.wire.kalium.crypto.Crypto
import com.wire.kalium.exceptions.HttpException
import com.wire.kalium.helium.EventDecoder
import com.wire.kalium.helium.SocketReconnectHandler
import com.wire.kalium.models.backend.Access
import com.wire.kalium.models.backend.Event
import com.wire.kalium.models.backend.NotificationList
import com.wire.kalium.models.outbound.otr.PreKey
import com.wire.kalium.tools.Logger
import org.glassfish.tyrus.client.ClientManager
import org.glassfish.tyrus.client.ClientProperties
import java.io.IOException
import java.net.URI
import java.nio.ByteBuffer
import java.nio.charset.StandardCharsets
import java.util.UUID
import java.util.concurrent.Executors
import java.util.concurrent.ScheduledExecutorService
import java.util.concurrent.TimeUnit
import javax.websocket.ClientEndpoint
import javax.websocket.CloseReason
import javax.websocket.DeploymentException
import javax.websocket.EndpointConfig
import javax.websocket.OnClose
import javax.websocket.OnMessage
import javax.websocket.OnOpen
import javax.websocket.Session
import javax.ws.rs.client.Client

@ClientEndpoint(decoders = [EventDecoder::class])
class WebSocketApplication(val email: String, val password: String) {
    private val renewal: ScheduledExecutorService = Executors.newScheduledThreadPool(1)

    private var handler: MessageHandler? = null
    private var eventProcessor: EventProcessor? = null
    private var sync: Boolean = false
    private var wsUrl: String? = null
    private var session: Session? = null
    lateinit var loginClient: LoginClient
    private var access: Access? = null
    protected lateinit var client: Client
    protected var crypto: Crypto? = null
    private var last: UUID? = null
    protected var clientId: String? = null

    fun addWSUrl(wsUrl: String?): WebSocketApplication {
        this.wsUrl = wsUrl
        return this
    }

    fun shouldSync(sync: Boolean): WebSocketApplication {
        this.sync = sync
        return this
    }

    fun addHandler(handler: MessageHandler?): WebSocketApplication {
        this.handler = handler
        return this
    }

    fun addClient(client: Client): WebSocketApplication {
        this.client = client
        return this
    }

    fun addCrypto(crypto: Crypto?): WebSocketApplication {
        this.crypto = crypto
        return this
    }

    @Throws(Exception::class)
    fun start() {
        loginClient = LoginClient(client)
        access = loginClient.login(email, password)

        clientId = createNewDevice(password, access!!.accessToken)

        eventProcessor = EventProcessor(handler!!)
            .addClient(client)
            .addCrypto(crypto!!)

        // Pull from notification stream
        if (sync) {
<<<<<<< HEAD
            var notificationList: NotificationList = loginClient.retrieveNotifications(clientId!!,
                    last,
                    access!!.accessToken,
                    100)
=======
            var notificationList: NotificationList = loginClient.retrieveNotifications(
                clientId!!,
                last,
                access!!.access_token,
                100
            )
>>>>>>> 2605a455
            while (!notificationList.notifications.isEmpty()) {
                for (notification in notificationList.notifications) {
                    onMessage(notification)
                    last = notification.id
                }
                notificationList = loginClient.retrieveNotifications(clientId!!, last, access!!.accessToken, 100)
            }
        }

        // Socket Pinger
        renewal.scheduleAtFixedRate({
            try {
                if (session != null) {
                    session!!.basicRemote.sendBinary(ByteBuffer.wrap("ping".toByteArray(StandardCharsets.UTF_8)))
                }
            } catch (e: Exception) {
                Logger.exception(message = "Ping error: ${e.message}", throwable = e)
            }
        }, 60, 60, TimeUnit.SECONDS)

        // Access token renewal
        renewal.scheduleAtFixedRate({
            try {
                access = loginClient.renewAccessToken(access!!.cookie!!)

                Logger.info("Updated access token. Exp in: ${access!!.expires_in} sec, cookie: ${access!!.cookie}")
            } catch (e: Exception) {
                Logger.exception(message = "Token renewal error: ${e.message}", throwable = e)
            }
        }, access!!.expires_in.toLong(), access!!.expires_in.toLong(), TimeUnit.SECONDS)

        session = connectSocket(wsUrl)
        Logger.info("Websocket ${session!!.isOpen} uri: ${session!!.requestURI}")
    }

    @OnMessage
    fun onMessage(event: Event?) {
        if (event == null) return
        event.payload?.let { payloadArray ->
            for (payload in payloadArray) {
                val wireClient = createWireClient(payload.conversation)
                eventProcessor!!.processEvent(event.id!!, payload, wireClient)
            }
        }
    }

    @OnOpen
    fun onOpen(session: Session, config: EndpointConfig?) {
        Logger.debug("Session opened: %s", session.getId())
    }

    @OnClose
    @Throws(IOException::class, DeploymentException::class)
    fun onClose(closed: Session, reason: CloseReason?) {
        Logger.debug("Session closed: %s, %s", closed.getId(), reason)
        session = connectSocket(wsUrl)
    }

    @Throws(IOException::class, DeploymentException::class)
    private fun connectSocket(wsUrl: String?): Session {

        val wss: URI? = client
<<<<<<< HEAD
                .target(wsUrl)
                .path("await")
                .queryParam("client", clientId)
                .queryParam("access_token", access!!.accessToken)
                .uri
=======
            .target(wsUrl)
            .path("await")
            .queryParam("client", clientId)
            .queryParam("access_token", access!!.access_token)
            .uri
>>>>>>> 2605a455

        // connect the Websocket
        val container: ClientManager = ClientManager.createClient()
        container.properties[ClientProperties.RECONNECT_HANDLER] = SocketReconnectHandler(5)
        container.defaultMaxSessionIdleTimeout = -1
        return container.connectToServer(this, wss)
    }

    @Throws(CryptoException::class, HttpException::class)
    private fun createNewDevice(password: String, token: String): String? {
        val loginClient = LoginClient(client)
        val preKeys: ArrayList<PreKey> = crypto!!.newPreKeys(0, 20)
        val lastKey: PreKey = crypto!!.newLastPreKey()
        return loginClient.registerClient(token, password, preKeys, lastKey)
    }

    @Throws(CryptoException::class, IOException::class)
    fun createWireClient(conversationId: UUID?): WireClient {
        val api = API(client, conversationId, access!!.accessToken)
        return WireClient(api, crypto!!, access!!, clientId!!)
    }
}<|MERGE_RESOLUTION|>--- conflicted
+++ resolved
@@ -84,19 +84,12 @@
 
         // Pull from notification stream
         if (sync) {
-<<<<<<< HEAD
-            var notificationList: NotificationList = loginClient.retrieveNotifications(clientId!!,
-                    last,
-                    access!!.accessToken,
-                    100)
-=======
             var notificationList: NotificationList = loginClient.retrieveNotifications(
                 clientId!!,
                 last,
-                access!!.access_token,
+                access!!.accessToken,
                 100
             )
->>>>>>> 2605a455
             while (!notificationList.notifications.isEmpty()) {
                 for (notification in notificationList.notifications) {
                     onMessage(notification)
@@ -159,19 +152,11 @@
     private fun connectSocket(wsUrl: String?): Session {
 
         val wss: URI? = client
-<<<<<<< HEAD
-                .target(wsUrl)
-                .path("await")
-                .queryParam("client", clientId)
-                .queryParam("access_token", access!!.accessToken)
-                .uri
-=======
             .target(wsUrl)
             .path("await")
             .queryParam("client", clientId)
-            .queryParam("access_token", access!!.access_token)
+            .queryParam("access_token", access!!.accessToken)
             .uri
->>>>>>> 2605a455
 
         // connect the Websocket
         val container: ClientManager = ClientManager.createClient()
