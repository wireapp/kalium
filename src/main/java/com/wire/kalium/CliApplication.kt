--- conflicted
+++ resolved
@@ -3,10 +3,6 @@
 import com.github.ajalt.clikt.core.CliktCommand
 import com.github.ajalt.clikt.parameters.options.option
 import com.github.ajalt.clikt.parameters.options.required
-<<<<<<< HEAD
-import com.wire.kalium.api.KtorHttpClient
-import com.wire.kalium.api.user.client.ClientApiImp
-=======
 import com.wire.kalium.api.AuthenticationManager
 import com.wire.kalium.api.KtorHttpClient
 import com.wire.kalium.api.conversation.ConversationApi
@@ -23,55 +19,12 @@
 import com.wire.kalium.api.user.client.ClientApiImp
 import com.wire.kalium.api.user.client.ClientType
 import com.wire.kalium.api.user.client.DeviceType
->>>>>>> 407a84c6
 import com.wire.kalium.api.user.client.RegisterClientRequest
 import com.wire.kalium.api.user.login.LoginApi
 import com.wire.kalium.api.user.login.LoginApiImp
 import com.wire.kalium.api.user.login.LoginWithEmailRequest
 import com.wire.kalium.crypto.Crypto
 import com.wire.kalium.crypto.CryptoFile
-<<<<<<< HEAD
-import com.wire.kalium.models.outbound.otr.PreKey
-import kotlinx.coroutines.runBlocking
-
-
-class CliApplication() : CliktCommand() {
-    val convid: String by option(help="conversation id").required()
-    val message: String by option(help="message").required()
-
-    //val email: String by option(help = "wire account email").prompt(text = "email ")
-    //val password: String by option(help = "wire account password").prompt(text = "password ")
-    override fun run() {
-        runBlocking {
-            val httpClient = KtorHttpClient().ktorHttpClient
-            val loginApi: LoginApi = LoginApiImp(httpClient)
-            val body = LoginWithEmailRequest(email = "dejan@wire.com", password = "12345678", label = "ktor")
-            val crypto: Crypto = CryptoFile("./data/joker")
-            val loginResult = loginApi.emailLogin(body, false)
-            println(loginResult.resultBody)
-            val preKeys: ArrayList<PreKey> = crypto.newPreKeys(0, 20)
-            val lastKey: PreKey = crypto.newLastPreKey()
-            val deviceClass = "tablet"
-            val type = "temporary"
-            val registerClientRequest = RegisterClientRequest(
-                    password = "12345678",
-                    deviceType = deviceClass,
-                    label = "ktor",
-                    type = type,
-                    preKeys = preKeys,
-                    lastKey = lastKey
-            )
-            val registerClient = ClientApiImp(httpClient).registerClient(registerClientRequest, loginResult.resultBody.accessToken)
-            println(registerClient.resultBody)
-        }
-
-        // login stuff here
-        /*val conversationId = UUID.fromString(convid)
-        val httpClient: Client = ClientBuilder
-                .newClient()
-        val loggingFeature = LoggingFeature(Logger.getLOGGER(), Level.INFO, null, null)
-        httpClient.register(loggingFeature)
-=======
 import com.wire.kalium.models.outbound.MessageText
 import com.wire.kalium.models.outbound.otr.Recipients
 import com.wire.kalium.tools.HostProvider
@@ -151,7 +104,6 @@
                     loginResult.tokenType,
                     "" // TODO: Extract zuid cookie after login
             )
->>>>>>> 407a84c6
 
             val okHttp = OkHttp.create {
                 val interceptor = HttpLoggingInterceptor()
@@ -210,11 +162,6 @@
         }
     }
 
-<<<<<<< HEAD
-        app.stop()
-
-         */
-=======
     private suspend fun getConvRecipients() {
         val param = MessageApi.Parameters.DefaultParameters(
                 sender = clientId,
@@ -233,8 +180,7 @@
                 crypto.encryptPre(res.resultBody, emptyMessage)
             }
         }
->>>>>>> 407a84c6
     }
 }
 
-fun main(args: Array<String>) =  CliApplication().main(args)+fun main(args: Array<String>) = CliApplication().main(args)