/*
 * Wire
 * Copyright (C) 2024 Wire Swiss GmbH
 *
 * This program is free software: you can redistribute it and/or modify
 * it under the terms of the GNU General Public License as published by
 * the Free Software Foundation, either version 3 of the License, or
 * (at your option) any later version.
 *
 * This program is distributed in the hope that it will be useful,
 * but WITHOUT ANY WARRANTY; without even the implied warranty of
 * MERCHANTABILITY or FITNESS FOR A PARTICULAR PURPOSE. See the
 * GNU General Public License for more details.
 *
 * You should have received a copy of the GNU General Public License
 * along with this program. If not, see http://www.gnu.org/licenses/.
 */
package com.wire.kalium.benchmarks.persistence

import com.wire.kalium.persistence.dao.ConnectionEntity
import com.wire.kalium.persistence.dao.QualifiedIDEntity
import com.wire.kalium.persistence.dao.SupportedProtocolEntity
import com.wire.kalium.persistence.dao.UserAvailabilityStatusEntity
import com.wire.kalium.persistence.dao.UserEntity
import com.wire.kalium.persistence.dao.UserTypeEntity
import com.wire.kalium.persistence.dao.conversation.ConversationEntity
import kotlinx.datetime.toInstant

object DBTestSetup {
    val conversationId = QualifiedIDEntity("conversationId", "wire.com")
    val conversationEntity = newConversationEntity(conversationId.value)
    val userEntity1 = newUserEntity(QualifiedIDEntity("userEntity1", "wire.com"))
    val userEntity2 = newUserEntity(QualifiedIDEntity("userEntity2", "wire.com"))

    private fun newUserEntity(qualifiedID: QualifiedIDEntity, id: String = "test") =
        UserEntity(
            id = qualifiedID,
            name = "user$id",
            handle = "handle$id",
            email = "email$id",
            phone = "phone$id",
            accentId = 1,
            team = "team",
            ConnectionEntity.State.ACCEPTED,
            null,
            null,
            UserAvailabilityStatusEntity.NONE,
            UserTypeEntity.STANDARD,
            botService = null,
            deleted = false,
            hasIncompleteMetadata = false,
            expiresAt = null,
            defederated = false,
            supportedProtocols = setOf(SupportedProtocolEntity.PROTEUS),
            activeOneOnOneConversationId = null
        )

    private fun newConversationEntity(id: String = "test") = ConversationEntity(
        id = QualifiedIDEntity(id, "wire.com"),
        name = "conversation1",
        type = ConversationEntity.Type.ONE_ON_ONE,
        teamId = "teamID",
        protocolInfo = ConversationEntity.ProtocolInfo.Proteus,
        creatorId = "someValue",
        lastNotificationDate = null,
        lastModifiedDate = "2022-03-30T15:36:00.000Z".toInstant(),
        lastReadDate = "2000-01-01T12:00:00.000Z".toInstant(),
        access = listOf(ConversationEntity.Access.LINK, ConversationEntity.Access.INVITE),
        accessRole = listOf(ConversationEntity.AccessRole.NON_TEAM_MEMBER, ConversationEntity.AccessRole.TEAM_MEMBER),
        receiptMode = ConversationEntity.ReceiptMode.DISABLED,
        messageTimer = null,
        userMessageTimer = null,
        archived = false,
        archivedInstant = null,
        mlsVerificationStatus = ConversationEntity.VerificationStatus.NOT_VERIFIED,
        proteusVerificationStatus = ConversationEntity.VerificationStatus.NOT_VERIFIED,
        legalHoldStatus = ConversationEntity.LegalHoldStatus.DISABLED,
        isChannel = false,
<<<<<<< HEAD
        wireCell = null,
=======
        channelAccess = null,
        channelAddPermission = null
>>>>>>> 4c8fc1b1
    )
}<|MERGE_RESOLUTION|>--- conflicted
+++ resolved
@@ -76,11 +76,8 @@
         proteusVerificationStatus = ConversationEntity.VerificationStatus.NOT_VERIFIED,
         legalHoldStatus = ConversationEntity.LegalHoldStatus.DISABLED,
         isChannel = false,
-<<<<<<< HEAD
+        channelAccess = null,
+        channelAddPermission = null,
         wireCell = null,
-=======
-        channelAccess = null,
-        channelAddPermission = null
->>>>>>> 4c8fc1b1
     )
 }