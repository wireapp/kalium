package com.wire.kalium.calling

import com.sun.jna.Library
import com.sun.jna.Native
import com.sun.jna.Pointer
import com.wire.kalium.calling.callbacks.AnsweredCallHandler
import com.wire.kalium.calling.callbacks.CallConfigRequestHandler
import com.wire.kalium.calling.callbacks.CloseCallHandler
import com.wire.kalium.calling.callbacks.ConstantBitRateStateChangeHandler
import com.wire.kalium.calling.callbacks.EstablishedCallHandler
import com.wire.kalium.calling.callbacks.IncomingCallHandler
import com.wire.kalium.calling.callbacks.LogHandler
import com.wire.kalium.calling.callbacks.MetricsHandler
import com.wire.kalium.calling.callbacks.MissedCallHandler
import com.wire.kalium.calling.callbacks.ReadyHandler
import com.wire.kalium.calling.callbacks.SFTRequestHandler
import com.wire.kalium.calling.callbacks.SendHandler
import com.wire.kalium.calling.callbacks.VideoReceiveStateHandler
import com.wire.kalium.calling.types.Handle
import com.wire.kalium.calling.types.Uint32_t

// A magic number used to initialize AVS (required for all mobile platforms).
const val ENVIRONMENT_DEFAULT = 0

/**
<<<<<<< HEAD
 * WCALL_CALL_TYPE_NORMAL          0
 * WCALL_CALL_TYPE_VIDEO           1
 * WCALL_CALL_TYPE_FORCED_AUDIO    2
 */
object CallType {
    const val CALL_TYPE_NORMAL = 0
    const val CALL_TYPE_VIDEO = 1
    const val CALL_TYPE_FORCED_AUDIO = 2
=======
 * CALL_TYPE_NORMAL = 0 => Audio Only
 * CALL_TYPE_VIDEO = 1 => Video/Audio
 * CALL_TYPE_FORCED_AUDIO = 2 => Legacy Group Calls
 */
enum class CallType(val value: Int) {
    CALL_TYPE_NORMAL(0),
    CALL_TYPE_VIDEO(1),

    @Deprecated(
        message = "was used for legacy groups calls (before conference calls). If the number of participants were above a certain limit" +
                "you would join with CALL_TYPE_FORCED_AUDIO to signal to AVS that only audio is allowed.",
        replaceWith = ReplaceWith("CALL_TYPE_NORMAL or CALL_TYPE_VIDEO")
    )
    CALL_TYPE_FORCED_AUDIO(2)
>>>>>>> cd4dd1f2
}

interface Calling : Library {

    fun wcall_create(
        userId: String,
        clientId: String,
        readyHandler: ReadyHandler,
        sendHandler: SendHandler,
        sftRequestHandler: SFTRequestHandler,
        incomingCallHandler: IncomingCallHandler,
        missedCallHandler: MissedCallHandler,
        answeredCallHandler: AnsweredCallHandler,
        establishedCallHandler: EstablishedCallHandler,
        closeCallHandler: CloseCallHandler,
        metricsHandler: MetricsHandler,
        callConfigRequestHandler: CallConfigRequestHandler,
        constantBitRateStateChangeHandler: ConstantBitRateStateChangeHandler,
        videoReceiveStateHandler: VideoReceiveStateHandler,
        arg: Pointer?
    ): Handle

    fun wcall_start(inst: Handle, conversationId: String, callType: Int, convType: Int, audioCbr: Int): Int

    fun wcall_answer(inst: Handle, conversationId: String, callType: Int, cbrEnabled: Boolean)

    fun wcall_config_update(inst: Handle, error: Int, jsonString: String)

    fun wcall_library_version(): String

    fun wcall_init(env: Int): Int

    fun wcall_set_log_handler(logHandler: LogHandler, arg: Pointer?)

    fun wcall_end(inst: Handle, conversationId: String)

    fun wcall_close()

    fun wcall_get_mute(inst: Int): Int

    fun wcall_recv_msg(
        inst: Handle,
        msg: ByteArray,
        len: Int,
        curr_time: Uint32_t,
        msg_time: Uint32_t,
        convId: String,
        userId: String,
        clientId: String
    ): Int

    companion object {
        val INSTANCE by lazy { Native.load("avs", Calling::class.java)!! }
    }
}<|MERGE_RESOLUTION|>--- conflicted
+++ resolved
@@ -23,16 +23,6 @@
 const val ENVIRONMENT_DEFAULT = 0
 
 /**
-<<<<<<< HEAD
- * WCALL_CALL_TYPE_NORMAL          0
- * WCALL_CALL_TYPE_VIDEO           1
- * WCALL_CALL_TYPE_FORCED_AUDIO    2
- */
-object CallType {
-    const val CALL_TYPE_NORMAL = 0
-    const val CALL_TYPE_VIDEO = 1
-    const val CALL_TYPE_FORCED_AUDIO = 2
-=======
  * CALL_TYPE_NORMAL = 0 => Audio Only
  * CALL_TYPE_VIDEO = 1 => Video/Audio
  * CALL_TYPE_FORCED_AUDIO = 2 => Legacy Group Calls
@@ -47,7 +37,6 @@
         replaceWith = ReplaceWith("CALL_TYPE_NORMAL or CALL_TYPE_VIDEO")
     )
     CALL_TYPE_FORCED_AUDIO(2)
->>>>>>> cd4dd1f2
 }
 
 interface Calling : Library {
