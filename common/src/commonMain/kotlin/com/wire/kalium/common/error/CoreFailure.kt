/*
 * Wire
 * Copyright (C) 2025 Wire Swiss GmbH
 *
 * This program is free software: you can redistribute it and/or modify
 * it under the terms of the GNU General Public License as published by
 * the Free Software Foundation, either version 3 of the License, or
 * (at your option) any later version.
 *
 * This program is distributed in the hope that it will be useful,
 * but WITHOUT ANY WARRANTY; without even the implied warranty of
 * MERCHANTABILITY or FITNESS FOR A PARTICULAR PURPOSE. See the
 * GNU General Public License for more details.
 *
 * You should have received a copy of the GNU General Public License
 * along with this program. If not, see http://www.gnu.org/licenses/.
 */

package com.wire.kalium.common.error

import com.wire.kalium.cryptography.exceptions.ProteusException
import com.wire.kalium.logic.data.user.UserId
import com.wire.kalium.network.exceptions.KaliumException
import com.wire.kalium.network.exceptions.isMissingLegalHoldConsent

sealed interface CoreFailure {

    val isInvalidRequestError: Boolean
        get() = this is NetworkFailure.ServerMiscommunication
                && this.kaliumException is KaliumException.InvalidRequestError

    val hasUnreachableDomainsError: Boolean
        get() = this is NetworkFailure.FederatedBackendFailure.FailedDomains && this.domains.isNotEmpty()

    val hasConflictingDomainsError: Boolean
        get() = this is NetworkFailure.FederatedBackendFailure.ConflictingBackends && this.domains.isNotEmpty()

    val isRetryable: Boolean
        get() = when {
            this is NetworkFailure.FederatedBackendFailure.RetryableFailure -> true
            isMissingLegalHoldConsentError -> true
            else -> false
        }

    val isMissingLegalHoldConsentError: Boolean
        get() = this is NetworkFailure.ServerMiscommunication
                && this.kaliumException is KaliumException.InvalidRequestError
                && this.kaliumException.isMissingLegalHoldConsent()

    /**
     * The attempted operation requires that this client is registered.
     */
    data object MissingClientRegistration : CoreFailure

    /**
     * Represents a failure indicating that key packages are missing for user IDs.
     *
     * @property failedUserIds The set of user IDs for which key packages are missing.
     */
    data class MissingKeyPackages(
        val failedUserIds: Set<UserId>
    ) : CoreFailure

    /**
     * It's not allowed to run the application with development API enabled when
     * connecting to the production environment.
     */
    data object DevelopmentAPINotAllowedOnProduction : CoreFailure

    data class Unknown(val rootCause: Throwable?) : CoreFailure

    abstract class FeatureFailure : CoreFailure

    /**
     * It's only allowed to insert system messages as bulk for all conversations.
     */
    data object OnlySystemMessageAllowed : FeatureFailure()

    /**
     * The sender ID of the event is invalid.
     * usually happens with events that alter a message state [ButtonActionConfirmation]
     * when the sender ID is not the same are the original message sender id
     */
    data object InvalidEventSenderID : FeatureFailure()

    /**
     * This operation is not supported by proteus conversations
     */
    data object NotSupportedByProteus : FeatureFailure()

    /**
     * The desired event was not found when fetching pending events.
     * This can happen when this client has been offline for a long period of time,
     * and the backend has deleted old events.
     *
     * This is a recoverable error, the client should:
     * - Do a full slow sync
     * - Try incremental sync again using the oldest event ID available in the backend
     * - Warn the user that some events might have been missed.
     *
     * This could also mean that the client was deleted. In this case, SlowSync will fail.
     * The client should identify this scenario through other means and logout.
     */
    data object SyncEventOrClientNotFound : FeatureFailure()

    /**
     * No common Protocol found in order to establish a conversation between parties.
     * Could be, for example, that the desired user only supports Proteus, but we only support MLS.
     */
    sealed class NoCommonProtocolFound : FeatureFailure() {
        /**
         * SelfClient needs to update to support MLS
         */
        data object SelfNeedToUpdate : NoCommonProtocolFound()

        /**
         * Other User needs to update to support MLS
         */
        data object OtherNeedToUpdate : NoCommonProtocolFound()
    }
}

sealed class NetworkFailure : CoreFailure {
    /**
     * Failed to establish a connection with the necessary servers in order to pull/push data.
     *
     * Caused by weak – or complete lack of – internet connection:
     * - Device not connected at all
     * - Timeout due to slow connection
     * - Server is offline
     * - Unreachable due to ISP blocks
     * - _many_ others, we just can't say specifically, and we handle them all the same way
     *
     * [cause] can help to understand better what was caused and triggered this failure
     */
    class NoNetworkConnection(val cause: Throwable?) : NetworkFailure()

    class ProxyError(val cause: Throwable?) : NetworkFailure()

    /**
     * Server internal error, or we can't parse the response,
     * or anything API-related that is out of control from the user.
     * Either fix our app or our backend.
     */
    class ServerMiscommunication(val kaliumException: KaliumException) : NetworkFailure() {
        constructor(cause: Throwable) : this(KaliumException.GenericError(cause))

        val rootCause: Throwable get() = kaliumException

        override fun toString(): String {
            return "ServerMiscommunication(cause = $rootCause)"
        }

    }

    /**
     * Failure due to a federated backend context
     */
    sealed class FederatedBackendFailure : NetworkFailure() {

        /**
         * Failure due to a federated backend context that can be retried
         */
        interface RetryableFailure {
            val domains: List<String>
        }

        data class General(val label: String) : FederatedBackendFailure()
        data class FederationDenied(val label: String) : FederatedBackendFailure()
        data class FederationNotEnabled(val label: String) : FederatedBackendFailure()

        data class ConflictingBackends(override val domains: List<String>) : FederatedBackendFailure(), RetryableFailure

        data class FailedDomains(override val domains: List<String> = emptyList()) : FederatedBackendFailure(), RetryableFailure

    }

    /**
     * Failure due to a feature not supported by the current client/backend.
     */
    data object FeatureNotSupported : NetworkFailure()
}

sealed interface MLSFailure : CoreFailure {

    data object WrongEpoch : MLSFailure

    data object DuplicateMessage : MLSFailure

    data object BufferedFutureMessage : MLSFailure

    data object SelfCommitIgnored : MLSFailure

    data object UnmergedPendingGroup : MLSFailure

    data object ConversationAlreadyExists : MLSFailure
    data object MessageEpochTooOld : MLSFailure
    data object ConversationDoesNotSupportMLS : MLSFailure
    data object StaleProposal : MLSFailure
    data object StaleCommit : MLSFailure
    data object InternalErrors : MLSFailure
    data object Disabled : MLSFailure
    data object Other : MLSFailure
    data object CommitForMissingProposal : MLSFailure
<<<<<<< HEAD
    data object BufferedCommit : MLSFailure
    sealed class MessageRejected : MLSFailure {
        data object MlsClientMismatch : MessageRejected()
        data object MlsCommitMissingReferences : MessageRejected()
        data object MlsStaleMessage : MessageRejected()
        data class Other(val reason: String) : MessageRejected()
    }

    data object OrphanWelcome : MLSFailure

=======
    data object ConversationNotFound : MLSFailure
>>>>>>> ea2f8c75
    data class Generic(val rootCause: Throwable) : MLSFailure
}

interface E2EIFailure : CoreFailure {
    data object Disabled : E2EIFailure
    data object MissingDiscoveryUrl : E2EIFailure
    data class MissingMLSClient(internal val reason: CoreFailure) : E2EIFailure
    data class MissingE2EIClient(internal val reason: CoreFailure) : E2EIFailure
    data object MissingTeamSettings : E2EIFailure
    data class GettingE2EIClient(internal val reason: CoreFailure) : E2EIFailure
    data class TrustAnchors(internal val reason: CoreFailure) : E2EIFailure
    data class IntermediateCert(internal val reason: CoreFailure) : E2EIFailure
    data class CRL(internal val reason: CoreFailure) : E2EIFailure
    data class OAuthRefreshToken(internal val reason: CoreFailure) : E2EIFailure
    data class AcmeNonce(internal val reason: CoreFailure) : E2EIFailure
    data class AcmeNewAccount(internal val reason: CoreFailure) : E2EIFailure
    data class AcmeDirectories(internal val reason: CoreFailure) : E2EIFailure
    data class AcmeNewOrder(internal val reason: CoreFailure) : E2EIFailure
    data object AcmeAuthorizations : E2EIFailure
    data class OAuth(val reason: String) : E2EIFailure
    data class WireNonce(internal val reason: CoreFailure) : E2EIFailure
    data class DPoPToken(internal val reason: CoreFailure) : E2EIFailure
    data class WireAccessToken(internal val reason: CoreFailure) : E2EIFailure
    data class DPoPChallenge(internal val reason: CoreFailure) : E2EIFailure
    data class OIDCChallenge(internal val reason: CoreFailure) : E2EIFailure

    // returned as success from ChallengeResponse with status=invalid when user tries to login with different credentials
    object InvalidChallenge : E2EIFailure
    data class CheckOrderRequest(internal val reason: CoreFailure) : E2EIFailure
    data class FinalizeRequest(internal val reason: CoreFailure) : E2EIFailure
    data class RotationAndMigration(internal val reason: CoreFailure) : E2EIFailure
    data class InitMLSClient(internal val reason: CoreFailure) : E2EIFailure
    data class Certificate(internal val reason: CoreFailure) : E2EIFailure
    class Generic(internal val exception: Exception) : E2EIFailure {
        val rootCause: Throwable get() = exception
    }
}

class ProteusFailure(val proteusException: ProteusException) : CoreFailure {

    val rootCause: Throwable get() = proteusException
}

sealed class EncryptionFailure : CoreFailure.FeatureFailure() {
    data object GenericEncryptionError : EncryptionFailure()
    data object GenericDecryptionError : EncryptionFailure()
    data object WrongAssetHash : EncryptionFailure()
}

sealed class StorageFailure : CoreFailure {
    data object DataNotFound : StorageFailure()
    data class Generic(val rootCause: Throwable) : StorageFailure() {
        override fun toString(): String {
            return "Generic(rootCause = ${rootCause.stackTraceToString()})"
        }
    }
}<|MERGE_RESOLUTION|>--- conflicted
+++ resolved
@@ -202,7 +202,7 @@
     data object Disabled : MLSFailure
     data object Other : MLSFailure
     data object CommitForMissingProposal : MLSFailure
-<<<<<<< HEAD
+    data object ConversationNotFound : MLSFailure
     data object BufferedCommit : MLSFailure
     sealed class MessageRejected : MLSFailure {
         data object MlsClientMismatch : MessageRejected()
@@ -213,9 +213,6 @@
 
     data object OrphanWelcome : MLSFailure
 
-=======
-    data object ConversationNotFound : MLSFailure
->>>>>>> ea2f8c75
     data class Generic(val rootCause: Throwable) : MLSFailure
 }
 
