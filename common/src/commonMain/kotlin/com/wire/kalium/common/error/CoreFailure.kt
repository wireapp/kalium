--- conflicted
+++ resolved
@@ -202,9 +202,6 @@
     data object Disabled : MLSFailure
     data object Other : MLSFailure
     data object CommitForMissingProposal : MLSFailure
-<<<<<<< HEAD
-    data object OrphanWelcome : MLSFailure
-=======
     data object ConversationNotFound : MLSFailure
     data object OrphanWelcome : MLSFailure
     data object BufferedCommit : MLSFailure
@@ -215,7 +212,6 @@
         data class Other(val reason: String) : MessageRejected()
     }
 
->>>>>>> 2086b87f
     data class Generic(val rootCause: Throwable) : MLSFailure
 }
 
