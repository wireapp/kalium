--- conflicted
+++ resolved
@@ -21,15 +21,9 @@
 import com.wire.crypto.MlsException
 
 @Suppress("CyclomaticComplexMethod")
-<<<<<<< HEAD
 actual fun mapMLSException(exception: Exception): MLSFailure {
     return if (exception is CoreCryptoException.Mls) {
         when (exception.exception) {
-=======
-actual fun mapMLSException(exception: Exception): MLSFailure =
-    if (exception is CoreCryptoException.Mls) {
-        when (exception.v1) {
->>>>>>> ea2f8c75
             is MlsException.WrongEpoch -> MLSFailure.WrongEpoch
             is MlsException.DuplicateMessage -> MLSFailure.DuplicateMessage
             is MlsException.BufferedFutureMessage -> MLSFailure.BufferedFutureMessage
@@ -41,15 +35,8 @@
             is MlsException.MessageEpochTooOld -> MLSFailure.MessageEpochTooOld
 
             is MlsException.Other -> {
-<<<<<<< HEAD
-                if ((exception.exception as MlsException.Other).message
-                        .startsWith(COMMIT_FOR_MISSING_PROPOSAL)
-                ) {
-                    // TODO now probably it's the same as BufferedCommit?
-=======
-                val otherError = (exception.v1 as MlsException.Other).v1
+                val otherError = (exception.exception as MlsException.Other).message
                 if (otherError.startsWith(COMMIT_FOR_MISSING_PROPOSAL)) {
->>>>>>> ea2f8c75
                     MLSFailure.CommitForMissingProposal
                 } else if (otherError.startsWith(CONVERSATION_NOT_FOUND)) {
                     MLSFailure.ConversationNotFound
