plugins {
    Plugins.androidApplication(this)
    Plugins.androidKotlin(this)
}

android {
    setCompileSdkVersion(Android.Sdk.target)
    defaultConfig {
        applicationId = "com.wire.kalium.sample"
        targetSdk = Android.Sdk.target
        minSdk = Android.Sdk.min

        versionCode = 1
        versionName = "1.0.0"
        testInstrumentationRunner = Android.testRunner
    }

    buildFeatures {
        compose = true
    }

    composeOptions {
        kotlinCompilerExtensionVersion = Versions.compose
    }

    buildTypes {
        debug {}
        release {}
    }

    compileOptions {
        sourceCompatibility = JavaVersion.VERSION_1_8
        targetCompatibility = JavaVersion.VERSION_1_8
    }

    kotlinOptions {
        jvmTarget = "1.8"
    }

//    sourceSets { map { it.java.srcDir("src/${it.name}/kotlin") } }
}

dependencies {
    implementation(project(":network"))
<<<<<<< HEAD
    implementation(project(":logic"))
=======
    implementation(project(":cryptography"))
>>>>>>> 2160f719

    implementation(Dependencies.Android.appCompat)
    implementation(Dependencies.Android.activityCompose)
    implementation(Dependencies.Android.composeMaterial)
    implementation(Dependencies.Android.coroutines)
    implementation(Dependencies.Android.ktor)
    implementation(Dependencies.Ktor.okHttp)
}<|MERGE_RESOLUTION|>--- conflicted
+++ resolved
@@ -42,11 +42,8 @@
 
 dependencies {
     implementation(project(":network"))
-<<<<<<< HEAD
+    implementation(project(":cryptography"))
     implementation(project(":logic"))
-=======
-    implementation(project(":cryptography"))
->>>>>>> 2160f719
 
     implementation(Dependencies.Android.appCompat)
     implementation(Dependencies.Android.activityCompose)
