/*
 * Wire
 * Copyright (C) 2025 Wire Swiss GmbH
 *
 * This program is free software: you can redistribute it and/or modify
 * it under the terms of the GNU General Public License as published by
 * the Free Software Foundation, either version 3 of the License, or
 * (at your option) any later version.
 *
 * This program is distributed in the hope that it will be useful,
 * but WITHOUT ANY WARRANTY; without even the implied warranty of
 * MERCHANTABILITY or FITNESS FOR A PARTICULAR PURPOSE. See the
 * GNU General Public License for more details.
 *
 * You should have received a copy of the GNU General Public License
 * along with this program. If not, see http://www.gnu.org/licenses/.
 */
package com.wire.kalium.cells.domain

import com.wire.kalium.cells.data.model.CellNodeDTO
import com.wire.kalium.cells.data.model.GetNodesResponseDTO
import com.wire.kalium.cells.data.model.NodeVersionDTO
import com.wire.kalium.cells.data.model.PreCheckResultDTO
import com.wire.kalium.cells.domain.model.PublicLink
<<<<<<< HEAD
import com.wire.kalium.cells.sdk.kmp.model.RestFlag
import com.wire.kalium.cells.sdk.kmp.model.RestNodeVersionsFilter
import com.wire.kalium.cells.sdk.kmp.model.RestPromoteParameters
=======
import com.wire.kalium.cells.sdk.kmp.model.RestNodeVersionsFilter
>>>>>>> 4670f160
import com.wire.kalium.network.utils.NetworkResponse

@Suppress("TooManyFunctions", "LongParameterList")
internal interface CellsApi {
    suspend fun getNode(uuid: String): NetworkResponse<CellNodeDTO>
    suspend fun getNodes(query: String, limit: Int, offset: Int, tags: List<String>): NetworkResponse<GetNodesResponseDTO>
    suspend fun getNodesForPath(
        path: String,
        limit: Int? = null,
        offset: Int? = null,
        onlyDeleted: Boolean = false,
        onlyFolders: Boolean = false,
        tags: List<String> = emptyList()
    ): NetworkResponse<GetNodesResponseDTO>

    suspend fun getAllTags(): NetworkResponse<List<String>>
    suspend fun getPublicLink(linkUuid: String): NetworkResponse<PublicLink>
    suspend fun getNodeVersions(
        uuid: String,
<<<<<<< HEAD
        query: RestNodeVersionsFilter = RestNodeVersionsFilter(flags = listOf(RestFlag.WithPreSignedURLs))
=======
        query: RestNodeVersionsFilter = RestNodeVersionsFilter()
>>>>>>> 4670f160
    ): NetworkResponse<List<NodeVersionDTO>>

    suspend fun preCheck(path: String): NetworkResponse<PreCheckResultDTO>
    suspend fun cancelDraft(nodeUuid: String, versionUuid: String): NetworkResponse<Unit>
    suspend fun publishDraft(nodeUuid: String, versionId: String): NetworkResponse<Unit>
    suspend fun delete(nodeUuid: String, permanentDelete: Boolean = false): NetworkResponse<Unit>
    suspend fun createPublicLink(uuid: String, fileName: String): NetworkResponse<PublicLink>
    suspend fun delete(paths: List<String>, permanentDelete: Boolean = false): NetworkResponse<Unit>
    suspend fun deletePublicLink(linkUuid: String): NetworkResponse<Unit>

    suspend fun createFolder(path: String): NetworkResponse<GetNodesResponseDTO>
    suspend fun createPublicLinkPassword(linkUuid: String, password: String): NetworkResponse<Unit>
    suspend fun updatePublicLinkPassword(linkUuid: String, password: String): NetworkResponse<Unit>
    suspend fun updateNodeTags(uuid: String, tags: List<String>): NetworkResponse<Unit>
    suspend fun moveNode(
        uuid: String,
        path: String,
        targetPath: String,
    ): NetworkResponse<Unit>

    suspend fun renameNode(
        uuid: String,
        path: String,
        targetPath: String,
    ): NetworkResponse<Unit>

    suspend fun restoreNode(uuid: String): NetworkResponse<Unit>
<<<<<<< HEAD
    suspend fun restoreNodeVersion(
        uuid: String,
        versionId: String,
        restPromoteParameters: RestPromoteParameters = RestPromoteParameters()
    ): NetworkResponse<Unit>

=======
>>>>>>> 4670f160
    suspend fun removeTagsFromNode(uuid: String): NetworkResponse<Unit>
    suspend fun removePublicLinkPassword(linkUuid: String): NetworkResponse<Unit>
    suspend fun setPublicLinkExpiration(linkUuid: String, expireAt: Long?): NetworkResponse<Unit>
    suspend fun getNodeEditorUrl(uuid: String, urlKey: String): NetworkResponse<String>
}<|MERGE_RESOLUTION|>--- conflicted
+++ resolved
@@ -22,14 +22,11 @@
 import com.wire.kalium.cells.data.model.NodeVersionDTO
 import com.wire.kalium.cells.data.model.PreCheckResultDTO
 import com.wire.kalium.cells.domain.model.PublicLink
-<<<<<<< HEAD
+import com.wire.kalium.cells.sdk.kmp.model.RestNodeVersionsFilter
+import com.wire.kalium.network.utils.NetworkResponse
 import com.wire.kalium.cells.sdk.kmp.model.RestFlag
-import com.wire.kalium.cells.sdk.kmp.model.RestNodeVersionsFilter
 import com.wire.kalium.cells.sdk.kmp.model.RestPromoteParameters
-=======
-import com.wire.kalium.cells.sdk.kmp.model.RestNodeVersionsFilter
->>>>>>> 4670f160
-import com.wire.kalium.network.utils.NetworkResponse
+
 
 @Suppress("TooManyFunctions", "LongParameterList")
 internal interface CellsApi {
@@ -48,11 +45,7 @@
     suspend fun getPublicLink(linkUuid: String): NetworkResponse<PublicLink>
     suspend fun getNodeVersions(
         uuid: String,
-<<<<<<< HEAD
         query: RestNodeVersionsFilter = RestNodeVersionsFilter(flags = listOf(RestFlag.WithPreSignedURLs))
-=======
-        query: RestNodeVersionsFilter = RestNodeVersionsFilter()
->>>>>>> 4670f160
     ): NetworkResponse<List<NodeVersionDTO>>
 
     suspend fun preCheck(path: String): NetworkResponse<PreCheckResultDTO>
@@ -80,15 +73,11 @@
     ): NetworkResponse<Unit>
 
     suspend fun restoreNode(uuid: String): NetworkResponse<Unit>
-<<<<<<< HEAD
     suspend fun restoreNodeVersion(
         uuid: String,
         versionId: String,
         restPromoteParameters: RestPromoteParameters = RestPromoteParameters()
     ): NetworkResponse<Unit>
-
-=======
->>>>>>> 4670f160
     suspend fun removeTagsFromNode(uuid: String): NetworkResponse<Unit>
     suspend fun removePublicLinkPassword(linkUuid: String): NetworkResponse<Unit>
     suspend fun setPublicLinkExpiration(linkUuid: String, expireAt: Long?): NetworkResponse<Unit>
