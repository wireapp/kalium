--- conflicted
+++ resolved
@@ -317,9 +317,12 @@
         cellsApi.setPublicLinkExpiration(linkUuid, expiresAt)
     }
 
+    override suspend fun getEditorUrl(nodeUuid: String, urlKey: String) = wrapApiRequest {
+        cellsApi.getNodeEditorUrl(nodeUuid, urlKey)
+    }
+
     override suspend fun getNodeVersions(uuid: String): Either<NetworkFailure, List<NodeVersion>> = withContext(dispatchers.io) {
         wrapApiRequest {
-<<<<<<< HEAD
             cellsApi.getNodeVersions(uuid = uuid).mapSuccess { collection ->
                 collection.map { node ->
                     node.toModel()
@@ -335,13 +338,5 @@
         wrapApiRequest {
             cellsApi.restoreNodeVersion(uuid, versionId)
         }
-=======
-            cellsApi.getNodeVersions(uuid = uuid).mapSuccess { collection -> collection.map { it.toModel() } }
-        }
-    }
-
-    override suspend fun getEditorUrl(nodeUuid: String, urlKey: String) = wrapApiRequest {
-        cellsApi.getNodeEditorUrl(nodeUuid, urlKey)
->>>>>>> 4670f160
     }
 }