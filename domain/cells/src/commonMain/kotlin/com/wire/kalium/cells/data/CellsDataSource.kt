--- conflicted
+++ resolved
@@ -304,7 +304,10 @@
         }
     }
 
-<<<<<<< HEAD
+    override suspend fun getEditorUrl(nodeUuid: String, urlKey: String) = wrapApiRequest {
+        cellsApi.getNodeEditorUrl(nodeUuid, urlKey)
+    }
+
     override suspend fun restoreNodeVersion(
         uuid: String,
         versionId: String
@@ -312,9 +315,5 @@
         wrapApiRequest {
             cellsApi.restoreNodeVersion(uuid, versionId)
         }
-=======
-    override suspend fun getEditorUrl(nodeUuid: String, urlKey: String) = wrapApiRequest {
-        cellsApi.getNodeEditorUrl(nodeUuid, urlKey)
->>>>>>> 4670f160
     }
 }