--- conflicted
+++ resolved
@@ -294,14 +294,13 @@
         }
     }
 
-<<<<<<< HEAD
-    override suspend fun getNodeVersions(uuid: String): Either<NetworkFailure, List<NodeVersion>> = withContext(dispatchers.io) {
-        wrapApiRequest {
-            cellsApi.getNodeVersions(uuid = uuid).mapSuccess { collection -> collection.map { it.toModel() } }
-        }
-=======
     override suspend fun setPublicLinkExpiration(linkUuid: String, expiresAt: Long?) = wrapApiRequest {
         cellsApi.setPublicLinkExpiration(linkUuid, expiresAt)
->>>>>>> 378279fd
+    }
+
+    override suspend fun getNodeVersions(uuid: String): Either<NetworkFailure, List<NodeVersion>> = withContext(dispatchers.io) {
+        wrapApiRequest {
+            cellsApi.getNodeVersions(uuid = uuid).mapSuccess { collection -> collection.map { it.toModel() } }
+        }
     }
 }