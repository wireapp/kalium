/*
 * Wire
 * Copyright (C) 2025 Wire Swiss GmbH
 *
 * This program is free software: you can redistribute it and/or modify
 * it under the terms of the GNU General Public License as published by
 * the Free Software Foundation, either version 3 of the License, or
 * (at your option) any later version.
 *
 * This program is distributed in the hope that it will be useful,
 * but WITHOUT ANY WARRANTY; without even the implied warranty of
 * MERCHANTABILITY or FITNESS FOR A PARTICULAR PURPOSE. See the
 * GNU General Public License for more details.
 *
 * You should have received a copy of the GNU General Public License
 * along with this program. If not, see http://www.gnu.org/licenses/.
 */
package com.wire.kalium.cells

import com.wire.kalium.cells.data.CellAttachmentsDataSource
import com.wire.kalium.cells.data.CellConversationDataSource
import com.wire.kalium.cells.data.CellUploadManagerImpl
import com.wire.kalium.cells.data.CellUsersDataSource
import com.wire.kalium.cells.data.CellsApiImpl
import com.wire.kalium.cells.data.CellsAwsClient
import com.wire.kalium.cells.data.CellsDataSource
import com.wire.kalium.cells.data.MessageAttachmentDraftDataSource
import com.wire.kalium.cells.data.cellsAwsClient
import com.wire.kalium.cells.domain.CellAttachmentsRepository
import com.wire.kalium.cells.domain.CellConversationRepository
import com.wire.kalium.cells.domain.CellUploadManager
import com.wire.kalium.cells.domain.CellUsersRepository
import com.wire.kalium.cells.domain.CellsApi
import com.wire.kalium.cells.domain.CellsRepository
import com.wire.kalium.cells.domain.MessageAttachmentDraftRepository
import com.wire.kalium.cells.domain.NodeServiceBuilder
import com.wire.kalium.cells.domain.model.CellsCredentials
import com.wire.kalium.cells.domain.usecase.AddAttachmentDraftUseCase
import com.wire.kalium.cells.domain.usecase.AddAttachmentDraftUseCaseImpl
import com.wire.kalium.cells.domain.usecase.CreateFolderUseCase
import com.wire.kalium.cells.domain.usecase.CreateFolderUseCaseImpl
import com.wire.kalium.cells.domain.usecase.DeleteCellAssetUseCase
import com.wire.kalium.cells.domain.usecase.DeleteCellAssetUseCaseImpl
import com.wire.kalium.cells.domain.usecase.DeleteMessageAttachmentsUseCase
import com.wire.kalium.cells.domain.usecase.DeleteMessageAttachmentsUseCaseImpl
import com.wire.kalium.cells.domain.usecase.DownloadCellFileUseCase
import com.wire.kalium.cells.domain.usecase.DownloadCellFileUseCaseImpl
import com.wire.kalium.cells.domain.usecase.GetAllTagsUseCase
import com.wire.kalium.cells.domain.usecase.GetAllTagsUseCaseImpl
import com.wire.kalium.cells.domain.usecase.GetCellFileUseCase
import com.wire.kalium.cells.domain.usecase.GetCellFileUseCaseImpl
import com.wire.kalium.cells.domain.usecase.GetCellFilesPagedUseCase
import com.wire.kalium.cells.domain.usecase.GetCellFilesPagedUseCaseImpl
import com.wire.kalium.cells.domain.usecase.GetEditorUrlUseCase
import com.wire.kalium.cells.domain.usecase.GetEditorUrlUseCaseImpl
import com.wire.kalium.cells.domain.usecase.GetFoldersUseCase
import com.wire.kalium.cells.domain.usecase.GetFoldersUseCaseImpl
import com.wire.kalium.cells.domain.usecase.GetMessageAttachmentUseCase
import com.wire.kalium.cells.domain.usecase.GetMessageAttachmentUseCaseImpl
import com.wire.kalium.cells.domain.usecase.GetPaginatedNodesUseCase
import com.wire.kalium.cells.domain.usecase.GetPaginatedNodesUseCaseImpl
import com.wire.kalium.cells.domain.usecase.IsAtLeastOneCellAvailableUseCase
import com.wire.kalium.cells.domain.usecase.IsAtLeastOneCellAvailableUseCaseImpl
import com.wire.kalium.cells.domain.usecase.MoveNodeUseCase
import com.wire.kalium.cells.domain.usecase.MoveNodeUseCaseImpl
import com.wire.kalium.cells.domain.usecase.ObserveAttachmentDraftsUseCase
import com.wire.kalium.cells.domain.usecase.ObserveAttachmentDraftsUseCaseImpl
import com.wire.kalium.cells.domain.usecase.PublishAttachmentsUseCase
import com.wire.kalium.cells.domain.usecase.PublishAttachmentsUseCaseImpl
import com.wire.kalium.cells.domain.usecase.RefreshCellAssetStateUseCase
import com.wire.kalium.cells.domain.usecase.RefreshCellAssetStateUseCaseImpl
import com.wire.kalium.cells.domain.usecase.RemoveAttachmentDraftUseCase
import com.wire.kalium.cells.domain.usecase.RemoveAttachmentDraftUseCaseImpl
import com.wire.kalium.cells.domain.usecase.RemoveAttachmentDraftsUseCase
import com.wire.kalium.cells.domain.usecase.RemoveAttachmentDraftsUseCaseImpl
import com.wire.kalium.cells.domain.usecase.RemoveNodeTagsUseCase
import com.wire.kalium.cells.domain.usecase.RemoveNodeTagsUseCaseImpl
import com.wire.kalium.cells.domain.usecase.RenameNodeUseCase
import com.wire.kalium.cells.domain.usecase.RenameNodeUseCaseImpl
import com.wire.kalium.cells.domain.usecase.RestoreNodeFromRecycleBinUseCase
import com.wire.kalium.cells.domain.usecase.RestoreNodeFromRecycleBinUseCaseImpl
import com.wire.kalium.cells.domain.usecase.RetryAttachmentUploadUseCase
import com.wire.kalium.cells.domain.usecase.RetryAttachmentUploadUseCaseImpl
import com.wire.kalium.cells.domain.usecase.UpdateNodeTagsUseCase
import com.wire.kalium.cells.domain.usecase.UpdateNodeTagsUseCaseImpl
import com.wire.kalium.cells.domain.usecase.publiclink.CreatePublicLinkPasswordUseCase
import com.wire.kalium.cells.domain.usecase.publiclink.CreatePublicLinkPasswordUseCaseImpl
import com.wire.kalium.cells.domain.usecase.publiclink.CreatePublicLinkUseCase
import com.wire.kalium.cells.domain.usecase.publiclink.CreatePublicLinkUseCaseImpl
import com.wire.kalium.cells.domain.usecase.publiclink.DeletePublicLinkUseCase
import com.wire.kalium.cells.domain.usecase.publiclink.DeletePublicLinkUseCaseImpl
import com.wire.kalium.cells.domain.usecase.publiclink.GetPublicLinkPasswordUseCase
import com.wire.kalium.cells.domain.usecase.publiclink.GetPublicLinkPasswordUseCaseImpl
import com.wire.kalium.cells.domain.usecase.publiclink.GetPublicLinkUseCase
import com.wire.kalium.cells.domain.usecase.publiclink.GetPublicLinkUseCaseImpl
import com.wire.kalium.cells.domain.usecase.publiclink.SetPublicLinkExpirationUseCase
import com.wire.kalium.cells.domain.usecase.publiclink.SetPublicLinkExpirationUseCaseImpl
import com.wire.kalium.cells.domain.usecase.publiclink.UpdatePublicLinkPasswordUseCase
import com.wire.kalium.cells.domain.usecase.publiclink.UpdatePublicLinkPasswordUseCaseImpl
import com.wire.kalium.cells.domain.usecase.versioning.GetNodeVersionsUseCase
import com.wire.kalium.cells.domain.usecase.versioning.GetNodeVersionsUseCaseImpl
import com.wire.kalium.cells.domain.usecase.versioning.RestoreNodeVersionUseCase
import com.wire.kalium.cells.domain.usecase.versioning.RestoreNodeVersionUseCaseImpl
import com.wire.kalium.cells.sdk.kmp.api.NodeServiceApi
import com.wire.kalium.network.api.base.authenticated.AccessTokenApi
import com.wire.kalium.network.session.SessionManager
import com.wire.kalium.persistence.dao.UserDAO
import com.wire.kalium.persistence.dao.asset.AssetDAO
import com.wire.kalium.persistence.dao.conversation.ConversationDAO
import com.wire.kalium.persistence.dao.message.attachment.MessageAttachmentsDao
import com.wire.kalium.persistence.dao.messageattachment.MessageAttachmentDraftDao
import com.wire.kalium.persistence.dao.publiclink.PublicLinkDao
import io.ktor.client.HttpClient
import kotlinx.coroutines.CoroutineScope
import kotlinx.coroutines.SupervisorJob
import okio.FileSystem
import okio.SYSTEM
import kotlin.coroutines.CoroutineContext

public class CellsScope(
    private val cellsClient: HttpClient,
    private val dao: CellScopeDao,
    private val sessionManager: SessionManager,
    private val accessTokenApi: AccessTokenApi,
) : CoroutineScope {

    public data class CellScopeDao(
        val attachmentDraftDao: MessageAttachmentDraftDao,
        val conversationsDao: ConversationDAO,
        val attachmentsDao: MessageAttachmentsDao,
        val assetsDao: AssetDAO,
        val userDao: UserDAO,
        val publicLinkDao: PublicLinkDao,
    )

    override val coroutineContext: CoroutineContext = SupervisorJob()

    private val cellClientCredentials: CellsCredentials
        get() = CellsCredentialsProvider.getCredentials(sessionManager.serverConfig())

    private val cellAwsClient: CellsAwsClient
        get() = cellsAwsClient(cellClientCredentials, sessionManager, accessTokenApi)

    private val nodeServiceApi: NodeServiceApi
        get() = NodeServiceBuilder
            .withHttpClient(cellsClient)
            .withCredentials(cellClientCredentials)
            .build()

    private val cellsApi: CellsApi
        get() = CellsApiImpl(nodeServiceApi = nodeServiceApi)

    private val cellsRepository: CellsRepository
        get() = CellsDataSource(
            cellsApi = cellsApi,
            publicLinkDao = dao.publicLinkDao,
            awsClient = cellAwsClient,
            fileSystem = FileSystem.SYSTEM
        )

    private val cellsConversationRepository: CellConversationRepository
        get() = CellConversationDataSource(dao.conversationsDao)

    private val cellAttachmentsRepository: CellAttachmentsRepository
        get() = CellAttachmentsDataSource(dao.attachmentsDao, dao.assetsDao)

    public val messageAttachmentsDraftRepository: MessageAttachmentDraftRepository
        get() = MessageAttachmentDraftDataSource(dao.attachmentDraftDao)

    private val usersRepository: CellUsersRepository
        get() = CellUsersDataSource(dao.userDao)

    public val uploadManager: CellUploadManager by lazy {
        CellUploadManagerImpl(
            repository = cellsRepository,
            uploadScope = this,
        )
    }

    public val addAttachment: AddAttachmentDraftUseCase
        get() = AddAttachmentDraftUseCaseImpl(uploadManager, cellsConversationRepository, messageAttachmentsDraftRepository, this)

    public val removeAttachment: RemoveAttachmentDraftUseCase
        get() = RemoveAttachmentDraftUseCaseImpl(uploadManager, messageAttachmentsDraftRepository, cellsRepository)

    public val removeAttachments: RemoveAttachmentDraftsUseCase
        get() = RemoveAttachmentDraftsUseCaseImpl(messageAttachmentsDraftRepository)

    public val observeAttachments: ObserveAttachmentDraftsUseCase
        get() = ObserveAttachmentDraftsUseCaseImpl(messageAttachmentsDraftRepository, uploadManager)

    public val publishAttachments: PublishAttachmentsUseCase
        get() = PublishAttachmentsUseCaseImpl(cellsRepository)

    public val observeFiles: GetPaginatedNodesUseCase
        get() = GetPaginatedNodesUseCaseImpl(cellsRepository, cellsConversationRepository, cellAttachmentsRepository, usersRepository)

    public val observePagedFiles: GetCellFilesPagedUseCase
        get() = GetCellFilesPagedUseCaseImpl(observeFiles)

    public val downloadFile: DownloadCellFileUseCase
        get() = DownloadCellFileUseCaseImpl(cellsRepository, cellAttachmentsRepository)

    public val refreshAsset: RefreshCellAssetStateUseCase
        get() = RefreshCellAssetStateUseCaseImpl(cellsRepository, cellAttachmentsRepository)

    public val deleteAttachmentsUseCase: DeleteMessageAttachmentsUseCase
        get() = DeleteMessageAttachmentsUseCaseImpl(cellsRepository, cellAttachmentsRepository)

    public val deleteCellAssetUseCase: DeleteCellAssetUseCase
        get() = DeleteCellAssetUseCaseImpl(cellsRepository, cellAttachmentsRepository)

    public val createPublicLinkUseCase: CreatePublicLinkUseCase
        get() = CreatePublicLinkUseCaseImpl(cellClientCredentials, cellsRepository)

    public val getPublicLinkUseCase: GetPublicLinkUseCase
        get() = GetPublicLinkUseCaseImpl(cellClientCredentials, cellsRepository)

    public val deletePublicLinkUseCase: DeletePublicLinkUseCase
        get() = DeletePublicLinkUseCaseImpl(cellsRepository)

    public val retryAttachmentUpload: RetryAttachmentUploadUseCase
        get() = RetryAttachmentUploadUseCaseImpl(uploadManager, messageAttachmentsDraftRepository, this)

    public val createFolderUseCase: CreateFolderUseCase by lazy {
        CreateFolderUseCaseImpl(cellsRepository)
    }
    public val moveNodeUseCase: MoveNodeUseCase by lazy {
        MoveNodeUseCaseImpl(cellsRepository)
    }
    public val getFoldersUseCase: GetFoldersUseCase by lazy {
        GetFoldersUseCaseImpl(cellsRepository)
    }
    public val restoreNodeFromRecycleBin: RestoreNodeFromRecycleBinUseCase by lazy {
        RestoreNodeFromRecycleBinUseCaseImpl(cellsRepository, cellAttachmentsRepository)
    }
    public val getAllTags: GetAllTagsUseCase by lazy {
        GetAllTagsUseCaseImpl(cellsRepository)
    }
    public val updateNodeTagsUseCase: UpdateNodeTagsUseCase by lazy {
        UpdateNodeTagsUseCaseImpl(cellsRepository)
    }
    public val removeNodeTagsUseCase: RemoveNodeTagsUseCase by lazy {
        RemoveNodeTagsUseCaseImpl(cellsRepository)
    }
    public val renameNodeUseCase: RenameNodeUseCase by lazy {
        RenameNodeUseCaseImpl(cellsRepository, cellAttachmentsRepository)
    }

    public val isCellAvailable: IsAtLeastOneCellAvailableUseCase by lazy {
        IsAtLeastOneCellAvailableUseCaseImpl(cellsConversationRepository)
    }

    public val getMessageAttachmentUseCase: GetMessageAttachmentUseCase by lazy {
        GetMessageAttachmentUseCaseImpl(cellAttachmentsRepository)
    }

    public val getCellFileUseCase: GetCellFileUseCase by lazy {
        GetCellFileUseCaseImpl(cellsRepository)
    }

    public val createPublicLinkPasswordUseCase: CreatePublicLinkPasswordUseCase by lazy {
        CreatePublicLinkPasswordUseCaseImpl(cellsRepository)
    }

    public val updatePublicLinkPasswordUseCase: UpdatePublicLinkPasswordUseCase by lazy {
        UpdatePublicLinkPasswordUseCaseImpl(cellsRepository)
    }

    public val getPublicLinkPassword: GetPublicLinkPasswordUseCase by lazy {
        GetPublicLinkPasswordUseCaseImpl(cellsRepository)
    }

    public val setPublicLinkExpiration: SetPublicLinkExpirationUseCase by lazy {
        SetPublicLinkExpirationUseCaseImpl(cellsRepository)
    }

    public val getNodeVersions: GetNodeVersionsUseCase by lazy {
        GetNodeVersionsUseCaseImpl(cellsRepository)
    }

<<<<<<< HEAD
    public val restoreNodeVersion: RestoreNodeVersionUseCase by lazy {
        RestoreNodeVersionUseCaseImpl(cellsRepository)
=======
    public val getEditorUrl: GetEditorUrlUseCase by lazy {
        GetEditorUrlUseCaseImpl(cellsRepository)
>>>>>>> 4670f160
    }
}<|MERGE_RESOLUTION|>--- conflicted
+++ resolved
@@ -275,16 +275,15 @@
         SetPublicLinkExpirationUseCaseImpl(cellsRepository)
     }
 
+    public val getEditorUrl: GetEditorUrlUseCase by lazy {
+        GetEditorUrlUseCaseImpl(cellsRepository)
+    }
+
     public val getNodeVersions: GetNodeVersionsUseCase by lazy {
         GetNodeVersionsUseCaseImpl(cellsRepository)
     }
 
-<<<<<<< HEAD
     public val restoreNodeVersion: RestoreNodeVersionUseCase by lazy {
         RestoreNodeVersionUseCaseImpl(cellsRepository)
-=======
-    public val getEditorUrl: GetEditorUrlUseCase by lazy {
-        GetEditorUrlUseCaseImpl(cellsRepository)
->>>>>>> 4670f160
     }
 }