/*
 * Wire
 * Copyright (C) 2025 Wire Swiss GmbH
 *
 * This program is free software: you can redistribute it and/or modify
 * it under the terms of the GNU General Public License as published by
 * the Free Software Foundation, either version 3 of the License, or
 * (at your option) any later version.
 *
 * This program is distributed in the hope that it will be useful,
 * but WITHOUT ANY WARRANTY; without even the implied warranty of
 * MERCHANTABILITY or FITNESS FOR A PARTICULAR PURPOSE. See the
 * GNU General Public License for more details.
 *
 * You should have received a copy of the GNU General Public License
 * along with this program. If not, see http://www.gnu.org/licenses/.
 */
package com.wire.kalium.cells.domain.usecase

import com.wire.kalium.cells.domain.CellConversationRepository
import com.wire.kalium.cells.domain.CellUploadEvent
import com.wire.kalium.cells.domain.CellUploadManager
import com.wire.kalium.cells.domain.MessageAttachmentDraftRepository
import com.wire.kalium.cells.domain.model.AttachmentUploadStatus
import com.wire.kalium.cells.domain.model.CellNode
import com.wire.kalium.common.functional.right
import com.wire.kalium.logic.data.id.ConversationId
import com.wire.kalium.logic.data.message.AssetContent
import io.mockative.any
import io.mockative.coEvery
import io.mockative.coVerify
import io.mockative.every
import io.mockative.mock
import io.mockative.once
import io.mockative.verify
import kotlinx.coroutines.CoroutineScope
import kotlinx.coroutines.Dispatchers
import kotlinx.coroutines.ExperimentalCoroutinesApi
import kotlinx.coroutines.cancel
import kotlinx.coroutines.flow.MutableSharedFlow
import kotlinx.coroutines.flow.flowOf
import kotlinx.coroutines.test.StandardTestDispatcher
import kotlinx.coroutines.test.TestDispatcher
import kotlinx.coroutines.test.TestScope
import kotlinx.coroutines.test.advanceTimeBy
import kotlinx.coroutines.test.resetMain
import kotlinx.coroutines.test.runTest
import kotlinx.coroutines.test.setMain
import okio.Path.Companion.toPath
import kotlin.test.AfterTest
import kotlin.test.BeforeTest
import kotlin.test.Test

@OptIn(ExperimentalCoroutinesApi::class)
class AddAttachmentDraftUseCaseTest {

    private lateinit var testDispatcher: TestDispatcher
    private lateinit var testScope: TestScope

    @BeforeTest
    fun setup() { 
        testDispatcher = StandardTestDispatcher()
        testScope = TestScope(testDispatcher)
        Dispatchers.setMain(testDispatcher) 
    }

        @AfterTest
        fun breakDown() {
            Dispatchers.resetMain()
            testScope.cancel()
        }

    private companion object {
        val conversationId = ConversationId("1", "test")
        val assetPath = "path".toPath()
        const val assetSize = 1000L
        const val fileName = "testfile.test"
        val destNodePath = "wire-cells-android/$conversationId/$fileName"
        val mimeType = "image/jpeg"
        val metadata = AssetContent.AssetMetadata.Image(0, 0)
    }

    @Test
    fun given_valid_request_upload_manager_is_called() = testScope.runTest {
<<<<<<< HEAD
        val (arrangement, useCase) = Arrangement(testScope)
=======
        val (arrangement, useCase) = Arrangement(this.backgroundScope)
>>>>>>> 1052c5a4
            .withSuccessAdd()
            .withSuccessPreCheck()
            .withUploadEvents()
            .arrange()

        useCase(conversationId, fileName, mimeType, assetPath, assetSize, metadata)

        coVerify {
            arrangement.uploadManager.upload(
                assetPath = assetPath,
                assetSize = assetSize,
                destNodePath = destNodePath,
            )
        }.wasInvoked(once)
    }

    @Test
    fun given_success_pre_check_attachment_is_persisted() = testScope.runTest {
<<<<<<< HEAD
        val (arrangement, useCase) = Arrangement()
=======
        val (arrangement, useCase) = Arrangement(this.backgroundScope)
>>>>>>> 1052c5a4
            .withSuccessAdd()
            .withSuccessPreCheck()
            .withUploadEvents()
            .arrange()

        useCase(conversationId, fileName, mimeType, assetPath, assetSize, metadata)

        coVerify {
            arrangement.repository.add(
                conversationId = conversationId,
                node = testNode,
                dataPath = assetPath.toString(),
                mimeType = mimeType,
                metadata = AssetContent.AssetMetadata.Image(0, 0),
                uploadStatus = AttachmentUploadStatus.UPLOADING,
            )
        }.wasInvoked(once)
    }

    @Test
    fun given_success_attachment_persist_upload_events_observer_is_started() = testScope.runTest {
        val (arrangement, useCase) = Arrangement(this.backgroundScope)
            .withSuccessAdd()
            .withSuccessPreCheck()
            .withUploadEvents()
            .arrange()

        useCase(conversationId, fileName, mimeType, assetPath, assetSize, metadata)

        advanceTimeBy(1)

        verify {
            arrangement.uploadManager.observeUpload(any())
        }.wasInvoked(once)
    }

    @Test
    fun given_upload_complete_event_upload_status_is_updated() = testScope.runTest {
        val (arrangement, useCase) = Arrangement(this.backgroundScope)
            .withSuccessAdd()
            .withSuccessPreCheck()
            .withSuccessUpdate()
            .withUploadCompleteEvent()
            .arrange()

        useCase(conversationId, fileName, mimeType, assetPath, assetSize, metadata)

        advanceTimeBy(1)

        coVerify {
            arrangement.repository.updateStatus(testNode.uuid, AttachmentUploadStatus.UPLOADED)
        }.wasInvoked(once)
    }

    @Test
    fun given_upload_error_event_upload_status_is_updated() = testScope.runTest {
        val (arrangement, useCase) = Arrangement(this.backgroundScope)
            .withSuccessAdd()
            .withSuccessPreCheck()
            .withSuccessUpdate()
            .withUploadErrorEvent()
            .arrange()

        useCase(conversationId, fileName, mimeType, assetPath, assetSize, metadata)

        advanceTimeBy(1)

        coVerify {
            arrangement.repository.updateStatus(testNode.uuid, AttachmentUploadStatus.FAILED)
        }.wasInvoked(once)
    }

    private class Arrangement(val useCaseScope: CoroutineScope) {

        val uploadManager = mock(CellUploadManager::class)
        val conversationRepository = mock(CellConversationRepository::class)
        val repository = mock(MessageAttachmentDraftRepository::class)

        val uploadEventsFlow = MutableSharedFlow<CellUploadEvent>()

        suspend fun withSuccessPreCheck() = apply {
            coEvery {
                uploadManager.upload(
                    assetPath = any(),
                    assetSize = any(),
                    destNodePath = any()
                )
            }.returns(testNode.right())
        }

        suspend fun withSuccessAdd() = apply {
            coEvery {
                repository.add(
                    conversationId = any(),
                    node = any(),
                    dataPath = any(),
                    mimeType = any(),
                    metadata = any(),
                    uploadStatus = any(),
                )
            }.returns(Unit.right())
        }

        suspend fun withSuccessUpdate() = apply {
            coEvery {
                repository.updateStatus(
                    uuid = any(),
                    status = any()
                )
            }.returns(Unit.right())
        }

        fun withUploadEvents() = apply {
            every {
                uploadManager.observeUpload(any())
            }.returns(uploadEventsFlow)
        }

        fun withUploadCompleteEvent() = apply {
            every {
                uploadManager.observeUpload(any())
            }.returns(flowOf(CellUploadEvent.UploadCompleted))
        }

        fun withUploadErrorEvent() = apply {
            every {
                uploadManager.observeUpload(any())
            }.returns(flowOf(CellUploadEvent.UploadError))
        }

        suspend fun arrange(): Pair<Arrangement, AddAttachmentDraftUseCaseImpl> {

            coEvery { conversationRepository.getCellName(any()) }.returns("wire-cells-android/$conversationId".right())

            return this to AddAttachmentDraftUseCaseImpl(
                uploadManager = uploadManager,
                conversationRepository = conversationRepository,
                repository = repository,
                scope = useCaseScope,
            )
        }
    }
}

private val testNode = CellNode(
    uuid = "uuid",
    versionId = "versionId",
    path = "path",
    modified = 0,
    size = 0,
    eTag = "eTag",
    type = "type",
    isRecycled = false,
    isDraft = false
)<|MERGE_RESOLUTION|>--- conflicted
+++ resolved
@@ -82,11 +82,7 @@
 
     @Test
     fun given_valid_request_upload_manager_is_called() = testScope.runTest {
-<<<<<<< HEAD
-        val (arrangement, useCase) = Arrangement(testScope)
-=======
-        val (arrangement, useCase) = Arrangement(this.backgroundScope)
->>>>>>> 1052c5a4
+        val (arrangement, useCase) = Arrangement(this.backgroundScope)
             .withSuccessAdd()
             .withSuccessPreCheck()
             .withUploadEvents()
@@ -105,11 +101,7 @@
 
     @Test
     fun given_success_pre_check_attachment_is_persisted() = testScope.runTest {
-<<<<<<< HEAD
-        val (arrangement, useCase) = Arrangement()
-=======
-        val (arrangement, useCase) = Arrangement(this.backgroundScope)
->>>>>>> 1052c5a4
+        val (arrangement, useCase) = Arrangement(this.backgroundScope)
             .withSuccessAdd()
             .withSuccessPreCheck()
             .withUploadEvents()
