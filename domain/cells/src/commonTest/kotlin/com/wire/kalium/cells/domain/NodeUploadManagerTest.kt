--- conflicted
+++ resolved
@@ -364,9 +364,6 @@
     override suspend fun savePublicLinkPassword(linkUuid: String, password: String) {}
     override suspend fun clearPublicLinkPassword(linkUuid: String) {}
     override suspend fun setPublicLinkExpiration(linkUuid: String, expiresAt: Long?) = Unit.right()
-<<<<<<< HEAD
-=======
     override suspend fun getNodeVersions(uuid: String) = listOf<NodeVersion>().right()
->>>>>>> 4670f160
     override suspend fun getEditorUrl(nodeUuid: String, urlKey: String) = "".right()
 }