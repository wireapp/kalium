import com.android.build.gradle.internal.tasks.factory.dependsOn
import com.github.leandroborgesferreira.dagcommand.DagCommandPlugin
import com.github.leandroborgesferreira.dagcommand.extension.CommandExtension

buildscript {
    val kotlinVersion = "1.6.10"
    val dokkaVersion = "1.6.10"
    val sqlDelightVersion = "2.0.0-alpha01"
    val protobufCodegenVersion = "0.8.18"
    val carthageVersion = "0.0.1"
    val detektVersion = "1.19.0"

    repositories {
        google()
        mavenCentral()
        maven(url = "https://raw.githubusercontent.com/wireapp/wire-maven/main/releases")
    }

    dependencies {
        // keeping this here to allow AS to automatically update
<<<<<<< HEAD
        classpath("com.android.tools.build:gradle:7.2.2")
=======
        classpath("com.android.tools.build:gradle:7.0.4")
>>>>>>> d82e0040
        classpath("org.jetbrains.kotlin:kotlin-gradle-plugin:$kotlinVersion")
        classpath("app.cash.sqldelight:gradle-plugin:$sqlDelightVersion")
        classpath("com.wire:carthage-gradle-plugin:$carthageVersion")
        classpath("org.jetbrains.dokka:dokka-gradle-plugin:$dokkaVersion")
        classpath("com.google.protobuf:protobuf-gradle-plugin:$protobufCodegenVersion")
        classpath("io.gitlab.arturbosch.detekt:detekt-gradle-plugin:$detektVersion")
        classpath("io.gitlab.arturbosch.detekt:detekt-cli:$detektVersion")
        classpath("com.github.leandroborgesferreira:dag-command:1.5.3")
    }
}

repositories {
    google()
    mavenCentral()
}

plugins {
    val dokkaVersion = "1.6.10"
    id("org.jetbrains.dokka") version "$dokkaVersion"
    id("org.jetbrains.kotlinx.kover") version "0.5.1"
    id("scripts.testing")
}

dependencies {
    val dokkaVersion = "1.6.10"
    dokkaHtmlPlugin("org.jetbrains.dokka:kotlin-as-java-plugin:$dokkaVersion")
}

tasks.withType<Test> {
    useJUnitPlatform {
        reports.junitXml.required.set(true)
    }
}

allprojects {
    repositories {
        google()
        mavenCentral()
        mavenLocal()
        maven(url = "https://raw.githubusercontent.com/wireapp/wire-maven/main/releases")
    }
}

apply<DagCommandPlugin>()
the<CommandExtension>().run {
    filter = "all"
    defaultBranch = "origin/develop"
    outputType = "json"
    printModulesInfo = true
}

subprojects {
    this.tasks.withType<Test> {
        if (name != "jvmTest" && name != "jsTest") {
            the<kotlinx.kover.api.KoverTaskExtension>().apply {
                isDisabled = true
            }
        } else {
            the<kotlinx.kover.api.KoverTaskExtension>().apply {
                includes = listOf("com.wire.kalium.*")
            }
        }
    }
}

kover {
    coverageEngine.set(kotlinx.kover.api.CoverageEngine.JACOCO)
}

rootProject.plugins.withType<org.jetbrains.kotlin.gradle.targets.js.nodejs.NodeJsRootPlugin> {
    rootProject.the<org.jetbrains.kotlin.gradle.targets.js.nodejs.NodeJsRootExtension>().nodeVersion = "17.6.0"
}

tasks.create("dokkaClean") {
    group = "documentation"
    project.delete(file("build/dokka"))
}

tasks.dokkaHtml.dependsOn(tasks.dokkaHtmlMultiModule)
tasks.dokkaHtmlMultiModule.dependsOn(tasks.getByName("dokkaClean"))

apply(from = "$rootDir/gradle/detekt.gradle")
apply(from = "$rootDir/gradle/dokka.gradle")<|MERGE_RESOLUTION|>--- conflicted
+++ resolved
@@ -18,11 +18,7 @@
 
     dependencies {
         // keeping this here to allow AS to automatically update
-<<<<<<< HEAD
-        classpath("com.android.tools.build:gradle:7.2.2")
-=======
         classpath("com.android.tools.build:gradle:7.0.4")
->>>>>>> d82e0040
         classpath("org.jetbrains.kotlin:kotlin-gradle-plugin:$kotlinVersion")
         classpath("app.cash.sqldelight:gradle-plugin:$sqlDelightVersion")
         classpath("com.wire:carthage-gradle-plugin:$carthageVersion")
