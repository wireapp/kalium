--- conflicted
+++ resolved
@@ -31,10 +31,7 @@
     val ktxSerializationVersion = "1.3.0"
     val ktorVersion = "1.6.4"
     val coroutinesVersion = "1.5.2"
-<<<<<<< HEAD
-=======
     val junit4Version = "4.13"
->>>>>>> 407a84c6
 
     implementation("com.wire:generic-message-proto:$genericMessageProtoVersion")
     implementation("com.wire:cryptobox4j:$cryptoboxVersion")
@@ -46,13 +43,10 @@
 
     implementation("javax.validation:validation-api:$javaxValidationVersion")
     implementation("org.jetbrains.kotlinx:kotlinx-serialization-json:$ktxSerializationVersion")
-<<<<<<< HEAD
     testImplementation(kotlin("test"))
     testImplementation("io.kotest:kotest-runner-junit5:$kotestVersion")
     testImplementation("io.kotest:kotest-assertions-core:$kotestVersion")
     testImplementation("io.kotest:kotest-property:$kotestVersion")
-=======
->>>>>>> 407a84c6
 
     // web service
     implementation("jakarta.ws.rs:jakarta.ws.rs-api:$jakartaVersion")
@@ -76,15 +70,12 @@
     // coroutines
     implementation("org.jetbrains.kotlinx:kotlinx-coroutines-core:$coroutinesVersion")
 
-<<<<<<< HEAD
-=======
     // TEST
     // Unit tests dependencies
     testImplementation(kotlin("test"))
     testImplementation("junit:junit:$junit4Version")
     testImplementation("org.jetbrains.kotlinx:kotlinx-coroutines-test:$coroutinesVersion")
     testImplementation("io.ktor:ktor-client-mock:$coroutinesVersion")
->>>>>>> 407a84c6
 }
 
 tasks.test {
