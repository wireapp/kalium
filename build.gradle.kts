import org.jetbrains.kotlin.gradle.tasks.KotlinCompile

plugins {
    kotlin("jvm") version "1.5.31"
    kotlin("plugin.serialization") version "1.5.31"

}

group = "com.wire.kalium"
version = "0.0.1-SNAPSHOT"

repositories {
    mavenCentral()
}

dependencies {
    val cryptoboxVersion = "1.0.0"
    val genericMessageProtoVersion = "1.35.0"
    val jacksonVersion = "2.12.3"
    val javaxValidationVersion = "2.0.1.Final"
    val junitVersion = "5.7.1"
    val kotlinVersion = "1.5.31"
<<<<<<< HEAD
    val jakartaVersion = "2.1.6"
    val jerseyVersion = "2.32"
    val tyrusVersion = "1.13.1"

=======
    val ktxSerializationVersion = "1.3.0"
>>>>>>> 2452afeb

    implementation("com.wire:generic-message-proto:$genericMessageProtoVersion")
    implementation("com.wire:cryptobox4j:$cryptoboxVersion")
    implementation("com.fasterxml.jackson.core:jackson-annotations:$jacksonVersion")
    implementation("com.fasterxml.jackson.core:jackson-databind:$jacksonVersion")
    implementation("javax.validation:validation-api:$javaxValidationVersion")
    implementation("org.jetbrains.kotlinx:kotlinx-serialization-json:$ktxSerializationVersion")
    testImplementation(kotlin("test"))

<<<<<<< HEAD
    // web service
    implementation("jakarta.ws.rs:jakarta.ws.rs-api:$jakartaVersion")
    implementation("org.glassfish.jersey.core:jersey-client:$jerseyVersion")
    implementation("org.glassfish.tyrus.bundles:tyrus-standalone-client:$tyrusVersion")
    // not really sure if .jersey.inject one is needed
    //implementation("org.glassfish.jersey.inject:jersey-hk2:$tyrusVersion")

=======
    // cli
    implementation("com.github.ajalt.clikt:clikt:3.2.0")
>>>>>>> 2452afeb
}

tasks.test {
    useJUnitPlatform()
}

tasks.withType<KotlinCompile> {
    kotlinOptions.jvmTarget = "1.8"
}<|MERGE_RESOLUTION|>--- conflicted
+++ resolved
@@ -20,14 +20,10 @@
     val javaxValidationVersion = "2.0.1.Final"
     val junitVersion = "5.7.1"
     val kotlinVersion = "1.5.31"
-<<<<<<< HEAD
     val jakartaVersion = "2.1.6"
     val jerseyVersion = "2.32"
     val tyrusVersion = "1.13.1"
-
-=======
     val ktxSerializationVersion = "1.3.0"
->>>>>>> 2452afeb
 
     implementation("com.wire:generic-message-proto:$genericMessageProtoVersion")
     implementation("com.wire:cryptobox4j:$cryptoboxVersion")
@@ -37,18 +33,16 @@
     implementation("org.jetbrains.kotlinx:kotlinx-serialization-json:$ktxSerializationVersion")
     testImplementation(kotlin("test"))
 
-<<<<<<< HEAD
+
     // web service
     implementation("jakarta.ws.rs:jakarta.ws.rs-api:$jakartaVersion")
     implementation("org.glassfish.jersey.core:jersey-client:$jerseyVersion")
     implementation("org.glassfish.tyrus.bundles:tyrus-standalone-client:$tyrusVersion")
     // not really sure if .jersey.inject one is needed
     //implementation("org.glassfish.jersey.inject:jersey-hk2:$tyrusVersion")
-
-=======
     // cli
     implementation("com.github.ajalt.clikt:clikt:3.2.0")
->>>>>>> 2452afeb
+
 }
 
 tasks.test {
