--- conflicted
+++ resolved
@@ -72,28 +72,6 @@
     tasks.withType<org.jetbrains.kotlin.gradle.targets.native.tasks.KotlinNativeTest>().configureEach {
         reports.junitXml.required.set(false)
         reports.html.required.set(false)
-<<<<<<< HEAD
-        testLogging {
-            events("started", "passed","failed")
-            showStandardStreams = true
-            }
-    }
-
-    // Configure GC for iOS Simulator ARM64 tests only
-    pluginManager.withPlugin("org.jetbrains.kotlin.multiplatform") {
-        extensions.configure<org.jetbrains.kotlin.gradle.dsl.KotlinMultiplatformExtension> {
-            targets.withType<org.jetbrains.kotlin.gradle.plugin.mpp.KotlinNativeTarget>()
-                .matching { it.name == "iosSimulatorArm64" }
-                .configureEach {
-                    binaries.all {
-                        if (this is org.jetbrains.kotlin.gradle.plugin.mpp.TestExecutable) {
-                            binaryOptions["gc"] = "stwms"
-                        }
-                    }
-                }
-        }
-=======
->>>>>>> 019b1999
     }
 }
 
