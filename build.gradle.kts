--- conflicted
+++ resolved
@@ -3,17 +3,10 @@
 import com.github.leandroborgesferreira.dagcommand.extension.CommandExtension
 
 buildscript {
-<<<<<<< HEAD
     val kotlinVersion = Versions.kotlin
     val dokkaVersion = "1.6.10"
     val sqlDelightVersion = "2.0.0-alpha01"
     val protobufCodegenVersion = "0.8.18"
-=======
-    val kotlinVersion = "1.7.10"
-    val dokkaVersion = "1.7.10"
-    val sqlDelightVersion = "2.0.0-alpha03"
-    val protobufCodegenVersion = "0.8.19"
->>>>>>> 3d888ce3
     val carthageVersion = "0.0.1"
     val detektVersion = "1.19.0"
 
