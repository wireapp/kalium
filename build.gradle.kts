buildscript {
<<<<<<< HEAD
    val kotlinVersion = "1.6.0"
    val sqlDelightVersion = "2.0.0-SNAPSHOT"
=======
    val kotlinVersion = "1.6.10"
>>>>>>> 50d8bc58

    repositories {
        google()
        mavenCentral()
        maven(url = "https://oss.sonatype.org/content/repositories/snapshots")
    }

    dependencies {
        // keeping this here to allow AS to automatically update
        classpath("com.android.tools.build:gradle:7.0.3")
        classpath("org.jetbrains.kotlin:kotlin-gradle-plugin:${kotlinVersion}")
        classpath("app.cash.sqldelight:gradle-plugin:$sqlDelightVersion")
    }
}

repositories {
    google()
    mavenCentral()
}

tasks.withType<Test> {
    useJUnitPlatform {
        reports.junitXml.required.set(true)
    }
}

allprojects {
    repositories {
        maven(url = "https://oss.sonatype.org/content/repositories/snapshots")
        google()
        mavenCentral()
    }
}<|MERGE_RESOLUTION|>--- conflicted
+++ resolved
@@ -1,10 +1,6 @@
 buildscript {
-<<<<<<< HEAD
-    val kotlinVersion = "1.6.0"
+    val kotlinVersion = "1.6.10"
     val sqlDelightVersion = "2.0.0-SNAPSHOT"
-=======
-    val kotlinVersion = "1.6.10"
->>>>>>> 50d8bc58
 
     repositories {
         google()
