--- conflicted
+++ resolved
@@ -144,7 +144,6 @@
     heading.set("#### Dependency Graph")
 }
 
-<<<<<<< HEAD
 tasks.register("runAllUnitTests") {
     description = "Runs all Unit Tests."
 
@@ -218,8 +217,8 @@
         val relativePath = testResultsDir.relativeTo(currentWorkingDir).path
         println("Aggregated test reports are available at: $relativePath")
     }
-=======
+}
+
 tasks.wrapper {
     distributionType = Wrapper.DistributionType.ALL
->>>>>>> a4c99992
 }