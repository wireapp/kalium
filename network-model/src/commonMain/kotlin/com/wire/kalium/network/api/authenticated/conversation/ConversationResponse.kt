/*
 * Wire
 * Copyright (C) 2024 Wire Swiss GmbH
 *
 * This program is free software: you can redistribute it and/or modify
 * it under the terms of the GNU General Public License as published by
 * the Free Software Foundation, either version 3 of the License, or
 * (at your option) any later version.
 *
 * This program is distributed in the hope that it will be useful,
 * but WITHOUT ANY WARRANTY; without even the implied warranty of
 * MERCHANTABILITY or FITNESS FOR A PARTICULAR PURPOSE. See the
 * GNU General Public License for more details.
 *
 * You should have received a copy of the GNU General Public License
 * along with this program. If not, see http://www.gnu.org/licenses/.
 */

package com.wire.kalium.network.api.authenticated.conversation

import com.wire.kalium.network.api.authenticated.conversation.ConversationResponse.GroupType
import com.wire.kalium.network.api.authenticated.serverpublickey.MLSPublicKeysDTO
import com.wire.kalium.network.api.model.ConversationAccessDTO
import com.wire.kalium.network.api.model.ConversationAccessRoleDTO
import com.wire.kalium.network.api.model.ConversationId
import com.wire.kalium.network.api.model.SubconversationId
import com.wire.kalium.network.api.model.TeamId
import com.wire.kalium.network.api.model.UserId
import kotlinx.serialization.ExperimentalSerializationApi
import kotlinx.serialization.KSerializer
import kotlinx.serialization.SerialName
import kotlinx.serialization.Serializable
import kotlinx.serialization.Serializer
import kotlinx.serialization.descriptors.PrimitiveKind
import kotlinx.serialization.descriptors.PrimitiveSerialDescriptor
import kotlinx.serialization.encoding.Decoder
import kotlinx.serialization.encoding.Encoder

@Serializable
data class ConversationResponse(
    @SerialName("creator")
    val creator: String?,

    @SerialName("members")
    val members: ConversationMembersResponse,

    @SerialName("name")
    val name: String?,

    @SerialName("qualified_id")
    val id: ConversationId,

    @SerialName("group_id")
    val groupId: String?,

    @SerialName("epoch")
    val epoch: ULong?,

    @Deprecated(
        "For team 1on1 it can be a false group type",
        ReplaceWith(
            "this.toConversationType(selfUserTeamId)",
            "com.wire.kalium.logic.data.conversation.toConversationType",
        )
    )
    @Serializable(with = ConversationTypeSerializer::class)
    val type: Type,

    @SerialName("message_timer")
    val messageTimer: Long?,

    @SerialName("team")
    val teamId: TeamId?,

    @SerialName("protocol")
    val protocol: ConvProtocol,

    @SerialName("last_event_time")
    val lastEventTime: String,

    @SerialName("cipher_suite")
    val mlsCipherSuiteTag: Int?,

    @SerialName("access")
    val access: Set<ConversationAccessDTO>,

    @SerialName("access_role_v2")
    val accessRole: Set<ConversationAccessRoleDTO>?,

    @SerialName("receipt_mode")
    val receiptMode: ReceiptMode,

    @SerialName("public_keys")
    val publicKeys: MLSPublicKeysDTO? = null,

    /**
     * Only groups are expected to have a non-null value.
     * Since API V8
     * @see GroupType
     */
    @SerialName("group_conv_type")
    val conversationGroupType: GroupType? = null,

<<<<<<< HEAD
=======
    @SerialName("add_permission")
    val channelAddUserPermissionTypeDTO: ChannelAddPermissionTypeDTO? = null,

>>>>>>> b28e7913
    /**
     * Status of the wire cell for conversation: disabled, pending, ready
     * Since API V8
     */
    @SerialName("cells_state")
    val cellsState: String? = null,
) {

    @Suppress("MagicNumber")
    enum class Type(val id: Int) {
        GROUP(0),
        SELF(1),
        ONE_TO_ONE(2),

        @Deprecated("It's planned to be removed after v4", replaceWith = ReplaceWith("ONE_TO_ONE"))
        WAIT_FOR_CONNECTION(3);

        companion object {
            fun fromId(id: Int): Type = values().first { type -> type.id == id }
        }
    }

    enum class GroupType {
        @SerialName("group_conversation")
        REGULAR_GROUP,

        @SerialName("channel")
        CHANNEL,
    }
}

@Serializable
data class ConversationResponseV3(
    @SerialName("creator")
    val creator: String?,

    @SerialName("members")
    val members: ConversationMembersResponse,

    @SerialName("name")
    val name: String?,

    @SerialName("qualified_id")
    val id: ConversationId,

    @SerialName("group_id")
    val groupId: String?,

    @SerialName("epoch")
    val epoch: ULong?,

    @Serializable(with = ConversationTypeSerializer::class)
    val type: ConversationResponse.Type,

    @SerialName("message_timer")
    val messageTimer: Long?,

    @SerialName("team")
    val teamId: TeamId?,

    @SerialName("protocol")
    val protocol: ConvProtocol,

    @SerialName("last_event_time")
    val lastEventTime: String,

    @SerialName("cipher_suite")
    val mlsCipherSuiteTag: Int?,

    @SerialName("access")
    val access: Set<ConversationAccessDTO>,

    @SerialName("access_role")
    val accessRole: Set<ConversationAccessRoleDTO>?,

    @SerialName("access_role_v2")
    val accessRoleV2: Set<ConversationAccessRoleDTO>?,

    @SerialName("receipt_mode")
    val receiptMode: ReceiptMode,
)

@Serializable
data class ConversationResponseV6(
    @SerialName("conversation")
    val conversation: ConversationResponse,
    @SerialName("public_keys")
    val publicKeys: MLSPublicKeysDTO
)

@Serializable
data class ConversationResponseV8(
    @SerialName("creator")
    val creator: String?,
    @SerialName("members")
    val members: ConversationMembersResponse,
    @SerialName("name")
    val name: String?,
    @SerialName("qualified_id")
    val id: ConversationId,
    @SerialName("group_id")
    val groupId: String?,
    @SerialName("epoch")
    val epoch: ULong?,
    @Serializable(with = ConversationTypeSerializer::class)
    val type: ConversationResponse.Type,
    @SerialName("message_timer")
    val messageTimer: Long?,
    @SerialName("team")
    val teamId: TeamId?,
    @SerialName("protocol")
    val protocol: ConvProtocol,
    @SerialName("last_event_time")
    val lastEventTime: String,
    @SerialName("cipher_suite")
    val mlsCipherSuiteTag: Int?,
    @SerialName("access")
    val access: Set<ConversationAccessDTO>,
    @SerialName("access_role")
    val accessRole: Set<ConversationAccessRoleDTO>?,
    @SerialName("access_role_v2")
    val accessRoleV2: Set<ConversationAccessRoleDTO>?,
    @SerialName("receipt_mode")
    val receiptMode: ReceiptMode,
    @SerialName("group_conv_type")
    val conversationGroupType: GroupType? = null,
    @SerialName("cells_state")
    val cellsState: String? = null,
)

@Serializable
data class ConversationMembersResponse(
    @SerialName("self")
    val self: ConversationMemberDTO.Self,

    @SerialName("others")
    val otherMembers: List<ConversationMemberDTO.Other>
)

sealed class ConversationMemberDTO {
    // Role name, between 2 and 128 chars, 'wire_' prefix is reserved for roles designed
    // by Wire (i.e., no custom roles can have the same prefix)
    // in swagger conversation_role is an optional field but according to Akshay:
    // Hmm, the field is optional when sending it to the server. The server will always send the field.
    // (The server assumes admin when the field is missing, I don't have the context behind this decision)
    abstract val conversationRole: String
    abstract val id: UserId
    abstract val service: ServiceReferenceDTO?

    @Serializable
    data class Self(
        @SerialName(ID_SERIAL_NAME) override val id: UserId,
        @SerialName(CONV_ROLE_SERIAL_NAME) override val conversationRole: String,
        @SerialName(SERVICE_SERIAL_NAME) override val service: ServiceReferenceDTO? = null,
        @SerialName("hidden") val hidden: Boolean? = null,
        @SerialName("hidden_ref") val hiddenRef: String? = null,
        @SerialName("otr_archived") val otrArchived: Boolean? = null,
        @SerialName("otr_archived_ref") val otrArchivedRef: String? = null,
        @SerialName("otr_muted_ref") val otrMutedRef: String? = null,
        @SerialName("otr_muted_status") @Serializable(with = MutedStatusSerializer::class) val otrMutedStatus: MutedStatus? = null
    ) : ConversationMemberDTO()

    @Serializable
    data class Other(
        @SerialName(ID_SERIAL_NAME) override val id: UserId,
        @SerialName(CONV_ROLE_SERIAL_NAME) override val conversationRole: String,
        @SerialName(SERVICE_SERIAL_NAME) override val service: ServiceReferenceDTO? = null
    ) : ConversationMemberDTO()

    private companion object {
        const val ID_SERIAL_NAME = "qualified_id"
        const val CONV_ROLE_SERIAL_NAME = "conversation_role"
        const val SERVICE_SERIAL_NAME = "service"
    }
}

@Serializable
data class ServiceReferenceDTO(
    @SerialName("id")
    val id: String,

    @SerialName("provider")
    val provider: String
)

@Serializable
data class AddServiceRequest(
    @SerialName("service")
    val id: String,

    @SerialName("provider")
    val provider: String
)

@Serializable
data class SubconversationResponse(
    @SerialName("subconv_id")
    val id: SubconversationId,

    @SerialName("parent_qualified_id")
    val parentId: ConversationId,

    @SerialName("group_id")
    val groupId: String,

    @SerialName("epoch")
    val epoch: ULong,

    @SerialName("epoch_timestamp")
    val epochTimestamp: String?,

    @SerialName("cipher_suite")
    val mlsCipherSuiteTag: Int?,

    @SerialName("members")
    val members: List<SubconversationMemberDTO>,
)

@Serializable
data class SubconversationMemberDTO(
    @SerialName("client_id") val clientId: String,
    @SerialName("user_id") val userId: String,
    @SerialName("domain") val domain: String
)

@OptIn(ExperimentalSerializationApi::class)
@Serializer(ConversationResponse.Type::class)
class ConversationTypeSerializer : KSerializer<ConversationResponse.Type> {
    override val descriptor = PrimitiveSerialDescriptor("type", PrimitiveKind.INT)

    override fun serialize(encoder: Encoder, value: ConversationResponse.Type) = encoder.encodeInt(value.id)

    override fun deserialize(decoder: Decoder): ConversationResponse.Type {
        val rawValue = decoder.decodeInt()
        return ConversationResponse.Type.fromId(rawValue)
    }
}

fun ConversationResponse.cellEnabled(): Boolean =
    this.cellsState == "ready" || this.cellsState == "pending"<|MERGE_RESOLUTION|>--- conflicted
+++ resolved
@@ -101,12 +101,9 @@
     @SerialName("group_conv_type")
     val conversationGroupType: GroupType? = null,
 
-<<<<<<< HEAD
-=======
     @SerialName("add_permission")
     val channelAddUserPermissionTypeDTO: ChannelAddPermissionTypeDTO? = null,
 
->>>>>>> b28e7913
     /**
      * Status of the wire cell for conversation: disabled, pending, ready
      * Since API V8
