/*
 * Wire
 * Copyright (C) 2024 Wire Swiss GmbH
 *
 * This program is free software: you can redistribute it and/or modify
 * it under the terms of the GNU General Public License as published by
 * the Free Software Foundation, either version 3 of the License, or
 * (at your option) any later version.
 *
 * This program is distributed in the hope that it will be useful,
 * but WITHOUT ANY WARRANTY; without even the implied warranty of
 * MERCHANTABILITY or FITNESS FOR A PARTICULAR PURPOSE. See the
 * GNU General Public License for more details.
 *
 * You should have received a copy of the GNU General Public License
 * along with this program. If not, see http://www.gnu.org/licenses/.
 */

package com.wire.kalium.network.api.authenticated.conversation

import com.wire.kalium.network.api.authenticated.conversation.ConversationResponse.GroupType
import com.wire.kalium.network.api.authenticated.serverpublickey.MLSPublicKeysDTO
import com.wire.kalium.network.api.model.ConversationAccessDTO
import com.wire.kalium.network.api.model.ConversationAccessRoleDTO
import com.wire.kalium.network.api.model.ConversationId
import com.wire.kalium.network.api.model.SubconversationId
import com.wire.kalium.network.api.model.TeamId
import com.wire.kalium.network.api.model.UserId
import kotlinx.serialization.ExperimentalSerializationApi
import kotlinx.serialization.KSerializer
import kotlinx.serialization.SerialName
import kotlinx.serialization.Serializable
import kotlinx.serialization.Serializer
import kotlinx.serialization.descriptors.PrimitiveKind
import kotlinx.serialization.descriptors.PrimitiveSerialDescriptor
import kotlinx.serialization.encoding.Decoder
import kotlinx.serialization.encoding.Encoder

@Serializable
data class ConversationResponse(
    @SerialName("creator")
    val creator: String?,

    @SerialName("members")
    val members: ConversationMembersResponse,

    @SerialName("name")
    val name: String?,

    @SerialName("qualified_id")
    val id: ConversationId,

    @SerialName("group_id")
    val groupId: String?,

    @SerialName("epoch")
    val epoch: ULong?,

    @Deprecated(
        "For team 1on1 it can be a false group type",
        ReplaceWith(
            "this.toConversationType(selfUserTeamId)",
            "com.wire.kalium.logic.data.conversation.toConversationType",
        )
    )
    @Serializable(with = ConversationTypeSerializer::class)
    val type: Type,

    @SerialName("message_timer")
    val messageTimer: Long?,

    @SerialName("team")
    val teamId: TeamId?,

    @SerialName("protocol")
    val protocol: ConvProtocol,

    @SerialName("last_event_time")
    val lastEventTime: String,

    @SerialName("cipher_suite")
    val mlsCipherSuiteTag: Int?,

    @SerialName("access")
    val access: Set<ConversationAccessDTO>,

    @SerialName("access_role_v2")
    val accessRole: Set<ConversationAccessRoleDTO>?,

    @SerialName("receipt_mode")
    val receiptMode: ReceiptMode,

    @SerialName("public_keys")
    val publicKeys: MLSPublicKeysDTO? = null,

    /**
     * Only groups are expected to have a non-null value.
     * Since API V8
     * @see GroupType
     */
    @SerialName("group_conv_type")
    val conversationGroupType: GroupType? = null,

<<<<<<< HEAD
    /**
     * Status of the wire cell for conversation: disabled, pending, ready
     * Since API V8
     */
    @SerialName("cells_state")
    val cellsState: String? = null,
=======
    @SerialName("add_permission")
    val channelAddUserPermissionTypeDTO: ChannelAddPermissionTypeDTO? = null,
>>>>>>> 1092cb8f
) {

    @Suppress("MagicNumber")
    enum class Type(val id: Int) {
        GROUP(0),
        SELF(1),
        ONE_TO_ONE(2),

        @Deprecated("It's planned to be removed after v4", replaceWith = ReplaceWith("ONE_TO_ONE"))
        WAIT_FOR_CONNECTION(3);

        companion object {
            fun fromId(id: Int): Type = values().first { type -> type.id == id }
        }
    }

    enum class GroupType {
        @SerialName("group_conversation")
        REGULAR_GROUP,

        @SerialName("channel")
        CHANNEL,
    }
}

@Serializable
data class ConversationResponseV3(
    @SerialName("creator")
    val creator: String?,

    @SerialName("members")
    val members: ConversationMembersResponse,

    @SerialName("name")
    val name: String?,

    @SerialName("qualified_id")
    val id: ConversationId,

    @SerialName("group_id")
    val groupId: String?,

    @SerialName("epoch")
    val epoch: ULong?,

    @Serializable(with = ConversationTypeSerializer::class)
    val type: ConversationResponse.Type,

    @SerialName("message_timer")
    val messageTimer: Long?,

    @SerialName("team")
    val teamId: TeamId?,

    @SerialName("protocol")
    val protocol: ConvProtocol,

    @SerialName("last_event_time")
    val lastEventTime: String,

    @SerialName("cipher_suite")
    val mlsCipherSuiteTag: Int?,

    @SerialName("access")
    val access: Set<ConversationAccessDTO>,

    @SerialName("access_role")
    val accessRole: Set<ConversationAccessRoleDTO>?,

    @SerialName("access_role_v2")
    val accessRoleV2: Set<ConversationAccessRoleDTO>?,

    @SerialName("receipt_mode")
    val receiptMode: ReceiptMode,
)

@Serializable
data class ConversationResponseV6(
    @SerialName("conversation")
    val conversation: ConversationResponse,
    @SerialName("public_keys")
    val publicKeys: MLSPublicKeysDTO
)

@Serializable
data class ConversationResponseV8(
    @SerialName("creator")
    val creator: String?,
    @SerialName("members")
    val members: ConversationMembersResponse,
    @SerialName("name")
    val name: String?,
    @SerialName("qualified_id")
    val id: ConversationId,
    @SerialName("group_id")
    val groupId: String?,
    @SerialName("epoch")
    val epoch: ULong?,
    @Serializable(with = ConversationTypeSerializer::class)
    val type: ConversationResponse.Type,
    @SerialName("message_timer")
    val messageTimer: Long?,
    @SerialName("team")
    val teamId: TeamId?,
    @SerialName("protocol")
    val protocol: ConvProtocol,
    @SerialName("last_event_time")
    val lastEventTime: String,
    @SerialName("cipher_suite")
    val mlsCipherSuiteTag: Int?,
    @SerialName("access")
    val access: Set<ConversationAccessDTO>,
    @SerialName("access_role")
    val accessRole: Set<ConversationAccessRoleDTO>?,
    @SerialName("access_role_v2")
    val accessRoleV2: Set<ConversationAccessRoleDTO>?,
    @SerialName("receipt_mode")
    val receiptMode: ReceiptMode,
    @SerialName("group_conv_type")
    val conversationGroupType: GroupType? = null,
    @SerialName("cells_state")
    val cellsState: String? = null,
)

@Serializable
data class ConversationMembersResponse(
    @SerialName("self")
    val self: ConversationMemberDTO.Self,

    @SerialName("others")
    val otherMembers: List<ConversationMemberDTO.Other>
)

sealed class ConversationMemberDTO {
    // Role name, between 2 and 128 chars, 'wire_' prefix is reserved for roles designed
    // by Wire (i.e., no custom roles can have the same prefix)
    // in swagger conversation_role is an optional field but according to Akshay:
    // Hmm, the field is optional when sending it to the server. The server will always send the field.
    // (The server assumes admin when the field is missing, I don't have the context behind this decision)
    abstract val conversationRole: String
    abstract val id: UserId
    abstract val service: ServiceReferenceDTO?

    @Serializable
    data class Self(
        @SerialName(ID_SERIAL_NAME) override val id: UserId,
        @SerialName(CONV_ROLE_SERIAL_NAME) override val conversationRole: String,
        @SerialName(SERVICE_SERIAL_NAME) override val service: ServiceReferenceDTO? = null,
        @SerialName("hidden") val hidden: Boolean? = null,
        @SerialName("hidden_ref") val hiddenRef: String? = null,
        @SerialName("otr_archived") val otrArchived: Boolean? = null,
        @SerialName("otr_archived_ref") val otrArchivedRef: String? = null,
        @SerialName("otr_muted_ref") val otrMutedRef: String? = null,
        @SerialName("otr_muted_status") @Serializable(with = MutedStatusSerializer::class) val otrMutedStatus: MutedStatus? = null
    ) : ConversationMemberDTO()

    @Serializable
    data class Other(
        @SerialName(ID_SERIAL_NAME) override val id: UserId,
        @SerialName(CONV_ROLE_SERIAL_NAME) override val conversationRole: String,
        @SerialName(SERVICE_SERIAL_NAME) override val service: ServiceReferenceDTO? = null
    ) : ConversationMemberDTO()

    private companion object {
        const val ID_SERIAL_NAME = "qualified_id"
        const val CONV_ROLE_SERIAL_NAME = "conversation_role"
        const val SERVICE_SERIAL_NAME = "service"
    }
}

@Serializable
data class ServiceReferenceDTO(
    @SerialName("id")
    val id: String,

    @SerialName("provider")
    val provider: String
)

@Serializable
data class AddServiceRequest(
    @SerialName("service")
    val id: String,

    @SerialName("provider")
    val provider: String
)

@Serializable
data class SubconversationResponse(
    @SerialName("subconv_id")
    val id: SubconversationId,

    @SerialName("parent_qualified_id")
    val parentId: ConversationId,

    @SerialName("group_id")
    val groupId: String,

    @SerialName("epoch")
    val epoch: ULong,

    @SerialName("epoch_timestamp")
    val epochTimestamp: String?,

    @SerialName("cipher_suite")
    val mlsCipherSuiteTag: Int?,

    @SerialName("members")
    val members: List<SubconversationMemberDTO>,
)

@Serializable
data class SubconversationMemberDTO(
    @SerialName("client_id") val clientId: String,
    @SerialName("user_id") val userId: String,
    @SerialName("domain") val domain: String
)

@OptIn(ExperimentalSerializationApi::class)
@Serializer(ConversationResponse.Type::class)
class ConversationTypeSerializer : KSerializer<ConversationResponse.Type> {
    override val descriptor = PrimitiveSerialDescriptor("type", PrimitiveKind.INT)

    override fun serialize(encoder: Encoder, value: ConversationResponse.Type) = encoder.encodeInt(value.id)

    override fun deserialize(decoder: Decoder): ConversationResponse.Type {
        val rawValue = decoder.decodeInt()
        return ConversationResponse.Type.fromId(rawValue)
    }
}

fun ConversationResponse.cellEnabled(): Boolean =
    this.cellsState == "ready" || this.cellsState == "pending"<|MERGE_RESOLUTION|>--- conflicted
+++ resolved
@@ -101,17 +101,15 @@
     @SerialName("group_conv_type")
     val conversationGroupType: GroupType? = null,
 
-<<<<<<< HEAD
+    @SerialName("add_permission")
+    val channelAddUserPermissionTypeDTO: ChannelAddPermissionTypeDTO? = null,
+
     /**
      * Status of the wire cell for conversation: disabled, pending, ready
      * Since API V8
      */
     @SerialName("cells_state")
     val cellsState: String? = null,
-=======
-    @SerialName("add_permission")
-    val channelAddUserPermissionTypeDTO: ChannelAddPermissionTypeDTO? = null,
->>>>>>> 1092cb8f
 ) {
 
     @Suppress("MagicNumber")
