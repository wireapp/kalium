--- conflicted
+++ resolved
@@ -160,26 +160,14 @@
 )
 
 @Serializable
-<<<<<<< HEAD
-<<<<<<< HEAD:network-model/src/commonMain/kotlin/com/wire/kalium/network/api/authenticated/conversation/ConversationResponse.kt
-=======
 data class ConversationResponseV6(
     @SerialName("conversation")
     val conversation: ConversationResponse,
-=======
-data class ConversationResponseV6(
-    @SerialName("conversation")
-    val conversation: ConversationResponseV3,
->>>>>>> 1dd7cb21
     @SerialName("public_keys")
     val publicKeys: MLSPublicKeysDTO
 )
 
 @Serializable
-<<<<<<< HEAD
->>>>>>> d491f958ba (fix(mls): fetch and set mls-removal keys for 1on1 conversations (#3020)):network/src/commonMain/kotlin/com/wire/kalium/network/api/base/authenticated/conversation/ConversationResponse.kt
-=======
->>>>>>> 1dd7cb21
 data class ConversationMembersResponse(
     @SerialName("self")
     val self: ConversationMemberDTO.Self,
