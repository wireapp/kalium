--- conflicted
+++ resolved
@@ -103,11 +103,8 @@
     val accessRole: List<ConversationAccessRoleDTO>?,
     @SerialName("group_conv_type")
     val groupConversationType: GroupConversationType?,
-<<<<<<< HEAD
-=======
     @SerialName("add_permission")
     val channelAddPermissionTypeDTO: ChannelAddPermissionTypeDTO = ChannelAddPermissionTypeDTO.ADMINS,
->>>>>>> ef24716c
     @SerialName("team")
     val convTeamInfo: ConvTeamInfo?,
     @SerialName("message_timer")
