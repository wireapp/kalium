/*
 * Wire
 * Copyright (C) 2024 Wire Swiss GmbH
 *
 * This program is free software: you can redistribute it and/or modify
 * it under the terms of the GNU General Public License as published by
 * the Free Software Foundation, either version 3 of the License, or
 * (at your option) any later version.
 *
 * This program is distributed in the hope that it will be useful,
 * but WITHOUT ANY WARRANTY; without even the implied warranty of
 * MERCHANTABILITY or FITNESS FOR A PARTICULAR PURPOSE. See the
 * GNU General Public License for more details.
 *
 * You should have received a copy of the GNU General Public License
 * along with this program. If not, see http://www.gnu.org/licenses/.
 */

package com.wire.kalium.network.api.model

import com.wire.kalium.network.api.authenticated.client.ClientCapabilityDTO
import com.wire.kalium.network.api.authenticated.client.RegisterClientRequest
import com.wire.kalium.network.api.authenticated.conversation.ConversationResponse
import com.wire.kalium.network.api.authenticated.conversation.ConversationResponseV3
import com.wire.kalium.network.api.authenticated.conversation.ConversationResponseV6
import com.wire.kalium.network.api.authenticated.conversation.ConversationResponseV8
import com.wire.kalium.network.api.authenticated.conversation.CreateConversationRequest
import com.wire.kalium.network.api.authenticated.conversation.CreateConversationRequestV3
import com.wire.kalium.network.api.authenticated.conversation.CreateConversationRequestV8
import com.wire.kalium.network.api.authenticated.conversation.UpdateConversationAccessRequest
import com.wire.kalium.network.api.authenticated.conversation.UpdateConversationAccessRequestV3

/**
 * Mapping between the base API model and the versioned API models.
 */
interface ApiModelMapper {

    fun toApiV3(request: CreateConversationRequest): CreateConversationRequestV3
    fun toApiV3(request: UpdateConversationAccessRequest): UpdateConversationAccessRequestV3
    fun fromApiV3(response: ConversationResponseV3): ConversationResponse
    fun fromApiV6(response: ConversationResponseV6): ConversationResponse
<<<<<<< HEAD

    /**
     * Forcing to clients using v8+ to have ConsumableNotifications capability.
     */
    fun toApiV8(request: RegisterClientRequest): RegisterClientRequest
=======
    fun toApiV8(request: CreateConversationRequest): CreateConversationRequestV8
    fun fromApiV8(response: ConversationResponseV8): ConversationResponse
>>>>>>> e4755e6b
}

class ApiModelMapperImpl : ApiModelMapper {

    override fun toApiV3(request: CreateConversationRequest): CreateConversationRequestV3 =
        CreateConversationRequestV3(
            request.qualifiedUsers,
            request.name,
            request.access,
            request.accessRole,
            request.groupConversationType,
            request.convTeamInfo,
            request.messageTimer,
            request.receiptMode,
            request.conversationRole,
            request.protocol,
            request.creatorClient
        )

    override fun toApiV8(request: RegisterClientRequest): RegisterClientRequest =
        RegisterClientRequest(
            password = request.password,
            preKeys = request.preKeys,
            lastKey = request.lastKey,
            deviceType = request.deviceType,
            type = request.type,
            label = request.label,
            capabilities = request.capabilities?.toMutableSet()?.apply {
                add(ClientCapabilityDTO.ConsumableNotifications)
            }?.toList() ?: listOf(ClientCapabilityDTO.ConsumableNotifications),
            model = request.model,
            cookieLabel = request.cookieLabel,
            secondFactorVerificationCode = request.secondFactorVerificationCode
        )

    override fun toApiV3(request: UpdateConversationAccessRequest): UpdateConversationAccessRequestV3 =
        UpdateConversationAccessRequestV3(
            request.access,
            request.accessRole
        )

    override fun fromApiV3(response: ConversationResponseV3): ConversationResponse =
        ConversationResponse(
            response.creator,
            response.members,
            response.name,
            response.id,
            response.groupId,
            response.epoch,
            response.type,
            response.messageTimer,
            response.teamId,
            response.protocol,
            response.lastEventTime,
            response.mlsCipherSuiteTag,
            response.access,
            accessRole = response.accessRole ?: response.accessRoleV2 ?: ConversationAccessRoleDTO.DEFAULT_VALUE_WHEN_NULL,
            response.receiptMode
        )

    override fun fromApiV6(response: ConversationResponseV6): ConversationResponse =
        ConversationResponse(
            creator = response.conversation.creator,
            members = response.conversation.members,
            name = response.conversation.name,
            id = response.conversation.id,
            groupId = response.conversation.groupId,
            epoch = response.conversation.epoch,
            type = response.conversation.type,
            messageTimer = response.conversation.messageTimer,
            teamId = response.conversation.teamId,
            protocol = response.conversation.protocol,
            lastEventTime = response.conversation.lastEventTime,
            mlsCipherSuiteTag = response.conversation.mlsCipherSuiteTag,
            access = response.conversation.access,
            accessRole = response.conversation.accessRole,
            receiptMode = response.conversation.receiptMode,
            publicKeys = response.publicKeys,
            conversationGroupType = response.conversation.conversationGroupType
        )

    override fun toApiV8(request: CreateConversationRequest): CreateConversationRequestV8 =
        CreateConversationRequestV8(
            request.qualifiedUsers,
            request.name,
            request.access,
            request.accessRole,
            request.groupConversationType,
            request.convTeamInfo,
            request.messageTimer,
            request.receiptMode,
            request.conversationRole,
            request.protocol,
            request.creatorClient,
            request.cellEnabled,
        )

    override fun fromApiV8(response: ConversationResponseV8): ConversationResponse =
        ConversationResponse(
            creator = response.creator,
            members = response.members,
            name = response.name,
            id = response.id,
            groupId = response.groupId,
            epoch = response.epoch,
            type = response.type,
            messageTimer = response.messageTimer,
            teamId = response.teamId,
            protocol = response.protocol,
            lastEventTime = response.lastEventTime,
            mlsCipherSuiteTag = response.mlsCipherSuiteTag,
            access = response.access,
            accessRole = response.accessRole,
            receiptMode = response.receiptMode,
            conversationGroupType = response.conversationGroupType,
            cellsState = response.cellsState,
        )
}<|MERGE_RESOLUTION|>--- conflicted
+++ resolved
@@ -39,16 +39,13 @@
     fun toApiV3(request: UpdateConversationAccessRequest): UpdateConversationAccessRequestV3
     fun fromApiV3(response: ConversationResponseV3): ConversationResponse
     fun fromApiV6(response: ConversationResponseV6): ConversationResponse
-<<<<<<< HEAD
+    fun toApiV8(request: CreateConversationRequest): CreateConversationRequestV8
+    fun fromApiV8(response: ConversationResponseV8): ConversationResponse
 
     /**
      * Forcing to clients using v8+ to have ConsumableNotifications capability.
      */
     fun toApiV8(request: RegisterClientRequest): RegisterClientRequest
-=======
-    fun toApiV8(request: CreateConversationRequest): CreateConversationRequestV8
-    fun fromApiV8(response: ConversationResponseV8): ConversationResponse
->>>>>>> e4755e6b
 }
 
 class ApiModelMapperImpl : ApiModelMapper {
