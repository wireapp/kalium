/*
 * Wire
 * Copyright (C) 2024 Wire Swiss GmbH
 *
 * This program is free software: you can redistribute it and/or modify
 * it under the terms of the GNU General Public License as published by
 * the Free Software Foundation, either version 3 of the License, or
 * (at your option) any later version.
 *
 * This program is distributed in the hope that it will be useful,
 * but WITHOUT ANY WARRANTY; without even the implied warranty of
 * MERCHANTABILITY or FITNESS FOR A PARTICULAR PURPOSE. See the
 * GNU General Public License for more details.
 *
 * You should have received a copy of the GNU General Public License
 * along with this program. If not, see http://www.gnu.org/licenses/.
 */

package com.wire.kalium.network.api.model

import com.wire.kalium.network.api.authenticated.client.ClientCapabilityDTO
import com.wire.kalium.network.api.authenticated.client.RegisterClientRequest
import com.wire.kalium.network.api.authenticated.conversation.ConversationResponse
import com.wire.kalium.network.api.authenticated.conversation.ConversationResponseV3
import com.wire.kalium.network.api.authenticated.conversation.ConversationResponseV6
import com.wire.kalium.network.api.authenticated.conversation.CreateConversationRequest
import com.wire.kalium.network.api.authenticated.conversation.CreateConversationRequestV3
import com.wire.kalium.network.api.authenticated.conversation.UpdateConversationAccessRequest
import com.wire.kalium.network.api.authenticated.conversation.UpdateConversationAccessRequestV3

/**
 * Mapping between the base API model and the versioned API models.
 */
interface ApiModelMapper {

    fun toApiV3(request: CreateConversationRequest): CreateConversationRequestV3
    fun toApiV3(request: UpdateConversationAccessRequest): UpdateConversationAccessRequestV3
    fun fromApiV3(response: ConversationResponseV3): ConversationResponse
    fun fromApiV6(response: ConversationResponseV6): ConversationResponse
<<<<<<< HEAD
    fun fromApiV8(response: ConversationResponseV8): ConversationResponse

    /**
     * Forcing to clients using v8+ to have ConsumableNotifications capability.
     */
    fun toApiV8(request: RegisterClientRequest): RegisterClientRequest
=======
>>>>>>> 5da121f0
}

class ApiModelMapperImpl : ApiModelMapper {

    override fun toApiV3(request: CreateConversationRequest): CreateConversationRequestV3 =
        CreateConversationRequestV3(
            request.qualifiedUsers,
            request.name,
            request.access,
            request.accessRole,
            request.groupConversationType,
            request.convTeamInfo,
            request.messageTimer,
            request.receiptMode,
            request.conversationRole,
            request.protocol,
            request.creatorClient
        )

<<<<<<< HEAD
    override fun toApiV8(request: CreateConversationRequest): CreateConversationRequestV8 =
        CreateConversationRequestV8(
            request.qualifiedUsers,
            request.name,
            request.access,
            request.accessRole,
            request.groupConversationType,
            request.convTeamInfo,
            request.messageTimer,
            request.receiptMode,
            request.conversationRole,
            request.protocol,
            request.creatorClient
        )

    override fun toApiV8(request: RegisterClientRequest): RegisterClientRequest =
        RegisterClientRequest(
            password = request.password,
            preKeys = request.preKeys,
            lastKey = request.lastKey,
            deviceType = request.deviceType,
            type = request.type,
            label = request.label,
            capabilities = request.capabilities?.toMutableSet()?.apply {
                add(ClientCapabilityDTO.ConsumableNotifications)
            }?.toList() ?: listOf(ClientCapabilityDTO.ConsumableNotifications),
            model = request.model,
            cookieLabel = request.cookieLabel,
            secondFactorVerificationCode = request.secondFactorVerificationCode
        )

=======
>>>>>>> 5da121f0
    override fun toApiV3(request: UpdateConversationAccessRequest): UpdateConversationAccessRequestV3 =
        UpdateConversationAccessRequestV3(
            request.access,
            request.accessRole
        )

    override fun fromApiV3(response: ConversationResponseV3): ConversationResponse =
        ConversationResponse(
            response.creator,
            response.members,
            response.name,
            response.id,
            response.groupId,
            response.epoch,
            response.type,
            response.messageTimer,
            response.teamId,
            response.protocol,
            response.lastEventTime,
            response.mlsCipherSuiteTag,
            response.access,
            accessRole = response.accessRole ?: response.accessRoleV2 ?: ConversationAccessRoleDTO.DEFAULT_VALUE_WHEN_NULL,
            response.receiptMode
        )

    override fun fromApiV6(response: ConversationResponseV6): ConversationResponse =
        ConversationResponse(
            creator = response.conversation.creator,
            members = response.conversation.members,
            name = response.conversation.name,
            id = response.conversation.id,
            groupId = response.conversation.groupId,
            epoch = response.conversation.epoch,
            type = response.conversation.type,
            messageTimer = response.conversation.messageTimer,
            teamId = response.conversation.teamId,
            protocol = response.conversation.protocol,
            lastEventTime = response.conversation.lastEventTime,
            mlsCipherSuiteTag = response.conversation.mlsCipherSuiteTag,
            access = response.conversation.access,
            accessRole = response.conversation.accessRole,
            receiptMode = response.conversation.receiptMode,
            publicKeys = response.publicKeys,
            conversationGroupType = response.conversation.conversationGroupType
        )
}<|MERGE_RESOLUTION|>--- conflicted
+++ resolved
@@ -37,37 +37,17 @@
     fun toApiV3(request: UpdateConversationAccessRequest): UpdateConversationAccessRequestV3
     fun fromApiV3(response: ConversationResponseV3): ConversationResponse
     fun fromApiV6(response: ConversationResponseV6): ConversationResponse
-<<<<<<< HEAD
-    fun fromApiV8(response: ConversationResponseV8): ConversationResponse
 
     /**
      * Forcing to clients using v8+ to have ConsumableNotifications capability.
      */
     fun toApiV8(request: RegisterClientRequest): RegisterClientRequest
-=======
->>>>>>> 5da121f0
 }
 
 class ApiModelMapperImpl : ApiModelMapper {
 
     override fun toApiV3(request: CreateConversationRequest): CreateConversationRequestV3 =
         CreateConversationRequestV3(
-            request.qualifiedUsers,
-            request.name,
-            request.access,
-            request.accessRole,
-            request.groupConversationType,
-            request.convTeamInfo,
-            request.messageTimer,
-            request.receiptMode,
-            request.conversationRole,
-            request.protocol,
-            request.creatorClient
-        )
-
-<<<<<<< HEAD
-    override fun toApiV8(request: CreateConversationRequest): CreateConversationRequestV8 =
-        CreateConversationRequestV8(
             request.qualifiedUsers,
             request.name,
             request.access,
@@ -97,8 +77,6 @@
             secondFactorVerificationCode = request.secondFactorVerificationCode
         )
 
-=======
->>>>>>> 5da121f0
     override fun toApiV3(request: UpdateConversationAccessRequest): UpdateConversationAccessRequestV3 =
         UpdateConversationAccessRequestV3(
             request.access,
