--- conflicted
+++ resolved
@@ -19,6 +19,7 @@
 
 import com.wire.kalium.calling.CallClosedReason
 import com.wire.kalium.calling.types.Uint32_t
+import com.wire.kalium.logic.data.call.CallHelper
 import com.wire.kalium.logic.data.call.CallMetadata
 import com.wire.kalium.logic.data.call.CallMetadataProfile
 import com.wire.kalium.logic.data.call.CallRepository
@@ -58,18 +59,9 @@
     @Mock
     val networkStateObserver = mock(NetworkStateObserver::class)
 
-<<<<<<< HEAD
-<<<<<<< HEAD
-=======
     @Mock
     val callHelper = mock(classOf<CallHelper>())
 
->>>>>>> ec81cb6db0 (chore: cleanup MLSCallHelper class (WPB-7153) - cherrypick RC (#2957))
-=======
-    @Mock
-    val mlsCallHelper = mock(classOf<MLSCallHelper>())
-
->>>>>>> dd8b1dc5
     val qualifiedIdMapper = QualifiedIdMapperImpl(TestUser.SELF.id)
 
     private lateinit var onCloseCall: OnCloseCall
@@ -82,14 +74,7 @@
     fun setUp() {
         onCloseCall = OnCloseCall(
             callRepository,
-<<<<<<< HEAD
-<<<<<<< HEAD
-=======
             callHelper,
->>>>>>> ec81cb6db0 (chore: cleanup MLSCallHelper class (WPB-7153) - cherrypick RC (#2957))
-=======
-            mlsCallHelper,
->>>>>>> dd8b1dc5
             testScope,
             qualifiedIdMapper,
             networkStateObserver
@@ -332,24 +317,10 @@
                 callRepository.updateCallStatusById(eq(conversationId), eq(CallStatus.CLOSED))
             }.wasInvoked(once)
 
-<<<<<<< HEAD
-<<<<<<< HEAD
-        coVerify {
-            callRepository.leaveMlsConference(eq(conversationId))
-        }.wasInvoked(once)
-    }
-=======
             coVerify {
                 callHelper.handleCallTermination(eq(conversationId), any())
             }.wasInvoked(once)
         }
->>>>>>> ec81cb6db0 (chore: cleanup MLSCallHelper class (WPB-7153) - cherrypick RC (#2957))
-=======
-            coVerify {
-                mlsCallHelper.handleCallTermination(eq(conversationId), any())
-            }.wasInvoked(once)
-        }
->>>>>>> dd8b1dc5
 
     @Test
     fun givenDeviceOffline_whenOnCloseCallBackHappens_thenDoNotPersistMissedCall() =
