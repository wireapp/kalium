/*
 * Wire
 * Copyright (C) 2024 Wire Swiss GmbH
 *
 * This program is free software: you can redistribute it and/or modify
 * it under the terms of the GNU General Public License as published by
 * the Free Software Foundation, either version 3 of the License, or
 * (at your option) any later version.
 *
 * This program is distributed in the hope that it will be useful,
 * but WITHOUT ANY WARRANTY; without even the implied warranty of
 * MERCHANTABILITY or FITNESS FOR A PARTICULAR PURPOSE. See the
 * GNU General Public License for more details.
 *
 * You should have received a copy of the GNU General Public License
 * along with this program. If not, see http://www.gnu.org/licenses/.
 */

package com.wire.kalium.logic.feature.call

import com.wire.kalium.calling.Calling
import com.wire.kalium.calling.types.Handle
import com.wire.kalium.logic.cache.SelfConversationIdProvider
import com.wire.kalium.logic.configuration.UserConfigRepository
import com.wire.kalium.logic.data.call.CallRepository
import com.wire.kalium.logic.data.call.VideoStateChecker
import com.wire.kalium.logic.data.call.mapper.CallMapperImpl
import com.wire.kalium.logic.data.conversation.ClientId
import com.wire.kalium.logic.data.conversation.ConversationRepository
import com.wire.kalium.logic.data.id.ConversationId
import com.wire.kalium.logic.data.id.CurrentClientIdProvider
import com.wire.kalium.logic.data.id.FederatedIdMapper
import com.wire.kalium.logic.data.id.QualifiedIdMapper
import com.wire.kalium.logic.data.message.Message
import com.wire.kalium.logic.data.message.MessageContent
import com.wire.kalium.logic.data.user.UserId
import com.wire.kalium.logic.feature.call.usecase.ConversationClientsInCallUpdater
import com.wire.kalium.logic.feature.call.usecase.CreateAndPersistRecentlyEndedCallMetadataUseCase
import com.wire.kalium.logic.feature.call.usecase.GetCallConversationTypeProvider
import com.wire.kalium.logic.feature.message.MessageSender
import com.wire.kalium.logic.featureFlags.KaliumConfigs
import com.wire.kalium.logic.test_util.TestKaliumDispatcher
import com.wire.kalium.network.NetworkStateObserver
import io.mockative.any
import io.mockative.eq
import io.mockative.mock
import io.mockative.once
import io.mockative.verify
import kotlinx.coroutines.test.runTest
import kotlinx.datetime.Instant
import kotlin.test.BeforeTest
import kotlin.test.Ignore
import kotlin.test.Test

class CallManagerTest {

    private val calling = mock(Calling::class)
<<<<<<< HEAD
    private val callRepository = mock(CallRepository::class)
    private val userRepository = mock(UserRepository::class)
=======

    private val selfUserId = UserId(value = "selfUserId", domain = "selfDomain")

    @Mock
    private val callRepository = mock(CallRepository::class)

    @Mock
>>>>>>> 9761edfd
    private val messageSender = mock(MessageSender::class)
    private val currentClientIdProvider = mock(CurrentClientIdProvider::class)
    private val mediaManagerService = mock(MediaManagerService::class)
    private val flowManagerService = mock(FlowManagerService::class)
    private val selfConversationIdProvider = mock(SelfConversationIdProvider::class)
    private val userConfigRepository = mock(UserConfigRepository::class)
    private val conversationRepository = mock(ConversationRepository::class)
    private val federatedIdMapper = mock(FederatedIdMapper::class)
    private val qualifiedIdMapper = mock(QualifiedIdMapper::class)
    private val conversationClientsInCallUpdater = mock(ConversationClientsInCallUpdater::class)
    private val videoStateChecker = mock(VideoStateChecker::class)
    private val networkStateObserver = mock(NetworkStateObserver::class)
    private val getCallConversationType = mock(GetCallConversationTypeProvider::class)

    @Mock
    private val createAndPersistRecentlyEndedCallMetadata = mock(CreateAndPersistRecentlyEndedCallMetadataUseCase::class)

    private val dispatcher = TestKaliumDispatcher

    private lateinit var callManagerImpl: CallManagerImpl

    private val callMapper = CallMapperImpl(qualifiedIdMapper)

    val kaliumConfigs = KaliumConfigs()

    @BeforeTest
    fun setUp() {
        callManagerImpl = CallManagerImpl(
            calling = calling,
            callRepository = callRepository,
            currentClientIdProvider = currentClientIdProvider,
            selfConversationIdProvider = selfConversationIdProvider,
            conversationRepository = conversationRepository,
            userConfigRepository = userConfigRepository,
            messageSender = messageSender,
            kaliumDispatchers = dispatcher,
            federatedIdMapper = federatedIdMapper,
            qualifiedIdMapper = qualifiedIdMapper,
            videoStateChecker = videoStateChecker,
            callMapper = callMapper,
            getCallConversationType = getCallConversationType,
            conversationClientsInCallUpdater = conversationClientsInCallUpdater,
            networkStateObserver = networkStateObserver,
            kaliumConfigs = kaliumConfigs,
            mediaManagerService = mediaManagerService,
            flowManagerService = flowManagerService,
            createAndPersistRecentlyEndedCallMetadata = createAndPersistRecentlyEndedCallMetadata,
            selfUserId = selfUserId
        )
    }

    @Test
    @Suppress("FunctionNaming") // native function has that name
    @Ignore // This test never really worked. To be fixed in a next PR
    fun givenCallManager_whenCallingMessageIsReceived_then_wcall_recv_msg_IsCalled() = runTest(dispatcher.main) {
        val baseHandle = Handle(value = 0)
        val expectedConversationId = "conversationId"

        callManagerImpl.onCallingMessageReceived(
            content = CALL_CONTENT,
            message = CALL_MESSAGE,
        )

        verify {
            calling.wcall_recv_msg(
                eq(baseHandle),
                eq(CALL_CONTENT.value.toByteArray()),
                eq(CALL_CONTENT.value.toByteArray().size),
                any(),
                any(),
                eq(expectedConversationId),
                eq(USER_ID.toString()),
                eq(CLIENT_ID.value),
                any()
            )
        }.wasInvoked(exactly = once)
    }

    private companion object {
        val CLIENT_ID = ClientId(value = "clientId")
        val USER_ID = UserId(value = "userId", domain = "domainId")
        val CALL_CONTENT = MessageContent.Calling(value = "content")
        val CALL_MESSAGE = Message.Signaling(
            id = "id",
            content = CALL_CONTENT,
            conversationId = ConversationId(value = "value", domain = "domain"),
            date = Instant.parse("2022-03-30T15:36:00.000Z"),
            senderUserId = UserId(value = "value", domain = "domain"),
            senderClientId = ClientId(value = "value"),
            status = Message.Status.Sent,
            isSelfMessage = false,
            expirationData = null
        )
    }
}<|MERGE_RESOLUTION|>--- conflicted
+++ resolved
@@ -55,18 +55,10 @@
 class CallManagerTest {
 
     private val calling = mock(Calling::class)
-<<<<<<< HEAD
-    private val callRepository = mock(CallRepository::class)
-    private val userRepository = mock(UserRepository::class)
-=======
 
     private val selfUserId = UserId(value = "selfUserId", domain = "selfDomain")
 
-    @Mock
     private val callRepository = mock(CallRepository::class)
-
-    @Mock
->>>>>>> 9761edfd
     private val messageSender = mock(MessageSender::class)
     private val currentClientIdProvider = mock(CurrentClientIdProvider::class)
     private val mediaManagerService = mock(MediaManagerService::class)
@@ -80,8 +72,6 @@
     private val videoStateChecker = mock(VideoStateChecker::class)
     private val networkStateObserver = mock(NetworkStateObserver::class)
     private val getCallConversationType = mock(GetCallConversationTypeProvider::class)
-
-    @Mock
     private val createAndPersistRecentlyEndedCallMetadata = mock(CreateAndPersistRecentlyEndedCallMetadataUseCase::class)
 
     private val dispatcher = TestKaliumDispatcher
