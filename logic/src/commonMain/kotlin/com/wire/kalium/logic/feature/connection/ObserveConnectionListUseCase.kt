--- conflicted
+++ resolved
@@ -22,11 +22,6 @@
 ) : ObserveConnectionListUseCase {
 
     override suspend operator fun invoke(): Flow<List<ConversationDetails>> {
-<<<<<<< HEAD
-        return connectionRepository.observeConnectionList()
-=======
-        syncManager.startSyncIfIdle()
         return connectionRepository.observeConnectionList().distinctUntilChanged()
->>>>>>> 2e12bfa2
     }
 }