package com.wire.kalium.logic.data.id

import com.wire.kalium.logic.data.user.UserId

interface QualifiedIdMapper {
    fun fromStringToQualifiedID(id: String): QualifiedID
}

<<<<<<< HEAD
class QualifiedIdMapperImpl internal constructor(
    private val selfId: UserId?
=======
class QualifiedIdMapperImpl(
    private val selfUserId: UserId
>>>>>>> b4146575
) : QualifiedIdMapper {
    override fun fromStringToQualifiedID(id: String): QualifiedID {
        val components = id.split(VALUE_DOMAIN_SEPARATOR).filter { it.isNotBlank() }
        val count = id.count { it == VALUE_DOMAIN_SEPARATOR }
        return when {
            components.isEmpty() -> {
                QualifiedID(value = "", domain = "")
            }
            count > 1 -> {
                val value = id.substringBeforeLast(VALUE_DOMAIN_SEPARATOR).removePrefix(VALUE_DOMAIN_SEPARATOR.toString())
                val domain = id.substringAfterLast(VALUE_DOMAIN_SEPARATOR).ifBlank { selfUserDomain() }
                QualifiedID(value = value, domain = domain)
            }
            count == 1 && components.size == 2 -> {
                QualifiedID(value = components.first(), domain = components.last())
            }
            else -> {
                QualifiedID(value = components.first(), domain = selfUserDomain())
            }
        }
    }

<<<<<<< HEAD
    private fun selfUserDomain(): String = selfId?.domain ?: ""
=======
    private fun selfUserDomain(): String = selfUserId.domain
>>>>>>> b4146575
}

fun String.toQualifiedID(mapper: QualifiedIdMapper): QualifiedID = mapper.fromStringToQualifiedID(this)<|MERGE_RESOLUTION|>--- conflicted
+++ resolved
@@ -6,13 +6,8 @@
     fun fromStringToQualifiedID(id: String): QualifiedID
 }
 
-<<<<<<< HEAD
-class QualifiedIdMapperImpl internal constructor(
-    private val selfId: UserId?
-=======
 class QualifiedIdMapperImpl(
-    private val selfUserId: UserId
->>>>>>> b4146575
+    private val selfUserId: UserId?
 ) : QualifiedIdMapper {
     override fun fromStringToQualifiedID(id: String): QualifiedID {
         val components = id.split(VALUE_DOMAIN_SEPARATOR).filter { it.isNotBlank() }
@@ -35,11 +30,7 @@
         }
     }
 
-<<<<<<< HEAD
-    private fun selfUserDomain(): String = selfId?.domain ?: ""
-=======
-    private fun selfUserDomain(): String = selfUserId.domain
->>>>>>> b4146575
+    private fun selfUserDomain(): String = selfUserId?.domain ?: ""
 }
 
 fun String.toQualifiedID(mapper: QualifiedIdMapper): QualifiedID = mapper.fromStringToQualifiedID(this)