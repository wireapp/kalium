--- conflicted
+++ resolved
@@ -9,13 +9,8 @@
     private val callRepository: CallRepository,
     private val syncManager: SyncManager
 ) {
-<<<<<<< HEAD
-    suspend operator fun invoke(): StateFlow<List<Call>> {
+    suspend operator fun invoke(): Flow<List<Call>> {
         syncManager.waitForSyncToComplete()
-=======
-    suspend operator fun invoke(): Flow<List<Call>> {
-        syncManager.waitForSlowSyncToComplete()
->>>>>>> 90650290
         return callRepository.callsFlow()
     }
 }