/*
 * Wire
 * Copyright (C) 2024 Wire Swiss GmbH
 *
 * This program is free software: you can redistribute it and/or modify
 * it under the terms of the GNU General Public License as published by
 * the Free Software Foundation, either version 3 of the License, or
 * (at your option) any later version.
 *
 * This program is distributed in the hope that it will be useful,
 * but WITHOUT ANY WARRANTY; without even the implied warranty of
 * MERCHANTABILITY or FITNESS FOR A PARTICULAR PURPOSE. See the
 * GNU General Public License for more details.
 *
 * You should have received a copy of the GNU General Public License
 * along with this program. If not, see http://www.gnu.org/licenses/.
 */

package com.wire.kalium.logic.data.conversation

import com.wire.kalium.common.error.CoreFailure
import com.wire.kalium.common.error.NetworkFailure
import com.wire.kalium.common.error.StorageFailure
import com.wire.kalium.common.error.wrapApiRequest
import com.wire.kalium.common.functional.Either
import com.wire.kalium.common.functional.flatMap
import com.wire.kalium.common.functional.flatMapLeft
import com.wire.kalium.common.functional.fold
import com.wire.kalium.common.functional.getOrElse
import com.wire.kalium.common.functional.map
import com.wire.kalium.common.functional.onSuccess
import com.wire.kalium.common.logger.kaliumLogger
import com.wire.kalium.common.logger.logStructuredJson
import com.wire.kalium.logger.KaliumLogLevel
import com.wire.kalium.logic.data.client.ClientRepository
import com.wire.kalium.logic.data.id.ConversationId
import com.wire.kalium.logic.data.id.toApi
import com.wire.kalium.logic.data.mls.MLSPublicKeys
import com.wire.kalium.logic.data.user.UserId
import com.wire.kalium.logic.featureFlags.FeatureSupport
import com.wire.kalium.logic.sync.receiver.conversation.message.MLSMessageFailureHandler
import com.wire.kalium.logic.sync.receiver.conversation.message.MLSMessageFailureResolution
import com.wire.kalium.network.api.base.authenticated.conversation.ConversationApi
import com.wire.kalium.network.exceptions.KaliumException
import com.wire.kalium.network.exceptions.isMlsMissingGroupInfo
import com.wire.kalium.network.exceptions.isMlsStaleMessage
import com.wire.kalium.util.KaliumDispatcher
import com.wire.kalium.util.KaliumDispatcherImpl
import io.mockative.Mockable
import kotlinx.coroutines.withContext

/**
 * Send an external commit to join an MLS conversation for which the user is a member,
 * but has not yet joined the corresponding MLS group.
 */
@Mockable
internal interface JoinExistingMLSConversationUseCase {
    suspend operator fun invoke(conversationId: ConversationId, mlsPublicKeys: MLSPublicKeys? = null): Either<CoreFailure, Unit>
}

@Suppress("LongParameterList")
internal class JoinExistingMLSConversationUseCaseImpl(
    private val featureSupport: FeatureSupport,
    private val conversationApi: ConversationApi,
    private val clientRepository: ClientRepository,
    private val conversationRepository: ConversationRepository,
    private val mlsConversationRepository: MLSConversationRepository,
    private val selfUserId: UserId,
    kaliumDispatcher: KaliumDispatcher = KaliumDispatcherImpl
) : JoinExistingMLSConversationUseCase {
    private val dispatcher = kaliumDispatcher.io

    override suspend operator fun invoke(conversationId: ConversationId, mlsPublicKeys: MLSPublicKeys?): Either<CoreFailure, Unit> =
        if (!featureSupport.isMLSSupported ||
            !clientRepository.hasRegisteredMLSClient().getOrElse(false)
        ) {
            kaliumLogger.d("$TAG: Skip re-join existing MLS conversation, since MLS is not supported.")
            Either.Right(Unit)
        } else {
            conversationRepository.getConversationById(conversationId).fold({
                Either.Left(StorageFailure.DataNotFound)
            }, { conversation ->
                withContext(dispatcher) {
                    joinOrEstablishMLSGroupAndRetry(conversation, mlsPublicKeys)
                }
            })
        }

    private suspend fun joinOrEstablishMLSGroupAndRetry(
        conversation: Conversation,
        mlsPublicKeys: MLSPublicKeys?
    ): Either<CoreFailure, Unit> =
        joinOrEstablishMLSGroup(conversation, mlsPublicKeys)
            .flatMapLeft { failure ->
                if (failure is NetworkFailure.ServerMiscommunication && failure.kaliumException is KaliumException.InvalidRequestError) {
                    if ((failure.kaliumException as KaliumException.InvalidRequestError).isMlsStaleMessage()) {
                        kaliumLogger.logStructuredJson(
                            level = KaliumLogLevel.WARN,
                            leadingMessage = "Join-Establish MLS Group Stale",
                            jsonStringKeyValues = mapOf(
                                "conversationId" to conversation.id.toLogString(),
                                "protocol" to ConversationOptions.Protocol.MLS.name,
                                "protocolInfo" to conversation.protocol.toLogMap(),
                                "errorInfo" to "$failure"
                            )
                        )
                        // Re-fetch current epoch and try again
                        if (conversation.type == Conversation.Type.OneOnOne) {
                            conversationRepository.getConversationMembers(conversation.id).flatMap {
                                conversationRepository.fetchMlsOneToOneConversation(it.first()).map {
                                    it.mlsPublicKeys
                                }
                            }
                        } else {
                            conversationRepository.fetchConversation(conversation.id)
                        }.flatMap {
                            conversationRepository.getConversationById(conversation.id).flatMap { conversation ->
                                joinOrEstablishMLSGroup(conversation, null)
                            }
                        }
                    } else if ((failure.kaliumException as KaliumException.InvalidRequestError).isMlsMissingGroupInfo()) {
                        kaliumLogger.w("$TAG: conversation has no group info, ignoring...")
                        Either.Right(Unit)
                    } else {
                        Either.Left(failure)
                    }
                } else {
                    Either.Left(failure)
                }
            }

    @Suppress("LongMethod")
    private suspend fun joinOrEstablishMLSGroup(conversation: Conversation, publicKeys: MLSPublicKeys?): Either<CoreFailure, Unit> {
        val protocol = conversation.protocol
        val type = conversation.type
        return when {
            protocol !is Conversation.ProtocolInfo.MLSCapable -> Either.Right(Unit)

            protocol.epoch != 0UL -> {
                // TODO(refactor): don't use conversationAPI directly
                //                 we could use mlsConversationRepository to solve this
                kaliumLogger.d("$TAG: Joining group by external commit ${conversation.id.toLogString()}")
                wrapApiRequest {
                    conversationApi.fetchGroupInfo(conversation.id.toApi())
                }.flatMap { groupInfo ->
                    mlsConversationRepository.joinGroupByExternalCommit(
                        protocol.groupId,
                        groupInfo
                    ).flatMapLeft { failure ->
                        if (MLSMessageFailureHandler.handleFailure(failure) is MLSMessageFailureResolution.Ignore) {
                            kaliumLogger.logStructuredJson(
                                level = KaliumLogLevel.WARN,
                                leadingMessage = "Join Group external commit Ignored",
                                jsonStringKeyValues = mapOf(
                                    "conversationId" to conversation.id.toLogString(),
                                    "conversationType" to type,
                                    "protocol" to ConversationOptions.Protocol.MLS.name,
                                    "protocolInfo" to conversation.protocol.toLogMap(),
                                    "errorInfo" to "$failure"
                                )
                            )
                            Either.Right(Unit)
                        } else {
                            kaliumLogger.logStructuredJson(
                                level = KaliumLogLevel.ERROR,
                                leadingMessage = "Join Group external commit Failure",
                                jsonStringKeyValues = mapOf(
                                    "conversationId" to conversation.id.toLogString(),
                                    "conversationType" to type,
                                    "protocol" to ConversationOptions.Protocol.MLS.name,
                                    "protocolInfo" to conversation.protocol.toLogMap(),
                                    "errorInfo" to "$failure"
                                )
                            )
                            Either.Left(failure)
                        }
                    }
                }.onSuccess {
                    kaliumLogger.logStructuredJson(
                        level = KaliumLogLevel.INFO,
                        leadingMessage = "Join Group external commit Success",
                        jsonStringKeyValues = mapOf(
                            "conversationId" to conversation.id.toLogString(),
                            "conversationType" to type,
                            "protocol" to ConversationOptions.Protocol.MLS.name,
                            "protocolInfo" to conversation.protocol.toLogMap(),
                        )
                    )
                }
            }

            type == Conversation.Type.Self -> {
                kaliumLogger.d("$TAG: Establish Self MLS Conversation ${conversation.id.toLogString()}")
                mlsConversationRepository.establishMLSGroup(
                    protocol.groupId,
                    listOf(selfUserId)
<<<<<<< HEAD
                ).onSuccess {
                    kaliumLogger.logStructuredJson(
                        level = KaliumLogLevel.INFO,
                        leadingMessage = "Establish Group",
                        jsonStringKeyValues = mapOf(
                            "conversationId" to conversation.id.toLogString(),
                            "conversationType" to type.name,
                            "protocol" to ConversationOptions.Protocol.MLS.name,
                            "protocolInfo" to conversation.protocol.toLogMap(),
=======
                )
                    .onSuccess {
                        kaliumLogger.logStructuredJson(
                            level = KaliumLogLevel.INFO,
                            leadingMessage = "Establish Group",
                            jsonStringKeyValues = mapOf(
                                "conversationId" to conversation.id.toLogString(),
                                "conversationType" to type,
                                "protocol" to ConversationOptions.Protocol.MLS.name,
                                "protocolInfo" to conversation.protocol.toLogMap(),
                            )
>>>>>>> 2086b87f
                        )
                    }.map { Unit }
            }

            type == Conversation.Type.OneOnOne -> {
                kaliumLogger.d("$TAG: Establish 1on1 MLS Conversation ${conversation.id.toLogString()}")
                conversationRepository.getConversationMembers(conversation.id).flatMap { members ->
                    mlsConversationRepository.establishMLSGroup(
                        protocol.groupId,
                        members,
                        publicKeys
                    )
                }.onSuccess {
                    kaliumLogger.logStructuredJson(
                        level = KaliumLogLevel.INFO,
                        leadingMessage = "Establish Group",
                        jsonStringKeyValues = mapOf(
                            "conversationId" to conversation.id.toLogString(),
                            "conversationType" to type,
                            "protocol" to ConversationOptions.Protocol.MLS.name,
                            "protocolInfo" to conversation.protocol.toLogMap(),
                        )
                    )
                }.map { Unit }
            }

            else -> Either.Right(Unit)
        }
    }

    companion object {
        private const val TAG = "[JoinExistingMLSConversationUseCase]"
    }
}<|MERGE_RESOLUTION|>--- conflicted
+++ resolved
@@ -194,17 +194,6 @@
                 mlsConversationRepository.establishMLSGroup(
                     protocol.groupId,
                     listOf(selfUserId)
-<<<<<<< HEAD
-                ).onSuccess {
-                    kaliumLogger.logStructuredJson(
-                        level = KaliumLogLevel.INFO,
-                        leadingMessage = "Establish Group",
-                        jsonStringKeyValues = mapOf(
-                            "conversationId" to conversation.id.toLogString(),
-                            "conversationType" to type.name,
-                            "protocol" to ConversationOptions.Protocol.MLS.name,
-                            "protocolInfo" to conversation.protocol.toLogMap(),
-=======
                 )
                     .onSuccess {
                         kaliumLogger.logStructuredJson(
@@ -216,7 +205,6 @@
                                 "protocol" to ConversationOptions.Protocol.MLS.name,
                                 "protocolInfo" to conversation.protocol.toLogMap(),
                             )
->>>>>>> 2086b87f
                         )
                     }.map { Unit }
             }
