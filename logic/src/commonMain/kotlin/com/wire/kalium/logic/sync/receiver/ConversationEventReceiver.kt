--- conflicted
+++ resolved
@@ -39,479 +39,4 @@
             is Event.Conversation.AccessUpdate -> TODO()
         }
     }
-<<<<<<< HEAD
-
-    private suspend fun handleContent(
-        conversationId: ConversationId,
-        timestampIso: String,
-        senderUserId: UserId,
-        senderClientId: ClientId,
-        content: ProtoContent.Readable
-    ) {
-        when (content.messageContent) {
-            is MessageContent.Regular -> {
-                val visibility = when (content.messageContent) {
-                    is MessageContent.DeleteMessage -> Message.Visibility.HIDDEN
-                    is MessageContent.TextEdited -> Message.Visibility.HIDDEN
-                    is MessageContent.DeleteForMe -> Message.Visibility.HIDDEN
-                    is MessageContent.Empty -> Message.Visibility.HIDDEN
-                    is MessageContent.Unknown ->
-                        if (content.messageContent.hidden) Message.Visibility.HIDDEN
-                        else Message.Visibility.VISIBLE
-
-                    is MessageContent.Text -> Message.Visibility.VISIBLE
-                    is MessageContent.Reaction -> Message.Visibility.HIDDEN
-                    is MessageContent.Calling -> Message.Visibility.VISIBLE
-                    is MessageContent.Confirmation -> Message.Visibility.HIDDEN
-                    is MessageContent.Asset -> Message.Visibility.VISIBLE
-                    is MessageContent.Knock -> Message.Visibility.VISIBLE
-                    is MessageContent.RestrictedAsset -> Message.Visibility.VISIBLE
-                    is MessageContent.FailedDecryption -> Message.Visibility.VISIBLE
-                    is MessageContent.LastRead -> Message.Visibility.HIDDEN
-                    is MessageContent.Cleared -> Message.Visibility.HIDDEN
-                }
-                val message = Message.Regular(
-                    id = content.messageUid,
-                    content = content.messageContent,
-                    conversationId = conversationId,
-                    date = timestampIso,
-                    senderUserId = senderUserId,
-                    senderClientId = senderClientId,
-                    status = Message.Status.SENT,
-                    editStatus = Message.EditStatus.NotEdited,
-                    visibility = visibility
-                )
-                processMessage(message)
-            }
-
-            is MessageContent.Signaling -> {
-                processSignaling(senderUserId, content.messageContent)
-            }
-        }
-    }
-
-    private suspend fun handleNewMessage(event: Event.Conversation.NewMessage) {
-        val decodedContentBytes = Base64.decodeFromBase64(event.content.toByteArray())
-        val cryptoSessionId = CryptoSessionId(
-            idMapper.toCryptoQualifiedIDId(event.senderUserId),
-            CryptoClientId(event.senderClientId.value)
-        )
-        proteusClientProvider.getOrError()
-            .flatMap {
-                wrapCryptoRequest {
-                    it.decrypt(decodedContentBytes, cryptoSessionId)
-                }
-            }
-            .map { PlainMessageBlob(it) }
-            .flatMap { plainMessageBlob -> getReadableMessageContent(plainMessageBlob, event) }
-            .onFailure {
-                when (it) {
-                    is CoreFailure.Unknown -> logger.e("$TAG - UnknownFailure when processing message: $it", it.rootCause)
-                    is ProteusFailure -> logger.e("$TAG - ProteusFailure when processing message: $it", it.proteusException)
-                    else -> logger.e("$TAG - Failure when processing message: $it")
-                }
-                handleFailedProteusDecryptedMessage(event)
-            }.onSuccess { readableContent ->
-                handleContent(
-                    conversationId = event.conversationId,
-                    timestampIso = event.timestampIso,
-                    senderUserId = event.senderUserId,
-                    senderClientId = event.senderClientId,
-                    content = readableContent
-                )
-            }
-    }
-
-    private suspend fun handleFailedProteusDecryptedMessage(event: Event.Conversation.NewMessage) {
-        with(event) {
-            val message = Message.Regular(
-                id = id,
-                content = MessageContent.FailedDecryption(encryptedExternalContent?.data),
-                conversationId = conversationId,
-                date = timestampIso,
-                senderUserId = senderUserId,
-                senderClientId = senderClientId,
-                status = Message.Status.SENT,
-                editStatus = Message.EditStatus.NotEdited,
-                visibility = Message.Visibility.VISIBLE
-            )
-            processMessage(message)
-        }
-    }
-
-    private suspend fun handleFailedMLSDecryptedMessage(event: Event.Conversation.NewMLSMessage) {
-        with(event) {
-            val message = Message.Regular(
-                id = id,
-                content = MessageContent.FailedDecryption(),
-                conversationId = conversationId,
-                date = timestampIso,
-                senderUserId = senderUserId,
-                senderClientId = ClientId(""), // TODO(mls): client ID not available for MLS messages
-                status = Message.Status.SENT,
-                editStatus = Message.EditStatus.NotEdited,
-                visibility = Message.Visibility.VISIBLE
-            )
-            processMessage(message)
-        }
-    }
-
-    private fun getReadableMessageContent(
-        plainMessageBlob: PlainMessageBlob,
-        event: Event.Conversation.NewMessage
-    ) = when (val protoContent = protoContentMapper.decodeFromProtobuf(plainMessageBlob)) {
-        is ProtoContent.Readable -> Either.Right(protoContent)
-        is ProtoContent.ExternalMessageInstructions -> event.encryptedExternalContent?.let {
-            logger.d("Solving external content '$protoContent', EncryptedData='$it'")
-            solveExternalContentForProteusMessage(protoContent, event.encryptedExternalContent)
-        } ?: run {
-            val rootCause = IllegalArgumentException("Null external content when processing external message instructions.")
-            Either.Left(CoreFailure.Unknown(rootCause))
-        }
-    }
-
-    private fun solveExternalContentForProteusMessage(
-        externalInstructions: ProtoContent.ExternalMessageInstructions,
-        externalData: EncryptedData
-    ): Either<CoreFailure, ProtoContent.Readable> = wrapCryptoRequest {
-        val decryptedExternalMessage = decryptDataWithAES256(externalData, AES256Key(externalInstructions.otrKey)).data
-        logger.d("ExternalMessage - Decrypted external message content: '$decryptedExternalMessage'")
-        PlainMessageBlob(decryptedExternalMessage)
-    }.map(protoContentMapper::decodeFromProtobuf).flatMap { decodedProtobuf ->
-        if (decodedProtobuf !is ProtoContent.Readable) {
-            val rootCause = IllegalArgumentException("матрёшка! External message can't contain another external message inside!")
-            Either.Left(CoreFailure.Unknown(rootCause))
-        } else {
-            Either.Right(decodedProtobuf)
-        }
-    }
-
-    private fun updateAssetMessageWithDecryptionKeys(persistedMessage: Message.Regular, remoteData: AssetContent.RemoteData): Message {
-        val assetMessageContent = persistedMessage.content as MessageContent.Asset
-        // The message was previously received with just metadata info, so let's update it with the raw data info
-        return persistedMessage.copy(
-            content = assetMessageContent.copy(
-                value = assetMessageContent.value.copy(
-                    remoteData = remoteData
-                )
-            ),
-            visibility = Message.Visibility.VISIBLE
-        )
-    }
-
-    private suspend fun isSenderVerified(messageId: String, conversationId: ConversationId, senderUserId: UserId): Boolean {
-        var verified = false
-        messageRepository.getMessageById(
-            messageUuid = messageId,
-            conversationId = conversationId
-        ).onSuccess {
-            verified = senderUserId == it.senderUserId
-        }
-        return verified
-    }
-
-    private suspend fun handleNewConversation(event: Event.Conversation.NewConversation) =
-        conversationRepository.insertConversationFromEvent(event).flatMap {
-            conversationRepository.updateConversationModifiedDate(event.conversationId, Clock.System.now().toString())
-        }.onFailure { logger.e("$TAG - failure on new conversation event: $it") }
-
-    private suspend fun handleMemberJoin(event: Event.Conversation.MemberJoin) =
-        // Attempt to fetch conversation details if needed, as this might be an unknown conversation
-        conversationRepository.fetchConversationIfUnknown(event.conversationId)
-            .run {
-                onSuccess {
-                    logger.v("Succeeded fetching conversation details on MemberJoin Event: $event")
-                }
-                onFailure {
-                    logger.w("Failure fetching conversation details on MemberJoin Event: $event")
-                }
-                // Even if unable to fetch conversation details, at least attempt adding the member
-                conversationRepository.persistMembers(event.members, event.conversationId)
-            }.onSuccess {
-                val message = Message.System(
-                    id = event.id,
-                    content = MessageContent.MemberChange.Added(members = event.members.map { it.id }),
-                    conversationId = event.conversationId,
-                    date = event.timestampIso,
-                    senderUserId = event.addedBy,
-                    status = Message.Status.SENT,
-                    visibility = Message.Visibility.VISIBLE
-                )
-                processMessage(message) // TODO(exception-handling): processMessage exceptions are not caught
-            }.onFailure { logger.e("$TAG - failure on member join event: $it") }
-
-    private suspend fun handleMemberLeave(event: Event.Conversation.MemberLeave) = conversationRepository
-        .deleteMembersFromEvent(event.removedList, event.conversationId)
-        .flatMap {
-            // fetch required unknown users that haven't been persisted during slow sync, e.g. from another team
-            // and keep them to properly show this member-leave message
-            userRepository.fetchUsersIfUnknownByIds(event.removedList.toSet())
-        }
-        .onSuccess {
-            val message = Message.System(
-                id = event.id,
-                content = MessageContent.MemberChange.Removed(members = event.removedList),
-                conversationId = event.conversationId,
-                date = event.timestampIso,
-                senderUserId = event.removedBy,
-                status = Message.Status.SENT,
-                visibility = Message.Visibility.VISIBLE
-            )
-            processMessage(message)
-        }
-        .onFailure { logger.e("$TAG - failure on member leave event: $it") }
-
-    private suspend fun handleMemberChange(event: Event.Conversation.MemberChanged) {
-        if (event is Event.Conversation.IgnoredMemberChanged) {
-            logger.w("failure? member role is missing from event: $event")
-            return
-        } else {
-            // Attempt to fetch conversation details if needed, as this might be an unknown conversation
-            conversationRepository.fetchConversationIfUnknown(event.conversationId)
-                .run {
-                    onSuccess {
-                        logger.v("Succeeded fetching conversation details on MemberChange Event: $event")
-                    }
-                    onFailure {
-                        logger.w("Failure fetching conversation details on MemberChange Event: $event")
-                    }
-                    // Even if unable to fetch conversation details, at least attempt updating the member
-                    conversationRepository.updateMemberFromEvent(event.member!!, event.conversationId)
-                }.onFailure { logger.e("$TAG - failure on member update event: $it") }
-        }
-    }
-
-    private suspend fun handleMLSWelcome(event: Event.Conversation.MLSWelcome) {
-        mlsConversationRepository.establishMLSGroupFromWelcome(event)
-            .onFailure { logger.e("$TAG - failure on MLS welcome event: $it") }
-    }
-
-    private suspend fun handleNewMLSMessage(event: Event.Conversation.NewMLSMessage) =
-        mlsConversationRepository.messageFromMLSMessage(event)
-            .onFailure {
-                logger.e("$TAG - failure on MLS message: $it")
-                handleFailedMLSDecryptedMessage(event)
-            }.onSuccess { bundle ->
-                if (bundle == null) return@onSuccess
-
-                bundle.commitDelay?.let {
-                    handlePendingProposal(
-                        timestamp = event.timestampIso.toInstant(),
-                        groupId = bundle.groupID,
-                        commitDelay = it
-                    )
-                }
-
-                bundle.applicationMessage?.let {
-                    val protoContent = protoContentMapper.decodeFromProtobuf(PlainMessageBlob(it.message))
-                    if (protoContent !is ProtoContent.Readable) {
-                        throw KaliumSyncException("MLS message with external content", CoreFailure.Unknown(null))
-                    }
-                    handleContent(
-                        conversationId = event.conversationId,
-                        timestampIso = event.timestampIso,
-                        senderUserId = event.senderUserId,
-                        senderClientId = it.senderClientID,
-                        content = protoContent
-                    )
-                }
-            }
-
-    private suspend fun handleDeletedConversation(event: Event.Conversation.DeletedConversation) {
-        val conversation = conversationRepository.getConversationById(event.conversationId)
-        if (conversation != null) {
-            conversationRepository.deleteConversation(event.conversationId)
-                .onFailure { coreFailure ->
-                    logger.e("$TAG - Error deleting the contents of a conversation $coreFailure")
-                }.onSuccess {
-                    val senderUser = userRepository.observeUser(event.senderUserId).firstOrNull()
-                    val dataNotification = EphemeralConversationNotification(event, conversation, senderUser)
-                    ephemeralNotificationsManager.scheduleNotification(dataNotification)
-                    logger.d("$TAG - Deleted the conversation ${event.conversationId}")
-                }
-        } else {
-            logger.d("$TAG - Skipping conversation delete event already handled")
-        }
-    }
-
-    private suspend fun handleRenamedConversation(event: Event.Conversation.RenamedConversation) {
-        conversationRepository.updateConversationName(event.conversationId, event.conversationName, event.timestampIso)
-            .onSuccess {
-                logger
-                    .d("$TAG - The Conversation was renamed: ${event.conversationId.toString().obfuscateId()}")
-                val message = Message.System(
-                    id = event.id,
-                    content = MessageContent.ConversationRenamed(event.conversationName),
-                    conversationId = event.conversationId,
-                    date = event.timestampIso,
-                    senderUserId = event.senderUserId,
-                    status = Message.Status.SENT,
-                )
-                persistMessage(message)
-            }
-            .onFailure { coreFailure ->
-                logger
-                    .e("$TAG - Error renaming the conversation [${event.conversationId.toString().obfuscateId()}] $coreFailure")
-            }
-    }
-
-    private suspend fun handlePendingProposal(timestamp: Instant, groupId: GroupID, commitDelay: Long) {
-        logger.d("Received MLS proposal, scheduling commit in $commitDelay seconds")
-        pendingProposalScheduler.scheduleCommit(
-            groupId,
-            timestamp.plus(commitDelay.seconds)
-        )
-    }
-
-    private suspend fun processSignaling(senderUserId: UserId, signaling: MessageContent.Signaling) {
-        when (signaling) {
-            MessageContent.Ignored -> {
-                logger
-                    .i(message = "$TAG Ignored Signaling Message received: $signaling")
-            }
-
-            is MessageContent.Availability -> {
-                logger
-                    .i(message = "$TAG Availability status update received: ${signaling.status}")
-                userRepository.updateOtherUserAvailabilityStatus(senderUserId, signaling.status)
-            }
-        }
-    }
-
-    // TODO(qol): split this function so it's easier to maintain
-    @Suppress("ComplexMethod", "LongMethod")
-    private suspend fun processMessage(message: Message) {
-        logger.i(message = "$TAG Message received: $message")
-
-        when (message) {
-            is Message.Regular -> when (val content = message.content) {
-                // Persist Messages - > lists
-                is MessageContent.Text, is MessageContent.FailedDecryption -> persistMessage(message)
-                is MessageContent.Reaction -> persistReaction(message, content)
-                is MessageContent.Asset -> handleAssetMessage(message)
-                is MessageContent.DeleteMessage -> handleDeleteMessage(content, message)
-                is MessageContent.DeleteForMe -> deleteForMeHandler.handle(message, content)
-                is MessageContent.Calling -> {
-                    logger.d("$TAG - MessageContent.Calling")
-                    callManagerImpl.value.onCallingMessageReceived(
-                        message = message,
-                        content = content
-                    )
-                }
-
-                is MessageContent.TextEdited -> editTextHandler.handle(message, content)
-                is MessageContent.LastRead -> lastReadContentHandler.handle(message, content)
-                is MessageContent.Unknown -> {
-                    logger.i(message = "Unknown Message received: $message")
-                    persistMessage(message)
-                }
-
-                is MessageContent.Cleared -> clearConversationContentHandler.handle(message, content)
-                is MessageContent.Empty -> TODO()
-                is MessageContent.RestrictedAsset -> TODO()
-                is MessageContent.Knock -> TODO()
-            }
-
-            is Message.System -> when (message.content) {
-                is MessageContent.MemberChange -> {
-                    logger.i(message = "System MemberChange Message received: $message")
-                    persistMessage(message)
-                }
-
-                is MessageContent.ConversationRenamed -> TODO()
-                is MessageContent.MissedCall -> TODO()
-            }
-        }
-    }
-
-    private suspend fun handleAssetMessage(message: Message.Regular) {
-        val content = message.content as MessageContent.Asset
-        userConfigRepository.isFileSharingEnabled().onSuccess {
-            if (it.isFileSharingEnabled != null && it.isFileSharingEnabled) {
-                processNonRestrictedAssetMessage(message)
-            } else {
-                val newMessage = message.copy(
-                    content = MessageContent.RestrictedAsset(
-                        content.value.mimeType, content.value.sizeInBytes, content.value.name ?: ""
-                    )
-                )
-                persistMessage(newMessage)
-            }
-        }
-    }
-
-    private suspend fun processNonRestrictedAssetMessage(message: Message.Regular) {
-        val assetContent = message.content as MessageContent.Asset
-        val isPreviewMessage = assetContent.value.sizeInBytes > 0 && !assetContent.value.hasValidRemoteData()
-        messageRepository.getMessageById(message.conversationId, message.id)
-            .onFailure {
-                // No asset message was received previously, so just persist the preview of the asset message
-                val isValidImage = assetContent.value.metadata?.let {
-                    it is AssetContent.AssetMetadata.Image && it.width > 0 && it.height > 0
-                } ?: false
-
-                // Web/Mac clients split the asset message delivery into 2. One with the preview metadata (assetName, assetSize...) and
-                // with empty encryption keys and the second with empty metadata but all the correct encryption keys. We just want to
-                // hide the preview of generic asset messages with empty encryption keys as a way to avoid user interaction with them.
-                val previewMessage = message.copy(
-                    content = message.content.copy(value = assetContent.value),
-                    visibility = if (isPreviewMessage && !isValidImage)
-                        Message.Visibility.HIDDEN else Message.Visibility.VISIBLE
-                )
-                persistMessage(previewMessage)
-            }
-            .onSuccess { persistedMessage ->
-                val validDecryptionKeys = message.content.value.remoteData
-                // Check the second asset message is from the same original sender
-                if (isSenderVerified(persistedMessage.id, persistedMessage.conversationId, message.senderUserId) &&
-                    persistedMessage is Message.Regular
-                ) {
-                    // The second asset message received from Web/Mac clients contains the full asset decryption keys, so we need to update
-                    // the preview message persisted previously with the rest of the data
-                    persistMessage(
-                        updateAssetMessageWithDecryptionKeys(
-                            persistedMessage,
-                            validDecryptionKeys
-                        )
-                    )
-                }
-            }
-    }
-
-    private suspend fun handleDeleteMessage(
-        content: MessageContent.DeleteMessage,
-        message: Message
-    ) {
-        if (isSenderVerified(content.messageId, message.conversationId, message.senderUserId)) {
-            messageRepository.getMessageById(message.conversationId, content.messageId)
-                .onSuccess { messageToRemove ->
-                    (messageToRemove.content as? MessageContent.Asset)?.value?.remoteData?.let { assetToRemove ->
-                        assetRepository.deleteAssetLocally(
-                            AssetId(
-                                assetToRemove.assetId,
-                                assetToRemove.assetDomain.orEmpty()
-                            )
-                        )
-                            .onFailure {
-                                logger.withFeatureId(KaliumLogger.Companion.ApplicationFlow.ASSETS)
-                                    .w("delete messageToRemove asset locally failure: $it")
-                            }
-                    }
-                }
-            messageRepository.markMessageAsDeleted(
-                messageUuid = content.messageId,
-                conversationId = message.conversationId
-            )
-        } else logger.i(message = "Delete message sender is not verified: $message")
-    }
-
-    private companion object {
-        const val TAG = "ConversationEventReceiver"
-    }
-}
-
-fun AssetContent.hasValidRemoteData() = this.remoteData.let {
-    it.assetId.isNotEmpty() && it.sha256.isNotEmpty() && it.otrKey.isNotEmpty()
-=======
->>>>>>> 21c1b65a
 }