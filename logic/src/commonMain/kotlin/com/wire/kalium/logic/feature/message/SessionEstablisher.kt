/*
 * Wire
 * Copyright (C) 2023 Wire Swiss GmbH
 *
 * This program is free software: you can redistribute it and/or modify
 * it under the terms of the GNU General Public License as published by
 * the Free Software Foundation, either version 3 of the License, or
 * (at your option) any later version.
 *
 * This program is distributed in the hope that it will be useful,
 * but WITHOUT ANY WARRANTY; without even the implied warranty of
 * MERCHANTABILITY or FITNESS FOR A PARTICULAR PURPOSE. See the
 * GNU General Public License for more details.
 *
 * You should have received a copy of the GNU General Public License
 * along with this program. If not, see http://www.gnu.org/licenses/.
 */

package com.wire.kalium.logic.feature.message

import com.wire.kalium.cryptography.CryptoClientId
import com.wire.kalium.cryptography.CryptoSessionId
import com.wire.kalium.cryptography.PreKeyCrypto
import com.wire.kalium.logic.CoreFailure
import com.wire.kalium.logic.data.conversation.ClientId
import com.wire.kalium.logic.data.conversation.Recipient
import com.wire.kalium.logic.data.id.IdMapper
import com.wire.kalium.logic.data.prekey.PreKeyMapper
import com.wire.kalium.logic.data.prekey.PreKeyRepository
import com.wire.kalium.logic.data.prekey.UsersWithoutSessions
import com.wire.kalium.logic.data.user.UserId
import com.wire.kalium.logic.di.MapperProvider
import com.wire.kalium.logic.feature.ProteusClientProvider
import com.wire.kalium.logic.functional.Either
import com.wire.kalium.logic.functional.flatMap
import com.wire.kalium.logic.functional.foldToEitherWhileRight
import com.wire.kalium.logic.functional.map
import com.wire.kalium.logic.wrapCryptoRequest
import com.wire.kalium.network.api.base.authenticated.prekey.PreKeyDTO
import com.wire.kalium.persistence.dao.QualifiedIDEntity

internal interface SessionEstablisher {

    /**
     * Verifies if this client can send messages to all the client recipients.
     * Will fetch PreKeys and establish cryptographic sessions if needed.
     *
<<<<<<< HEAD
     * Since api v4 and up, returns a list of user ids [Either.Right] [List<UserId>] with clients issues
     * Otherwise, just returns [Either.Right] with an empty list.
=======
     * @return an error or holder [UsersWithoutSessions] with an optional list of users whose sessions are missing.
     * Useful for sending a message to a partial list of users.
>>>>>>> c93f59c8
     */
    suspend fun prepareRecipientsForNewOutgoingMessage(
        recipients: List<Recipient>
    ): Either<CoreFailure, UsersWithoutSessions>
}

internal class SessionEstablisherImpl internal constructor(
    private val proteusClientProvider: ProteusClientProvider,
    private val preKeyRepository: PreKeyRepository,
    private val idMapper: IdMapper = MapperProvider.idMapper()
) : SessionEstablisher {
    override suspend fun prepareRecipientsForNewOutgoingMessage(
        recipients: List<Recipient>
    ): Either<CoreFailure, UsersWithoutSessions> =
        getAllMissingClients(recipients).flatMap {
            if (it.isEmpty()) {
                return@flatMap Either.Right(UsersWithoutSessions.EMPTY)
            }
            preKeyRepository.establishSessions(it)
        }

    private suspend fun getAllMissingClients(
        detailedContacts: List<Recipient>
    ): Either<CoreFailure, MutableMap<UserId, List<ClientId>>> =
        detailedContacts.foldToEitherWhileRight(mutableMapOf<UserId, List<ClientId>>()) { recipient, userAccumulator ->
            getMissingClientsForRecipients(recipient).map { missingClients ->
                if (missingClients.isNotEmpty()) {
                    userAccumulator[recipient.id] = missingClients
                }
                userAccumulator
            }
        }

    private suspend fun getMissingClientsForRecipients(
        recipient: Recipient
    ): Either<CoreFailure, MutableList<ClientId>> =
        recipient.clients.foldToEitherWhileRight(mutableListOf<ClientId>()) { client, clientIdAccumulator ->
            doesSessionExist(recipient.id, client).map { sessionExists ->
                if (!sessionExists) {
                    clientIdAccumulator += client
                }
                clientIdAccumulator
            }
        }

    private suspend fun doesSessionExist(
        recipientUserId: UserId,
        client: ClientId
    ): Either<CoreFailure, Boolean> =
        proteusClientProvider.getOrError()
            .flatMap { proteusClient ->
                val cryptoSessionID = CryptoSessionId(idMapper.toCryptoQualifiedIDId(recipientUserId), CryptoClientId(client.value))
                wrapCryptoRequest {
                    proteusClient.doesSessionExist(cryptoSessionID)
                }
            }
}

internal interface CryptoSessionMapper {
    fun getMapOfSessionIdsToPreKeysAndMarkNullClientsAsInvalid(
        preKeyInfoMap: Map<String, Map<String, Map<String, PreKeyDTO?>>>
    ): FilteredRecipient
}

data class FilteredRecipient(
    val valid: Map<String, Map<String, Map<String, PreKeyCrypto>>>,
    val invalid: List<Pair<QualifiedIDEntity, List<String>>>
)

internal class CryptoSessionMapperImpl internal constructor(
    private val preKeyMapper: PreKeyMapper
) : CryptoSessionMapper {
    override fun getMapOfSessionIdsToPreKeysAndMarkNullClientsAsInvalid(
        preKeyInfoMap: Map<String, Map<String, Map<String, PreKeyDTO?>>>
    ): FilteredRecipient {
        val invalidList: MutableList<Pair<QualifiedIDEntity, String>> = mutableListOf()
        val validAccumulator: Map<String, Map<String, Map<String, PreKeyCrypto>>> =
            preKeyInfoMap.mapValues { (domain, userIdToClientToPrekeyMap) ->
                userIdToClientToPrekeyMap.mapValues { (userId, clientIdToPreKeyMap) ->
                    clientIdToPreKeyMap.filter { (clientId, prekey) ->
                        if (prekey == null) {
                            invalidList.add(QualifiedIDEntity(userId, domain) to clientId)
                            false
                        } else {
                            true
                        }
                    }.mapValues { (_, prekeyDTO) ->
                        preKeyMapper.fromPreKeyDTO(prekeyDTO!!) // null pre-keys are filtered in the step above
                    }
                }
            }
        return FilteredRecipient(
            validAccumulator,
            invalidList.groupBy {
                it.first
            }.mapValues {
                it.value.map { it.second }
            }.toList()
        )
    }
}<|MERGE_RESOLUTION|>--- conflicted
+++ resolved
@@ -45,13 +45,8 @@
      * Verifies if this client can send messages to all the client recipients.
      * Will fetch PreKeys and establish cryptographic sessions if needed.
      *
-<<<<<<< HEAD
-     * Since api v4 and up, returns a list of user ids [Either.Right] [List<UserId>] with clients issues
-     * Otherwise, just returns [Either.Right] with an empty list.
-=======
      * @return an error or holder [UsersWithoutSessions] with an optional list of users whose sessions are missing.
      * Useful for sending a message to a partial list of users.
->>>>>>> c93f59c8
      */
     suspend fun prepareRecipientsForNewOutgoingMessage(
         recipients: List<Recipient>
