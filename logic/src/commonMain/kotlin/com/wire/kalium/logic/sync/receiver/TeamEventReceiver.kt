--- conflicted
+++ resolved
@@ -101,14 +101,9 @@
                                     conversationId = conversationId,
                                     date = event.timestampIso,
                                     senderUserId = userId,
-<<<<<<< HEAD
                                     status = Message.Status.Sent,
-                                    visibility = Message.Visibility.VISIBLE
-=======
-                                    status = Message.Status.SENT,
                                     visibility = Message.Visibility.VISIBLE,
                                     expirationData = null
->>>>>>> 82a17054
                                 )
                                 persistMessage(message)
                             }
