--- conflicted
+++ resolved
@@ -20,32 +20,6 @@
         }
     }
 
-<<<<<<< HEAD
-    operator fun invoke(authSession: AuthSession, ssoId: SsoId?, replace: Boolean = false): Result =
-        sessionRepository.doesSessionExist(authSession.token.userId).fold(
-            {
-                Result.Failure.Generic(it)
-            }, {
-                when (it) {
-                    true -> {
-                        val forceReplace = sessionRepository.userSession(authSession.token.userId).fold(
-                            { replace },
-                            { existSession -> existSession.token is AuthSession.Token.Invalid || replace }
-                        )
-                        onUserExist(authSession, ssoId, forceReplace)
-                    }
-
-                    false -> storeUser(authSession, ssoId)
-                }
-            }
-        )
-
-    private fun storeUser(authSession: AuthSession, ssoId: SsoId?): Result {
-        sessionRepository.storeSession(authSession, ssoId)
-        sessionRepository.updateCurrentSession(authSession.token.userId)
-        return Result.Success(authSession.token.userId)
-    }
-=======
     suspend operator fun invoke(
         serverConfigId: String,
         ssoId: SsoId?,
@@ -75,7 +49,6 @@
                 { Result.Failure.Generic(it) },
                 { Result.Success(authTokens.userId) }
             )
->>>>>>> a859842b
 
     private suspend fun onUserExist(
         newServerConfigId: String,
@@ -85,11 +58,7 @@
     ): Result =
         when (replace) {
             true -> {
-<<<<<<< HEAD
-                sessionRepository.userSession(newSession.token.userId).fold(
-=======
                 sessionRepository.fullAccountInfo(newAuthTokens.userId).fold(
->>>>>>> a859842b
                     // in case of the new session have a different server configurations the new session should not be added
                     { Result.Failure.Generic(it) },
                     { oldSession ->
