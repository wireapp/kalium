--- conflicted
+++ resolved
@@ -39,23 +39,6 @@
 ) : UpdateMessageTimerUseCase {
     override suspend fun invoke(conversationId: ConversationId, messageTimer: Long?): UpdateMessageTimerUseCase.Result =
         conversationGroupRepository.updateMessageTimer(conversationId, messageTimer)
-<<<<<<< HEAD
-            .onSuccess {
-                val message = Message.System(
-                    uuid4().toString(),
-                    MessageContent.ConversationMessageTimerChanged(
-                        messageTimer = messageTimer
-                    ),
-                    conversationId,
-                    DateTimeUtil.currentIsoDateTimeString(),
-                    selfUserId,
-                    Message.Status.Sent,
-                    Message.Visibility.VISIBLE
-                )
-                persistMessage(message)
-            }
-=======
->>>>>>> 82a17054
             .fold(
                 { UpdateMessageTimerUseCase.Result.Failure(it) },
                 { UpdateMessageTimerUseCase.Result.Success }
