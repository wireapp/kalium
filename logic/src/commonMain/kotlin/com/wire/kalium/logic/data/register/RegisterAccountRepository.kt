--- conflicted
+++ resolved
@@ -23,11 +23,7 @@
         code: String,
         name: String,
         password: String
-<<<<<<< HEAD
-    ): Either<NetworkFailure, Pair<SsoId?, AuthSession.Token.Valid>>
-=======
     ): Either<NetworkFailure, Pair<SsoId?, AuthTokens>>
->>>>>>> a859842b
 
     @Suppress("LongParameterList")
     suspend fun registerTeamWithEmail(
@@ -37,11 +33,7 @@
         password: String,
         teamName: String,
         teamIcon: String
-<<<<<<< HEAD
-    ): Either<NetworkFailure, Pair<SsoId?, AuthSession.Token.Valid>>
-=======
     ): Either<NetworkFailure, Pair<SsoId?, AuthTokens>>
->>>>>>> a859842b
 }
 
 internal class RegisterAccountDataSource internal constructor(
@@ -63,11 +55,7 @@
         code: String,
         name: String,
         password: String
-<<<<<<< HEAD
-    ): Either<NetworkFailure, Pair<SsoId?, AuthSession.Token.Valid>> =
-=======
     ): Either<NetworkFailure, Pair<SsoId?, AuthTokens>> =
->>>>>>> a859842b
         register(RegisterApi.RegisterParam.PersonalAccount(email, code, name, password))
 
     override suspend fun registerTeamWithEmail(
@@ -77,11 +65,7 @@
         password: String,
         teamName: String,
         teamIcon: String
-<<<<<<< HEAD
-    ): Either<NetworkFailure, Pair<SsoId?, AuthSession.Token.Valid>> =
-=======
     ): Either<NetworkFailure, Pair<SsoId?, AuthTokens>> =
->>>>>>> a859842b
         register(RegisterApi.RegisterParam.TeamAccount(email, code, name, password, teamName, teamIcon))
 
     private suspend fun requestActivation(
@@ -91,11 +75,7 @@
     private suspend fun activateUser(param: RegisterApi.ActivationParam): Either<NetworkFailure, Unit> =
         wrapApiRequest { registerApi.activate(param) }
 
-<<<<<<< HEAD
-    private suspend fun register(param: RegisterApi.RegisterParam): Either<NetworkFailure, Pair<SsoId?, AuthSession.Token.Valid>> =
-=======
     private suspend fun register(param: RegisterApi.RegisterParam): Either<NetworkFailure, Pair<SsoId?, AuthTokens>> =
->>>>>>> a859842b
         wrapApiRequest { registerApi.register(param) }.map {
             Pair(idMapper.toSsoId(it.first.ssoID), sessionMapper.fromSessionDTO(it.second))
         }
