--- conflicted
+++ resolved
@@ -30,38 +30,23 @@
     private val userEventReceiver: UserEventReceiver,
     private val teamEventReceiver: TeamEventReceiver,
     private val featureConfigEventReceiver: FeatureConfigEventReceiver,
-<<<<<<< HEAD
-    private val logger: KaliumLogger
-=======
     private val userPropertiesEventReceiver: UserPropertiesEventReceiver,
->>>>>>> c5f8aedf
+    _logger: KaliumLogger
 ) : EventProcessor {
 
-    private val logger by lazy { kaliumLogger.withFeatureId(EVENT_RECEIVER) }
+    private val logger = _logger.withFeatureId(EVENT_RECEIVER)
 
     override suspend fun processEvent(event: Event) {
-<<<<<<< HEAD
-        logger.withFeatureId(EVENT_RECEIVER).i("Processing event ${event.id.obfuscateId()}")
-=======
         logger.i("Processing event ${event.id.obfuscateId()}")
->>>>>>> c5f8aedf
         when (event) {
             is Event.Conversation -> conversationEventReceiver.onEvent(event)
             is Event.User -> userEventReceiver.onEvent(event)
             is Event.FeatureConfig -> featureConfigEventReceiver.onEvent(event)
-<<<<<<< HEAD
-            is Event.Unknown -> logger.withFeatureId(EVENT_RECEIVER).i("Unhandled event id=${event.id.obfuscateId()}")
-=======
             is Event.Unknown -> logger.i("Unhandled event id=${event.id.obfuscateId()}")
->>>>>>> c5f8aedf
             is Event.Team -> teamEventReceiver.onEvent(event)
             is Event.UserProperty -> userPropertiesEventReceiver.onEvent(event)
         }
-<<<<<<< HEAD
-        logger.withFeatureId(EVENT_RECEIVER).i("Updating lastProcessedEventId ${event.id.obfuscateId()}")
-=======
         logger.i("Updating lastProcessedEventId ${event.id.obfuscateId()}")
->>>>>>> c5f8aedf
         if (event.shouldUpdateLastProcessedEventId()) {
             eventRepository.updateLastProcessedEventId(event.id)
         }
