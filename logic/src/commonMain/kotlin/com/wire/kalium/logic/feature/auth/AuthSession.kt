package com.wire.kalium.logic.feature.auth

import com.wire.kalium.logic.configuration.server.ServerConfig
import com.wire.kalium.logic.data.logout.LogoutReason
<<<<<<< HEAD
import com.wire.kalium.logic.data.user.UserId
import kotlinx.serialization.SerialName
import kotlinx.serialization.Serializable

@Serializable
data class AuthSession(
    @SerialName("auth_tokens") val token: Token,
    @SerialName("server_links") val serverLinks: ServerConfig.Links,
) {
    @Serializable
    sealed class Token {
        abstract val userId: UserId
        abstract val accessToken: String
        abstract val refreshToken: String
        abstract val tokenType: String

        @Serializable
        @SerialName("auth_tokens.valid")
        data class Valid(
            @SerialName("user_id") override val userId: QualifiedID,
            @SerialName("access_token") override val accessToken: String,
            @SerialName("refresh_token") override val refreshToken: String,
            @SerialName("access_token_type") override val tokenType: String
        ) : Token()

        @Serializable
        @SerialName("authsession.invalid")
        data class Invalid(
            @SerialName("user_id") override val userId: QualifiedID,
            @SerialName("access_token") override val accessToken: String,
            @SerialName("refresh_token") override val refreshToken: String,
            @SerialName("access_token_type") override val tokenType: String,
            @SerialName("reason") val reason: LogoutReason,
            @SerialName("hardLogout") val hardLogout: Boolean
        ) : Token()
    }
}
=======
import com.wire.kalium.logic.data.user.SsoId
import com.wire.kalium.logic.data.user.UserId

sealed class AccountInfo {
    abstract val userId: UserId
    data class Valid(override val userId: UserId) : AccountInfo()
    data class Invalid(
        override val userId: UserId,
        val logoutReason: LogoutReason
    ) : AccountInfo()
}

data class Account(
    val info: AccountInfo,
    val serverConfig: ServerConfig,
    val ssoId: SsoId?
)

data class AuthTokens(
    val userId: UserId,
    val accessToken: String,
    val refreshToken: String,
    val tokenType: String
)
>>>>>>> a859842b
<|MERGE_RESOLUTION|>--- conflicted
+++ resolved
@@ -2,45 +2,6 @@
 
 import com.wire.kalium.logic.configuration.server.ServerConfig
 import com.wire.kalium.logic.data.logout.LogoutReason
-<<<<<<< HEAD
-import com.wire.kalium.logic.data.user.UserId
-import kotlinx.serialization.SerialName
-import kotlinx.serialization.Serializable
-
-@Serializable
-data class AuthSession(
-    @SerialName("auth_tokens") val token: Token,
-    @SerialName("server_links") val serverLinks: ServerConfig.Links,
-) {
-    @Serializable
-    sealed class Token {
-        abstract val userId: UserId
-        abstract val accessToken: String
-        abstract val refreshToken: String
-        abstract val tokenType: String
-
-        @Serializable
-        @SerialName("auth_tokens.valid")
-        data class Valid(
-            @SerialName("user_id") override val userId: QualifiedID,
-            @SerialName("access_token") override val accessToken: String,
-            @SerialName("refresh_token") override val refreshToken: String,
-            @SerialName("access_token_type") override val tokenType: String
-        ) : Token()
-
-        @Serializable
-        @SerialName("authsession.invalid")
-        data class Invalid(
-            @SerialName("user_id") override val userId: QualifiedID,
-            @SerialName("access_token") override val accessToken: String,
-            @SerialName("refresh_token") override val refreshToken: String,
-            @SerialName("access_token_type") override val tokenType: String,
-            @SerialName("reason") val reason: LogoutReason,
-            @SerialName("hardLogout") val hardLogout: Boolean
-        ) : Token()
-    }
-}
-=======
 import com.wire.kalium.logic.data.user.SsoId
 import com.wire.kalium.logic.data.user.UserId
 
@@ -64,5 +25,4 @@
     val accessToken: String,
     val refreshToken: String,
     val tokenType: String
-)
->>>>>>> a859842b
+)