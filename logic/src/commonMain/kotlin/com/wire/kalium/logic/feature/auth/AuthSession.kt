--- conflicted
+++ resolved
@@ -1,13 +1,9 @@
 package com.wire.kalium.logic.feature.auth
 
-<<<<<<< HEAD
 import com.wire.kalium.logic.configuration.ServerConfig
-
-=======
 import kotlinx.serialization.Serializable
 
 @Serializable
->>>>>>> 1463f03c
 data class AuthSession(
     val userId: String,
     val accessToken: String,
