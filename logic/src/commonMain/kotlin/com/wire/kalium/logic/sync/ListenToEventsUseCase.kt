package com.wire.kalium.logic.sync

@Deprecated("Sync is triggered by other use cases as necessary and there is no need to call this UseCase directly anymore")
class ListenToEventsUseCase(
    private val syncManager: SyncManager,
<<<<<<< HEAD
    private val eventRepository: EventRepository,
    private val conversationEventReceiver: EventReceiver<Event.Conversation>,
    private val userEventReceiver: EventReceiver<Event.User>
=======
>>>>>>> 43add61f
) {

    suspend operator fun invoke() {
<<<<<<< HEAD
        syncManager.waitForSlowSyncToComplete()

        eventRepository.events()
            //TODO(refactor): Handle retry/reconnection
            .collect { either ->
                either.map { event ->
                    kaliumLogger.i(message = "Event received: $event")
                    when (event) {
                        is Event.Conversation -> {
                            conversationEventReceiver.onEvent(event)
                        }
                        is Event.User -> {
                            userEventReceiver.onEvent(event)
                        }
                        else -> {
                            kaliumLogger.i(message = "Unhandled event id=${event.id}")
                        }
                    }
                    eventRepository.updateLastProcessedEventId(event.id)
                }.onFailure {
                    kaliumLogger.e(message = "Failure when receiving events: $it")
                }
            }
=======
        syncManager.waitUntilLive()
>>>>>>> 43add61f
    }

}<|MERGE_RESOLUTION|>--- conflicted
+++ resolved
@@ -3,42 +3,10 @@
 @Deprecated("Sync is triggered by other use cases as necessary and there is no need to call this UseCase directly anymore")
 class ListenToEventsUseCase(
     private val syncManager: SyncManager,
-<<<<<<< HEAD
-    private val eventRepository: EventRepository,
-    private val conversationEventReceiver: EventReceiver<Event.Conversation>,
-    private val userEventReceiver: EventReceiver<Event.User>
-=======
->>>>>>> 43add61f
 ) {
 
     suspend operator fun invoke() {
-<<<<<<< HEAD
-        syncManager.waitForSlowSyncToComplete()
-
-        eventRepository.events()
-            //TODO(refactor): Handle retry/reconnection
-            .collect { either ->
-                either.map { event ->
-                    kaliumLogger.i(message = "Event received: $event")
-                    when (event) {
-                        is Event.Conversation -> {
-                            conversationEventReceiver.onEvent(event)
-                        }
-                        is Event.User -> {
-                            userEventReceiver.onEvent(event)
-                        }
-                        else -> {
-                            kaliumLogger.i(message = "Unhandled event id=${event.id}")
-                        }
-                    }
-                    eventRepository.updateLastProcessedEventId(event.id)
-                }.onFailure {
-                    kaliumLogger.e(message = "Failure when receiving events: $it")
-                }
-            }
-=======
         syncManager.waitUntilLive()
->>>>>>> 43add61f
     }
 
 }