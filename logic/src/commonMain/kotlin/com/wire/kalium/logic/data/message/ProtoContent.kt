--- conflicted
+++ resolved
@@ -1,6 +1,6 @@
 package com.wire.kalium.logic.data.message
 
-<<<<<<< HEAD
+import com.wire.kalium.logic.data.message.ProtoContent.ExternalMessageInstructions
 import com.wire.kalium.persistence.dao.ConversationEntity.ProtocolInfo.Proteus
 import com.wire.kalium.protobuf.messages.GenericMessage
 
@@ -15,7 +15,10 @@
      * Regular message, with readable content that can be simply used.
      * @see [ExternalMessageInstructions]
      */
-    data class Readable(val messageUid: String, val messageContent: MessageContent): ProtoContent()
+    data class Readable(
+        val messageUid: String,
+        val messageContent: MessageContent.FromProto
+    ) : ProtoContent()
 
     /**
      * The message doesn't contain an actual content,
@@ -35,10 +38,4 @@
         val sha256: ByteArray?,
         val encryptionAlgorithm: MessageEncryptionAlgorithm?
     ) : ProtoContent()
-}
-=======
-data class ProtoContent(
-    val messageUid: String,
-    val messageContent: MessageContent.FromProto
-)
->>>>>>> 388a46ed
+}