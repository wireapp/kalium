package com.wire.kalium.logic.feature

import com.wire.kalium.logic.CoreFailure
import com.wire.kalium.logic.GlobalKaliumScope
import com.wire.kalium.logic.cache.SelfConversationIdProvider
import com.wire.kalium.logic.cache.SelfConversationIdProviderImpl
import com.wire.kalium.logic.configuration.ClientConfig
import com.wire.kalium.logic.configuration.UserConfigDataSource
import com.wire.kalium.logic.configuration.UserConfigRepository
import com.wire.kalium.logic.configuration.notification.NotificationTokenDataSource
import com.wire.kalium.logic.data.asset.AssetDataSource
import com.wire.kalium.logic.data.asset.AssetRepository
import com.wire.kalium.logic.data.asset.DataStoragePaths
import com.wire.kalium.logic.data.asset.KaliumFileSystem
import com.wire.kalium.logic.data.asset.KaliumFileSystemImpl
import com.wire.kalium.logic.data.call.CallDataSource
import com.wire.kalium.logic.data.call.CallRepository
import com.wire.kalium.logic.data.call.VideoStateChecker
import com.wire.kalium.logic.data.call.VideoStateCheckerImpl
import com.wire.kalium.logic.data.call.mapper.CallMapper
import com.wire.kalium.logic.data.client.ClientDataSource
import com.wire.kalium.logic.data.client.ClientRepository
import com.wire.kalium.logic.data.client.MLSClientProvider
import com.wire.kalium.logic.data.client.MLSClientProviderImpl
import com.wire.kalium.logic.data.client.remote.ClientRemoteDataSource
import com.wire.kalium.logic.data.client.remote.ClientRemoteRepository
import com.wire.kalium.logic.data.connection.ConnectionDataSource
import com.wire.kalium.logic.data.connection.ConnectionRepository
import com.wire.kalium.logic.data.conversation.ClientId
import com.wire.kalium.logic.data.conversation.CommitBundleEventReceiverImpl
import com.wire.kalium.logic.data.conversation.ConversationDataSource
import com.wire.kalium.logic.data.conversation.ConversationGroupRepository
import com.wire.kalium.logic.data.conversation.ConversationGroupRepositoryImpl
import com.wire.kalium.logic.data.conversation.ConversationRepository
import com.wire.kalium.logic.data.conversation.MLSConversationDataSource
import com.wire.kalium.logic.data.conversation.MLSConversationRepository
import com.wire.kalium.logic.data.conversation.UpdateKeyingMaterialThresholdProvider
import com.wire.kalium.logic.data.conversation.UpdateKeyingMaterialThresholdProviderImpl
import com.wire.kalium.logic.data.event.EventDataSource
import com.wire.kalium.logic.data.event.EventRepository
import com.wire.kalium.logic.data.featureConfig.FeatureConfigDataSource
import com.wire.kalium.logic.data.featureConfig.FeatureConfigRepository
import com.wire.kalium.logic.data.id.FederatedIdMapper
import com.wire.kalium.logic.data.id.QualifiedIdMapper
import com.wire.kalium.logic.data.id.TeamId
import com.wire.kalium.logic.data.keypackage.KeyPackageDataSource
import com.wire.kalium.logic.data.keypackage.KeyPackageLimitsProvider
import com.wire.kalium.logic.data.keypackage.KeyPackageLimitsProviderImpl
import com.wire.kalium.logic.data.keypackage.KeyPackageRepository
import com.wire.kalium.logic.data.logout.LogoutDataSource
import com.wire.kalium.logic.data.logout.LogoutRepository
import com.wire.kalium.logic.data.message.MessageDataSource
import com.wire.kalium.logic.data.message.MessageRepository
import com.wire.kalium.logic.data.message.PersistMessageUseCase
import com.wire.kalium.logic.data.message.PersistMessageUseCaseImpl
import com.wire.kalium.logic.data.message.PersistReactionUseCase
import com.wire.kalium.logic.data.message.PersistReactionUseCaseImpl
import com.wire.kalium.logic.data.message.reaction.ReactionRepositoryImpl
import com.wire.kalium.logic.data.mlspublickeys.MLSPublicKeysRepository
import com.wire.kalium.logic.data.mlspublickeys.MLSPublicKeysRepositoryImpl
import com.wire.kalium.logic.data.notification.PushTokenDataSource
import com.wire.kalium.logic.data.notification.PushTokenRepository
import com.wire.kalium.logic.data.prekey.PreKeyDataSource
import com.wire.kalium.logic.data.prekey.PreKeyRepository
import com.wire.kalium.logic.data.publicuser.SearchUserRepository
import com.wire.kalium.logic.data.publicuser.SearchUserRepositoryImpl
import com.wire.kalium.logic.data.publicuser.UserSearchApiWrapper
import com.wire.kalium.logic.data.publicuser.UserSearchApiWrapperImpl
import com.wire.kalium.logic.data.sync.InMemoryIncrementalSyncRepository
import com.wire.kalium.logic.data.sync.SlowSyncRepositoryImpl
import com.wire.kalium.logic.data.sync.IncrementalSyncRepository
import com.wire.kalium.logic.data.sync.SlowSyncRepository
import com.wire.kalium.logic.data.team.TeamDataSource
import com.wire.kalium.logic.data.team.TeamRepository
import com.wire.kalium.logic.data.user.UserDataSource
import com.wire.kalium.logic.data.user.UserId
import com.wire.kalium.logic.data.user.UserRepository
import com.wire.kalium.logic.di.MapperProvider
import com.wire.kalium.logic.di.PlatformUserStorageProperties
import com.wire.kalium.logic.di.UserStorageProvider
import com.wire.kalium.logic.feature.auth.ClearUserDataUseCase
import com.wire.kalium.logic.feature.auth.ClearUserDataUseCaseImpl
import com.wire.kalium.logic.feature.auth.LogoutUseCase
import com.wire.kalium.logic.feature.auth.LogoutUseCaseImpl
import com.wire.kalium.logic.feature.call.CallManager
import com.wire.kalium.logic.feature.call.CallsScope
import com.wire.kalium.logic.feature.call.GlobalCallManager
import com.wire.kalium.logic.feature.client.ClientScope
import com.wire.kalium.logic.feature.connection.ConnectionScope
import com.wire.kalium.logic.feature.connection.SyncConnectionsUseCase
import com.wire.kalium.logic.feature.connection.SyncConnectionsUseCaseImpl
import com.wire.kalium.logic.feature.conversation.ClearConversationContentImpl
import com.wire.kalium.logic.feature.conversation.ConversationScope
import com.wire.kalium.logic.feature.conversation.GetSecurityClassificationTypeUseCase
import com.wire.kalium.logic.feature.conversation.GetSecurityClassificationTypeUseCaseImpl
import com.wire.kalium.logic.feature.conversation.JoinExistingMLSConversationsUseCase
import com.wire.kalium.logic.feature.conversation.SyncConversationsUseCase
import com.wire.kalium.logic.feature.conversation.keyingmaterials.KeyingMaterialsManager
import com.wire.kalium.logic.feature.conversation.keyingmaterials.KeyingMaterialsManagerImpl
import com.wire.kalium.logic.feature.debug.DebugScope
import com.wire.kalium.logic.feature.featureConfig.SyncFeatureConfigsUseCase
import com.wire.kalium.logic.feature.featureConfig.SyncFeatureConfigsUseCaseImpl
import com.wire.kalium.logic.feature.keypackage.KeyPackageManager
import com.wire.kalium.logic.feature.keypackage.KeyPackageManagerImpl
import com.wire.kalium.logic.feature.message.EphemeralNotificationsManager
import com.wire.kalium.logic.feature.message.MLSMessageCreator
import com.wire.kalium.logic.feature.message.MLSMessageCreatorImpl
import com.wire.kalium.logic.feature.message.MessageEnvelopeCreator
import com.wire.kalium.logic.feature.message.MessageEnvelopeCreatorImpl
import com.wire.kalium.logic.feature.message.MessageScope
import com.wire.kalium.logic.feature.message.MessageSendFailureHandler
import com.wire.kalium.logic.feature.message.MessageSendFailureHandlerImpl
import com.wire.kalium.logic.feature.message.MessageSendingScheduler
import com.wire.kalium.logic.feature.message.PendingProposalScheduler
import com.wire.kalium.logic.feature.message.PendingProposalSchedulerImpl
import com.wire.kalium.logic.feature.message.SessionEstablisher
import com.wire.kalium.logic.feature.message.SessionEstablisherImpl
import com.wire.kalium.logic.feature.notificationToken.PushTokenUpdater
import com.wire.kalium.logic.feature.team.SyncSelfTeamUseCase
import com.wire.kalium.logic.feature.team.SyncSelfTeamUseCaseImpl
import com.wire.kalium.logic.feature.team.TeamScope
import com.wire.kalium.logic.feature.user.IsFileSharingEnabledUseCase
import com.wire.kalium.logic.feature.user.IsFileSharingEnabledUseCaseImpl
import com.wire.kalium.logic.feature.user.IsMLSEnabledUseCase
import com.wire.kalium.logic.feature.user.IsMLSEnabledUseCaseImpl
import com.wire.kalium.logic.feature.user.ObserveFileSharingStatusUseCase
import com.wire.kalium.logic.feature.user.ObserveFileSharingStatusUseCaseImpl
import com.wire.kalium.logic.feature.user.SyncContactsUseCase
import com.wire.kalium.logic.feature.user.SyncContactsUseCaseImpl
import com.wire.kalium.logic.feature.user.SyncSelfUserUseCase
import com.wire.kalium.logic.feature.user.UserScope
import com.wire.kalium.logic.featureFlags.FeatureSupport
import com.wire.kalium.logic.featureFlags.KaliumConfigs
import com.wire.kalium.logic.functional.Either
import com.wire.kalium.logic.functional.isRight
import com.wire.kalium.logic.functional.map
import com.wire.kalium.logic.functional.onSuccess
import com.wire.kalium.logic.sync.ObserveSyncStateUseCase
import com.wire.kalium.logic.sync.SetConnectionPolicyUseCase
import com.wire.kalium.logic.sync.slow.SlowSyncCriteriaProvider
import com.wire.kalium.logic.sync.slow.SlowSlowSyncCriteriaProviderImpl
import com.wire.kalium.logic.sync.SyncManager
import com.wire.kalium.logic.sync.SyncManagerImpl
import com.wire.kalium.logic.sync.slow.SlowSyncManager
import com.wire.kalium.logic.sync.slow.SlowSyncWorker
import com.wire.kalium.logic.sync.slow.SlowSyncWorkerImpl
import com.wire.kalium.logic.sync.incremental.EventGatherer
import com.wire.kalium.logic.sync.incremental.EventGathererImpl
import com.wire.kalium.logic.sync.incremental.EventProcessor
import com.wire.kalium.logic.sync.incremental.EventProcessorImpl
import com.wire.kalium.logic.sync.incremental.IncrementalSyncManager
import com.wire.kalium.logic.sync.incremental.IncrementalSyncWorker
import com.wire.kalium.logic.sync.incremental.IncrementalSyncWorkerImpl
import com.wire.kalium.logic.sync.receiver.ConversationEventReceiver
import com.wire.kalium.logic.sync.receiver.ConversationEventReceiverImpl
import com.wire.kalium.logic.sync.receiver.FeatureConfigEventReceiver
import com.wire.kalium.logic.sync.receiver.FeatureConfigEventReceiverImpl
import com.wire.kalium.logic.sync.receiver.TeamEventReceiver
import com.wire.kalium.logic.sync.receiver.TeamEventReceiverImpl
import com.wire.kalium.logic.sync.receiver.UserEventReceiver
import com.wire.kalium.logic.sync.receiver.UserEventReceiverImpl
import com.wire.kalium.logic.sync.receiver.conversation.DeletedConversationEventHandler
import com.wire.kalium.logic.sync.receiver.conversation.DeletedConversationEventHandlerImpl
import com.wire.kalium.logic.sync.receiver.conversation.MLSWelcomeEventHandler
import com.wire.kalium.logic.sync.receiver.conversation.MLSWelcomeEventHandlerImpl
import com.wire.kalium.logic.sync.receiver.conversation.MemberChangeEventHandler
import com.wire.kalium.logic.sync.receiver.conversation.MemberChangeEventHandlerImpl
import com.wire.kalium.logic.sync.receiver.conversation.MemberJoinEventHandler
import com.wire.kalium.logic.sync.receiver.conversation.MemberJoinEventHandlerImpl
import com.wire.kalium.logic.sync.receiver.conversation.MemberLeaveEventHandler
import com.wire.kalium.logic.sync.receiver.conversation.MemberLeaveEventHandlerImpl
import com.wire.kalium.logic.sync.receiver.conversation.NewConversationEventHandler
import com.wire.kalium.logic.sync.receiver.conversation.NewConversationEventHandlerImpl
import com.wire.kalium.logic.sync.receiver.conversation.NewMessageEventHandlerImpl
import com.wire.kalium.logic.sync.receiver.conversation.RenamedConversationEventHandler
import com.wire.kalium.logic.sync.receiver.conversation.RenamedConversationEventHandlerImpl
import com.wire.kalium.logic.sync.receiver.message.ClearConversationContentHandler
import com.wire.kalium.logic.sync.receiver.message.DeleteForMeHandler
import com.wire.kalium.logic.sync.receiver.message.LastReadContentHandler
import com.wire.kalium.logic.sync.receiver.message.MessageTextEditHandler
import com.wire.kalium.logic.util.TimeParser
import com.wire.kalium.logic.util.TimeParserImpl
import com.wire.kalium.persistence.client.ClientRegistrationStorage
import com.wire.kalium.persistence.client.ClientRegistrationStorageImpl
import com.wire.kalium.persistence.kmmSettings.GlobalPrefProvider
import kotlinx.coroutines.CoroutineScope
import kotlinx.coroutines.SupervisorJob
import kotlinx.coroutines.cancel
import kotlinx.coroutines.launch
import okio.Path.Companion.toPath
import kotlin.coroutines.CoroutineContext

expect class UserSessionScope : UserSessionScopeCommon
fun interface CurrentClientIdProvider {
    suspend operator fun invoke(): Either<CoreFailure, ClientId>
}

fun interface SelfTeamIdProvider {
    suspend operator fun invoke(): Either<CoreFailure, TeamId?>
}

@Suppress("LongParameterList")
abstract class UserSessionScopeCommon internal constructor(
    private val userId: UserId,
    private val authenticatedDataSourceSet: AuthenticatedDataSourceSet,
    private val globalScope: GlobalKaliumScope,
    private val globalCallManager: GlobalCallManager,
    protected val globalPreferences: GlobalPrefProvider,
    dataStoragePaths: DataStoragePaths,
    private val kaliumConfigs: KaliumConfigs,
    private val featureSupport: FeatureSupport,
    private val userSessionScopeProvider: UserSessionScopeProvider,
    userStorageProvider: UserStorageProvider
) : CoroutineScope {
    protected abstract val platformUserStorageProperties: PlatformUserStorageProperties

    private val userStorage = userStorageProvider.getOrCreate(
        userId,
        platformUserStorageProperties,
        kaliumConfigs.shouldEncryptData
    )

    // TODO: extract client id provider to it's own class and test it
    private var _clientId: ClientId? = null
    private suspend fun clientId(): Either<CoreFailure, ClientId> =
        if (_clientId != null) Either.Right(_clientId!!) else {
            clientRepository.currentClientId().onSuccess {
                _clientId = it
            }
        }

    val callMapper: CallMapper get() = MapperProvider.callMapper(userId)

    val qualifiedIdMapper: QualifiedIdMapper get() = MapperProvider.qualifiedIdMapper(userId)

    val federatedIdMapper: FederatedIdMapper
        get() = MapperProvider.federatedIdMapper(
            userId,
            qualifiedIdMapper,
            globalScope.sessionRepository
        )

    private val clientIdProvider = CurrentClientIdProvider { clientId() }
    private val selfConversationIdProvider: SelfConversationIdProvider by lazy { SelfConversationIdProviderImpl(conversationRepository) }

    // TODO: make atomic
    // val _teamId: Atomic<Either<CoreFailure, TeamId?>> = Atomic(Either.Left(CoreFailure.Unknown(Throwable("NotInitialized"))))
    private var _teamId: Either<CoreFailure, TeamId?> = Either.Left(CoreFailure.Unknown(Throwable("NotInitialized")))

    private suspend fun teamId(): Either<CoreFailure, TeamId?> =
        if (_teamId.isRight()) _teamId else {
            userRepository.userById(userId).map {
                _teamId = Either.Right(it.teamId)
                it.teamId
            }
        }

    private val selfTeamId = SelfTeamIdProvider { teamId() }

    private val userConfigRepository: UserConfigRepository
        get() = UserConfigDataSource(userStorage.preferences.userConfigStorage)

    private val keyPackageLimitsProvider: KeyPackageLimitsProvider
        get() = KeyPackageLimitsProviderImpl(kaliumConfigs)

    private val updateKeyingMaterialThresholdProvider: UpdateKeyingMaterialThresholdProvider
        get() = UpdateKeyingMaterialThresholdProviderImpl(kaliumConfigs)

    private val mlsClientProvider: MLSClientProvider by lazy {
        MLSClientProviderImpl(
            "${authenticatedDataSourceSet.authenticatedRootDir}/mls",
            userId,
            clientRepository,
            globalPreferences.passphraseStorage
        )
    }

    private val commitBundleEventReceiver: CommitBundleEventReceiverImpl
        get() = CommitBundleEventReceiverImpl(
            memberJoinHandler,
            memberLeaveHandler
        )

    private val mlsConversationRepository: MLSConversationRepository
        get() = MLSConversationDataSource(
            keyPackageRepository,
            mlsClientProvider,
            authenticatedDataSourceSet.authenticatedNetworkContainer.mlsMessageApi,
            userStorage.database.conversationDAO,
            authenticatedDataSourceSet.authenticatedNetworkContainer.clientApi,
            syncManager,
            mlsPublicKeysRepository,
            commitBundleEventReceiver
        )

    private val notificationTokenRepository get() = NotificationTokenDataSource(globalPreferences.tokenStorage)

    private val conversationRepository: ConversationRepository
        get() = ConversationDataSource(
            userRepository,
            mlsClientProvider,
            userStorage.database.conversationDAO,
            authenticatedDataSourceSet.authenticatedNetworkContainer.conversationApi,
            userStorage.database.messageDAO,
            userStorage.database.clientDAO,
            authenticatedDataSourceSet.authenticatedNetworkContainer.clientApi,
            timeParser,
        )

    private val conversationGroupRepository: ConversationGroupRepository
        get() = ConversationGroupRepositoryImpl(
            userRepository,
            conversationRepository,
            mlsConversationRepository,
            memberJoinHandler,
            memberLeaveHandler,
            userStorage.database.conversationDAO,
            authenticatedDataSourceSet.authenticatedNetworkContainer.conversationApi,
            userId
        )

    private val messageRepository: MessageRepository
        get() = MessageDataSource(
            authenticatedDataSourceSet.authenticatedNetworkContainer.messageApi,
            authenticatedDataSourceSet.authenticatedNetworkContainer.mlsMessageApi,
            userStorage.database.messageDAO
        )

    private val userRepository: UserRepository
        get() = UserDataSource(
            userStorage.database.userDAO,
            userStorage.database.metadataDAO,
            userStorage.database.clientDAO,
            authenticatedDataSourceSet.authenticatedNetworkContainer.selfApi,
            authenticatedDataSourceSet.authenticatedNetworkContainer.userDetailsApi,
            globalScope.sessionRepository,
            userId,
            qualifiedIdMapper
        )

    internal val pushTokenRepository: PushTokenRepository
        get() = PushTokenDataSource(userStorage.database.metadataDAO)

    private val teamRepository: TeamRepository
        get() = TeamDataSource(
            userStorage.database.userDAO,
            userStorage.database.teamDAO,
            authenticatedDataSourceSet.authenticatedNetworkContainer.teamsApi,
            authenticatedDataSourceSet.authenticatedNetworkContainer.userDetailsApi,
            userId,
        )

    private val connectionRepository: ConnectionRepository
        get() = ConnectionDataSource(
            userStorage.database.conversationDAO,
            userStorage.database.connectionDAO,
            authenticatedDataSourceSet.authenticatedNetworkContainer.connectionApi,
            authenticatedDataSourceSet.authenticatedNetworkContainer.userDetailsApi,
            userStorage.database.userDAO,
            userId,
            selfTeamId,
            conversationRepository
        )

    private val userSearchApiWrapper: UserSearchApiWrapper = UserSearchApiWrapperImpl(
        authenticatedDataSourceSet.authenticatedNetworkContainer.userSearchApi,
        userStorage.database.conversationDAO,
        userStorage.database.userDAO,
        userStorage.database.metadataDAO
    )

    private val publicUserRepository: SearchUserRepository
        get() = SearchUserRepositoryImpl(
            userStorage.database.userDAO,
            userStorage.database.metadataDAO,
            authenticatedDataSourceSet.authenticatedNetworkContainer.userDetailsApi,
            userSearchApiWrapper
        )

    val persistMessage: PersistMessageUseCase
        get() = PersistMessageUseCaseImpl(messageRepository, userId)

    private val callRepository: CallRepository by lazy {
        CallDataSource(
            callApi = authenticatedDataSourceSet.authenticatedNetworkContainer.callApi,
            qualifiedIdMapper = qualifiedIdMapper,
            callDAO = userStorage.database.callDAO,
            conversationRepository = conversationRepository,
            userRepository = userRepository,
            teamRepository = teamRepository,
            timeParser = timeParser,
            persistMessage = persistMessage,
            callMapper = callMapper
        )
    }

    // TODO: Refactor. These should be passed in the constructor to
    //       avoid depending on not-yet-initialized fields
    protected abstract val clientConfig: ClientConfig

    private val clientRemoteRepository: ClientRemoteRepository
        get() = ClientRemoteDataSource(authenticatedDataSourceSet.authenticatedNetworkContainer.clientApi, clientConfig)

    private val clientRegistrationStorage: ClientRegistrationStorage
        get() = ClientRegistrationStorageImpl(userStorage.database.metadataDAO)

    private val clientRepository: ClientRepository
<<<<<<< HEAD
        get() = ClientDataSource(
            clientRemoteRepository,
            clientRegistrationStorage,
            userDatabaseProvider.clientDAO,
            globalPreferences.proxyCredentialsStorage
        )
=======
        get() = ClientDataSource(clientRemoteRepository, clientRegistrationStorage, userStorage.database.clientDAO)
>>>>>>> 577ed12f

    private val messageSendFailureHandler: MessageSendFailureHandler
        get() = MessageSendFailureHandlerImpl(userRepository, clientRepository)

    private val sessionEstablisher: SessionEstablisher
        get() = SessionEstablisherImpl(authenticatedDataSourceSet.proteusClientProvider, preKeyRepository)

    private val messageEnvelopeCreator: MessageEnvelopeCreator
        get() = MessageEnvelopeCreatorImpl(authenticatedDataSourceSet.proteusClientProvider)

    private val mlsMessageCreator: MLSMessageCreator
        get() = MLSMessageCreatorImpl(mlsClientProvider)

    private val messageSendingScheduler: MessageSendingScheduler
        get() = authenticatedDataSourceSet.userSessionWorkScheduler

    private val assetRepository: AssetRepository
        get() = AssetDataSource(
            assetApi = authenticatedDataSourceSet.authenticatedNetworkContainer.assetApi,
            assetDao = userStorage.database.assetDAO,
            kaliumFileSystem = kaliumFileSystem
        )

    private val incrementalSyncRepository: IncrementalSyncRepository by lazy { InMemoryIncrementalSyncRepository() }

    private val slowSyncRepository: SlowSyncRepository by lazy { SlowSyncRepositoryImpl(userStorage.database.metadataDAO) }

    private val eventGatherer: EventGatherer get() = EventGathererImpl(eventRepository, incrementalSyncRepository)

    private val eventProcessor: EventProcessor
        get() = EventProcessorImpl(
            eventRepository,
            conversationEventReceiver,
            userEventReceiver,
            teamEventReceiver,
            featureConfigEventReceiver
        )

    private val slowSyncCriteriaProvider: SlowSyncCriteriaProvider
        get() = SlowSlowSyncCriteriaProviderImpl(clientRepository, logoutRepository)

    val syncManager: SyncManager by lazy {
        SyncManagerImpl(
            slowSyncRepository,
            incrementalSyncRepository
        )
    }

    private val syncConversations: SyncConversationsUseCase
        get() = SyncConversationsUseCase(conversationRepository)

    internal val syncConnections: SyncConnectionsUseCase
        get() = SyncConnectionsUseCaseImpl(
            connectionRepository = connectionRepository
        )

    private val syncSelfUser: SyncSelfUserUseCase get() = SyncSelfUserUseCase(userRepository)
    private val syncContacts: SyncContactsUseCase get() = SyncContactsUseCaseImpl(userRepository)

    private val syncSelfTeamUseCase: SyncSelfTeamUseCase
        get() = SyncSelfTeamUseCaseImpl(
            userRepository = userRepository,
            teamRepository = teamRepository
        )

    val joinExistingMLSConversations: JoinExistingMLSConversationsUseCase
        get() = JoinExistingMLSConversationsUseCase(
            featureSupport,
            conversationRepository,
            conversationGroupRepository
        )

    private val slowSyncWorker: SlowSyncWorker by lazy {
        SlowSyncWorkerImpl(
            syncSelfUser,
            syncFeatureConfigsUseCase,
            syncConversations,
            syncConnections,
            syncSelfTeamUseCase,
            syncContacts,
            joinExistingMLSConversations
        )
    }

    private val slowSyncManager: SlowSyncManager by lazy {
        SlowSyncManager(slowSyncCriteriaProvider, slowSyncRepository, slowSyncWorker)
    }

    private val incrementalSyncWorker: IncrementalSyncWorker by lazy {
        IncrementalSyncWorkerImpl(eventGatherer, eventProcessor)
    }

    private val incrementalSyncManager by lazy {
        IncrementalSyncManager(slowSyncRepository, incrementalSyncWorker, incrementalSyncRepository)
    }

    private val timeParser: TimeParser = TimeParserImpl()

    private val eventRepository: EventRepository
        get() = EventDataSource(
            authenticatedDataSourceSet.authenticatedNetworkContainer.notificationApi,
            userStorage.database.metadataDAO,
            clientRepository
        )

    internal val keyPackageManager: KeyPackageManager =
        KeyPackageManagerImpl(
            featureSupport,
            incrementalSyncRepository,
            lazy { client.refillKeyPackages },
            lazy { client.mlsKeyPackageCountUseCase },
            lazy { users.timestampKeyRepository }
        )
    internal val keyingMaterialsManager: KeyingMaterialsManager =
        KeyingMaterialsManagerImpl(
            featureSupport,
            incrementalSyncRepository,
            lazy { conversations.updateMLSGroupsKeyingMaterials },
            lazy { users.timestampKeyRepository }
        )

    internal val mlsPublicKeysRepository: MLSPublicKeysRepository
        get() = MLSPublicKeysRepositoryImpl(
            authenticatedDataSourceSet.authenticatedNetworkContainer.mlsPublicKeyApi,
        )

    private val videoStateChecker: VideoStateChecker get() = VideoStateCheckerImpl()

    private val pendingProposalScheduler: PendingProposalScheduler =
        PendingProposalSchedulerImpl(
            kaliumConfigs,
            incrementalSyncRepository,
            lazy { mlsConversationRepository }
        )

    private val callManager: Lazy<CallManager> = lazy {
        globalCallManager.getCallManagerForClient(
            userId = userId,
            callRepository = callRepository,
            userRepository = userRepository,
            clientRepository = clientRepository,
            conversationRepository = conversationRepository,
            messageSender = messages.messageSender,
            federatedIdMapper = federatedIdMapper,
            qualifiedIdMapper = qualifiedIdMapper,
            videoStateChecker = videoStateChecker,
            callMapper = callMapper
        )
    }

    private val flowManagerService by lazy {
        globalCallManager.getFlowManager()
    }

    private val mediaManagerService by lazy {
        globalCallManager.getMediaManager()
    }

    private val reactionRepository = ReactionRepositoryImpl(userId, userStorage.database.reactionDAO)
    private val persistReaction: PersistReactionUseCase
        get() = PersistReactionUseCaseImpl(
            reactionRepository
        )

    private val newMessageHandler: NewMessageEventHandlerImpl
        get() = NewMessageEventHandlerImpl(
            authenticatedDataSourceSet.proteusClientProvider,
            mlsClientProvider,
            userRepository,
            assetRepository,
            messageRepository,
            userConfigRepository,
            conversationRepository,
            callManager,
            persistMessage,
            persistReaction,
            MessageTextEditHandler(messageRepository),
            LastReadContentHandler(conversationRepository, userId, selfConversationIdProvider),
            ClearConversationContentHandler(
                ClearConversationContentImpl(conversationRepository, assetRepository),
                userId,
                selfConversationIdProvider,
            ),
            DeleteForMeHandler(conversationRepository, messageRepository, userId, selfConversationIdProvider),
            pendingProposalScheduler
        )

    private val newConversationHandler: NewConversationEventHandler get() = NewConversationEventHandlerImpl(conversationRepository)
    private val deletedConversationHandler: DeletedConversationEventHandler
        get() = DeletedConversationEventHandlerImpl(
            userRepository,
            conversationRepository,
            EphemeralNotificationsManager
        )
    private val memberJoinHandler: MemberJoinEventHandler get() = MemberJoinEventHandlerImpl(conversationRepository, persistMessage)
    private val memberLeaveHandler: MemberLeaveEventHandler
        get() = MemberLeaveEventHandlerImpl(
            userStorage.database.conversationDAO,
            userRepository,
            persistMessage
        )
    private val memberChangeHandler: MemberChangeEventHandler get() = MemberChangeEventHandlerImpl(conversationRepository)
    private val mlsWelcomeHandler: MLSWelcomeEventHandler
        get() = MLSWelcomeEventHandlerImpl(
            mlsClientProvider,
            userStorage.database.conversationDAO
        )
    private val renamedConversationHandler: RenamedConversationEventHandler
        get() = RenamedConversationEventHandlerImpl(
            conversationRepository,
            persistMessage
        )

    private val conversationEventReceiver: ConversationEventReceiver by lazy {
        ConversationEventReceiverImpl(
            newMessageHandler,
            newConversationHandler,
            deletedConversationHandler,
            memberJoinHandler,
            memberLeaveHandler,
            memberChangeHandler,
            mlsWelcomeHandler,
            renamedConversationHandler
        )
    }

    private val userEventReceiver: UserEventReceiver
        get() = UserEventReceiverImpl(
            connectionRepository,
            logout,
            clientRepository,
            userRepository,
            userId
        )

    private val teamEventReceiver: TeamEventReceiver
        get() = TeamEventReceiverImpl(teamRepository, conversationRepository, userRepository, persistMessage, userId)

    private val featureConfigEventReceiver: FeatureConfigEventReceiver
        get() = FeatureConfigEventReceiverImpl(userConfigRepository, userRepository, kaliumConfigs, userId)

    private val preKeyRepository: PreKeyRepository
        get() = PreKeyDataSource(
            authenticatedDataSourceSet.authenticatedNetworkContainer.preKeyApi,
            authenticatedDataSourceSet.proteusClientProvider,
            userStorage.database.prekeyDAO
        )

    private val keyPackageRepository: KeyPackageRepository
        get() = KeyPackageDataSource(
            clientRepository,
            authenticatedDataSourceSet.authenticatedNetworkContainer.keyPackageApi,
            mlsClientProvider,
            userId
        )

    private val logoutRepository: LogoutRepository =
        LogoutDataSource(authenticatedDataSourceSet.authenticatedNetworkContainer.logoutApi)

    val observeSyncState: ObserveSyncStateUseCase
        get() = ObserveSyncStateUseCase(slowSyncRepository, incrementalSyncRepository)

    val setConnectionPolicy: SetConnectionPolicyUseCase
        get() = SetConnectionPolicyUseCase(incrementalSyncRepository)

    val client: ClientScope
        get() = ClientScope(
            clientRepository,
            preKeyRepository,
            keyPackageRepository,
            keyPackageLimitsProvider,
            mlsClientProvider,
            notificationTokenRepository,
            clientRemoteRepository,
            authenticatedDataSourceSet.proteusClientProvider,
            globalScope.sessionRepository,
            userId,
            featureSupport,
            clientIdProvider
        )
    val conversations: ConversationScope
        get() = ConversationScope(
            conversationRepository,
            conversationGroupRepository,
            connectionRepository,
            userRepository,
            syncManager,
            mlsConversationRepository,
            clientRepository,
            assetRepository,
            messages.messageSender,
            teamRepository,
            userId,
            selfConversationIdProvider,
            persistMessage,
            updateKeyingMaterialThresholdProvider
        )
    val debug: DebugScope
        get() = DebugScope(
            messageRepository,
            conversationRepository,
            mlsConversationRepository,
            clientRepository,
            clientIdProvider,
            authenticatedDataSourceSet.proteusClientProvider,
            mlsClientProvider,
            preKeyRepository,
            userRepository,
            userId,
            assetRepository,
            syncManager,
            slowSyncRepository,
            messageSendingScheduler,
            timeParser,
            this
        )
    val messages: MessageScope
        get() = MessageScope(
            connectionRepository,
            userId,
            clientIdProvider,
            messageRepository,
            conversationRepository,
            mlsConversationRepository,
            clientRepository,
            authenticatedDataSourceSet.proteusClientProvider,
            mlsClientProvider,
            preKeyRepository,
            userRepository,
            assetRepository,
            reactionRepository,
            syncManager,
            slowSyncRepository,
            messageSendingScheduler,
            timeParser,
            this
        )
    val users: UserScope
        get() = UserScope(
            userRepository,
            publicUserRepository,
            syncManager,
            assetRepository,
            teamRepository,
            connectionRepository,
            qualifiedIdMapper,
            globalScope.sessionRepository,
            globalScope.serverConfigRepository,
            userId,
            userStorage.database.metadataDAO,
        )
    private val clearUserData: ClearUserDataUseCase get() = ClearUserDataUseCaseImpl(userStorage)
    val logout: LogoutUseCase
        get() = LogoutUseCaseImpl(
            logoutRepository,
            globalScope.sessionRepository,
            clientRepository,
            userId,
            client.deregisterNativePushToken,
            client.clearClientData,
            clearUserData,
            userSessionScopeProvider
        )

    private val featureConfigRepository: FeatureConfigRepository
        get() = FeatureConfigDataSource(
            featureConfigApi = authenticatedDataSourceSet.authenticatedNetworkContainer.featureConfigApi
        )
    val isFileSharingEnabled: IsFileSharingEnabledUseCase get() = IsFileSharingEnabledUseCaseImpl(userConfigRepository)
    val observeFileSharingStatus: ObserveFileSharingStatusUseCase
        get() = ObserveFileSharingStatusUseCaseImpl(userConfigRepository)
    val isMLSEnabled: IsMLSEnabledUseCase get() = IsMLSEnabledUseCaseImpl(kaliumConfigs, userConfigRepository)

    internal val syncFeatureConfigsUseCase: SyncFeatureConfigsUseCase
        get() = SyncFeatureConfigsUseCaseImpl(
            userConfigRepository,
            featureConfigRepository,
            isFileSharingEnabled,
            kaliumConfigs,
            userId
        )

    val team: TeamScope get() = TeamScope(userRepository, teamRepository, conversationRepository)

    val calls: CallsScope
        get() = CallsScope(
            callManager,
            callRepository,
            conversationRepository,
            userRepository,
            flowManagerService,
            mediaManagerService,
            syncManager,
            qualifiedIdMapper,
            clientIdProvider
        )

    val connection: ConnectionScope get() = ConnectionScope(connectionRepository, conversationRepository)

    val getSecurityClassificationType: GetSecurityClassificationTypeUseCase
        get() = GetSecurityClassificationTypeUseCaseImpl(userId, conversationRepository, userConfigRepository)

    val kaliumFileSystem: KaliumFileSystem by lazy {
        // Create the cache and asset storage directories
        KaliumFileSystemImpl(dataStoragePaths).also {
            if (!it.exists(dataStoragePaths.cachePath.value.toPath()))
                it.createDirectories(dataStoragePaths.cachePath.value.toPath())
            if (!it.exists(dataStoragePaths.assetStoragePath.value.toPath()))
                it.createDirectories(dataStoragePaths.assetStoragePath.value.toPath())
        }
    }

    private fun createPushTokenUpdater() = PushTokenUpdater(
        clientRepository,
        notificationTokenRepository,
        pushTokenRepository
    )

    override val coroutineContext: CoroutineContext = SupervisorJob()

    fun onInit() {
        launch {
            // TODO: Add a public start function to the Managers
            incrementalSyncManager
            slowSyncManager

            callRepository.updateOpenCallsToClosedStatus()
            messageRepository.resetAssetProgressStatus()
        }

        launch {
            val pushTokenUpdater = createPushTokenUpdater()
            pushTokenUpdater.monitorTokenChanges()
        }
    }

    fun onDestroy() {
        cancel()
    }
}<|MERGE_RESOLUTION|>--- conflicted
+++ resolved
@@ -405,16 +405,12 @@
         get() = ClientRegistrationStorageImpl(userStorage.database.metadataDAO)
 
     private val clientRepository: ClientRepository
-<<<<<<< HEAD
         get() = ClientDataSource(
             clientRemoteRepository,
             clientRegistrationStorage,
-            userDatabaseProvider.clientDAO,
+            userStorage.database.clientDAO,
             globalPreferences.proxyCredentialsStorage
         )
-=======
-        get() = ClientDataSource(clientRemoteRepository, clientRegistrationStorage, userStorage.database.clientDAO)
->>>>>>> 577ed12f
 
     private val messageSendFailureHandler: MessageSendFailureHandler
         get() = MessageSendFailureHandlerImpl(userRepository, clientRepository)
