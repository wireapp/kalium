package com.wire.kalium.logic.feature

import com.wire.kalium.logic.CoreFailure
import com.wire.kalium.logic.GlobalKaliumScope
import com.wire.kalium.logic.cache.SelfConversationIdProvider
import com.wire.kalium.logic.cache.SelfConversationIdProviderImpl
import com.wire.kalium.logic.configuration.ClientConfig
import com.wire.kalium.logic.configuration.UserConfigDataSource
import com.wire.kalium.logic.configuration.UserConfigRepository
import com.wire.kalium.logic.configuration.notification.NotificationTokenDataSource
import com.wire.kalium.logic.data.asset.AssetDataSource
import com.wire.kalium.logic.data.asset.AssetRepository
import com.wire.kalium.logic.data.asset.DataStoragePaths
import com.wire.kalium.logic.data.asset.KaliumFileSystem
import com.wire.kalium.logic.data.asset.KaliumFileSystemImpl
import com.wire.kalium.logic.data.call.CallDataSource
import com.wire.kalium.logic.data.call.CallRepository
import com.wire.kalium.logic.data.call.VideoStateChecker
import com.wire.kalium.logic.data.call.VideoStateCheckerImpl
import com.wire.kalium.logic.data.call.mapper.CallMapper
import com.wire.kalium.logic.data.client.ClientDataSource
import com.wire.kalium.logic.data.client.ClientRepository
import com.wire.kalium.logic.data.client.MLSClientProvider
import com.wire.kalium.logic.data.client.MLSClientProviderImpl
import com.wire.kalium.logic.data.client.remote.ClientRemoteDataSource
import com.wire.kalium.logic.data.client.remote.ClientRemoteRepository
import com.wire.kalium.logic.data.connection.ConnectionDataSource
import com.wire.kalium.logic.data.connection.ConnectionRepository
import com.wire.kalium.logic.data.conversation.ClientId
import com.wire.kalium.logic.data.conversation.CommitBundleEventReceiverImpl
import com.wire.kalium.logic.data.conversation.ConversationDataSource
import com.wire.kalium.logic.data.conversation.ConversationGroupRepository
import com.wire.kalium.logic.data.conversation.ConversationGroupRepositoryImpl
import com.wire.kalium.logic.data.conversation.ConversationRepository
import com.wire.kalium.logic.data.conversation.MLSConversationDataSource
import com.wire.kalium.logic.data.conversation.MLSConversationRepository
import com.wire.kalium.logic.data.conversation.UpdateKeyingMaterialThresholdProvider
import com.wire.kalium.logic.data.conversation.UpdateKeyingMaterialThresholdProviderImpl
import com.wire.kalium.logic.data.event.EventDataSource
import com.wire.kalium.logic.data.event.EventRepository
import com.wire.kalium.logic.data.featureConfig.FeatureConfigDataSource
import com.wire.kalium.logic.data.featureConfig.FeatureConfigRepository
import com.wire.kalium.logic.data.id.FederatedIdMapper
import com.wire.kalium.logic.data.id.QualifiedIdMapper
import com.wire.kalium.logic.data.id.TeamId
import com.wire.kalium.logic.data.keypackage.KeyPackageDataSource
import com.wire.kalium.logic.data.keypackage.KeyPackageLimitsProvider
import com.wire.kalium.logic.data.keypackage.KeyPackageLimitsProviderImpl
import com.wire.kalium.logic.data.keypackage.KeyPackageRepository
import com.wire.kalium.logic.data.logout.LogoutDataSource
import com.wire.kalium.logic.data.logout.LogoutRepository
import com.wire.kalium.logic.data.message.MessageDataSource
import com.wire.kalium.logic.data.message.MessageRepository
import com.wire.kalium.logic.data.message.PersistMessageUseCase
import com.wire.kalium.logic.data.message.PersistMessageUseCaseImpl
import com.wire.kalium.logic.data.message.PersistReactionUseCase
import com.wire.kalium.logic.data.message.PersistReactionUseCaseImpl
import com.wire.kalium.logic.data.message.reaction.ReactionRepositoryImpl
import com.wire.kalium.logic.data.mlspublickeys.MLSPublicKeysRepository
import com.wire.kalium.logic.data.mlspublickeys.MLSPublicKeysRepositoryImpl
import com.wire.kalium.logic.data.notification.PushTokenDataSource
import com.wire.kalium.logic.data.notification.PushTokenRepository
import com.wire.kalium.logic.data.prekey.PreKeyDataSource
import com.wire.kalium.logic.data.prekey.PreKeyRepository
import com.wire.kalium.logic.data.publicuser.SearchUserRepository
import com.wire.kalium.logic.data.publicuser.SearchUserRepositoryImpl
import com.wire.kalium.logic.data.publicuser.UserSearchApiWrapper
import com.wire.kalium.logic.data.publicuser.UserSearchApiWrapperImpl
import com.wire.kalium.logic.data.sync.InMemoryIncrementalSyncRepository
import com.wire.kalium.logic.data.sync.SlowSyncRepositoryImpl
import com.wire.kalium.logic.data.sync.IncrementalSyncRepository
import com.wire.kalium.logic.data.sync.SlowSyncRepository
import com.wire.kalium.logic.data.team.TeamDataSource
import com.wire.kalium.logic.data.team.TeamRepository
import com.wire.kalium.logic.data.user.UserDataSource
import com.wire.kalium.logic.data.user.UserId
import com.wire.kalium.logic.data.user.UserRepository
import com.wire.kalium.logic.di.MapperProvider
import com.wire.kalium.logic.di.PlatformUserStorageProperties
import com.wire.kalium.logic.di.UserStorageProvider
import com.wire.kalium.logic.feature.auth.ClearUserDataUseCase
import com.wire.kalium.logic.feature.auth.ClearUserDataUseCaseImpl
import com.wire.kalium.logic.feature.auth.LogoutUseCase
import com.wire.kalium.logic.feature.auth.LogoutUseCaseImpl
import com.wire.kalium.logic.feature.call.CallManager
import com.wire.kalium.logic.feature.call.CallsScope
import com.wire.kalium.logic.feature.call.GlobalCallManager
import com.wire.kalium.logic.feature.client.ClientScope
import com.wire.kalium.logic.feature.connection.ConnectionScope
import com.wire.kalium.logic.feature.connection.SyncConnectionsUseCase
import com.wire.kalium.logic.feature.connection.SyncConnectionsUseCaseImpl
import com.wire.kalium.logic.feature.conversation.ClearConversationContentImpl
import com.wire.kalium.logic.feature.conversation.ConversationScope
import com.wire.kalium.logic.feature.conversation.GetSecurityClassificationTypeUseCase
import com.wire.kalium.logic.feature.conversation.GetSecurityClassificationTypeUseCaseImpl
import com.wire.kalium.logic.feature.conversation.JoinExistingMLSConversationsUseCase
import com.wire.kalium.logic.feature.conversation.SyncConversationsUseCase
import com.wire.kalium.logic.feature.conversation.keyingmaterials.KeyingMaterialsManager
import com.wire.kalium.logic.feature.conversation.keyingmaterials.KeyingMaterialsManagerImpl
import com.wire.kalium.logic.feature.debug.DebugScope
import com.wire.kalium.logic.feature.featureConfig.SyncFeatureConfigsUseCase
import com.wire.kalium.logic.feature.featureConfig.SyncFeatureConfigsUseCaseImpl
import com.wire.kalium.logic.feature.keypackage.KeyPackageManager
import com.wire.kalium.logic.feature.keypackage.KeyPackageManagerImpl
import com.wire.kalium.logic.feature.message.EphemeralNotificationsManager
import com.wire.kalium.logic.feature.message.MLSMessageCreator
import com.wire.kalium.logic.feature.message.MLSMessageCreatorImpl
import com.wire.kalium.logic.feature.message.MessageEnvelopeCreator
import com.wire.kalium.logic.feature.message.MessageEnvelopeCreatorImpl
import com.wire.kalium.logic.feature.message.MessageScope
import com.wire.kalium.logic.feature.message.MessageSendFailureHandler
import com.wire.kalium.logic.feature.message.MessageSendFailureHandlerImpl
import com.wire.kalium.logic.feature.message.MessageSendingScheduler
import com.wire.kalium.logic.feature.message.PendingProposalScheduler
import com.wire.kalium.logic.feature.message.PendingProposalSchedulerImpl
import com.wire.kalium.logic.feature.message.SessionEstablisher
import com.wire.kalium.logic.feature.message.SessionEstablisherImpl
import com.wire.kalium.logic.feature.notificationToken.PushTokenUpdater
import com.wire.kalium.logic.feature.team.SyncSelfTeamUseCase
import com.wire.kalium.logic.feature.team.SyncSelfTeamUseCaseImpl
import com.wire.kalium.logic.feature.team.TeamScope
import com.wire.kalium.logic.feature.user.IsFileSharingEnabledUseCase
import com.wire.kalium.logic.feature.user.IsFileSharingEnabledUseCaseImpl
import com.wire.kalium.logic.feature.user.IsMLSEnabledUseCase
import com.wire.kalium.logic.feature.user.IsMLSEnabledUseCaseImpl
import com.wire.kalium.logic.feature.user.ObserveFileSharingStatusUseCase
import com.wire.kalium.logic.feature.user.ObserveFileSharingStatusUseCaseImpl
import com.wire.kalium.logic.feature.user.SyncContactsUseCase
import com.wire.kalium.logic.feature.user.SyncContactsUseCaseImpl
import com.wire.kalium.logic.feature.user.SyncSelfUserUseCase
import com.wire.kalium.logic.feature.user.UserScope
import com.wire.kalium.logic.featureFlags.FeatureSupport
import com.wire.kalium.logic.featureFlags.KaliumConfigs
import com.wire.kalium.logic.functional.Either
import com.wire.kalium.logic.functional.isRight
import com.wire.kalium.logic.functional.map
import com.wire.kalium.logic.functional.onSuccess
import com.wire.kalium.logic.sync.ObserveSyncStateUseCase
import com.wire.kalium.logic.sync.SetConnectionPolicyUseCase
import com.wire.kalium.logic.sync.slow.SlowSyncCriteriaProvider
import com.wire.kalium.logic.sync.slow.SlowSlowSyncCriteriaProviderImpl
import com.wire.kalium.logic.sync.SyncManager
import com.wire.kalium.logic.sync.SyncManagerImpl
import com.wire.kalium.logic.sync.slow.SlowSyncManager
import com.wire.kalium.logic.sync.slow.SlowSyncWorker
import com.wire.kalium.logic.sync.slow.SlowSyncWorkerImpl
import com.wire.kalium.logic.sync.incremental.EventGatherer
import com.wire.kalium.logic.sync.incremental.EventGathererImpl
import com.wire.kalium.logic.sync.incremental.EventProcessor
import com.wire.kalium.logic.sync.incremental.EventProcessorImpl
import com.wire.kalium.logic.sync.incremental.IncrementalSyncManager
import com.wire.kalium.logic.sync.incremental.IncrementalSyncWorker
import com.wire.kalium.logic.sync.incremental.IncrementalSyncWorkerImpl
import com.wire.kalium.logic.sync.receiver.ConversationEventReceiver
import com.wire.kalium.logic.sync.receiver.ConversationEventReceiverImpl
import com.wire.kalium.logic.sync.receiver.FeatureConfigEventReceiver
import com.wire.kalium.logic.sync.receiver.FeatureConfigEventReceiverImpl
import com.wire.kalium.logic.sync.receiver.TeamEventReceiver
import com.wire.kalium.logic.sync.receiver.TeamEventReceiverImpl
import com.wire.kalium.logic.sync.receiver.UserEventReceiver
import com.wire.kalium.logic.sync.receiver.UserEventReceiverImpl
import com.wire.kalium.logic.sync.receiver.conversation.DeletedConversationEventHandler
import com.wire.kalium.logic.sync.receiver.conversation.DeletedConversationEventHandlerImpl
import com.wire.kalium.logic.sync.receiver.conversation.MLSWelcomeEventHandler
import com.wire.kalium.logic.sync.receiver.conversation.MLSWelcomeEventHandlerImpl
import com.wire.kalium.logic.sync.receiver.conversation.MemberChangeEventHandler
import com.wire.kalium.logic.sync.receiver.conversation.MemberChangeEventHandlerImpl
import com.wire.kalium.logic.sync.receiver.conversation.MemberJoinEventHandler
import com.wire.kalium.logic.sync.receiver.conversation.MemberJoinEventHandlerImpl
import com.wire.kalium.logic.sync.receiver.conversation.MemberLeaveEventHandler
import com.wire.kalium.logic.sync.receiver.conversation.MemberLeaveEventHandlerImpl
import com.wire.kalium.logic.sync.receiver.conversation.NewConversationEventHandler
import com.wire.kalium.logic.sync.receiver.conversation.NewConversationEventHandlerImpl
import com.wire.kalium.logic.sync.receiver.conversation.NewMessageEventHandlerImpl
import com.wire.kalium.logic.sync.receiver.conversation.RenamedConversationEventHandler
import com.wire.kalium.logic.sync.receiver.conversation.RenamedConversationEventHandlerImpl
import com.wire.kalium.logic.sync.receiver.message.ClearConversationContentHandler
import com.wire.kalium.logic.sync.receiver.message.DeleteForMeHandler
import com.wire.kalium.logic.sync.receiver.message.LastReadContentHandler
import com.wire.kalium.logic.sync.receiver.message.MessageTextEditHandler
import com.wire.kalium.logic.util.TimeParser
import com.wire.kalium.logic.util.TimeParserImpl
import com.wire.kalium.persistence.client.ClientRegistrationStorage
import com.wire.kalium.persistence.client.ClientRegistrationStorageImpl
import com.wire.kalium.persistence.kmmSettings.GlobalPrefProvider
import kotlinx.coroutines.CoroutineScope
import kotlinx.coroutines.SupervisorJob
import kotlinx.coroutines.cancel
import kotlinx.coroutines.launch
import okio.Path.Companion.toPath
import kotlin.coroutines.CoroutineContext

expect class UserSessionScope : UserSessionScopeCommon
fun interface CurrentClientIdProvider {
    suspend operator fun invoke(): Either<CoreFailure, ClientId>
}

fun interface SelfTeamIdProvider {
    suspend operator fun invoke(): Either<CoreFailure, TeamId?>
}

@Suppress("LongParameterList")
abstract class UserSessionScopeCommon internal constructor(
    private val userId: UserId,
    private val authenticatedDataSourceSet: AuthenticatedDataSourceSet,
    private val globalScope: GlobalKaliumScope,
    private val globalCallManager: GlobalCallManager,
    protected val globalPreferences: GlobalPrefProvider,
    dataStoragePaths: DataStoragePaths,
    private val kaliumConfigs: KaliumConfigs,
    private val featureSupport: FeatureSupport,
    private val userSessionScopeProvider: UserSessionScopeProvider,
    userStorageProvider: UserStorageProvider
) : CoroutineScope {
    protected abstract val platformUserStorageProperties: PlatformUserStorageProperties

    private val userStorage = userStorageProvider.getOrCreate(
        userId,
        platformUserStorageProperties,
        kaliumConfigs.shouldEncryptData
    )

    // TODO: extract client id provider to it's own class and test it
    private var _clientId: ClientId? = null
    private suspend fun clientId(): Either<CoreFailure, ClientId> =
        if (_clientId != null) Either.Right(_clientId!!) else {
            clientRepository.currentClientId().onSuccess {
                _clientId = it
            }
        }

    val callMapper: CallMapper get() = MapperProvider.callMapper(userId)

    val qualifiedIdMapper: QualifiedIdMapper get() = MapperProvider.qualifiedIdMapper(userId)

    val federatedIdMapper: FederatedIdMapper
        get() = MapperProvider.federatedIdMapper(
            userId,
            qualifiedIdMapper,
            globalScope.sessionRepository
        )

    private val clientIdProvider = CurrentClientIdProvider { clientId() }
    private val selfConversationIdProvider: SelfConversationIdProvider by lazy { SelfConversationIdProviderImpl(conversationRepository) }

    // TODO: make atomic
    // val _teamId: Atomic<Either<CoreFailure, TeamId?>> = Atomic(Either.Left(CoreFailure.Unknown(Throwable("NotInitialized"))))
    private var _teamId: Either<CoreFailure, TeamId?> = Either.Left(CoreFailure.Unknown(Throwable("NotInitialized")))

    private suspend fun teamId(): Either<CoreFailure, TeamId?> =
        if (_teamId.isRight()) _teamId else {
            userRepository.userById(userId).map {
                _teamId = Either.Right(it.teamId)
                it.teamId
            }
        }

    private val selfTeamId = SelfTeamIdProvider { teamId() }

    private val userConfigRepository: UserConfigRepository
        get() = UserConfigDataSource(userStorage.preferences.userConfigStorage)

    private val keyPackageLimitsProvider: KeyPackageLimitsProvider
        get() = KeyPackageLimitsProviderImpl(kaliumConfigs)

    private val updateKeyingMaterialThresholdProvider: UpdateKeyingMaterialThresholdProvider
        get() = UpdateKeyingMaterialThresholdProviderImpl(kaliumConfigs)

    private val mlsClientProvider: MLSClientProvider by lazy {
        MLSClientProviderImpl(
            "${authenticatedDataSourceSet.authenticatedRootDir}/mls",
            userId,
            clientRepository,
            globalPreferences.passphraseStorage
        )
    }

    private val commitBundleEventReceiver: CommitBundleEventReceiverImpl
        get() = CommitBundleEventReceiverImpl(
            memberJoinHandler,
            memberLeaveHandler
        )

    private val mlsConversationRepository: MLSConversationRepository
        get() = MLSConversationDataSource(
            keyPackageRepository,
            mlsClientProvider,
            authenticatedDataSourceSet.authenticatedNetworkContainer.mlsMessageApi,
            userStorage.database.conversationDAO,
            authenticatedDataSourceSet.authenticatedNetworkContainer.clientApi,
            syncManager,
            mlsPublicKeysRepository,
            commitBundleEventReceiver
        )

    private val notificationTokenRepository get() = NotificationTokenDataSource(globalPreferences.tokenStorage)

    private val conversationRepository: ConversationRepository
        get() = ConversationDataSource(
            userRepository,
            mlsClientProvider,
            userStorage.database.conversationDAO,
            authenticatedDataSourceSet.authenticatedNetworkContainer.conversationApi,
            userStorage.database.messageDAO,
            userStorage.database.clientDAO,
            authenticatedDataSourceSet.authenticatedNetworkContainer.clientApi,
<<<<<<< HEAD
            userId
=======
            timeParser,
>>>>>>> 9f50d19c
        )

    private val conversationGroupRepository: ConversationGroupRepository
        get() = ConversationGroupRepositoryImpl(
            userRepository,
            conversationRepository,
            mlsConversationRepository,
            memberJoinHandler,
            memberLeaveHandler,
            userStorage.database.conversationDAO,
            authenticatedDataSourceSet.authenticatedNetworkContainer.conversationApi,
            userId
        )

    private val messageRepository: MessageRepository
        get() = MessageDataSource(
            authenticatedDataSourceSet.authenticatedNetworkContainer.messageApi,
            authenticatedDataSourceSet.authenticatedNetworkContainer.mlsMessageApi,
            userStorage.database.messageDAO
        )

    private val userRepository: UserRepository
        get() = UserDataSource(
            userStorage.database.userDAO,
            userStorage.database.metadataDAO,
            userStorage.database.clientDAO,
            authenticatedDataSourceSet.authenticatedNetworkContainer.selfApi,
            authenticatedDataSourceSet.authenticatedNetworkContainer.userDetailsApi,
            globalScope.sessionRepository,
            userId,
            qualifiedIdMapper
        )

    internal val pushTokenRepository: PushTokenRepository
        get() = PushTokenDataSource(userStorage.database.metadataDAO)

    private val teamRepository: TeamRepository
        get() = TeamDataSource(
            userStorage.database.userDAO,
            userStorage.database.teamDAO,
            authenticatedDataSourceSet.authenticatedNetworkContainer.teamsApi,
            authenticatedDataSourceSet.authenticatedNetworkContainer.userDetailsApi,
            userId,
        )

    private val connectionRepository: ConnectionRepository
        get() = ConnectionDataSource(
            userStorage.database.conversationDAO,
            userStorage.database.connectionDAO,
            authenticatedDataSourceSet.authenticatedNetworkContainer.connectionApi,
            authenticatedDataSourceSet.authenticatedNetworkContainer.userDetailsApi,
            userStorage.database.userDAO,
            userId,
            selfTeamId,
            conversationRepository
        )

    private val userSearchApiWrapper: UserSearchApiWrapper = UserSearchApiWrapperImpl(
        authenticatedDataSourceSet.authenticatedNetworkContainer.userSearchApi,
        userStorage.database.conversationDAO,
        userStorage.database.userDAO,
        userStorage.database.metadataDAO
    )

    private val publicUserRepository: SearchUserRepository
        get() = SearchUserRepositoryImpl(
            userStorage.database.userDAO,
            userStorage.database.metadataDAO,
            authenticatedDataSourceSet.authenticatedNetworkContainer.userDetailsApi,
            userSearchApiWrapper
        )

    val persistMessage: PersistMessageUseCase
        get() = PersistMessageUseCaseImpl(messageRepository, userId)

    private val callRepository: CallRepository by lazy {
        CallDataSource(
            callApi = authenticatedDataSourceSet.authenticatedNetworkContainer.callApi,
            qualifiedIdMapper = qualifiedIdMapper,
            callDAO = userStorage.database.callDAO,
            conversationRepository = conversationRepository,
            userRepository = userRepository,
            teamRepository = teamRepository,
            timeParser = timeParser,
            persistMessage = persistMessage,
            callMapper = callMapper
        )
    }

    // TODO: Refactor. These should be passed in the constructor to
    //       avoid depending on not-yet-initialized fields
    protected abstract val clientConfig: ClientConfig

    private val clientRemoteRepository: ClientRemoteRepository
        get() = ClientRemoteDataSource(authenticatedDataSourceSet.authenticatedNetworkContainer.clientApi, clientConfig)

    private val clientRegistrationStorage: ClientRegistrationStorage
        get() = ClientRegistrationStorageImpl(userStorage.database.metadataDAO)

    private val clientRepository: ClientRepository
        get() = ClientDataSource(clientRemoteRepository, clientRegistrationStorage, userStorage.database.clientDAO)

    private val messageSendFailureHandler: MessageSendFailureHandler
        get() = MessageSendFailureHandlerImpl(userRepository, clientRepository)

    private val sessionEstablisher: SessionEstablisher
        get() = SessionEstablisherImpl(authenticatedDataSourceSet.proteusClientProvider, preKeyRepository)

    private val messageEnvelopeCreator: MessageEnvelopeCreator
        get() = MessageEnvelopeCreatorImpl(authenticatedDataSourceSet.proteusClientProvider)

    private val mlsMessageCreator: MLSMessageCreator
        get() = MLSMessageCreatorImpl(mlsClientProvider)

    private val messageSendingScheduler: MessageSendingScheduler
        get() = authenticatedDataSourceSet.userSessionWorkScheduler

    private val assetRepository: AssetRepository
        get() = AssetDataSource(
            assetApi = authenticatedDataSourceSet.authenticatedNetworkContainer.assetApi,
            assetDao = userStorage.database.assetDAO,
            kaliumFileSystem = kaliumFileSystem
        )

    private val incrementalSyncRepository: IncrementalSyncRepository by lazy { InMemoryIncrementalSyncRepository() }

    private val slowSyncRepository: SlowSyncRepository by lazy { SlowSyncRepositoryImpl(userStorage.database.metadataDAO) }

    private val eventGatherer: EventGatherer get() = EventGathererImpl(eventRepository, incrementalSyncRepository)

    private val eventProcessor: EventProcessor
        get() = EventProcessorImpl(
            eventRepository,
            conversationEventReceiver,
            userEventReceiver,
            teamEventReceiver,
            featureConfigEventReceiver
        )

    private val slowSyncCriteriaProvider: SlowSyncCriteriaProvider
        get() = SlowSlowSyncCriteriaProviderImpl(clientRepository, logoutRepository)

    val syncManager: SyncManager by lazy {
        SyncManagerImpl(
            slowSyncRepository,
            incrementalSyncRepository
        )
    }

    private val syncConversations: SyncConversationsUseCase
        get() = SyncConversationsUseCase(conversationRepository)

    internal val syncConnections: SyncConnectionsUseCase
        get() = SyncConnectionsUseCaseImpl(
            connectionRepository = connectionRepository
        )

    private val syncSelfUser: SyncSelfUserUseCase get() = SyncSelfUserUseCase(userRepository)
    private val syncContacts: SyncContactsUseCase get() = SyncContactsUseCaseImpl(userRepository)

    private val syncSelfTeamUseCase: SyncSelfTeamUseCase
        get() = SyncSelfTeamUseCaseImpl(
            userRepository = userRepository,
            teamRepository = teamRepository
        )

    val joinExistingMLSConversations: JoinExistingMLSConversationsUseCase
        get() = JoinExistingMLSConversationsUseCase(
            featureSupport,
            conversationRepository,
            conversationGroupRepository
        )

    private val slowSyncWorker: SlowSyncWorker by lazy {
        SlowSyncWorkerImpl(
            syncSelfUser,
            syncFeatureConfigsUseCase,
            syncConversations,
            syncConnections,
            syncSelfTeamUseCase,
            syncContacts,
            joinExistingMLSConversations
        )
    }

    private val slowSyncManager: SlowSyncManager by lazy {
        SlowSyncManager(slowSyncCriteriaProvider, slowSyncRepository, slowSyncWorker)
    }

    private val incrementalSyncWorker: IncrementalSyncWorker by lazy {
        IncrementalSyncWorkerImpl(eventGatherer, eventProcessor)
    }

    private val incrementalSyncManager by lazy {
        IncrementalSyncManager(slowSyncRepository, incrementalSyncWorker, incrementalSyncRepository)
    }

    private val timeParser: TimeParser = TimeParserImpl()

    private val eventRepository: EventRepository
        get() = EventDataSource(
            authenticatedDataSourceSet.authenticatedNetworkContainer.notificationApi,
            userStorage.database.metadataDAO,
            clientRepository
        )

    internal val keyPackageManager: KeyPackageManager =
        KeyPackageManagerImpl(
            featureSupport,
            incrementalSyncRepository,
            lazy { client.refillKeyPackages },
            lazy { client.mlsKeyPackageCountUseCase },
            lazy { users.timestampKeyRepository }
        )
    internal val keyingMaterialsManager: KeyingMaterialsManager =
        KeyingMaterialsManagerImpl(
            featureSupport,
            incrementalSyncRepository,
            lazy { conversations.updateMLSGroupsKeyingMaterials },
            lazy { users.timestampKeyRepository }
        )

    internal val mlsPublicKeysRepository: MLSPublicKeysRepository
        get() = MLSPublicKeysRepositoryImpl(
            authenticatedDataSourceSet.authenticatedNetworkContainer.mlsPublicKeyApi,
        )

    private val videoStateChecker: VideoStateChecker get() = VideoStateCheckerImpl()

    private val pendingProposalScheduler: PendingProposalScheduler =
        PendingProposalSchedulerImpl(
            kaliumConfigs,
            incrementalSyncRepository,
            lazy { mlsConversationRepository }
        )

    private val callManager: Lazy<CallManager> = lazy {
        globalCallManager.getCallManagerForClient(
            userId = userId,
            callRepository = callRepository,
            userRepository = userRepository,
            clientRepository = clientRepository,
            conversationRepository = conversationRepository,
            messageSender = messages.messageSender,
            federatedIdMapper = federatedIdMapper,
            qualifiedIdMapper = qualifiedIdMapper,
            videoStateChecker = videoStateChecker,
            callMapper = callMapper
        )
    }

    private val flowManagerService by lazy {
        globalCallManager.getFlowManager()
    }

    private val mediaManagerService by lazy {
        globalCallManager.getMediaManager()
    }

    private val reactionRepository = ReactionRepositoryImpl(userId, userStorage.database.reactionDAO)
    private val persistReaction: PersistReactionUseCase
        get() = PersistReactionUseCaseImpl(
            reactionRepository
        )

    private val newMessageHandler: NewMessageEventHandlerImpl
        get() = NewMessageEventHandlerImpl(
            authenticatedDataSourceSet.proteusClientProvider,
            mlsClientProvider,
            userRepository,
            assetRepository,
            messageRepository,
            userConfigRepository,
            conversationRepository,
            callManager,
            persistMessage,
            persistReaction,
            MessageTextEditHandler(messageRepository),
            LastReadContentHandler(conversationRepository, userId, selfConversationIdProvider),
            ClearConversationContentHandler(
                ClearConversationContentImpl(conversationRepository, assetRepository),
                userId,
                selfConversationIdProvider,
            ),
            DeleteForMeHandler(conversationRepository, messageRepository, userId, selfConversationIdProvider),
            pendingProposalScheduler
        )

    private val newConversationHandler: NewConversationEventHandler get() = NewConversationEventHandlerImpl(conversationRepository)
    private val deletedConversationHandler: DeletedConversationEventHandler
        get() = DeletedConversationEventHandlerImpl(
            userRepository,
            conversationRepository,
            EphemeralNotificationsManager
        )
    private val memberJoinHandler: MemberJoinEventHandler get() = MemberJoinEventHandlerImpl(conversationRepository, persistMessage)
    private val memberLeaveHandler: MemberLeaveEventHandler
        get() = MemberLeaveEventHandlerImpl(
            userStorage.database.conversationDAO,
            userRepository,
            persistMessage
        )
    private val memberChangeHandler: MemberChangeEventHandler get() = MemberChangeEventHandlerImpl(conversationRepository)
    private val mlsWelcomeHandler: MLSWelcomeEventHandler
        get() = MLSWelcomeEventHandlerImpl(
            mlsClientProvider,
            userStorage.database.conversationDAO
        )
    private val renamedConversationHandler: RenamedConversationEventHandler
        get() = RenamedConversationEventHandlerImpl(
            conversationRepository,
            persistMessage
        )

    private val conversationEventReceiver: ConversationEventReceiver by lazy {
        ConversationEventReceiverImpl(
            newMessageHandler,
            newConversationHandler,
            deletedConversationHandler,
            memberJoinHandler,
            memberLeaveHandler,
            memberChangeHandler,
            mlsWelcomeHandler,
            renamedConversationHandler
        )
    }

    private val userEventReceiver: UserEventReceiver
        get() = UserEventReceiverImpl(
            connectionRepository,
            logout,
            clientRepository,
            userRepository,
            userId
        )

    private val teamEventReceiver: TeamEventReceiver
        get() = TeamEventReceiverImpl(teamRepository, conversationRepository, userRepository, persistMessage, userId)

    private val featureConfigEventReceiver: FeatureConfigEventReceiver
        get() = FeatureConfigEventReceiverImpl(userConfigRepository, userRepository, kaliumConfigs, userId)

    private val preKeyRepository: PreKeyRepository
        get() = PreKeyDataSource(
            authenticatedDataSourceSet.authenticatedNetworkContainer.preKeyApi,
            authenticatedDataSourceSet.proteusClientProvider,
            userStorage.database.prekeyDAO
        )

    private val keyPackageRepository: KeyPackageRepository
        get() = KeyPackageDataSource(
            clientRepository,
            authenticatedDataSourceSet.authenticatedNetworkContainer.keyPackageApi,
            mlsClientProvider,
            userId
        )

    private val logoutRepository: LogoutRepository =
        LogoutDataSource(authenticatedDataSourceSet.authenticatedNetworkContainer.logoutApi)

    val observeSyncState: ObserveSyncStateUseCase
        get() = ObserveSyncStateUseCase(slowSyncRepository, incrementalSyncRepository)

    val setConnectionPolicy: SetConnectionPolicyUseCase
        get() = SetConnectionPolicyUseCase(incrementalSyncRepository)

    val client: ClientScope
        get() = ClientScope(
            clientRepository,
            preKeyRepository,
            keyPackageRepository,
            keyPackageLimitsProvider,
            mlsClientProvider,
            notificationTokenRepository,
            clientRemoteRepository,
            authenticatedDataSourceSet.proteusClientProvider,
            globalScope.sessionRepository,
            userId,
            featureSupport,
            clientIdProvider
        )
    val conversations: ConversationScope
        get() = ConversationScope(
            conversationRepository,
            conversationGroupRepository,
            connectionRepository,
            userRepository,
            syncManager,
            mlsConversationRepository,
            clientRepository,
            assetRepository,
            messages.messageSender,
            teamRepository,
            userId,
            selfConversationIdProvider,
            persistMessage,
            updateKeyingMaterialThresholdProvider
        )
    val debug: DebugScope
        get() = DebugScope(
            messageRepository,
            conversationRepository,
            mlsConversationRepository,
            clientRepository,
            clientIdProvider,
            authenticatedDataSourceSet.proteusClientProvider,
            mlsClientProvider,
            preKeyRepository,
            userRepository,
            userId,
            assetRepository,
            syncManager,
            slowSyncRepository,
            messageSendingScheduler,
            timeParser,
            this
        )
    val messages: MessageScope
        get() = MessageScope(
            connectionRepository,
            userId,
            clientIdProvider,
            messageRepository,
            conversationRepository,
            mlsConversationRepository,
            clientRepository,
            authenticatedDataSourceSet.proteusClientProvider,
            mlsClientProvider,
            preKeyRepository,
            userRepository,
            assetRepository,
            reactionRepository,
            syncManager,
            slowSyncRepository,
            messageSendingScheduler,
            timeParser,
            this
        )
    val users: UserScope
        get() = UserScope(
            userRepository,
            publicUserRepository,
            syncManager,
            assetRepository,
            teamRepository,
            connectionRepository,
            qualifiedIdMapper,
            globalScope.sessionRepository,
            globalScope.serverConfigRepository,
            userId,
            userStorage.database.metadataDAO,
        )
    private val clearUserData: ClearUserDataUseCase get() = ClearUserDataUseCaseImpl(userStorage)
    val logout: LogoutUseCase
        get() = LogoutUseCaseImpl(
            logoutRepository,
            globalScope.sessionRepository,
            clientRepository,
            userId,
            client.deregisterNativePushToken,
            client.clearClientData,
            clearUserData,
            userSessionScopeProvider
        )

    private val featureConfigRepository: FeatureConfigRepository
        get() = FeatureConfigDataSource(
            featureConfigApi = authenticatedDataSourceSet.authenticatedNetworkContainer.featureConfigApi
        )
    val isFileSharingEnabled: IsFileSharingEnabledUseCase get() = IsFileSharingEnabledUseCaseImpl(userConfigRepository)
    val observeFileSharingStatus: ObserveFileSharingStatusUseCase
        get() = ObserveFileSharingStatusUseCaseImpl(userConfigRepository)
    val isMLSEnabled: IsMLSEnabledUseCase get() = IsMLSEnabledUseCaseImpl(kaliumConfigs, userConfigRepository)

    internal val syncFeatureConfigsUseCase: SyncFeatureConfigsUseCase
        get() = SyncFeatureConfigsUseCaseImpl(
            userConfigRepository,
            featureConfigRepository,
            isFileSharingEnabled,
            kaliumConfigs,
            userId
        )

    val team: TeamScope get() = TeamScope(userRepository, teamRepository, conversationRepository)

    val calls: CallsScope
        get() = CallsScope(
            callManager,
            callRepository,
            conversationRepository,
            userRepository,
            flowManagerService,
            mediaManagerService,
            syncManager,
            qualifiedIdMapper,
            clientIdProvider
        )

    val connection: ConnectionScope get() = ConnectionScope(connectionRepository, conversationRepository)

    val getSecurityClassificationType: GetSecurityClassificationTypeUseCase
        get() = GetSecurityClassificationTypeUseCaseImpl(userId, conversationRepository, userConfigRepository)

    val kaliumFileSystem: KaliumFileSystem by lazy {
        // Create the cache and asset storage directories
        KaliumFileSystemImpl(dataStoragePaths).also {
            if (!it.exists(dataStoragePaths.cachePath.value.toPath()))
                it.createDirectories(dataStoragePaths.cachePath.value.toPath())
            if (!it.exists(dataStoragePaths.assetStoragePath.value.toPath()))
                it.createDirectories(dataStoragePaths.assetStoragePath.value.toPath())
        }
    }

    private fun createPushTokenUpdater() = PushTokenUpdater(
        clientRepository,
        notificationTokenRepository,
        pushTokenRepository
    )

    override val coroutineContext: CoroutineContext = SupervisorJob()

    fun onInit() {
        launch {
            // TODO: Add a public start function to the Managers
            incrementalSyncManager
            slowSyncManager

            callRepository.updateOpenCallsToClosedStatus()
            messageRepository.resetAssetProgressStatus()
        }

        launch {
            val pushTokenUpdater = createPushTokenUpdater()
            pushTokenUpdater.monitorTokenChanges()
        }
    }

    fun onDestroy() {
        cancel()
    }
}<|MERGE_RESOLUTION|>--- conflicted
+++ resolved
@@ -303,12 +303,7 @@
             authenticatedDataSourceSet.authenticatedNetworkContainer.conversationApi,
             userStorage.database.messageDAO,
             userStorage.database.clientDAO,
-            authenticatedDataSourceSet.authenticatedNetworkContainer.clientApi,
-<<<<<<< HEAD
-            userId
-=======
-            timeParser,
->>>>>>> 9f50d19c
+            authenticatedDataSourceSet.authenticatedNetworkContainer.clientApi
         )
 
     private val conversationGroupRepository: ConversationGroupRepository
