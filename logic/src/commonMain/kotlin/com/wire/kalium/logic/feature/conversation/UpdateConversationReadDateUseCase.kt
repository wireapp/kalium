--- conflicted
+++ resolved
@@ -13,6 +13,7 @@
 import com.wire.kalium.logic.feature.message.SendConfirmationUseCase
 import com.wire.kalium.logic.functional.Either
 import com.wire.kalium.logic.functional.flatMap
+import com.wire.kalium.logic.functional.foldToEitherWhileRight
 import com.wire.kalium.util.DateTimeUtil
 import com.wire.kalium.util.DateTimeUtil.toIsoDateTimeString
 import kotlinx.datetime.Instant
@@ -35,22 +36,13 @@
      * @param time The last read date to update.
      */
     suspend operator fun invoke(conversationId: QualifiedID, time: Instant) {
-        sendConfirmation(conversationId)
-        conversationRepository.updateConversationReadDate(conversationId, time.toIsoDateTimeString())
+        // TODO: Disabled for now as we are still figuring out performance and STORAGE_ERROR issues.
+        // sendConfirmation(conversationId)
+        // conversationRepository.updateConversationReadDate(conversationId, time.toIsoDateTimeString())
         selfConversationIdProvider().flatMap { selfConversationIds ->
-<<<<<<< HEAD
             selfConversationIds.foldToEitherWhileRight(Unit) { selfConversationId, _ ->
                 sendLastReadMessageToOtherClients(conversationId, selfConversationId, time)
             }
-=======
-            // TODO: Disabled for now as we are still figuring out performance and STORAGE_ERROR issues.
-            // sendConfirmation(conversationId)
-            conversationRepository.updateConversationReadDate(conversationId, time.toIsoDateTimeString())
-            // TODO: Also disable sending of conversation last read as we only want to keep it local.
-            // selfConversationIds.foldToEitherWhileRight(Unit) { selfConversationId, _ ->
-            //    sendLastReadMessageToOtherClients(conversationId, selfConversationId, time)
-            // }
->>>>>>> 3ad771b5
         }
     }
 
