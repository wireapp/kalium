--- conflicted
+++ resolved
@@ -22,12 +22,8 @@
  * After that, will sync against other user's registered clients, using the self conversation.
  */
 
-<<<<<<< HEAD
-// TODO: look into excluding self clients from sendConfirmation or run sendLastReadMessageToOtherClients iff the conversation does not need to be notified
-=======
 // TODO: look into excluding self clients from sendConfirmation or run sendLastReadMessageToOtherClients if
 //  the conversation does not need to be notified
->>>>>>> fd191a0d
 class UpdateConversationReadDateUseCase internal constructor(
     private val conversationRepository: ConversationRepository,
     private val messageSender: MessageSender,
