package com.wire.kalium.logic.feature.user

import com.wire.kalium.logic.data.user.SelfUser
import com.wire.kalium.logic.data.user.UserRepository
import kotlinx.coroutines.flow.Flow

<<<<<<< HEAD
class GetSelfUserUseCase(
    private val userRepository: UserRepository,
    private val syncManager: SyncManager
) {
=======
class GetSelfUserUseCase internal constructor(private val userRepository: UserRepository) {
>>>>>>> 2e1e406f

    suspend operator fun invoke(): Flow<SelfUser> {
        return userRepository.observeSelfUser()
    }
}<|MERGE_RESOLUTION|>--- conflicted
+++ resolved
@@ -4,14 +4,7 @@
 import com.wire.kalium.logic.data.user.UserRepository
 import kotlinx.coroutines.flow.Flow
 
-<<<<<<< HEAD
-class GetSelfUserUseCase(
-    private val userRepository: UserRepository,
-    private val syncManager: SyncManager
-) {
-=======
 class GetSelfUserUseCase internal constructor(private val userRepository: UserRepository) {
->>>>>>> 2e1e406f
 
     suspend operator fun invoke(): Flow<SelfUser> {
         return userRepository.observeSelfUser()
