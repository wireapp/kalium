package com.wire.kalium.logic.configuration.server

import com.benasher44.uuid.uuid4
import com.wire.kalium.logic.CoreFailure
import com.wire.kalium.logic.NetworkFailure
import com.wire.kalium.logic.StorageFailure
import com.wire.kalium.logic.di.MapperProvider
import com.wire.kalium.logic.functional.Either
import com.wire.kalium.logic.functional.flatMap
import com.wire.kalium.logic.functional.map
import com.wire.kalium.logic.wrapApiRequest
import com.wire.kalium.logic.wrapStorageRequest
import com.wire.kalium.network.api.configuration.ServerConfigApi
<<<<<<< HEAD
import com.wire.kalium.network.api.configuration.ServerConfigResponse
import com.wire.kalium.network.api.versioning.VersionApi
=======
import com.wire.kalium.network.api.versioning.VersionApi
import com.wire.kalium.network.api.versioning.VersionInfoDTO
import com.wire.kalium.network.tools.ServerConfigDTO
>>>>>>> a2be9ef3
import com.wire.kalium.persistence.dao_kalium_db.ServerConfigurationDAO
import io.ktor.http.Url
import kotlinx.coroutines.flow.Flow
import kotlinx.coroutines.flow.map


internal interface ServerConfigRepository {
    /**
     * download an on premise server configuration from a json file
     * @param serverConfigUrl url for the server configuration url
     * @return Either ServerConfigResponse or NetworkFailure
     */
    suspend fun fetchRemoteConfig(serverConfigUrl: String): Either<NetworkFailure, ServerConfigResponse>

    /**
     * @return list of all locally stored server configurations
     */
    fun configList(): Either<StorageFailure, List<ServerConfig>>

    /**
     * @return observable list of all locally stored server configurations
     */
    fun configFlow(): Either<StorageFailure, Flow<List<ServerConfig>>>

    /**
     * delete a locally stored server configuration
     */
    fun deleteById(id: String): Either<StorageFailure, Unit>
    fun delete(serverConfig: ServerConfig): Either<StorageFailure, Unit>
    fun storeConfig(
<<<<<<< HEAD
        serverConfigResponse: ServerConfigResponse,
=======
        serverConfigDTO: ServerConfigDTO,
>>>>>>> a2be9ef3
        domain: String?,
        apiVersion: Int,
        federation: Boolean
    ): Either<StorageFailure, ServerConfig>

<<<<<<< HEAD
    /**
     * calculate the app/server common api version for a new non stored config and store it locally if the version is valid
     * can return a ServerConfigFailure in case of an invalid version
     * @param serverConfigResponse
     * @return ServerConfigFailure in case of an invalid version
     * @return NetworkFailure in case of remote communication error
     * @return StorageFailure in case of DB errors when storing configuration
     */
    suspend fun fetchApiVersionAndStore(serverConfigResponse: ServerConfigResponse): Either<CoreFailure, ServerConfig>

    /**
     * retrieve a config from the local DB by ID
     */
    fun configById(id: String): Either<StorageFailure, ServerConfig>

    /**
     * update the api version of a locally stored config
     */
=======
    suspend fun fetchApiVersionAndStore(serverConfigDTO: ServerConfigDTO): Either<CoreFailure, ServerConfig>
    fun configById(id: String): Either<StorageFailure, ServerConfig>
    suspend fun fetchRemoteApiVersion(serverConfigDTO: ServerConfigDTO): Either<NetworkFailure, VersionInfoDTO>
>>>>>>> a2be9ef3
    suspend fun updateConfigApiVersion(id: String): Either<CoreFailure, Unit>
}

internal class ServerConfigDataSource(
    private val api: ServerConfigApi,
    private val dao: ServerConfigurationDAO,
    private val versionApi: VersionApi,
    private val serverConfigUtil: ServerConfigUtil,
    private val serverConfigMapper: ServerConfigMapper = MapperProvider.serverConfigMapper()
) : ServerConfigRepository {

    override suspend fun fetchRemoteConfig(serverConfigUrl: String): Either<NetworkFailure, ServerConfigResponse> = wrapApiRequest {
        api.fetchServerConfig(serverConfigUrl)
    }

    override fun configList(): Either<StorageFailure, List<ServerConfig>> =
        wrapStorageRequest { dao.allConfig() }.map { it.map(serverConfigMapper::fromEntity) }

    override fun configFlow(): Either<StorageFailure, Flow<List<ServerConfig>>> =
        wrapStorageRequest { dao.allConfigFlow().map { it.map(serverConfigMapper::fromEntity) } }

    override fun deleteById(id: String) = wrapStorageRequest { dao.deleteById(id) }

    override fun delete(serverConfig: ServerConfig) = deleteById(serverConfig.id)

    override fun storeConfig(
        serverConfigResponse: ServerConfigResponse, domain: String?, apiVersion: Int, federation: Boolean
    ): Either<StorageFailure, ServerConfig> = wrapStorageRequest {
        val newId = uuid4().toString()
        with(serverConfigResponse.endpoints) {
            dao.insert(
                id = newId,
                apiBaseUrl = apiBaseUrl,
                accountBaseUrl = accountsBaseUrl,
                webSocketBaseUrl = webSocketBaseUrl,
                blackListUrl = blackListUrl,
                teamsUrl = teamsUrl,
                websiteUrl = websiteUrl,
                title = serverConfigResponse.title,
                federation = federation,
                domain = domain,
                commonApiVersion = apiVersion
            )
            newId
        }
    }.flatMap { storedConfigId ->
        wrapStorageRequest { dao.configById(storedConfigId) }
    }.map { serverConfigMapper.fromEntity(it) }

<<<<<<< HEAD
    override suspend fun fetchApiVersionAndStore(serverConfigResponse: ServerConfigResponse): Either<CoreFailure, ServerConfig> =
        wrapApiRequest { versionApi.fetchApiVersion(Url(serverConfigResponse.endpoints.apiBaseUrl)) }
            .flatMap { versionInfoDTO ->
                serverConfigUtil.calculateApiVersion(versionInfoDTO.supported)
                    .flatMap { commonApiVersion ->
                        storeConfig(serverConfigResponse, versionInfoDTO.domain, commonApiVersion, versionInfoDTO.federation)
=======
    override suspend fun fetchApiVersionAndStore(serverConfigDTO: ServerConfigDTO): Either<CoreFailure, ServerConfig> =
        fetchRemoteApiVersion(serverConfigDTO)
            .flatMap { versionInfoDTO ->
                serverConfigUtil.calculateApiVersion(versionInfoDTO.supported)
                    .flatMap { commonApiVersion ->
                        storeConfig(serverConfigDTO, versionInfoDTO.domain, commonApiVersion, versionInfoDTO.federation)
>>>>>>> a2be9ef3
                    }
            }


    override fun configById(id: String): Either<StorageFailure, ServerConfig> = wrapStorageRequest {
        dao.configById(id)
    }.map { serverConfigMapper.fromEntity(it) }

<<<<<<< HEAD

=======
    override suspend fun fetchRemoteApiVersion(serverConfigDTO: ServerConfigDTO): Either<NetworkFailure, VersionInfoDTO> = wrapApiRequest {
        versionApi.fetchApiVersion(serverConfigDTO.apiBaseUrl)
    }
>>>>>>> a2be9ef3

    override suspend fun updateConfigApiVersion(id: String): Either<CoreFailure, Unit> = configById(id)
        .flatMap { wrapApiRequest { versionApi.fetchApiVersion(Url(it.apiBaseUrl)) } }
        .flatMap { serverConfigUtil.calculateApiVersion(it.supported) }
        .flatMap { wrapStorageRequest { dao.updateApiVersion(id, it) } }
}<|MERGE_RESOLUTION|>--- conflicted
+++ resolved
@@ -11,14 +11,8 @@
 import com.wire.kalium.logic.wrapApiRequest
 import com.wire.kalium.logic.wrapStorageRequest
 import com.wire.kalium.network.api.configuration.ServerConfigApi
-<<<<<<< HEAD
 import com.wire.kalium.network.api.configuration.ServerConfigResponse
 import com.wire.kalium.network.api.versioning.VersionApi
-=======
-import com.wire.kalium.network.api.versioning.VersionApi
-import com.wire.kalium.network.api.versioning.VersionInfoDTO
-import com.wire.kalium.network.tools.ServerConfigDTO
->>>>>>> a2be9ef3
 import com.wire.kalium.persistence.dao_kalium_db.ServerConfigurationDAO
 import io.ktor.http.Url
 import kotlinx.coroutines.flow.Flow
@@ -49,17 +43,12 @@
     fun deleteById(id: String): Either<StorageFailure, Unit>
     fun delete(serverConfig: ServerConfig): Either<StorageFailure, Unit>
     fun storeConfig(
-<<<<<<< HEAD
         serverConfigResponse: ServerConfigResponse,
-=======
-        serverConfigDTO: ServerConfigDTO,
->>>>>>> a2be9ef3
         domain: String?,
         apiVersion: Int,
         federation: Boolean
     ): Either<StorageFailure, ServerConfig>
 
-<<<<<<< HEAD
     /**
      * calculate the app/server common api version for a new non stored config and store it locally if the version is valid
      * can return a ServerConfigFailure in case of an invalid version
@@ -78,11 +67,6 @@
     /**
      * update the api version of a locally stored config
      */
-=======
-    suspend fun fetchApiVersionAndStore(serverConfigDTO: ServerConfigDTO): Either<CoreFailure, ServerConfig>
-    fun configById(id: String): Either<StorageFailure, ServerConfig>
-    suspend fun fetchRemoteApiVersion(serverConfigDTO: ServerConfigDTO): Either<NetworkFailure, VersionInfoDTO>
->>>>>>> a2be9ef3
     suspend fun updateConfigApiVersion(id: String): Either<CoreFailure, Unit>
 }
 
@@ -132,21 +116,12 @@
         wrapStorageRequest { dao.configById(storedConfigId) }
     }.map { serverConfigMapper.fromEntity(it) }
 
-<<<<<<< HEAD
     override suspend fun fetchApiVersionAndStore(serverConfigResponse: ServerConfigResponse): Either<CoreFailure, ServerConfig> =
         wrapApiRequest { versionApi.fetchApiVersion(Url(serverConfigResponse.endpoints.apiBaseUrl)) }
             .flatMap { versionInfoDTO ->
                 serverConfigUtil.calculateApiVersion(versionInfoDTO.supported)
                     .flatMap { commonApiVersion ->
                         storeConfig(serverConfigResponse, versionInfoDTO.domain, commonApiVersion, versionInfoDTO.federation)
-=======
-    override suspend fun fetchApiVersionAndStore(serverConfigDTO: ServerConfigDTO): Either<CoreFailure, ServerConfig> =
-        fetchRemoteApiVersion(serverConfigDTO)
-            .flatMap { versionInfoDTO ->
-                serverConfigUtil.calculateApiVersion(versionInfoDTO.supported)
-                    .flatMap { commonApiVersion ->
-                        storeConfig(serverConfigDTO, versionInfoDTO.domain, commonApiVersion, versionInfoDTO.federation)
->>>>>>> a2be9ef3
                     }
             }
 
@@ -155,14 +130,6 @@
         dao.configById(id)
     }.map { serverConfigMapper.fromEntity(it) }
 
-<<<<<<< HEAD
-
-=======
-    override suspend fun fetchRemoteApiVersion(serverConfigDTO: ServerConfigDTO): Either<NetworkFailure, VersionInfoDTO> = wrapApiRequest {
-        versionApi.fetchApiVersion(serverConfigDTO.apiBaseUrl)
-    }
->>>>>>> a2be9ef3
-
     override suspend fun updateConfigApiVersion(id: String): Either<CoreFailure, Unit> = configById(id)
         .flatMap { wrapApiRequest { versionApi.fetchApiVersion(Url(it.apiBaseUrl)) } }
         .flatMap { serverConfigUtil.calculateApiVersion(it.supported) }
