--- conflicted
+++ resolved
@@ -18,11 +18,8 @@
 import com.wire.kalium.network.BackendMetaDataUtilImpl
 import com.wire.kalium.network.api.base.unbound.configuration.ServerConfigApi
 import com.wire.kalium.network.api.base.unbound.versioning.VersionApi
-<<<<<<< HEAD
+import com.wire.kalium.network.tools.ApiVersionDTO
 import com.wire.kalium.network.api.base.unbound.versioning.VersionInfoDTO
-=======
-import com.wire.kalium.network.tools.ApiVersionDTO
->>>>>>> a02d3671
 import com.wire.kalium.persistence.daokaliumdb.ServerConfigurationDAO
 import io.ktor.http.Url
 import kotlinx.coroutines.flow.Flow
@@ -153,7 +150,7 @@
         }
 
     override fun storeConfig(links: ServerConfig.Links, versionInfo: ServerConfig.VersionInfo): Either<StorageFailure, ServerConfig> {
-        val metaData = backendMetaDataUtil.calculateApiVersion(
+        val metaDataDTO = backendMetaDataUtil.calculateApiVersion(
             versionInfoDTO = VersionInfoDTO(
                 developmentSupported = versionInfo.developmentSupported,
                 domain = versionInfo.domain,
@@ -162,7 +159,7 @@
             ),
             developmentApiEnabled = developmentApiEnabled
         )
-        return storeConfig(links, serverConfigMapper.fromDTO(metaData))
+        return storeConfig(links, serverConfigMapper.fromDTO(metaDataDTO))
     }
 
     override suspend fun fetchApiVersionAndStore(links: ServerConfig.Links): Either<CoreFailure, ServerConfig> =
