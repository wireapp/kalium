/*
 * Wire
 * Copyright (C) 2025 Wire Swiss GmbH
 *
 * This program is free software: you can redistribute it and/or modify
 * it under the terms of the GNU General Public License as published by
 * the Free Software Foundation, either version 3 of the License, or
 * (at your option) any later version.
 *
 * This program is distributed in the hope that it will be useful,
 * but WITHOUT ANY WARRANTY; without even the implied warranty of
 * MERCHANTABILITY or FITNESS FOR A PARTICULAR PURPOSE. See the
 * GNU General Public License for more details.
 *
 * You should have received a copy of the GNU General Public License
 * along with this program. If not, see http://www.gnu.org/licenses/.
 */
package com.wire.kalium.logic.sync.receiver

import com.wire.kalium.common.error.CoreFailure
import com.wire.kalium.common.functional.Either
import com.wire.kalium.common.functional.flatMap
import com.wire.kalium.cryptography.CryptoTransactionContext
import com.wire.kalium.logic.data.event.Event
import com.wire.kalium.logic.data.event.EventDeliveryInfo
import com.wire.kalium.logic.data.event.EventRepository
import com.wire.kalium.logic.data.sync.SlowSyncRepository
import io.mockative.Mockable

/**
 * Internal event receiver for missed notifications, will trigger a full sync.
 */
@Mockable
internal interface MissedNotificationsEventReceiver : EventReceiver<Event.AsyncMissed>

internal class MissedNotificationsEventReceiverImpl(
    private val slowSyncRequester: suspend () -> Either<CoreFailure, Unit>,
    private val slowSyncRepository: SlowSyncRepository,
    private val eventRepository: EventRepository
) : MissedNotificationsEventReceiver {

<<<<<<< HEAD
    override suspend fun onEvent(
        transactionContext: CryptoTransactionContext,
        event: Event.AsyncMissed,
        deliveryInfo: EventDeliveryInfo
    ): Either<CoreFailure, Unit> {
=======
    override suspend fun onEvent(event: Event.AsyncMissed, deliveryInfo: EventDeliveryInfo): Either<CoreFailure, Unit> {
        slowSyncRepository.setNeedsToPersistHistoryLostMessage(true)
>>>>>>> 4a6f7f85
        slowSyncRepository.clearLastSlowSyncCompletionInstant()
        return slowSyncRequester.invoke()
            .flatMap {
                eventRepository.acknowledgeMissedEvent()
            }
    }
}<|MERGE_RESOLUTION|>--- conflicted
+++ resolved
@@ -39,16 +39,12 @@
     private val eventRepository: EventRepository
 ) : MissedNotificationsEventReceiver {
 
-<<<<<<< HEAD
     override suspend fun onEvent(
         transactionContext: CryptoTransactionContext,
         event: Event.AsyncMissed,
         deliveryInfo: EventDeliveryInfo
     ): Either<CoreFailure, Unit> {
-=======
-    override suspend fun onEvent(event: Event.AsyncMissed, deliveryInfo: EventDeliveryInfo): Either<CoreFailure, Unit> {
         slowSyncRepository.setNeedsToPersistHistoryLostMessage(true)
->>>>>>> 4a6f7f85
         slowSyncRepository.clearLastSlowSyncCompletionInstant()
         return slowSyncRequester.invoke()
             .flatMap {
