/*
 * Wire
 * Copyright (C) 2023 Wire Swiss GmbH
 *
 * This program is free software: you can redistribute it and/or modify
 * it under the terms of the GNU General Public License as published by
 * the Free Software Foundation, either version 3 of the License, or
 * (at your option) any later version.
 *
 * This program is distributed in the hope that it will be useful,
 * but WITHOUT ANY WARRANTY; without even the implied warranty of
 * MERCHANTABILITY or FITNESS FOR A PARTICULAR PURPOSE. See the
 * GNU General Public License for more details.
 *
 * You should have received a copy of the GNU General Public License
 * along with this program. If not, see http://www.gnu.org/licenses/.
 */

package com.wire.kalium.logic.feature.conversation

import com.benasher44.uuid.uuid4
import com.wire.kalium.logic.cache.SelfConversationIdProvider
import com.wire.kalium.logic.data.conversation.ConversationRepository
import com.wire.kalium.logic.data.id.ConversationId
import com.wire.kalium.logic.data.message.Message
import com.wire.kalium.logic.data.message.MessageContent
import com.wire.kalium.logic.data.user.UserId
import com.wire.kalium.logic.feature.CurrentClientIdProvider
import com.wire.kalium.logic.feature.message.MessageSender
import com.wire.kalium.logic.functional.flatMap
import com.wire.kalium.logic.functional.fold
import com.wire.kalium.logic.functional.foldToEitherWhileRight
import com.wire.kalium.util.DateTimeUtil

/**
 * This use case will clear all messages from a conversation and notify other clients, using the self conversation.
 */
interface ClearConversationContentUseCase {
    /**
     * @param conversationId The conversation id to clear all messages.
     * @return [Result] of the operation, indicating success or failure.
     */
    suspend operator fun invoke(conversationId: ConversationId): Result

    sealed class Result {
        object Success : Result()
        object Failure : Result()
    }
}

internal class ClearConversationContentUseCaseImpl(
    private val conversationRepository: ConversationRepository,
    private val messageSender: MessageSender,
    private val selfUserId: UserId,
    private val currentClientIdProvider: CurrentClientIdProvider,
    private val selfConversationIdProvider: SelfConversationIdProvider
) : ClearConversationContentUseCase {

    override suspend fun invoke(conversationId: ConversationId): ClearConversationContentUseCase.Result =
        conversationRepository.clearContent(conversationId).flatMap {
            currentClientIdProvider().flatMap { currentClientId ->
                selfConversationIdProvider().flatMap { selfConversationIds ->
                    selfConversationIds.foldToEitherWhileRight(Unit) { selfConversationId, _ ->
                        val regularMessage = Message.Signaling(
                            id = uuid4().toString(),
                            content = MessageContent.Cleared(
                                conversationId = conversationId,
                                time = DateTimeUtil.currentInstant()
                            ),
                            // sending the message to clear this conversation
                            conversationId = selfConversationId,
                            date = DateTimeUtil.currentIsoDateTimeString(),
                            senderUserId = selfUserId,
                            senderClientId = currentClientId,
<<<<<<< HEAD
                            status = Message.Status.Pending,
                            isSelfMessage = true
=======
                            status = Message.Status.PENDING,
                            isSelfMessage = true,
                            expirationData = null
>>>>>>> 82a17054
                        )
                        messageSender.sendMessage(regularMessage)
                    }
                }
            }
        }.fold({ ClearConversationContentUseCase.Result.Failure }, { ClearConversationContentUseCase.Result.Success })
}<|MERGE_RESOLUTION|>--- conflicted
+++ resolved
@@ -72,14 +72,9 @@
                             date = DateTimeUtil.currentIsoDateTimeString(),
                             senderUserId = selfUserId,
                             senderClientId = currentClientId,
-<<<<<<< HEAD
                             status = Message.Status.Pending,
-                            isSelfMessage = true
-=======
-                            status = Message.Status.PENDING,
                             isSelfMessage = true,
                             expirationData = null
->>>>>>> 82a17054
                         )
                         messageSender.sendMessage(regularMessage)
                     }
