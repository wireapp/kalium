--- conflicted
+++ resolved
@@ -55,21 +55,11 @@
                 FileSharingStatus.Value.Disabled -> AssetRestrictionContinuationStrategy.Restrict
                 FileSharingStatus.Value.EnabledAll -> AssetRestrictionContinuationStrategy.Continue
 
-<<<<<<< HEAD
-<<<<<<< HEAD
-                is FileSharingStatus.Value.EnabledSome -> validateAssetMimeTypeUseCase(
-                    messageContent.value.name,
-                    it.state.allowedType
-                )
-=======
-=======
->>>>>>> 3d4468b6
                 is FileSharingStatus.Value.EnabledSome -> {
                     // If the asset message is missing the name, but it does have full
                     // asset data then we can not decide now if it is allowed or not
                     // it is safe to continue and the code later will check the original
                     // asset message and decide if it is allowed or not
-<<<<<<< HEAD
                     if (validateAssetMimeTypeUseCase(
                             fileName = messageContent.value.name,
                             mimeType = messageContent.value.mimeType,
@@ -85,41 +75,12 @@
                         }
                     }
                 }
->>>>>>> 6037016703 (fix: images form iOS are blocked when restrictions are applied [WPB-10830] 🍒 (#3010))
-=======
-                    if (
-                        messageContent.value.name.isNullOrEmpty() &&
-                        messageContent.value.isAssetDataComplete
-                    ) {
-                        kaliumLogger.e("The asset message trying to be processed has invalid data looking locally")
-                        AssetRestrictionContinuationStrategy.RestrictIfThereIsNotOldMessageWithTheSameAssetID
-                    } else {
-                        validateAssetMimeTypeUseCase(
-                            fileName = messageContent.value.name,
-                            mimeType = messageContent.value.mimeType,
-                            allowedExtension = it.state.allowedType
-                        ).let { validateResult ->
-                            if (validateResult) {
-                                AssetRestrictionContinuationStrategy.Continue
-                            } else {
-                                AssetRestrictionContinuationStrategy.Restrict
-                            }
-                        }
-                    }
-                }
->>>>>>> 3d4468b6
             }
 
-            when (isThisAssetAllowed) {
-                AssetRestrictionContinuationStrategy.Continue -> processNonRestrictedAssetMessage(message, messageContent, false)
-                AssetRestrictionContinuationStrategy.RestrictIfThereIsNotOldMessageWithTheSameAssetID -> processNonRestrictedAssetMessage(
-                    message,
-                    messageContent,
-                    true
-                )
-
-                AssetRestrictionContinuationStrategy.Restrict -> persistRestrictedAssetMessage(message, messageContent)
-
+            if (isThisAssetAllowed) {
+                processNonRestrictedAssetMessage(message, messageContent)
+            } else {
+                persistRestrictedAssetMessage(message, messageContent)
             }
         }
     }
