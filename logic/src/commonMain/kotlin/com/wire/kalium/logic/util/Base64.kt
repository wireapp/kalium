--- conflicted
+++ resolved
@@ -20,20 +20,13 @@
 
 import io.ktor.util.decodeBase64Bytes
 import io.ktor.util.encodeBase64
+import io.ktor.utils.io.core.toByteArray
 
 /**
  *
- * TODO(qol): Move to a utils module? or delete
+ * TODO(qol): Move to a utils module?
  */
 object Base64 {
-<<<<<<< HEAD
-    fun encodeToBase64(originalString: ByteArray): ByteArray = originalString.encodeBase64().encodeToByteArray()
-
-    // TODO: why!! and when it is used it is a string is string is converted
-    // to byte array and then back to string and then decoded to bse64
-    fun decodeFromBase64(encoded: ByteArray): ByteArray = encoded.decodeToString().decodeBase64Bytes()
-=======
     fun encodeToBase64(originalString: ByteArray): ByteArray = originalString.encodeBase64().toByteArray()
     fun decodeFromBase64(encoded: String): ByteArray = encoded.decodeBase64Bytes()
->>>>>>> 02356dfc
 }