package com.wire.kalium.logic.feature.auth

<<<<<<< HEAD
=======
import com.wire.kalium.logic.configuration.GetServerConfigUseCase
import com.wire.kalium.logic.configuration.ServerConfigDataSource
import com.wire.kalium.logic.configuration.ServerConfigMapper
import com.wire.kalium.logic.configuration.ServerConfigMapperImpl
import com.wire.kalium.logic.configuration.ServerConfigRepository
import com.wire.kalium.logic.configuration.UserConfigDataSource
import com.wire.kalium.logic.configuration.UserConfigRepository
>>>>>>> d3e18692
import com.wire.kalium.logic.configuration.notification.NotificationTokenDataSource
import com.wire.kalium.logic.configuration.notification.NotificationTokenRepository
import com.wire.kalium.logic.configuration.server.ServerConfigDataSource
import com.wire.kalium.logic.configuration.server.ServerConfigMapper
import com.wire.kalium.logic.configuration.server.ServerConfigMapperImpl
import com.wire.kalium.logic.configuration.server.ServerConfigRepository
import com.wire.kalium.logic.data.auth.login.LoginRepository
import com.wire.kalium.logic.data.auth.login.LoginRepositoryImpl
import com.wire.kalium.logic.data.auth.login.SSOLoginRepository
import com.wire.kalium.logic.data.auth.login.SSOLoginRepositoryImpl
import com.wire.kalium.logic.data.id.IdMapper
import com.wire.kalium.logic.data.id.IdMapperImpl
import com.wire.kalium.logic.data.register.RegisterAccountDataSource
import com.wire.kalium.logic.data.register.RegisterAccountRepository
import com.wire.kalium.logic.data.session.SessionMapper
import com.wire.kalium.logic.data.session.SessionMapperImpl
import com.wire.kalium.logic.data.session.SessionRepository
import com.wire.kalium.logic.feature.auth.sso.SSOLoginScope
import com.wire.kalium.logic.feature.notification_token.SaveNotificationTokenUseCase
import com.wire.kalium.logic.feature.register.RegisterScope
import com.wire.kalium.logic.feature.server_config.GetServerConfigUseCase
import com.wire.kalium.logic.feature.server_config.UpdateApiVersionsUseCase
import com.wire.kalium.logic.feature.server_config.UpdateApiVersionsUseCaseImpl
import com.wire.kalium.logic.feature.session.GetSessionsUseCase
import com.wire.kalium.logic.feature.session.SessionScope
import com.wire.kalium.logic.feature.user.EnableLoggingUseCase
import com.wire.kalium.logic.feature.user.EnableLoggingUseCaseImpl
import com.wire.kalium.logic.feature.user.IsLoggingEnabledUseCase
import com.wire.kalium.logic.feature.user.IsLoggingEnabledUseCaseImpl
import com.wire.kalium.network.UnauthenticatedNetworkContainer
import com.wire.kalium.persistence.client.TokenStorage
import com.wire.kalium.persistence.client.TokenStorageImpl
import com.wire.kalium.persistence.client.UserConfigStorage
import com.wire.kalium.persistence.client.UserConfigStorageImpl
import com.wire.kalium.persistence.db.GlobalDatabaseProvider
import com.wire.kalium.persistence.kmm_settings.KaliumPreferences

class AuthenticationScope(
    private val clientLabel: String, private val sessionRepository: SessionRepository, private val globalDatabase: GlobalDatabaseProvider,
    private val globalPreferences: KaliumPreferences
) {

    private val unauthenticatedNetworkContainer: UnauthenticatedNetworkContainer by lazy {
        UnauthenticatedNetworkContainer()
    }
    private val serverConfigMapper: ServerConfigMapper get() = ServerConfigMapperImpl()
    private val idMapper: IdMapper get() = IdMapperImpl()
    private val sessionMapper: SessionMapper get() = SessionMapperImpl(serverConfigMapper, idMapper)

    private val tokenStorage: TokenStorage get() = TokenStorageImpl(globalPreferences)
    private val userConfigStorage: UserConfigStorage get() = UserConfigStorageImpl(globalPreferences)


    private val serverConfigRepository: ServerConfigRepository
        get() = ServerConfigDataSource(
<<<<<<< HEAD
            loginNetworkContainer.serverConfigApi,
            globalDatabase.serverConfigurationDAO,
            loginNetworkContainer.remoteVersion
=======
            unauthenticatedNetworkContainer.serverConfigApi,
            globalDatabase.serverConfigurationDAO
>>>>>>> d3e18692
        )

    private val loginRepository: LoginRepository get() = LoginRepositoryImpl(unauthenticatedNetworkContainer.loginApi, clientLabel)
    private val notificationTokenRepository: NotificationTokenRepository get() = NotificationTokenDataSource(tokenStorage)
    private val userConfigRepository: UserConfigRepository get() = UserConfigDataSource(userConfigStorage)

    private val registerAccountRepository: RegisterAccountRepository
        get() = RegisterAccountDataSource(
            unauthenticatedNetworkContainer.registerApi
        )
    private val ssoLoginRepository: SSOLoginRepository get() = SSOLoginRepositoryImpl(unauthenticatedNetworkContainer.sso)

    val validateEmailUseCase: ValidateEmailUseCase get() = ValidateEmailUseCaseImpl()
    val validateUserHandleUseCase: ValidateUserHandleUseCase get() = ValidateUserHandleUseCaseImpl()
    val validatePasswordUseCase: ValidatePasswordUseCase get() = ValidatePasswordUseCaseImpl()

    val addAuthenticatedAccount: AddAuthenticatedUserUseCase get() = AddAuthenticatedUserUseCase(sessionRepository)
    val login: LoginUseCase get() = LoginUseCaseImpl(loginRepository, validateEmailUseCase, validateUserHandleUseCase)
    val getSessions: GetSessionsUseCase get() = GetSessionsUseCase(sessionRepository)
    val getServerConfig: GetServerConfigUseCase get() = GetServerConfigUseCase(serverConfigRepository)
    val updateApiVersions: UpdateApiVersionsUseCase get() = UpdateApiVersionsUseCaseImpl(serverConfigRepository, serverConfigMapper)
    val session: SessionScope get() = SessionScope(sessionRepository)
    val register: RegisterScope get() = RegisterScope(registerAccountRepository)
    val ssoLoginScope: SSOLoginScope get() = SSOLoginScope(ssoLoginRepository, sessionMapper)
    val saveNotificationToken: SaveNotificationTokenUseCase get() = SaveNotificationTokenUseCase(notificationTokenRepository)
<<<<<<< HEAD

=======
    val enableLogging: EnableLoggingUseCase get() = EnableLoggingUseCaseImpl(userConfigRepository)
    val isLoggingEnabled: IsLoggingEnabledUseCase get() = IsLoggingEnabledUseCaseImpl(userConfigRepository)
>>>>>>> d3e18692
}<|MERGE_RESOLUTION|>--- conflicted
+++ resolved
@@ -1,15 +1,10 @@
 package com.wire.kalium.logic.feature.auth
 
-<<<<<<< HEAD
-=======
 import com.wire.kalium.logic.configuration.GetServerConfigUseCase
 import com.wire.kalium.logic.configuration.ServerConfigDataSource
 import com.wire.kalium.logic.configuration.ServerConfigMapper
 import com.wire.kalium.logic.configuration.ServerConfigMapperImpl
 import com.wire.kalium.logic.configuration.ServerConfigRepository
-import com.wire.kalium.logic.configuration.UserConfigDataSource
-import com.wire.kalium.logic.configuration.UserConfigRepository
->>>>>>> d3e18692
 import com.wire.kalium.logic.configuration.notification.NotificationTokenDataSource
 import com.wire.kalium.logic.configuration.notification.NotificationTokenRepository
 import com.wire.kalium.logic.configuration.server.ServerConfigDataSource
@@ -65,14 +60,9 @@
 
     private val serverConfigRepository: ServerConfigRepository
         get() = ServerConfigDataSource(
-<<<<<<< HEAD
-            loginNetworkContainer.serverConfigApi,
+            unauthenticatedNetworkContainer.serverConfigApi,
             globalDatabase.serverConfigurationDAO,
             loginNetworkContainer.remoteVersion
-=======
-            unauthenticatedNetworkContainer.serverConfigApi,
-            globalDatabase.serverConfigurationDAO
->>>>>>> d3e18692
         )
 
     private val loginRepository: LoginRepository get() = LoginRepositoryImpl(unauthenticatedNetworkContainer.loginApi, clientLabel)
@@ -98,10 +88,4 @@
     val register: RegisterScope get() = RegisterScope(registerAccountRepository)
     val ssoLoginScope: SSOLoginScope get() = SSOLoginScope(ssoLoginRepository, sessionMapper)
     val saveNotificationToken: SaveNotificationTokenUseCase get() = SaveNotificationTokenUseCase(notificationTokenRepository)
-<<<<<<< HEAD
-
-=======
-    val enableLogging: EnableLoggingUseCase get() = EnableLoggingUseCaseImpl(userConfigRepository)
-    val isLoggingEnabled: IsLoggingEnabledUseCase get() = IsLoggingEnabledUseCaseImpl(userConfigRepository)
->>>>>>> d3e18692
 }