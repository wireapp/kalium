--- conflicted
+++ resolved
@@ -18,12 +18,9 @@
 
 package com.wire.kalium.logic.feature.auth
 
-<<<<<<< HEAD
+import co.touchlab.stately.collections.ConcurrentMutableMap
 import androidx.datastore.core.DataStore
 import androidx.datastore.preferences.core.Preferences
-=======
-import co.touchlab.stately.collections.ConcurrentMutableMap
->>>>>>> c23c77f4
 import com.wire.kalium.logic.configuration.appVersioning.AppVersionRepository
 import com.wire.kalium.logic.configuration.appVersioning.AppVersionRepositoryImpl
 import com.wire.kalium.logic.configuration.server.ServerConfig
@@ -62,11 +59,8 @@
         proxyCredentials: ProxyCredentials?,
         serverConfigRepository: ServerConfigRepository,
         networkStateObserver: NetworkStateObserver,
-<<<<<<< HEAD
+        certConfig: () -> CertificatePinning,
         dataStore: DataStore<Preferences>
-=======
-        certConfig: () -> CertificatePinning
->>>>>>> c23c77f4
     ): AuthenticationScope =
         authenticationScopeStorage.computeIfAbsent(serverConfig to proxyCredentials) {
             AuthenticationScope(
@@ -75,11 +69,8 @@
                 proxyCredentials,
                 serverConfigRepository,
                 networkStateObserver,
-<<<<<<< HEAD
+                certConfig,
                 dataStore
-=======
-                certConfig
->>>>>>> c23c77f4
             )
         }
 }
@@ -90,11 +81,8 @@
     private val proxyCredentials: ProxyCredentials?,
     private val serverConfigRepository: ServerConfigRepository,
     private val networkStateObserver: NetworkStateObserver,
-<<<<<<< HEAD
+    certConfig: () -> CertificatePinning,
     private val dataStore: DataStore<Preferences>
-=======
-    certConfig: () -> CertificatePinning
->>>>>>> c23c77f4
 ) {
     private val unauthenticatedNetworkContainer: UnauthenticatedNetworkContainer by lazy {
         UnauthenticatedNetworkContainer.create(
