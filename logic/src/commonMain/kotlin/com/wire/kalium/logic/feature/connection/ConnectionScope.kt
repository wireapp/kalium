package com.wire.kalium.logic.feature.connection

import com.wire.kalium.logic.data.connection.ConnectionRepository

class ConnectionScope(
    private val connectionRepository: ConnectionRepository
) {

    internal val syncConnections: SyncConnectionsUseCase
        get() = SyncConnectionsUseCaseImpl(
            connectionRepository = connectionRepository
        )

<<<<<<< HEAD
    val sendConnectionRequestUseCase: SendConnectionRequestUseCase get() = SendConnectionRequestUseCaseImpl(connectionRepository)
=======
    val sendConnectionRequest: SendConnectionRequestUseCase get() = SendConnectionRequestUseCaseImpl(connectionRepository)
>>>>>>> e3c2228f
}<|MERGE_RESOLUTION|>--- conflicted
+++ resolved
@@ -11,9 +11,5 @@
             connectionRepository = connectionRepository
         )
 
-<<<<<<< HEAD
-    val sendConnectionRequestUseCase: SendConnectionRequestUseCase get() = SendConnectionRequestUseCaseImpl(connectionRepository)
-=======
     val sendConnectionRequest: SendConnectionRequestUseCase get() = SendConnectionRequestUseCaseImpl(connectionRepository)
->>>>>>> e3c2228f
 }