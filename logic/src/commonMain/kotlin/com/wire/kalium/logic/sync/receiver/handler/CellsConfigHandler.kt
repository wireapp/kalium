/*
 * Wire
 * Copyright (C) 2025 Wire Swiss GmbH
 *
 * This program is free software: you can redistribute it and/or modify
 * it under the terms of the GNU General Public License as published by
 * the Free Software Foundation, either version 3 of the License, or
 * (at your option) any later version.
 *
 * This program is distributed in the hope that it will be useful,
 * but WITHOUT ANY WARRANTY; without even the implied warranty of
 * MERCHANTABILITY or FITNESS FOR A PARTICULAR PURPOSE. See the
 * GNU General Public License for more details.
 *
 * You should have received a copy of the GNU General Public License
 * along with this program. If not, see http://www.gnu.org/licenses/.
 */
package com.wire.kalium.logic.sync.receiver.handler

import com.wire.kalium.common.error.CoreFailure
import com.wire.kalium.common.functional.Either
import com.wire.kalium.logic.configuration.UserConfigRepository
import com.wire.kalium.logic.configuration.WireCellsConfig
import com.wire.kalium.logic.data.featureConfig.CellsInternalModel
import com.wire.kalium.logic.data.featureConfig.CellsModel
import com.wire.kalium.logic.data.featureConfig.Status

internal class CellsConfigHandler(
    private val userConfigRepository: UserConfigRepository
) {
<<<<<<< HEAD
    internal suspend fun handle(model: CellsConfigModel?): Either<CoreFailure, Unit> =
=======
    suspend fun handle(model: CellsModel?): Either<CoreFailure, Unit> =
>>>>>>> 736fae32
        when {
            model == null -> userConfigRepository.setCellsEnabled(false)
            else -> userConfigRepository.setCellsEnabled(model.status == Status.ENABLED)
        }

    suspend fun handle(model: CellsInternalModel?): Either<CoreFailure, Unit> =
        userConfigRepository.setWireCellsConfig(
            config = model?.let {
                WireCellsConfig(
                    backendUrl = it.config.backend?.url
                )
            }
        )
}<|MERGE_RESOLUTION|>--- conflicted
+++ resolved
@@ -28,17 +28,13 @@
 internal class CellsConfigHandler(
     private val userConfigRepository: UserConfigRepository
 ) {
-<<<<<<< HEAD
-    internal suspend fun handle(model: CellsConfigModel?): Either<CoreFailure, Unit> =
-=======
-    suspend fun handle(model: CellsModel?): Either<CoreFailure, Unit> =
->>>>>>> 736fae32
+    internal suspend fun handle(model: CellsModel?): Either<CoreFailure, Unit> =
         when {
             model == null -> userConfigRepository.setCellsEnabled(false)
             else -> userConfigRepository.setCellsEnabled(model.status == Status.ENABLED)
         }
 
-    suspend fun handle(model: CellsInternalModel?): Either<CoreFailure, Unit> =
+    internal suspend fun handle(model: CellsInternalModel?): Either<CoreFailure, Unit> =
         userConfigRepository.setWireCellsConfig(
             config = model?.let {
                 WireCellsConfig(
