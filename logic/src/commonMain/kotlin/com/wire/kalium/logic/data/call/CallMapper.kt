--- conflicted
+++ resolved
@@ -67,11 +67,7 @@
 
     fun toCall(
         callEntity: CallEntity,
-<<<<<<< HEAD
-        metadata: CallMetaData?
-=======
         metadata: CallMetadata?
->>>>>>> 0dbebf66
     ): Call = Call(
         conversationId = ConversationId(
             value = callEntity.conversationId.value,
