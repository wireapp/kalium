package com.wire.kalium.logic.data.id

import com.wire.kalium.cryptography.CryptoQualifiedID
import com.wire.kalium.logic.data.conversation.ClientId
import com.wire.kalium.logic.data.user.UserId
import com.wire.kalium.network.api.user.client.SimpleClientResponse

internal typealias NetworkQualifiedId = com.wire.kalium.network.api.QualifiedID
internal typealias PersistenceQualifiedId = com.wire.kalium.persistence.dao.QualifiedIDEntity

interface IdMapper {
    fun fromApiModel(networkId: NetworkQualifiedId): QualifiedID
    fun fromSimpleClientResponse(clientResponse: SimpleClientResponse): ClientId
    fun fromDaoModel(persistenceId: PersistenceQualifiedId): QualifiedID
    fun toApiModel(qualifiedID: QualifiedID): NetworkQualifiedId
    fun toDaoModel(qualifiedID: QualifiedID): PersistenceQualifiedId
    fun fromApiToDao(qualifiedID: NetworkQualifiedId): PersistenceQualifiedId
    fun toCryptoQualifiedIDId(qualifiedID: QualifiedID): CryptoQualifiedID
}

internal class IdMapperImpl : IdMapper {

    override fun fromApiModel(networkId: NetworkQualifiedId) = QualifiedID(value = networkId.value, domain = networkId.domain)

    override fun fromSimpleClientResponse(clientResponse: SimpleClientResponse) = ClientId(clientResponse.id)

    override fun fromDaoModel(persistenceId: PersistenceQualifiedId) = QualifiedID(value = persistenceId.value, domain = persistenceId.domain)

    override fun toApiModel(qualifiedID: QualifiedID) = NetworkQualifiedId(value = qualifiedID.value, domain = qualifiedID.domain)

    override fun toDaoModel(qualifiedID: QualifiedID): PersistenceQualifiedId = PersistenceQualifiedId(value = qualifiedID.value, domain = qualifiedID.domain)

    override fun fromApiToDao(qualifiedID: NetworkQualifiedId) = PersistenceQualifiedId(value = qualifiedID.value, domain = qualifiedID.domain)

<<<<<<< HEAD
=======
    override fun toCryptoQualifiedIDId(qualifiedID: QualifiedID): CryptoQualifiedID = CryptoQualifiedID(value = qualifiedID.value, domain = qualifiedID.domain)
>>>>>>> fe2d26d6
}<|MERGE_RESOLUTION|>--- conflicted
+++ resolved
@@ -32,8 +32,6 @@
 
     override fun fromApiToDao(qualifiedID: NetworkQualifiedId) = PersistenceQualifiedId(value = qualifiedID.value, domain = qualifiedID.domain)
 
-<<<<<<< HEAD
-=======
     override fun toCryptoQualifiedIDId(qualifiedID: QualifiedID): CryptoQualifiedID = CryptoQualifiedID(value = qualifiedID.value, domain = qualifiedID.domain)
->>>>>>> fe2d26d6
+    
 }