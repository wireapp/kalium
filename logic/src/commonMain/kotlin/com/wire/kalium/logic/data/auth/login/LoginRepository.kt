package com.wire.kalium.logic.data.auth.login

import com.wire.kalium.logic.NetworkFailure
import com.wire.kalium.logic.data.id.IdMapper
import com.wire.kalium.logic.data.session.SessionMapper
import com.wire.kalium.logic.data.user.SsoId
import com.wire.kalium.logic.di.MapperProvider
import com.wire.kalium.logic.feature.auth.AuthSession
import com.wire.kalium.logic.functional.Either
import com.wire.kalium.logic.functional.map
import com.wire.kalium.logic.wrapApiRequest
import com.wire.kalium.network.api.user.login.LoginApi

interface LoginRepository {
    suspend fun loginWithEmail(
        email: String, password: String, shouldPersistClient: Boolean
<<<<<<< HEAD
    ): Either<NetworkFailure, Pair<AuthSession.Tokens, SsoId?>>

    suspend fun loginWithHandle(
        handle: String, password: String, shouldPersistClient: Boolean
    ): Either<NetworkFailure, Pair<AuthSession.Tokens, SsoId?>>
=======
    ): Either<NetworkFailure, AuthSession.Session.Valid>

    suspend fun loginWithHandle(
        handle: String, password: String, shouldPersistClient: Boolean
    ): Either<NetworkFailure, AuthSession.Session.Valid>
>>>>>>> 2e12bfa2
}

class LoginRepositoryImpl(
    private val loginApi: LoginApi,
    private val clientLabel: String,
    private val sessionMapper: SessionMapper = MapperProvider.sessionMapper(),
    private val idMapper: IdMapper = MapperProvider.idMapper()
) : LoginRepository {

    override suspend fun loginWithEmail(
        email: String, password: String, shouldPersistClient: Boolean
<<<<<<< HEAD
    ): Either<NetworkFailure, Pair<AuthSession.Tokens, SsoId?>> =
=======
    ): Either<NetworkFailure, AuthSession.Session.Valid> =
>>>>>>> 2e12bfa2
        login(LoginApi.LoginParam.LoginWithEmail(email, password, clientLabel), shouldPersistClient)

    override suspend fun loginWithHandle(
        handle: String, password: String, shouldPersistClient: Boolean
<<<<<<< HEAD
    ): Either<NetworkFailure, Pair<AuthSession.Tokens, SsoId?>> =
=======
    ): Either<NetworkFailure, AuthSession.Session.Valid> =
>>>>>>> 2e12bfa2
        login(LoginApi.LoginParam.LoginWithHandel(handle, password, clientLabel), shouldPersistClient)

    private suspend fun login(
        loginParam: LoginApi.LoginParam, persistClient: Boolean
<<<<<<< HEAD
    ): Either<NetworkFailure, Pair<AuthSession.Tokens, SsoId?>> = wrapApiRequest {
=======
    ): Either<NetworkFailure, AuthSession.Session.Valid> = wrapApiRequest {
>>>>>>> 2e12bfa2
        loginApi.login(param = loginParam, persist = persistClient)
    }.map {
        Pair(sessionMapper.fromSessionDTO(it.first), idMapper.toSsoId(it.second.ssoID))
    }
}<|MERGE_RESOLUTION|>--- conflicted
+++ resolved
@@ -14,19 +14,11 @@
 interface LoginRepository {
     suspend fun loginWithEmail(
         email: String, password: String, shouldPersistClient: Boolean
-<<<<<<< HEAD
-    ): Either<NetworkFailure, Pair<AuthSession.Tokens, SsoId?>>
+    ): Either<NetworkFailure, Pair<AuthSession.Session.Valid, SsoId?>>
 
     suspend fun loginWithHandle(
         handle: String, password: String, shouldPersistClient: Boolean
-    ): Either<NetworkFailure, Pair<AuthSession.Tokens, SsoId?>>
-=======
-    ): Either<NetworkFailure, AuthSession.Session.Valid>
-
-    suspend fun loginWithHandle(
-        handle: String, password: String, shouldPersistClient: Boolean
-    ): Either<NetworkFailure, AuthSession.Session.Valid>
->>>>>>> 2e12bfa2
+    ): Either<NetworkFailure, Pair<AuthSession.Session.Valid, SsoId?>>
 }
 
 class LoginRepositoryImpl(
@@ -38,29 +30,17 @@
 
     override suspend fun loginWithEmail(
         email: String, password: String, shouldPersistClient: Boolean
-<<<<<<< HEAD
-    ): Either<NetworkFailure, Pair<AuthSession.Tokens, SsoId?>> =
-=======
-    ): Either<NetworkFailure, AuthSession.Session.Valid> =
->>>>>>> 2e12bfa2
+    ): Either<NetworkFailure, Pair<AuthSession.Session.Valid, SsoId?>> =
         login(LoginApi.LoginParam.LoginWithEmail(email, password, clientLabel), shouldPersistClient)
 
     override suspend fun loginWithHandle(
         handle: String, password: String, shouldPersistClient: Boolean
-<<<<<<< HEAD
-    ): Either<NetworkFailure, Pair<AuthSession.Tokens, SsoId?>> =
-=======
-    ): Either<NetworkFailure, AuthSession.Session.Valid> =
->>>>>>> 2e12bfa2
+    ): Either<NetworkFailure, Pair<AuthSession.Session.Valid, SsoId?>> =
         login(LoginApi.LoginParam.LoginWithHandel(handle, password, clientLabel), shouldPersistClient)
 
     private suspend fun login(
         loginParam: LoginApi.LoginParam, persistClient: Boolean
-<<<<<<< HEAD
-    ): Either<NetworkFailure, Pair<AuthSession.Tokens, SsoId?>> = wrapApiRequest {
-=======
-    ): Either<NetworkFailure, AuthSession.Session.Valid> = wrapApiRequest {
->>>>>>> 2e12bfa2
+    ): Either<NetworkFailure, Pair<AuthSession.Session.Valid, SsoId?>> = wrapApiRequest {
         loginApi.login(param = loginParam, persist = persistClient)
     }.map {
         Pair(sessionMapper.fromSessionDTO(it.first), idMapper.toSsoId(it.second.ssoID))
