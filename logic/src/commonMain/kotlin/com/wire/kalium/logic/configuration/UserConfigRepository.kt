/*
 * Wire
 * Copyright (C) 2023 Wire Swiss GmbH
 *
 * This program is free software: you can redistribute it and/or modify
 * it under the terms of the GNU General Public License as published by
 * the Free Software Foundation, either version 3 of the License, or
 * (at your option) any later version.
 *
 * This program is distributed in the hope that it will be useful,
 * but WITHOUT ANY WARRANTY; without even the implied warranty of
 * MERCHANTABILITY or FITNESS FOR A PARTICULAR PURPOSE. See the
 * GNU General Public License for more details.
 *
 * You should have received a copy of the GNU General Public License
 * along with this program. If not, see http://www.gnu.org/licenses/.
 */

package com.wire.kalium.logic.configuration

import com.wire.kalium.logic.StorageFailure
import com.wire.kalium.logic.feature.selfdeletingMessages.SelfDeletionMapper.toSelfDeletionTimerEntity
import com.wire.kalium.logic.feature.selfdeletingMessages.SelfDeletionMapper.toTeamSelfDeleteTimer
import com.wire.kalium.logic.feature.selfdeletingMessages.TeamSettingsSelfDeletionStatus
import com.wire.kalium.logic.featureFlags.BuildFileRestrictionState
import com.wire.kalium.logic.featureFlags.KaliumConfigs
import com.wire.kalium.logic.functional.Either
import com.wire.kalium.logic.functional.isLeft
import com.wire.kalium.logic.functional.map
import com.wire.kalium.logic.wrapStorageRequest
import com.wire.kalium.persistence.config.IsFileSharingEnabledEntity
import com.wire.kalium.persistence.config.TeamSettingsSelfDeletionStatusEntity
import com.wire.kalium.persistence.config.UserConfigStorage
import com.wire.kalium.persistence.dao.unread.UserConfigDAO
<<<<<<< HEAD
import kotlinx.coroutines.channels.BufferOverflow
=======
>>>>>>> 7d466c9e
import kotlinx.coroutines.flow.Flow
import kotlinx.coroutines.flow.MutableSharedFlow
import kotlinx.coroutines.flow.map
import kotlin.time.Duration.Companion.ZERO

@Suppress("TooManyFunctions")
interface UserConfigRepository {
    fun setFileSharingStatus(status: Boolean, isStatusChanged: Boolean?): Either<StorageFailure, Unit>
    fun setFileSharingAsNotified(): Either<StorageFailure, Unit>
    fun isFileSharingEnabled(): Either<StorageFailure, FileSharingStatus>
    fun isFileSharingEnabledFlow(): Flow<Either<StorageFailure, FileSharingStatus>>
    fun setClassifiedDomainsStatus(enabled: Boolean, domains: List<String>): Either<StorageFailure, Unit>
    fun getClassifiedDomainsStatus(): Flow<Either<StorageFailure, ClassifiedDomainsStatus>>
    fun isMLSEnabled(): Either<StorageFailure, Boolean>
    fun setMLSEnabled(enabled: Boolean): Either<StorageFailure, Unit>
    fun setConferenceCallingEnabled(enabled: Boolean): Either<StorageFailure, Unit>
    fun isConferenceCallingEnabled(): Either<StorageFailure, Boolean>
    fun setSecondFactorPasswordChallengeStatus(isRequired: Boolean): Either<StorageFailure, Unit>
    fun isSecondFactorPasswordChallengeRequired(): Either<StorageFailure, Boolean>
    fun isReadReceiptsEnabled(): Flow<Either<StorageFailure, Boolean>>
    fun setReadReceiptsStatus(enabled: Boolean): Either<StorageFailure, Unit>
    fun setGuestRoomStatus(status: Boolean, isStatusChanged: Boolean?): Either<StorageFailure, Unit>
    fun getGuestRoomLinkStatus(): Either<StorageFailure, GuestRoomLinkStatus>
    fun observeGuestRoomLinkFeatureFlag(): Flow<Either<StorageFailure, GuestRoomLinkStatus>>

    suspend fun getTeamSettingsSelfDeletionStatus(): Either<StorageFailure, TeamSettingsSelfDeletionStatus>
    suspend fun setTeamSettingsSelfDeletionStatus(
        teamSettingsSelfDeletionStatus: TeamSettingsSelfDeletionStatus
    ): Either<StorageFailure, Unit>

    suspend fun markTeamSettingsSelfDeletingMessagesStatusAsNotified(): Either<StorageFailure, Unit>
    suspend fun observeTeamSettingsSelfDeletingStatus(): Flow<Either<StorageFailure, TeamSettingsSelfDeletionStatus>>
}

@Suppress("TooManyFunctions")
class UserConfigDataSource(
    private val userConfigStorage: UserConfigStorage,
    private val userConfigDAO: UserConfigDAO,
    private val kaliumConfigs: KaliumConfigs
) : UserConfigRepository {

    override fun setFileSharingStatus(status: Boolean, isStatusChanged: Boolean?): Either<StorageFailure, Unit> =
        wrapStorageRequest { userConfigStorage.persistFileSharingStatus(status, isStatusChanged) }

    override fun setFileSharingAsNotified(): Either<StorageFailure, Unit> = wrapStorageRequest {
        userConfigStorage.setFileSharingAsNotified()
    }

    override fun isFileSharingEnabled(): Either<StorageFailure, FileSharingStatus> {
        val serverSideConfig = wrapStorageRequest { userConfigStorage.isFileSharingEnabled() }
        val buildConfig = kaliumConfigs.fileRestrictionState
        return deriveFileSharingStatus(serverSideConfig, buildConfig)
    }

    override fun isFileSharingEnabledFlow(): Flow<Either<StorageFailure, FileSharingStatus>> =
        userConfigStorage.isFileSharingEnabledFlow()
            .wrapStorageRequest()
            .map {
                val buildConfig = kaliumConfigs.fileRestrictionState
                deriveFileSharingStatus(it, buildConfig)
            }

    private fun deriveFileSharingStatus(
        serverSideConfig: Either<StorageFailure, IsFileSharingEnabledEntity>,
        buildConfig: BuildFileRestrictionState
    ): Either<StorageFailure, FileSharingStatus> = when {
        serverSideConfig.isLeft() -> serverSideConfig

        serverSideConfig.value.status.not() -> Either.Right(
            FileSharingStatus(
                isStatusChanged = serverSideConfig.value.isStatusChanged,
                state = FileSharingStatus.Value.Disabled
            )
        )

        buildConfig is BuildFileRestrictionState.AllowSome -> Either.Right(
            FileSharingStatus(
                isStatusChanged = false,
                state = FileSharingStatus.Value.EnabledSome(buildConfig.allowedType)
            )
        )

        buildConfig is BuildFileRestrictionState.NoRestriction -> Either.Right(
            FileSharingStatus(
                isStatusChanged = serverSideConfig.value.isStatusChanged,
                state = FileSharingStatus.Value.EnabledAll
            )
        )

        else -> error("Unknown file restriction state: buildConfig: $buildConfig , serverConfig: $serverSideConfig")
    }

    override fun setClassifiedDomainsStatus(enabled: Boolean, domains: List<String>) =
        wrapStorageRequest { userConfigStorage.persistClassifiedDomainsStatus(enabled, domains) }

    override fun getClassifiedDomainsStatus(): Flow<Either<StorageFailure, ClassifiedDomainsStatus>> =
        userConfigStorage.isClassifiedDomainsEnabledFlow().wrapStorageRequest().map {
            it.map { classifiedDomain ->
                ClassifiedDomainsStatus(classifiedDomain.status, classifiedDomain.trustedDomains)
            }
        }

    override fun isMLSEnabled(): Either<StorageFailure, Boolean> =
        wrapStorageRequest { userConfigStorage.isMLSEnabled() }

    override fun setMLSEnabled(enabled: Boolean): Either<StorageFailure, Unit> =
        wrapStorageRequest { userConfigStorage.enableMLS(enabled) }

    override fun setConferenceCallingEnabled(enabled: Boolean): Either<StorageFailure, Unit> =
        wrapStorageRequest {
            userConfigStorage.persistConferenceCalling(enabled)
        }

    override fun isConferenceCallingEnabled(): Either<StorageFailure, Boolean> =
        wrapStorageRequest {
            userConfigStorage.isConferenceCallingEnabled()
        }

    override fun setSecondFactorPasswordChallengeStatus(isRequired: Boolean): Either<StorageFailure, Unit> =
        wrapStorageRequest {
            userConfigStorage.persistSecondFactorPasswordChallengeStatus(isRequired)
        }

    override fun isSecondFactorPasswordChallengeRequired(): Either<StorageFailure, Boolean> = wrapStorageRequest {
        userConfigStorage.isSecondFactorPasswordChallengeRequired()
    }

    override fun isReadReceiptsEnabled(): Flow<Either<StorageFailure, Boolean>> =
        userConfigStorage.isReadReceiptsEnabled().wrapStorageRequest()

    override fun setReadReceiptsStatus(enabled: Boolean): Either<StorageFailure, Unit> =
        wrapStorageRequest {
            userConfigStorage.persistReadReceipts(enabled)
        }

    override fun setGuestRoomStatus(status: Boolean, isStatusChanged: Boolean?): Either<StorageFailure, Unit> =
        wrapStorageRequest {
            userConfigStorage.persistGuestRoomLinkFeatureFlag(status, isStatusChanged)
        }

    override fun getGuestRoomLinkStatus(): Either<StorageFailure, GuestRoomLinkStatus> =
        wrapStorageRequest { userConfigStorage.isGuestRoomLinkEnabled() }.map {
            with(it) { GuestRoomLinkStatus(status, isStatusChanged) }
        }

    override fun observeGuestRoomLinkFeatureFlag(): Flow<Either<StorageFailure, GuestRoomLinkStatus>> =
        userConfigStorage.isGuestRoomLinkEnabledFlow()
            .wrapStorageRequest()
            .map {
                it.map { isGuestRoomLinkEnabledEntity ->
                    GuestRoomLinkStatus(isGuestRoomLinkEnabledEntity.status, isGuestRoomLinkEnabledEntity.isStatusChanged)
                }
            }

    override suspend fun getTeamSettingsSelfDeletionStatus(): Either<StorageFailure, TeamSettingsSelfDeletionStatus> = wrapStorageRequest {
        userConfigDAO.getTeamSettingsSelfDeletionStatus()
    }.map {
        with(it) {
            TeamSettingsSelfDeletionStatus(
                hasFeatureChanged = isStatusChanged,
                enforcedSelfDeletionTimer = selfDeletionTimerEntity.toTeamSelfDeleteTimer()
            )
        }
    }

    override suspend fun setTeamSettingsSelfDeletionStatus(teamSettingsSelfDeletionStatus: TeamSettingsSelfDeletionStatus): Either<StorageFailure, Unit> =
        wrapStorageRequest {
<<<<<<< HEAD
            val teamSettingsSelfDeletionStatusEntity = TeamSettingsSelfDeletionStatusEntity(
=======
            val teamSettingsSelfDeletionStatusEntity: TeamSettingsSelfDeletionStatusEntity = TeamSettingsSelfDeletionStatusEntity(
>>>>>>> 7d466c9e
                selfDeletionTimerEntity = teamSettingsSelfDeletionStatus.enforcedSelfDeletionTimer.toSelfDeletionTimerEntity(),
                isStatusChanged = teamSettingsSelfDeletionStatus.hasFeatureChanged,
            )
            userConfigDAO.setTeamSettingsSelfDeletionStatus(teamSettingsSelfDeletionStatusEntity)
        }

    override suspend fun markTeamSettingsSelfDeletingMessagesStatusAsNotified(): Either<StorageFailure, Unit> = wrapStorageRequest {
        userConfigDAO.markTeamSettingsSelfDeletingMessagesStatusAsNotified()
    }

    override suspend fun observeTeamSettingsSelfDeletingStatus(): Flow<Either<StorageFailure, TeamSettingsSelfDeletionStatus>> =
<<<<<<< HEAD
        userConfigDAO.observeTeamSettingsSelfDeletingStatus().map {
            it?.let { teamSettingsStatus ->
                TeamSettingsSelfDeletionStatus(
                    teamSettingsStatus.isStatusChanged,
                    teamSettingsStatus.selfDeletionTimerEntity.toSelfDeletionTimerStatus()
                )
            } ?: TeamSettingsSelfDeletionStatus(hasFeatureChanged = null, SelfDeletionTimer.Enabled(ZERO))
        }.wrapStorageRequest()
=======
        userConfigDAO.observeTeamSettingsSelfDeletingStatus().wrapStorageRequest().map {
            it.map {
                TeamSettingsSelfDeletionStatus(
                    hasFeatureChanged = it.isStatusChanged,
                    enforcedSelfDeletionTimer = it.selfDeletionTimerEntity.toTeamSelfDeleteTimer()
                )
            }
        }
>>>>>>> 7d466c9e
}<|MERGE_RESOLUTION|>--- conflicted
+++ resolved
@@ -32,14 +32,8 @@
 import com.wire.kalium.persistence.config.TeamSettingsSelfDeletionStatusEntity
 import com.wire.kalium.persistence.config.UserConfigStorage
 import com.wire.kalium.persistence.dao.unread.UserConfigDAO
-<<<<<<< HEAD
-import kotlinx.coroutines.channels.BufferOverflow
-=======
->>>>>>> 7d466c9e
 import kotlinx.coroutines.flow.Flow
-import kotlinx.coroutines.flow.MutableSharedFlow
 import kotlinx.coroutines.flow.map
-import kotlin.time.Duration.Companion.ZERO
 
 @Suppress("TooManyFunctions")
 interface UserConfigRepository {
@@ -203,11 +197,7 @@
 
     override suspend fun setTeamSettingsSelfDeletionStatus(teamSettingsSelfDeletionStatus: TeamSettingsSelfDeletionStatus): Either<StorageFailure, Unit> =
         wrapStorageRequest {
-<<<<<<< HEAD
-            val teamSettingsSelfDeletionStatusEntity = TeamSettingsSelfDeletionStatusEntity(
-=======
             val teamSettingsSelfDeletionStatusEntity: TeamSettingsSelfDeletionStatusEntity = TeamSettingsSelfDeletionStatusEntity(
->>>>>>> 7d466c9e
                 selfDeletionTimerEntity = teamSettingsSelfDeletionStatus.enforcedSelfDeletionTimer.toSelfDeletionTimerEntity(),
                 isStatusChanged = teamSettingsSelfDeletionStatus.hasFeatureChanged,
             )
@@ -219,16 +209,6 @@
     }
 
     override suspend fun observeTeamSettingsSelfDeletingStatus(): Flow<Either<StorageFailure, TeamSettingsSelfDeletionStatus>> =
-<<<<<<< HEAD
-        userConfigDAO.observeTeamSettingsSelfDeletingStatus().map {
-            it?.let { teamSettingsStatus ->
-                TeamSettingsSelfDeletionStatus(
-                    teamSettingsStatus.isStatusChanged,
-                    teamSettingsStatus.selfDeletionTimerEntity.toSelfDeletionTimerStatus()
-                )
-            } ?: TeamSettingsSelfDeletionStatus(hasFeatureChanged = null, SelfDeletionTimer.Enabled(ZERO))
-        }.wrapStorageRequest()
-=======
         userConfigDAO.observeTeamSettingsSelfDeletingStatus().wrapStorageRequest().map {
             it.map {
                 TeamSettingsSelfDeletionStatus(
@@ -237,5 +217,4 @@
                 )
             }
         }
->>>>>>> 7d466c9e
 }