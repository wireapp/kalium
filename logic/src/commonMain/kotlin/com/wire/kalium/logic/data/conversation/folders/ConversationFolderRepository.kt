--- conflicted
+++ resolved
@@ -31,10 +31,7 @@
 import com.wire.kalium.logic.data.id.toDao
 import com.wire.kalium.logic.di.MapperProvider
 import com.wire.kalium.logic.functional.Either
-<<<<<<< HEAD
 import com.wire.kalium.logic.functional.flatMap
-=======
->>>>>>> 3bf74f03
 import com.wire.kalium.logic.functional.flatMapLeft
 import com.wire.kalium.logic.functional.map
 import com.wire.kalium.logic.functional.onFailure
@@ -102,7 +99,6 @@
             }
         }
         .onSuccess { labelsResponse ->
-            println("KBX label response ${labelsResponse}")
             val folders = labelsResponse.labels.map { it.toFolder(selfUserId.domain) }.toMutableList()
             val favoriteLabel = folders.firstOrNull { it.type == FolderType.FAVORITE }
 
