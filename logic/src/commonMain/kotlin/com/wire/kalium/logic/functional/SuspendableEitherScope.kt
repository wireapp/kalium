package com.wire.kalium.logic.functional

import com.wire.kalium.logic.functional.Either.Left
import com.wire.kalium.logic.functional.Either.Right

/**
 * Helper class that extends [Either] to be compatible with suspend functions. The extension methods created in this class
 * are only visible inside a scope that belongs to this class. The scope can be created by [suspending] method.
 *
 * ```
 * suspend fun save() {
 *    ...
 * }
 *
 * suspend fun saveResult() {
 *     either.flatMap {
 *        save()        // compile time error: cannot call suspend function here
 *     }
 * }
 *
 *
 * suspend fun saveResult() {
 *     suspending {             // this: SuspendableEitherScope
 *         either.flatMap {     // resolves "flatMap" in SuspendableEitherScope
 *             save()           // we can now call a suspend function here
 *         }
 *     }
 * }
 * ```
 *
 * @see Either
 */
class SuspendableEitherScope {

    /**
     * @see [Either.fold]
     */
<<<<<<< HEAD
    suspend fun <L, R, T> Either<L, R>.coFold(fnL: suspend (L) -> T?, fnR: suspend (R) -> T?): T? =
=======
    suspend fun <L, R, T> Either<L, R>.fold(fnL: suspend (L) -> T, fnR: suspend (R) -> T): T? =
>>>>>>> 7a30e07e
        when (this) {
            is Left -> fnL(value)
            is Right -> fnR(value)
        }

    suspend fun <L, R, T> Either<L, R>.flatMap(fn: suspend (R) -> Either<L, T>): Either<L, T> =
        when (this) {
            is Left -> Left(value)
            is Right -> fn(value)
        }

    suspend fun <L, R> Either<L, R>.onFailure(fn: suspend (failure: L) -> Unit): Either<L, R> =
        this.apply { if (this is Left) fn(value) }

    suspend fun <L, R> Either<L, R>.onSuccess(fn: suspend (success: R) -> Unit): Either<L, R> =
        this.apply { if (this is Right) fn(value) }

    suspend fun <L, R, T> Either<L, R>.map(fn: suspend (R) -> (T)): Either<L, T> =
        when (this) {
            is Left -> Left(value)
            is Right -> Right(fn(value))
        }

    /**
     * Folds a list into an Either while it doesn't go Left.
     * Allows for accumulation of value through iterations.
     * @return the final accumulated value if there are NO Left results, or the first Left result otherwise.
     */
    suspend fun <T, L, R> Iterable<T>.foldToEitherWhileRight(
        initialValue: R,
        fn: suspend (item: T, accumulated: R) -> Either<L, R>
    ): Either<L, R> {
        return this.fold<T, Either<L, R>>(Right(initialValue)) { acc, item ->
            acc.flatMap { accumulatedValue -> fn(item, accumulatedValue) }
        }
    }
}

suspend fun <T> suspending(block: suspend SuspendableEitherScope.() -> T): T = SuspendableEitherScope().block()<|MERGE_RESOLUTION|>--- conflicted
+++ resolved
@@ -35,11 +35,7 @@
     /**
      * @see [Either.fold]
      */
-<<<<<<< HEAD
-    suspend fun <L, R, T> Either<L, R>.coFold(fnL: suspend (L) -> T?, fnR: suspend (R) -> T?): T? =
-=======
-    suspend fun <L, R, T> Either<L, R>.fold(fnL: suspend (L) -> T, fnR: suspend (R) -> T): T? =
->>>>>>> 7a30e07e
+    suspend fun <L, R, T> Either<L, R>.coFold(fnL: suspend (L) -> T, fnR: suspend (R) -> T): T =
         when (this) {
             is Left -> fnL(value)
             is Right -> fnR(value)
