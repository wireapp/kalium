/*
 * Wire
 * Copyright (C) 2024 Wire Swiss GmbH
 *
 * This program is free software: you can redistribute it and/or modify
 * it under the terms of the GNU General Public License as published by
 * the Free Software Foundation, either version 3 of the License, or
 * (at your option) any later version.
 *
 * This program is distributed in the hope that it will be useful,
 * but WITHOUT ANY WARRANTY; without even the implied warranty of
 * MERCHANTABILITY or FITNESS FOR A PARTICULAR PURPOSE. See the
 * GNU General Public License for more details.
 *
 * You should have received a copy of the GNU General Public License
 * along with this program. If not, see http://www.gnu.org/licenses/.
 */
package com.wire.kalium.logic.sync

<<<<<<< HEAD
import com.wire.kalium.logic.data.sync.IncrementalSyncRepository
import com.wire.kalium.logic.data.sync.IncrementalSyncStatus
=======
import com.wire.kalium.logger.KaliumLogger
import com.wire.kalium.logic.data.sync.SyncState
>>>>>>> 99700d2f
import com.wire.kalium.logic.feature.call.CallManager
import com.wire.kalium.logic.kaliumLogger
import kotlinx.coroutines.flow.collectLatest

/**
 * This class is responsible for reporting the current sync state to AVS.
 * It is used to report the start and end of the incremental sync.
 * Main reason for it is to let AVS know that the app is syncing and it should not send incoming call callbacks for those pending events
 */
internal interface AvsSyncStateReporter {
    suspend fun execute()
}

internal class AvsSyncStateReporterImpl(
    val callManager: Lazy<CallManager>,
<<<<<<< HEAD
    val incrementalSyncRepository: IncrementalSyncRepository
=======
    val observeSyncStateUseCase: ObserveSyncStateUseCase,
    kaliumLogger: KaliumLogger
>>>>>>> 99700d2f
) : AvsSyncStateReporter {

    private val logger = kaliumLogger.withTextTag("AvsSyncStateReporter")

    override suspend fun execute() {
<<<<<<< HEAD
        incrementalSyncRepository.incrementalSyncState.collectLatest {
            when (it) {
                IncrementalSyncStatus.FetchingPendingEvents -> {
                    kaliumLogger.d("Incremental sync started - Reporting that the app has started IncrementalSync to AVS")
                    callManager.value.reportProcessNotifications(true)
                }

                IncrementalSyncStatus.Live -> {
                    kaliumLogger.d("Incremental sync done - Reporting that the app has finished IncrementalSync to AVS")
=======
        logger.d("Starting to monitor")
        observeSyncStateUseCase().distinctUntilChanged().collectLatest {
            when (it) {
                SyncState.GatheringPendingEvents -> {
                    logger.d("Reporting that the app has started IncrementalSync to AVS")
                    callManager.value.reportProcessNotifications(true)
                }

                SyncState.Live -> {
                    logger.d("Reporting that the app has finished IncrementalSync to AVS")
>>>>>>> 99700d2f
                    callManager.value.reportProcessNotifications(false)
                }

                is IncrementalSyncStatus.Failed -> {
                    kaliumLogger.d("Incremental sync failed - Reporting that the app has finished IncrementalSync to AVS")
                    callManager.value.reportProcessNotifications(false)
                }

                IncrementalSyncStatus.Pending -> {
                    kaliumLogger.d("Incremental sync Pending - Reporting that the app has finished IncrementalSync to AVS")
                    callManager.value.reportProcessNotifications(false)
                }
            }
        }
    }
}<|MERGE_RESOLUTION|>--- conflicted
+++ resolved
@@ -17,16 +17,12 @@
  */
 package com.wire.kalium.logic.sync
 
-<<<<<<< HEAD
 import com.wire.kalium.logic.data.sync.IncrementalSyncRepository
 import com.wire.kalium.logic.data.sync.IncrementalSyncStatus
-=======
-import com.wire.kalium.logger.KaliumLogger
-import com.wire.kalium.logic.data.sync.SyncState
->>>>>>> 99700d2f
 import com.wire.kalium.logic.feature.call.CallManager
 import com.wire.kalium.logic.kaliumLogger
 import kotlinx.coroutines.flow.collectLatest
+import com.wire.kalium.logger.KaliumLogger
 
 /**
  * This class is responsible for reporting the current sync state to AVS.
@@ -39,49 +35,33 @@
 
 internal class AvsSyncStateReporterImpl(
     val callManager: Lazy<CallManager>,
-<<<<<<< HEAD
-    val incrementalSyncRepository: IncrementalSyncRepository
-=======
-    val observeSyncStateUseCase: ObserveSyncStateUseCase,
+    val incrementalSyncRepository: IncrementalSyncRepository,
     kaliumLogger: KaliumLogger
->>>>>>> 99700d2f
 ) : AvsSyncStateReporter {
 
     private val logger = kaliumLogger.withTextTag("AvsSyncStateReporter")
 
     override suspend fun execute() {
-<<<<<<< HEAD
+        logger.d("Starting to monitor")
         incrementalSyncRepository.incrementalSyncState.collectLatest {
             when (it) {
                 IncrementalSyncStatus.FetchingPendingEvents -> {
-                    kaliumLogger.d("Incremental sync started - Reporting that the app has started IncrementalSync to AVS")
+                    logger.d("Incremental sync started - Reporting that the app has started IncrementalSync to AVS")
                     callManager.value.reportProcessNotifications(true)
                 }
 
                 IncrementalSyncStatus.Live -> {
-                    kaliumLogger.d("Incremental sync done - Reporting that the app has finished IncrementalSync to AVS")
-=======
-        logger.d("Starting to monitor")
-        observeSyncStateUseCase().distinctUntilChanged().collectLatest {
-            when (it) {
-                SyncState.GatheringPendingEvents -> {
-                    logger.d("Reporting that the app has started IncrementalSync to AVS")
-                    callManager.value.reportProcessNotifications(true)
-                }
-
-                SyncState.Live -> {
-                    logger.d("Reporting that the app has finished IncrementalSync to AVS")
->>>>>>> 99700d2f
+                    logger.d("Incremental sync done - Reporting that the app has finished IncrementalSync to AVS")
                     callManager.value.reportProcessNotifications(false)
                 }
 
                 is IncrementalSyncStatus.Failed -> {
-                    kaliumLogger.d("Incremental sync failed - Reporting that the app has finished IncrementalSync to AVS")
+                    logger.d("Incremental sync failed - Reporting that the app has finished IncrementalSync to AVS")
                     callManager.value.reportProcessNotifications(false)
                 }
 
                 IncrementalSyncStatus.Pending -> {
-                    kaliumLogger.d("Incremental sync Pending - Reporting that the app has finished IncrementalSync to AVS")
+                    logger.d("Incremental sync Pending - Reporting that the app has finished IncrementalSync to AVS")
                     callManager.value.reportProcessNotifications(false)
                 }
             }
