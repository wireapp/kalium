/*
 * Wire
 * Copyright (C) 2023 Wire Swiss GmbH
 *
 * This program is free software: you can redistribute it and/or modify
 * it under the terms of the GNU General Public License as published by
 * the Free Software Foundation, either version 3 of the License, or
 * (at your option) any later version.
 *
 * This program is distributed in the hope that it will be useful,
 * but WITHOUT ANY WARRANTY; without even the implied warranty of
 * MERCHANTABILITY or FITNESS FOR A PARTICULAR PURPOSE. See the
 * GNU General Public License for more details.
 *
 * You should have received a copy of the GNU General Public License
 * along with this program. If not, see http://www.gnu.org/licenses/.
 */
package com.wire.kalium.logic.data.conversation

import com.wire.kalium.logic.CoreFailure
import com.wire.kalium.logic.data.id.IdMapper
import com.wire.kalium.logic.di.MapperProvider
import com.wire.kalium.logic.functional.Either
import com.wire.kalium.logic.functional.flatMap
import com.wire.kalium.logic.wrapStorageRequest
import com.wire.kalium.network.api.base.authenticated.conversation.ConversationResponse
import com.wire.kalium.persistence.dao.ConversationDAO
import com.wire.kalium.persistence.dao.ConversationIDEntity

/**
 * Handles the addition of members to a new conversation and the related system messages when a conversation is started.
 * Either all users are added or some of them could fail to be added.
 */
internal interface NewConversationMembersRepository {
    suspend fun persistMembersAdditionToTheConversation(
        conversationId: ConversationIDEntity,
        conversationResponse: ConversationResponse,
    ): Either<CoreFailure, Unit>
}

internal class NewConversationMembersRepositoryImpl(
    private val conversationDAO: ConversationDAO,
    private val newGroupConversationSystemMessagesCreator: Lazy<NewGroupConversationSystemMessagesCreator>,
    private val idMapper: IdMapper = MapperProvider.idMapper(),
    private val memberMapper: MemberMapper = MapperProvider.memberMapper()
) : NewConversationMembersRepository {

    override suspend fun persistMembersAdditionToTheConversation(
        conversationId: ConversationIDEntity,
        conversationResponse: ConversationResponse,
<<<<<<< HEAD
    ) = run {
        persistMembers(conversationResponse).flatMap {
            if (conversationResponse.members.otherMembers.isEmpty()) {
                Either.Right(Unit)
            } else {
                val messageStartedWithMembers = Message.System(
                    uuid4().toString(),
                    MessageContent.MemberChange.CreationAdded(mapOtherMembersIdFromResponse(conversationResponse)),
                    conversationId.toModel(),
                    DateTimeUtil.currentIsoDateTimeString(),
                    selfUserId,
                    Message.Status.SENT,
                    Message.Visibility.VISIBLE
                )
                persistMessage(messageStartedWithMembers)
            }
        }.also {
            createFailedToAddSystemMessage(conversationResponse)
        }
    }

    private suspend fun createFailedToAddSystemMessage(conversationResponse: ConversationResponse) {
        if (conversationResponse.failedToAdd.isNotEmpty()) {
            val messageStartedWithFailedMembers = Message.System(
                uuid4().toString(),
                MessageContent.MemberChange.FailedToAdd(conversationResponse.failedToAdd.map { it.toModel() }),
                conversationResponse.id.toModel(),
                DateTimeUtil.currentIsoDateTimeString(),
                selfUserId,
                Message.Status.SENT,
                Message.Visibility.VISIBLE
            )
            persistMessage(messageStartedWithFailedMembers)
        }
=======
    ) = wrapStorageRequest {
        conversationDAO.insertMembersWithQualifiedId(
            memberMapper.fromApiModelToDaoModel(conversationResponse.members),
            idMapper.fromApiToDao(conversationResponse.id)
        )
    }.flatMap {
        newGroupConversationSystemMessagesCreator.value.conversationResolvedMembersAddedAndFailed(
            conversationId,
            conversationResponse
        )
>>>>>>> ed3bdbbc
    }

}<|MERGE_RESOLUTION|>--- conflicted
+++ resolved
@@ -30,6 +30,8 @@
 /**
  * Handles the addition of members to a new conversation and the related system messages when a conversation is started.
  * Either all users are added or some of them could fail to be added.
+ *
+ * TODO(offline backend branch): And add failed members handling in api v4
  */
 internal interface NewConversationMembersRepository {
     suspend fun persistMembersAdditionToTheConversation(
@@ -48,42 +50,6 @@
     override suspend fun persistMembersAdditionToTheConversation(
         conversationId: ConversationIDEntity,
         conversationResponse: ConversationResponse,
-<<<<<<< HEAD
-    ) = run {
-        persistMembers(conversationResponse).flatMap {
-            if (conversationResponse.members.otherMembers.isEmpty()) {
-                Either.Right(Unit)
-            } else {
-                val messageStartedWithMembers = Message.System(
-                    uuid4().toString(),
-                    MessageContent.MemberChange.CreationAdded(mapOtherMembersIdFromResponse(conversationResponse)),
-                    conversationId.toModel(),
-                    DateTimeUtil.currentIsoDateTimeString(),
-                    selfUserId,
-                    Message.Status.SENT,
-                    Message.Visibility.VISIBLE
-                )
-                persistMessage(messageStartedWithMembers)
-            }
-        }.also {
-            createFailedToAddSystemMessage(conversationResponse)
-        }
-    }
-
-    private suspend fun createFailedToAddSystemMessage(conversationResponse: ConversationResponse) {
-        if (conversationResponse.failedToAdd.isNotEmpty()) {
-            val messageStartedWithFailedMembers = Message.System(
-                uuid4().toString(),
-                MessageContent.MemberChange.FailedToAdd(conversationResponse.failedToAdd.map { it.toModel() }),
-                conversationResponse.id.toModel(),
-                DateTimeUtil.currentIsoDateTimeString(),
-                selfUserId,
-                Message.Status.SENT,
-                Message.Visibility.VISIBLE
-            )
-            persistMessage(messageStartedWithFailedMembers)
-        }
-=======
     ) = wrapStorageRequest {
         conversationDAO.insertMembersWithQualifiedId(
             memberMapper.fromApiModelToDaoModel(conversationResponse.members),
@@ -94,7 +60,6 @@
             conversationId,
             conversationResponse
         )
->>>>>>> ed3bdbbc
     }
 
 }