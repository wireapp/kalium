--- conflicted
+++ resolved
@@ -62,13 +62,10 @@
             val currentClientId =
                 clientId ?: currentClientIdProvider().fold({ return@withContext E2EIFailure.GettingE2EIClient(it).left() }, { it })
 
-            kaliumLogger.w("clientId: ${currentClientId.value}")
-
             return@withContext e2EIClient?.let {
                 Either.Right(it)
             } ?: run {
                 getSelfUserInfo().flatMap { selfUser ->
-<<<<<<< HEAD
                     if (isNewClient) {
                         kaliumLogger.w("initial E2EI client without MLS client")
                         mlsClientProvider.getCoreCrypto(currentClientId).flatMap {
@@ -87,13 +84,9 @@
                             Either.Right(newE2EIClient)
                         }
                     } else {
-                    mlsClientProvider.getMLSClient(currentClientId).flatMap {
-=======
-                    // TODO: use e2eiNewEnrollment for new clients, when CC fix the issues in it
-                    mlsClientProvider.getMLSClient(currentClientId).fold({
+                    mlsClientProvider.getMLSClient(currentClientId).getMLSClient(currentClientId).fold({
                         E2EIFailure.GettingE2EIClient(it).left()
                     }, {
->>>>>>> 630462f7
                         val newE2EIClient = if (it.isE2EIEnabled()) {
                             kaliumLogger.w("initial E2EI client for MLS client that already has e2ei enabled")
                             it.e2eiNewRotateEnrollment(
@@ -113,12 +106,9 @@
                         }
                         e2EIClient = newE2EIClient
                         Either.Right(newE2EIClient)
-<<<<<<< HEAD
                     }
                     }
-=======
                     })
->>>>>>> 630462f7
                 }
             }
         }
