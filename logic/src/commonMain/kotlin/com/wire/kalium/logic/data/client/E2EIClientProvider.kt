/*
 * Wire
 * Copyright (C) 2024 Wire Swiss GmbH
 *
 * This program is free software: you can redistribute it and/or modify
 * it under the terms of the GNU General Public License as published by
 * the Free Software Foundation, either version 3 of the License, or
 * (at your option) any later version.
 *
 * This program is distributed in the hope that it will be useful,
 * but WITHOUT ANY WARRANTY; without even the implied warranty of
 * MERCHANTABILITY or FITNESS FOR A PARTICULAR PURPOSE. See the
 * GNU General Public License for more details.
 *
 * You should have received a copy of the GNU General Public License
 * along with this program. If not, see http://www.gnu.org/licenses/.
 */

package com.wire.kalium.logic.data.client

import com.wire.kalium.cryptography.E2EIClient
import com.wire.kalium.logic.CoreFailure
import com.wire.kalium.logic.E2EIFailure
import com.wire.kalium.logic.data.conversation.ClientId
import com.wire.kalium.logic.data.id.CurrentClientIdProvider
import com.wire.kalium.logic.data.user.SelfUser
import com.wire.kalium.logic.data.user.UserRepository
import com.wire.kalium.logic.functional.Either
import com.wire.kalium.logic.functional.flatMap
import com.wire.kalium.logic.functional.fold
import com.wire.kalium.logic.kaliumLogger
import com.wire.kalium.util.KaliumDispatcher
import com.wire.kalium.util.KaliumDispatcherImpl
import kotlinx.coroutines.sync.Mutex
import kotlinx.coroutines.sync.withLock
import kotlinx.coroutines.withContext
import kotlin.time.Duration.Companion.days

interface E2EIClientProvider {
    suspend fun getE2EIClient(clientId: ClientId? = null, isNewClient: Boolean = false): Either<CoreFailure, E2EIClient>
    suspend fun nuke()
}

internal class EI2EIClientProviderImpl(
    private val currentClientIdProvider: CurrentClientIdProvider,
    private val mlsClientProvider: MLSClientProvider,
    private val userRepository: UserRepository,
    private val dispatchers: KaliumDispatcher = KaliumDispatcherImpl
) : E2EIClientProvider {

    private var e2EIClient: E2EIClient? = null
<<<<<<< HEAD
    private val defaultE2EIExpiry = 90.days
    override suspend fun getE2EIClient(clientId: ClientId?, isNewClient: Boolean): Either<CoreFailure, E2EIClient> =
=======

    private val mutex = Mutex()

    override suspend fun getE2EIClient(clientId: ClientId?, isNewClient: Boolean): Either<CoreFailure, E2EIClient> = mutex.withLock {
>>>>>>> 5f9f8a85
        withContext(dispatchers.io) {
            val currentClientId =
                clientId ?: currentClientIdProvider().fold({ return@withContext Either.Left(it) }, { it })

            return@withContext e2EIClient?.let {
                Either.Right(it)
            } ?: run {
                getSelfUserInfo().flatMap { selfUser ->
                    if (isNewClient) {
                        mlsClientProvider.getCoreCrypto(currentClientId).flatMap {
                            val cryptoQualifiedClientId = CryptoQualifiedClientId(
                                clientId!!.value,
                                selfUser.id.toCrypto()
                            )
                            val newE2EIClient2 = it.newAcmeEnrollment(
                                cryptoQualifiedClientId,
                                selfUser.name!!,
                                selfUser.handle!!,
                                selfUser.teamId?.value,
                                defaultE2EIExpiry
                            )
                            e2EIClient = newE2EIClient2
                            Either.Right(newE2EIClient2)
                        }
                    } else {
                    mlsClientProvider.getMLSClient(currentClientId).flatMap {
                        val newE2EIClient = if (it.isE2EIEnabled()) {
                            kaliumLogger.e("initial E2EI client for mls client that already has e2ei enabled")
                            it.e2eiNewRotateEnrollment(
                                selfUser.name,
                                selfUser.handle,
                                selfUser.teamId?.value,
                                defaultE2EIExpiry
                            )
                        } else {
                            kaliumLogger.e("initial E2EI client for MLS client without e2ei")
                            it.e2eiNewActivationEnrollment(
                                selfUser.name!!,
                                selfUser.handle!!,
                                selfUser.teamId?.value,
                                defaultE2EIExpiry
                            )
                        }
                        e2EIClient = newE2EIClient
                        Either.Right(newE2EIClient)
                    }
                    }
                }
            }
        }
    }

    private suspend fun getSelfUserInfo(): Either<CoreFailure, SelfUser> {
        val selfUser = userRepository.getSelfUser() ?: return Either.Left(CoreFailure.Unknown(NullPointerException()))
        return if (selfUser.name == null || selfUser.handle == null)
            Either.Left(E2EIFailure.Generic(IllegalArgumentException(ERROR_NAME_AND_HANDLE_MUST_NOT_BE_NULL)))
        else Either.Right(selfUser)
    }

    override suspend fun nuke() {
        e2EIClient = null
    }

    companion object {
        const val ERROR_NAME_AND_HANDLE_MUST_NOT_BE_NULL = "name and handle must have a value"
    }
}<|MERGE_RESOLUTION|>--- conflicted
+++ resolved
@@ -49,15 +49,11 @@
 ) : E2EIClientProvider {
 
     private var e2EIClient: E2EIClient? = null
-<<<<<<< HEAD
     private val defaultE2EIExpiry = 90.days
-    override suspend fun getE2EIClient(clientId: ClientId?, isNewClient: Boolean): Either<CoreFailure, E2EIClient> =
-=======
 
     private val mutex = Mutex()
 
     override suspend fun getE2EIClient(clientId: ClientId?, isNewClient: Boolean): Either<CoreFailure, E2EIClient> = mutex.withLock {
->>>>>>> 5f9f8a85
         withContext(dispatchers.io) {
             val currentClientId =
                 clientId ?: currentClientIdProvider().fold({ return@withContext Either.Left(it) }, { it })
