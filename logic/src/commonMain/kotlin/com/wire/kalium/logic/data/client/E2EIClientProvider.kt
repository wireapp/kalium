--- conflicted
+++ resolved
@@ -49,13 +49,9 @@
 
     private var e2EIClient: E2EIClient? = null
 
-<<<<<<< HEAD
-    override suspend fun getE2EIClient(clientId: ClientId?, isNewClient: Boolean): Either<E2EIFailure, E2EIClient> =
-=======
     private val mutex = Mutex()
 
-    override suspend fun getE2EIClient(clientId: ClientId?, isNewClient: Boolean): Either<CoreFailure, E2EIClient> = mutex.withLock {
->>>>>>> 5f9f8a85
+    override suspend fun getE2EIClient(clientId: ClientId?, isNewClient: Boolean): Either<E2EIFailure, E2EIClient> = mutex.withLock {
         withContext(dispatchers.io) {
             val currentClientId =
                 clientId ?: currentClientIdProvider().fold({ return@withContext E2EIFailure.GettingE2EIClient(it).left() }, { it })
