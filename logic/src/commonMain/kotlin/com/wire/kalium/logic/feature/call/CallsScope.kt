--- conflicted
+++ resolved
@@ -17,12 +17,8 @@
 class CallsScope(
     private val callManager: Lazy<CallManager>,
     private val callRepository: CallRepository,
-<<<<<<< HEAD
-    private val syncManager: SyncManager,
-=======
     private val flowManagerService: FlowManagerService,
     private val syncManager: SyncManager
->>>>>>> e533dea8
 ) {
 
     val allCalls: GetAllCallsUseCase
@@ -40,7 +36,7 @@
     val getIncomingCalls: GetIncomingCallsUseCase
         get() = GetIncomingCallsUseCaseImpl(
             callRepository = callRepository,
-            syncManager = syncManager,
+            syncManager = syncManager
         )
 
     val startCall: StartCallUseCase get() = StartCallUseCase(callManager)
