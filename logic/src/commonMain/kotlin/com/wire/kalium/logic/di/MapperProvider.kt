--- conflicted
+++ resolved
@@ -57,10 +57,7 @@
     fun locationMapper(): LocationMapper = LocationMapper()
     fun clientMapper(clientConfig: ClientConfig): ClientMapper = ClientMapper(preyKeyMapper(), locationMapper(), clientConfig)
     fun conversationStatusMapper(): ConversationStatusMapper = ConversationStatusMapperImpl()
-<<<<<<< HEAD
-=======
     fun callMapper(): CallMapper = CallMapper()
->>>>>>> 86f1148d
     fun connectionStatusMapper(): ConnectionStatusMapper = ConnectionStatusMapperImpl()
     fun connectionMapper(): ConnectionMapper = ConnectionMapperImpl(idMapper(), connectionStatusMapper(), userMapper())
 }