--- conflicted
+++ resolved
@@ -62,12 +62,8 @@
     fun publicUserMapper(): PublicUserMapper = PublicUserMapperImpl(idMapper())
     fun sendMessageFailureMapper(): SendMessageFailureMapper = SendMessageFailureMapperImpl()
     fun assetMapper(): AssetMapper = AssetMapperImpl()
-<<<<<<< HEAD
     fun encryptionAlgorithmMapper(): EncryptionAlgorithmMapper = EncryptionAlgorithmMapper()
-    fun eventMapper(): EventMapper = EventMapper(idMapper(), connectionMapper())
-=======
     fun eventMapper(): EventMapper = EventMapper(idMapper(), memberMapper(), connectionMapper())
->>>>>>> 388a46ed
     fun preyKeyMapper(): PreKeyMapper = PreKeyMapperImpl()
     fun preKeyListMapper(): PreKeyListMapper = PreKeyListMapper(preyKeyMapper())
     fun locationMapper(): LocationMapper = LocationMapper()
