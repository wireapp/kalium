/*
 * Wire
 * Copyright (C) 2024 Wire Swiss GmbH
 *
 * This program is free software: you can redistribute it and/or modify
 * it under the terms of the GNU General Public License as published by
 * the Free Software Foundation, either version 3 of the License, or
 * (at your option) any later version.
 *
 * This program is distributed in the hope that it will be useful,
 * but WITHOUT ANY WARRANTY; without even the implied warranty of
 * MERCHANTABILITY or FITNESS FOR A PARTICULAR PURPOSE. See the
 * GNU General Public License for more details.
 *
 * You should have received a copy of the GNU General Public License
 * along with this program. If not, see http://www.gnu.org/licenses/.
 */

package com.wire.kalium.logic.data.client

import com.wire.kalium.cryptography.ProteusClient
import com.wire.kalium.cryptography.coreCryptoCentral
import com.wire.kalium.cryptography.cryptoboxProteusClient
import com.wire.kalium.logger.KaliumLogLevel
import com.wire.kalium.logger.obfuscateId
import com.wire.kalium.logic.CoreFailure
import com.wire.kalium.logic.data.user.UserId
import com.wire.kalium.logic.featureFlags.KaliumConfigs
import com.wire.kalium.logic.functional.Either
import com.wire.kalium.logic.kaliumLogger
import com.wire.kalium.logic.logStructuredJson
import com.wire.kalium.logic.util.SecurityHelperImpl
import com.wire.kalium.logic.wrapProteusRequest
import com.wire.kalium.persistence.dbPassphrase.PassphraseStorage
import com.wire.kalium.util.FileUtil
import com.wire.kalium.util.KaliumDispatcher
import com.wire.kalium.util.KaliumDispatcherImpl
import kotlinx.coroutines.sync.Mutex
import kotlinx.coroutines.sync.withLock
import kotlinx.coroutines.withContext

interface ProteusClientProvider {
    suspend fun clearLocalFiles()

    /**
     * Returns the ProteusClient or creates new one if doesn't exists.
     */
    suspend fun getOrCreate(): ProteusClient

    /**
     * Returns the ProteusClient, retrieves it from local files or returns a failure if local files doesn't exist.
     */
    suspend fun getOrError(): Either<CoreFailure, ProteusClient>
}

class ProteusClientProviderImpl(
    private val rootProteusPath: String,
    private val userId: UserId,
    private val passphraseStorage: PassphraseStorage,
    private val kaliumConfigs: KaliumConfigs,
    private val dispatcher: KaliumDispatcher = KaliumDispatcherImpl
) : ProteusClientProvider {

    private var _proteusClient: ProteusClient? = null
    private val mutex = Mutex()

    override suspend fun clearLocalFiles() {
        mutex.withLock {
            withContext(dispatcher.io) {
                _proteusClient?.close()
                _proteusClient = null
                FileUtil.deleteDirectory(rootProteusPath)
            }
        }
    }

    override suspend fun getOrCreate(): ProteusClient {
        mutex.withLock {
            return _proteusClient ?: createProteusClient().also {
                _proteusClient = it
            }
        }
    }

    override suspend fun getOrError(): Either<CoreFailure, ProteusClient> {
        return mutex.withLock {
            withContext(dispatcher.io) {
                _proteusClient?.let { Either.Right(it) } ?: run {
                    if (FileUtil.isDirectoryNonEmpty(rootProteusPath)) {
                        wrapProteusRequest {
                            createProteusClient().also {
                                _proteusClient = it
                            }
                        }
                    } else {
                        Either.Left(CoreFailure.MissingClientRegistration)
                    }
                }
            }
        }
    }

    @Suppress("TooGenericExceptionCaught")
    private suspend fun createProteusClient(): ProteusClient {
        return if (kaliumConfigs.encryptProteusStorage) {
            val central = try {
                coreCryptoCentral(
                    rootDir = rootProteusPath,
                    databaseKey = SecurityHelperImpl(passphraseStorage).proteusDBSecret(userId).value,
<<<<<<< HEAD
                    cipherSuite = emptyList(),
=======
                    allowedCipherSuites = emptyList(),
>>>>>>> 42db0701
                    defaultCipherSuite = null
                )
            } catch (e: Exception) {

                val logMap = mapOf(
                    "userId" to userId.value.obfuscateId(),
                    "exception" to e,
                    "message" to e.message,
                    "stackTrace" to e.stackTraceToString()
                )
                kaliumLogger.logStructuredJson(KaliumLogLevel.ERROR, TAG, logMap)
                throw e
            }
            central.proteusClient()
        } else {
            cryptoboxProteusClient(
                rootDir = rootProteusPath,
                defaultContext = dispatcher.default,
                ioContext = dispatcher.io
            )
        }
    }

    private companion object {
        const val TAG = "ProteusClientProvider"
    }
}<|MERGE_RESOLUTION|>--- conflicted
+++ resolved
@@ -107,11 +107,7 @@
                 coreCryptoCentral(
                     rootDir = rootProteusPath,
                     databaseKey = SecurityHelperImpl(passphraseStorage).proteusDBSecret(userId).value,
-<<<<<<< HEAD
-                    cipherSuite = emptyList(),
-=======
                     allowedCipherSuites = emptyList(),
->>>>>>> 42db0701
                     defaultCipherSuite = null
                 )
             } catch (e: Exception) {
