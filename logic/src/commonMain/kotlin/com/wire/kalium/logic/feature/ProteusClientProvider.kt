/*
 * Wire
 * Copyright (C) 2023 Wire Swiss GmbH
 *
 * This program is free software: you can redistribute it and/or modify
 * it under the terms of the GNU General Public License as published by
 * the Free Software Foundation, either version 3 of the License, or
 * (at your option) any later version.
 *
 * This program is distributed in the hope that it will be useful,
 * but WITHOUT ANY WARRANTY; without even the implied warranty of
 * MERCHANTABILITY or FITNESS FOR A PARTICULAR PURPOSE. See the
 * GNU General Public License for more details.
 *
 * You should have received a copy of the GNU General Public License
 * along with this program. If not, see http://www.gnu.org/licenses/.
 */

package com.wire.kalium.logic.feature

import com.wire.kalium.cryptography.ProteusClient
import com.wire.kalium.cryptography.ProteusClientImpl
import com.wire.kalium.cryptography.exceptions.ProteusException
import com.wire.kalium.logic.CoreFailure
import com.wire.kalium.logic.data.user.UserId
import com.wire.kalium.logic.featureFlags.KaliumConfigs
import com.wire.kalium.logic.functional.Either
import com.wire.kalium.logic.functional.mapLeft
import com.wire.kalium.logic.util.SecurityHelper
import com.wire.kalium.logic.wrapCryptoRequest
import com.wire.kalium.persistence.dbPassphrase.PassphraseStorage
import com.wire.kalium.util.KaliumDispatcher
import com.wire.kalium.util.KaliumDispatcherImpl
import kotlinx.coroutines.sync.Mutex
import kotlinx.coroutines.sync.withLock
import kotlinx.coroutines.withContext

interface ProteusClientProvider {
    suspend fun clearLocalFiles()

    /**
     * Returns the ProteusClient or creates new one if doesn't exists.
     */
    suspend fun getOrCreate(): ProteusClient

    /**
     * Returns the ProteusClient, retrieves it from local files or returns a failure if local files doesn't exist.
     */
    suspend fun getOrError(): Either<CoreFailure, ProteusClient>
}

class ProteusClientProviderImpl(
    private val rootProteusPath: String,
    private val userId: UserId,
    private val passphraseStorage: PassphraseStorage,
    private val kaliumConfigs: KaliumConfigs,
    private val dispatcher: KaliumDispatcher = KaliumDispatcherImpl
) : ProteusClientProvider {

    private var _proteusClient: ProteusClient? = null
    private val mutex = Mutex()

    override suspend fun clearLocalFiles() {
        mutex.withLock {
            withContext(dispatcher.io) {
                _proteusClient?.clearLocalFiles()
                _proteusClient = null
            }
        }
    }

    override suspend fun getOrCreate(): ProteusClient {
        mutex.withLock {
            return _proteusClient ?: createProteusClient().also {
                it.openOrCreate()
                _proteusClient = it
            }
        }
    }

    override suspend fun getOrError(): Either<CoreFailure, ProteusClient> {
        return mutex.withLock {
            _proteusClient?.let { Either.Right(it) } ?: run {
                wrapCryptoRequest {
                    createProteusClient().also {
                        it.openOrError()
                        _proteusClient = it
                    }
                }.mapLeft {
                    if (it.proteusException.code == ProteusException.Code.LOCAL_FILES_NOT_FOUND) CoreFailure.MissingClientRegistration
                    else it
                }
            }
        }
    }

    private fun createProteusClient(): ProteusClient {
        return if (kaliumConfigs.encryptProteusStorage) {
<<<<<<< HEAD
            ProteusClientImpl(rootProteusPath, SecurityHelper(passphraseStorage).proteusDBSecret(userId), dispatcher.io, dispatcher.default)
        } else {
            ProteusClientImpl(rootProteusPath, null, dispatcher.io, dispatcher.default)
=======
            ProteusClientImpl(
                rootProteusPath,
                SecurityHelper(passphraseStorage).proteusDBSecret(userId),
                defaultContext = dispatcher.default,
                ioContext = dispatcher.io
            )
        } else {
            ProteusClientImpl(
                rootProteusPath, null,
                defaultContext = dispatcher.default,
                ioContext = dispatcher.io
            )
>>>>>>> d4bcbb52
        }
    }
}<|MERGE_RESOLUTION|>--- conflicted
+++ resolved
@@ -96,11 +96,6 @@
 
     private fun createProteusClient(): ProteusClient {
         return if (kaliumConfigs.encryptProteusStorage) {
-<<<<<<< HEAD
-            ProteusClientImpl(rootProteusPath, SecurityHelper(passphraseStorage).proteusDBSecret(userId), dispatcher.io, dispatcher.default)
-        } else {
-            ProteusClientImpl(rootProteusPath, null, dispatcher.io, dispatcher.default)
-=======
             ProteusClientImpl(
                 rootProteusPath,
                 SecurityHelper(passphraseStorage).proteusDBSecret(userId),
@@ -113,7 +108,6 @@
                 defaultContext = dispatcher.default,
                 ioContext = dispatcher.io
             )
->>>>>>> d4bcbb52
         }
     }
 }