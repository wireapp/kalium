package com.wire.kalium.logic.feature.conversation

import com.wire.kalium.logic.data.conversation.MemberDetails
import com.wire.kalium.logic.data.user.UserId
import com.wire.kalium.logic.data.user.UserRepository
import com.wire.kalium.logic.data.user.type.UserTypeMapper
import com.wire.kalium.logic.sync.SyncManager
import kotlinx.coroutines.ExperimentalCoroutinesApi
import kotlinx.coroutines.flow.Flow
import kotlinx.coroutines.flow.combine
import kotlinx.coroutines.flow.filterNotNull
import kotlinx.coroutines.flow.first
import kotlinx.coroutines.flow.flatMapLatest
import kotlinx.coroutines.flow.flowOf
import kotlinx.coroutines.flow.map

class ObserveMemberDetailsByIdsUseCase(
    private val userRepository: UserRepository,
    private val syncManager: SyncManager
) {

    @OptIn(ExperimentalCoroutinesApi::class)
    suspend operator fun invoke(userIdList: List<UserId>): Flow<List<MemberDetails>> {
        syncManager.startSyncIfIdle()
        val selfDetailsFlow = userRepository.observeSelfUser()
        val selfUser = selfDetailsFlow.first()

        return flowOf(userIdList).map { members ->
            members.map {
                if (it == selfUser.id) {
                    selfDetailsFlow.map(MemberDetails::Self)
                } else {
<<<<<<< HEAD
                    userRepository.getKnownUser(it).filterNotNull().map { otherUser ->
                        MemberDetails.Other(
                            otherUser = otherUser
                        )
=======
                    userRepository.getKnownUser(it).map {
                        it?.let { otherUser ->
                            MemberDetails.Other(
                                otherUser = otherUser,
                                userType = userTypeMapper.fromOtherUserAndSelfUser(otherUser, selfUser)
                            )
                        }
>>>>>>> add2ae59
                    }
                }
            }
        }.flatMapLatest { detailsFlows ->
            combine(detailsFlows) { it.toList().filterNotNull() }
        }
    }
}<|MERGE_RESOLUTION|>--- conflicted
+++ resolved
@@ -3,12 +3,10 @@
 import com.wire.kalium.logic.data.conversation.MemberDetails
 import com.wire.kalium.logic.data.user.UserId
 import com.wire.kalium.logic.data.user.UserRepository
-import com.wire.kalium.logic.data.user.type.UserTypeMapper
 import com.wire.kalium.logic.sync.SyncManager
 import kotlinx.coroutines.ExperimentalCoroutinesApi
 import kotlinx.coroutines.flow.Flow
 import kotlinx.coroutines.flow.combine
-import kotlinx.coroutines.flow.filterNotNull
 import kotlinx.coroutines.flow.first
 import kotlinx.coroutines.flow.flatMapLatest
 import kotlinx.coroutines.flow.flowOf
@@ -30,20 +28,11 @@
                 if (it == selfUser.id) {
                     selfDetailsFlow.map(MemberDetails::Self)
                 } else {
-<<<<<<< HEAD
-                    userRepository.getKnownUser(it).filterNotNull().map { otherUser ->
-                        MemberDetails.Other(
-                            otherUser = otherUser
-                        )
-=======
                     userRepository.getKnownUser(it).map {
                         it?.let { otherUser ->
                             MemberDetails.Other(
-                                otherUser = otherUser,
-                                userType = userTypeMapper.fromOtherUserAndSelfUser(otherUser, selfUser)
-                            )
-                        }
->>>>>>> add2ae59
+                                otherUser = otherUser
+                        )}
                     }
                 }
             }
