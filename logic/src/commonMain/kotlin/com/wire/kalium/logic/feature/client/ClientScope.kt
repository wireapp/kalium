--- conflicted
+++ resolved
@@ -60,7 +60,6 @@
     private val mlsClientProvider: MLSClientProvider,
     private val notificationTokenRepository: NotificationTokenRepository,
     private val clientRemoteRepository: ClientRemoteRepository,
-    private val conversationRepository: ConversationRepository,
     private val proteusClientProvider: ProteusClientProvider,
     private val sessionRepository: SessionRepository,
     private val upgradeCurrentSessionUseCase: UpgradeCurrentSessionUseCase,
@@ -71,11 +70,9 @@
     private val secondFactorVerificationRepository: SecondFactorVerificationRepository,
     private val slowSyncRepository: SlowSyncRepository,
     private val cachedClientIdClearer: CachedClientIdClearer,
-<<<<<<< HEAD
+    private val updateSupportedProtocolsAndResolveOneOnOnes: UpdateSupportedProtocolsAndResolveOneOnOnesUseCase,
+    private val conversationRepository: ConversationRepository,
     private val persistMessage: PersistMessageUseCase
-=======
-    private val updateSupportedProtocolsAndResolveOneOnOnes: UpdateSupportedProtocolsAndResolveOneOnOnesUseCase
->>>>>>> 3b1d9b2b
 ) {
     @OptIn(DelicateKaliumApi::class)
     val register: RegisterClientUseCase
