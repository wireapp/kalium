package com.wire.kalium.logic.feature.client

import com.wire.kalium.logic.configuration.notification.NotificationTokenRepository
import com.wire.kalium.logic.data.client.ClientRepository
import com.wire.kalium.logic.data.client.MLSClientProvider
import com.wire.kalium.logic.data.client.remote.ClientRemoteRepository
import com.wire.kalium.logic.data.keypackage.KeyPackageLimitsProvider
import com.wire.kalium.logic.data.keypackage.KeyPackageRepository
import com.wire.kalium.logic.data.prekey.PreKeyRepository
import com.wire.kalium.logic.data.session.SessionRepository
import com.wire.kalium.logic.data.user.UserId
import com.wire.kalium.logic.feature.CurrentClientIdProvider
import com.wire.kalium.logic.feature.ProteusClientProvider
import com.wire.kalium.logic.feature.keypackage.MLSKeyPackageCountUseCase
import com.wire.kalium.logic.feature.keypackage.MLSKeyPackageCountUseCaseImpl
import com.wire.kalium.logic.feature.keypackage.RefillKeyPackagesUseCase
import com.wire.kalium.logic.feature.keypackage.RefillKeyPackagesUseCaseImpl
import com.wire.kalium.logic.feature.session.DeregisterTokenUseCase
import com.wire.kalium.logic.feature.session.DeregisterTokenUseCaseImpl
import com.wire.kalium.logic.feature.session.UpgradeCurrentSessionUseCase
import com.wire.kalium.logic.featureFlags.FeatureSupport

@Suppress("LongParameterList")
class ClientScope(
    private val clientRepository: ClientRepository,
    private val preKeyRepository: PreKeyRepository,
    private val keyPackageRepository: KeyPackageRepository,
    private val keyPackageLimitsProvider: KeyPackageLimitsProvider,
    private val mlsClientProvider: MLSClientProvider,
    private val notificationTokenRepository: NotificationTokenRepository,
    private val clientRemoteRepository: ClientRemoteRepository,
    private val proteusClientProvider: ProteusClientProvider,
    private val sessionRepository: SessionRepository,
    private val upgradeCurrentSessionUseCase: UpgradeCurrentSessionUseCase,
    private val selfUserId: UserId,
    private val featureSupport: FeatureSupport,
    private val clientIdProvider: CurrentClientIdProvider
) {
    val register: RegisterClientUseCase
        get() = RegisterClientUseCaseImpl(
            featureSupport,
            clientRepository,
            preKeyRepository,
            keyPackageRepository,
            keyPackageLimitsProvider,
            mlsClientProvider
        )

    val selfClients: SelfClientsUseCase get() = SelfClientsUseCaseImpl(clientRepository, clientIdProvider)
    val deleteClient: DeleteClientUseCase get() = DeleteClientUseCaseImpl(clientRepository)
    val needsToRegisterClient: NeedsToRegisterClientUseCase
        get() = NeedsToRegisterClientUseCaseImpl(clientRepository, sessionRepository, selfUserId)
    val deregisterNativePushToken: DeregisterTokenUseCase
        get() = DeregisterTokenUseCaseImpl(clientRepository, notificationTokenRepository)
    val mlsKeyPackageCountUseCase: MLSKeyPackageCountUseCase
        get() = MLSKeyPackageCountUseCaseImpl(keyPackageRepository, clientRepository, keyPackageLimitsProvider)
    val refillKeyPackages: RefillKeyPackagesUseCase
        get() = RefillKeyPackagesUseCaseImpl(
            keyPackageRepository,
            keyPackageLimitsProvider,
            clientRepository
        )
    val persistOtherUserClients: PersistOtherUserClientsUseCase
        get() = PersistOtherUserClientsUseCaseImpl(
            clientRemoteRepository,
            clientRepository
        )
    val getOtherUserClients: GetOtherUserClientsUseCase
        get() = GetOtherUserClientsUseCaseImpl(
            clientRepository
        )

    val observeCurrentClientId: ObserveCurrentClientIdUseCase
        get() = ObserveCurrentClientIdUseCaseImpl(clientRepository)

    val clearClientData: ClearClientDataUseCase
        get() = ClearClientDataUseCaseImpl(mlsClientProvider, proteusClientProvider)

    private val verifyExistingClientUseCase: VerifyExistingClientUseCase
        get() = VerifyExistingClientUseCaseImpl(clientRepository)

<<<<<<< HEAD
    // TODO remove
    val persistRegisteredClientIdUseCase: PersistRegisteredClientIdUseCase
        get() = PersistRegisteredClientIdUseCaseImpl(clientRepository)
=======
    val importClient: ImportClientUseCase
        get() = ImportClientUseCaseImpl(
            clientRepository,
            getOrRegister
        )
>>>>>>> dc2ad97e

    val getOrRegister: GetOrRegisterClientUseCase
        get() = GetOrRegisterClientUseCaseImpl(
            clientRepository,
            register,
            clearClientData,
            verifyExistingClientUseCase,
            upgradeCurrentSessionUseCase
        )
}<|MERGE_RESOLUTION|>--- conflicted
+++ resolved
@@ -79,17 +79,11 @@
     private val verifyExistingClientUseCase: VerifyExistingClientUseCase
         get() = VerifyExistingClientUseCaseImpl(clientRepository)
 
-<<<<<<< HEAD
-    // TODO remove
-    val persistRegisteredClientIdUseCase: PersistRegisteredClientIdUseCase
-        get() = PersistRegisteredClientIdUseCaseImpl(clientRepository)
-=======
     val importClient: ImportClientUseCase
         get() = ImportClientUseCaseImpl(
             clientRepository,
             getOrRegister
         )
->>>>>>> dc2ad97e
 
     val getOrRegister: GetOrRegisterClientUseCase
         get() = GetOrRegisterClientUseCaseImpl(
