@file:Suppress("konsist.useCasesShouldNotAccessDaoLayerDirectly", "konsist.useCasesShouldNotAccessNetworkLayerDirectly")
/*
 * Wire
 * Copyright (C) 2024 Wire Swiss GmbH
 *
 * This program is free software: you can redistribute it and/or modify
 * it under the terms of the GNU General Public License as published by
 * the Free Software Foundation, either version 3 of the License, or
 * (at your option) any later version.
 *
 * This program is distributed in the hope that it will be useful,
 * but WITHOUT ANY WARRANTY; without even the implied warranty of
 * MERCHANTABILITY or FITNESS FOR A PARTICULAR PURPOSE. See the
 * GNU General Public License for more details.
 *
 * You should have received a copy of the GNU General Public License
 * along with this program. If not, see http://www.gnu.org/licenses/.
 */

package com.wire.kalium.logic.feature.debug

import com.wire.kalium.common.error.CoreFailure
import com.wire.kalium.common.functional.Either
import com.wire.kalium.common.functional.getOrNull
import com.wire.kalium.logger.KaliumLogger
import com.wire.kalium.logic.cache.SelfConversationIdProvider
import com.wire.kalium.logic.configuration.notification.NotificationTokenRepository
import com.wire.kalium.logic.data.asset.AssetRepository
import com.wire.kalium.logic.data.client.ClientRepository
import com.wire.kalium.logic.data.client.CryptoTransactionProvider
import com.wire.kalium.logic.data.client.remote.ClientRemoteRepository
import com.wire.kalium.logic.data.client.wrapInMLSContext
import com.wire.kalium.logic.data.conversation.ClientId
import com.wire.kalium.logic.data.conversation.ConversationRepository
import com.wire.kalium.logic.data.conversation.FetchConversationUseCase
import com.wire.kalium.logic.data.conversation.JoinExistingMLSConversationUseCase
import com.wire.kalium.logic.data.conversation.LegalHoldStatusMapperImpl
import com.wire.kalium.logic.data.conversation.MLSConversationRepository
<<<<<<< HEAD
import com.wire.kalium.logic.data.event.EventGenerator
=======
import com.wire.kalium.logic.data.conversation.ResetMLSConversationUseCase
>>>>>>> ced16438
import com.wire.kalium.logic.data.event.EventRepository
import com.wire.kalium.logic.data.featureConfig.FeatureConfigRepository
import com.wire.kalium.logic.data.id.ConversationId
import com.wire.kalium.logic.data.id.CurrentClientIdProvider
import com.wire.kalium.logic.data.id.QualifiedClientID
import com.wire.kalium.logic.data.message.MessageRepository
import com.wire.kalium.logic.data.message.ProtoContentMapper
import com.wire.kalium.logic.data.message.ProtoContentMapperImpl
import com.wire.kalium.logic.data.message.SessionEstablisher
import com.wire.kalium.logic.data.message.SessionEstablisherImpl
import com.wire.kalium.logic.data.mls.MLSMissingUsersMessageRejectionHandler
import com.wire.kalium.logic.data.prekey.PreKeyRepository
import com.wire.kalium.logic.data.sync.SlowSyncRepository
import com.wire.kalium.logic.data.user.UserId
import com.wire.kalium.logic.data.user.UserRepository
import com.wire.kalium.logic.di.UserStorage
import com.wire.kalium.logic.feature.client.UpdateSelfClientCapabilityToConsumableNotificationsUseCase
import com.wire.kalium.logic.feature.keypackage.RefillKeyPackagesResult
import com.wire.kalium.logic.feature.keypackage.RefillKeyPackagesUseCase
import com.wire.kalium.logic.feature.message.MLSMessageCreator
import com.wire.kalium.logic.feature.message.MLSMessageCreatorImpl
import com.wire.kalium.logic.feature.message.MessageEnvelopeCreator
import com.wire.kalium.logic.feature.message.MessageEnvelopeCreatorImpl
import com.wire.kalium.logic.feature.message.MessageSendFailureHandler
import com.wire.kalium.logic.feature.message.MessageSendFailureHandlerImpl
import com.wire.kalium.logic.feature.message.MessageSenderImpl
import com.wire.kalium.logic.feature.message.MessageSendingInterceptor
import com.wire.kalium.logic.feature.message.MessageSendingInterceptorImpl
import com.wire.kalium.logic.feature.message.MessageSendingScheduler
import com.wire.kalium.logic.feature.message.StaleEpochVerifier
import com.wire.kalium.logic.feature.message.ephemeral.DeleteEphemeralMessageForSelfUserAsReceiverUseCaseImpl
import com.wire.kalium.logic.feature.message.ephemeral.DeleteEphemeralMessageForSelfUserAsSenderUseCaseImpl
import com.wire.kalium.logic.feature.message.ephemeral.EphemeralMessageDeletionHandlerImpl
import com.wire.kalium.logic.feature.notificationToken.SendFCMTokenToAPIUseCaseImpl
import com.wire.kalium.logic.feature.notificationToken.SendFCMTokenUseCase
import com.wire.kalium.logic.feature.user.SelfServerConfigUseCase
import com.wire.kalium.logic.sync.SyncManager
import com.wire.kalium.logic.sync.incremental.EventProcessor
import com.wire.kalium.logic.sync.receiver.handler.legalhold.LegalHoldHandler
import com.wire.kalium.logic.util.MessageContentEncoder
import com.wire.kalium.messaging.sending.MessageSender
<<<<<<< HEAD
import com.wire.kalium.network.api.authenticated.notification.EventResponse
import com.wire.kalium.util.InternalKaliumApi
=======
>>>>>>> ced16438
import com.wire.kalium.util.KaliumDispatcher
import com.wire.kalium.util.KaliumDispatcherImpl
import kotlinx.coroutines.CoroutineScope
import kotlinx.coroutines.flow.Flow

/*
 * This scope can be used to test client behaviour. Debug functions are not needed for normal client activity.
 */
@Suppress("LongParameterList")
public class DebugScope internal constructor(
    internal val messageRepository: MessageRepository,
    private val conversationRepository: ConversationRepository,
    private val mlsConversationRepository: MLSConversationRepository,
    private val joinExistingMLSConversationUseCaseProvider: () -> JoinExistingMLSConversationUseCase,
    private val clientRepository: ClientRepository,
    private val clientRemoteRepository: ClientRemoteRepository,
    private val currentClientIdProvider: CurrentClientIdProvider,
    private val preKeyRepository: PreKeyRepository,
    private val userRepository: UserRepository,
    private val featureConfigRepository: FeatureConfigRepository,
    private val userId: UserId,
    private val assetRepository: AssetRepository,
    private val eventRepository: EventRepository,
    private val syncManager: SyncManager,
    private val slowSyncRepository: SlowSyncRepository,
    private val messageSendingScheduler: MessageSendingScheduler,
    private val selfConversationIdProvider: SelfConversationIdProvider,
    private val staleEpochVerifier: StaleEpochVerifier,
    private val eventProcessor: EventProcessor,
    private val legalHoldHandler: LegalHoldHandler,
    private val notificationTokenRepository: NotificationTokenRepository,
    private val scope: CoroutineScope,
    private val userStorage: UserStorage,
    private val mlsMissingUsersMessageRejectionHandlerProvider: () -> MLSMissingUsersMessageRejectionHandler,
    private val updateSelfClientCapabilityToConsumableNotifications:
    UpdateSelfClientCapabilityToConsumableNotificationsUseCase,
    private val selfServerConfig: SelfServerConfigUseCase,
    private val fetchConversationUseCase: FetchConversationUseCase,
    private val resetMLSConversationUseCase: ResetMLSConversationUseCase,
    private val transactionProvider: CryptoTransactionProvider,
    private val refillKeyPackagesUseCase: RefillKeyPackagesUseCase,
    logger: KaliumLogger,
    internal val dispatcher: KaliumDispatcher = KaliumDispatcherImpl,
) {

    @OptIn(InternalKaliumApi::class)
    public val establishSession: EstablishSessionUseCase
        get() = EstablishSessionUseCaseImpl(sessionEstablisher, transactionProvider)

    public val breakSession: BreakSessionUseCase
        get() = BreakSessionUseCaseImpl(transactionProvider)

    @OptIn(InternalKaliumApi::class)
    public val sendBrokenAssetMessage: SendBrokenAssetMessageUseCase
        get() = SendBrokenAssetMessageUseCaseImpl(
            currentClientIdProvider,
            assetRepository,
            userId,
            slowSyncRepository,
            messageSender,
            messageRepository
        )

    @OptIn(InternalKaliumApi::class)
    public val sendConfirmation: SendConfirmationUseCase
        get() = SendConfirmationUseCase(
            currentClientIdProvider = currentClientIdProvider,
            slowSyncRepository = slowSyncRepository,
            messageSender = messageSender,
            selfUserId = userId,
        )

    public val disableEventProcessing: DisableEventProcessingUseCase
        get() = DisableEventProcessingUseCaseImpl(
            eventProcessor = eventProcessor
        )

    public val synchronizeExternalData: SynchronizeExternalDataUseCase
        get() = SynchronizeExternalDataUseCaseImpl(
            eventRepository = eventRepository,
            eventProcessor = eventProcessor,
            transactionProvider = transactionProvider
        )

    private val messageSendFailureHandler: MessageSendFailureHandler
        get() = MessageSendFailureHandlerImpl(
            userRepository,
            clientRepository,
            clientRemoteRepository,
            messageRepository,
            messageSendingScheduler,
            fetchConversationUseCase
        )

    private val sessionEstablisher: SessionEstablisher
        get() = SessionEstablisherImpl(preKeyRepository)

    private val protoContentMapper: ProtoContentMapper
        get() = ProtoContentMapperImpl(selfUserId = userId)

    private val messageEnvelopeCreator: MessageEnvelopeCreator
        get() = MessageEnvelopeCreatorImpl(
            conversationRepository = conversationRepository,
            legalHoldStatusMapper = LegalHoldStatusMapperImpl,
            selfUserId = userId,
            protoContentMapper = protoContentMapper
        )

    private val mlsMessageCreator: MLSMessageCreator
        get() = MLSMessageCreatorImpl(
            conversationRepository = conversationRepository,
            legalHoldStatusMapper = LegalHoldStatusMapperImpl,
            mlsConversationRepository = mlsConversationRepository,
            joinExistingConversationUseCase = joinExistingMLSConversationUseCaseProvider(),
            selfUserId = userId,
            protoContentMapper = protoContentMapper
        )

    private val messageContentEncoder = MessageContentEncoder()
    private val messageSendingInterceptor: MessageSendingInterceptor
        get() = MessageSendingInterceptorImpl(messageContentEncoder, messageRepository)

    internal val messageSender: MessageSender
        get() = MessageSenderImpl(
            messageRepository,
            conversationRepository,
            syncManager,
            messageSendFailureHandler,
            legalHoldHandler,
            sessionEstablisher,
            messageEnvelopeCreator,
            mlsMessageCreator,
            messageSendingInterceptor,
            userRepository,
            staleEpochVerifier,
            transactionProvider,
            mlsMissingUsersMessageRejectionHandlerProvider(),
            { message, expirationData ->
                ephemeralMessageDeletionHandler.enqueueSelfDeletion(
                    message,
                    expirationData
                )
            },
            scope
        )

    private val deleteEphemeralMessageForSelfUserAsReceiver: DeleteEphemeralMessageForSelfUserAsReceiverUseCaseImpl
        get() = DeleteEphemeralMessageForSelfUserAsReceiverUseCaseImpl(
            messageRepository = messageRepository,
            assetRepository = assetRepository,
            currentClientIdProvider = currentClientIdProvider,
            messageSender = messageSender,
            selfUserId = userId,
            selfConversationIdProvider = selfConversationIdProvider,
            syncManager = syncManager,
        )

    private val deleteEphemeralMessageForSelfUserAsSender: DeleteEphemeralMessageForSelfUserAsSenderUseCaseImpl
        get() = DeleteEphemeralMessageForSelfUserAsSenderUseCaseImpl(
            messageRepository = messageRepository,
            assetRepository = assetRepository,
        )

    private val ephemeralMessageDeletionHandler =
        EphemeralMessageDeletionHandlerImpl(
            userSessionCoroutineScope = scope,
            messageRepository = messageRepository,
            deleteEphemeralMessageForSelfUserAsReceiver = deleteEphemeralMessageForSelfUserAsReceiver,
            deleteEphemeralMessageForSelfUserAsSender = deleteEphemeralMessageForSelfUserAsSender,
            selfUserId = userId,
            kaliumLogger = logger
        )

    public val sendFCMTokenToServer: SendFCMTokenUseCase
        get() = SendFCMTokenToAPIUseCaseImpl(
            currentClientIdProvider,
            clientRepository,
            notificationTokenRepository,
        )

    public val changeProfiling: ChangeProfilingUseCase get() = ChangeProfilingUseCase(userStorage)

    public val observeDatabaseLoggerState: ObserveDatabaseLoggerStateUseCase get() = ObserveDatabaseLoggerStateUseCase(userStorage)

    internal val optimizeDatabase get(): OptimizeDatabaseUseCase = OptimizeDatabaseUseCaseImpl(userStorage.database.databaseOptimizer)

    public val debugFeedConversationUseCase: DebugFeedConversationUseCase
        get(): DebugFeedConversationUseCase = DebugFeedConversationUseCaseImpl(
            userStorage.database.messagesFeeder,
            userStorage.database.reactionFeeder,
            userStorage.database.unreadEventsFeeder,
            userStorage.database.mentionsFeeder,
        )

    public val startUsingAsyncNotifications: StartUsingAsyncNotificationsUseCase
        get() = StartUsingAsyncNotificationsUseCaseImpl(selfServerConfig, updateSelfClientCapabilityToConsumableNotifications)

    public val observeIsConsumableNotificationsEnabled: ObserveIsConsumableNotificationsEnabledUseCase
        get() = ObserveIsConsumableNotificationsEnabledUseCaseImpl(clientRepository)

    public val getFeatureConfig: GetFeatureConfigUseCase
        get() = GetFeatureConfigUseCaseImpl(featureConfigRepository)

<<<<<<< HEAD
    /**
     * Refills MLS key packages on the backend.
     * This is a debug utility that wraps the internal crypto transaction logic.
     */
    @OptIn(InternalKaliumApi::class)
    public suspend fun refillKeyPackages(): Either<CoreFailure, Unit> {
        return transactionProvider.transaction { transactionContext ->
            transactionContext.wrapInMLSContext { mlsContext ->
                when (val result = refillKeyPackagesUseCase(mlsContext)) {
                    is RefillKeyPackagesResult.Success -> Either.Right(Unit)
                    is RefillKeyPackagesResult.Failure -> Either.Left(result.failure)
                }
            }
        }
    }

    /**
     * Generates test events for debugging purposes.
     * This is a debug utility that creates encrypted events between two clients.
     *
     * @param targetUserId The user ID to generate events for
     * @param targetClientId The client ID to generate events for
     * @param conversationId The conversation where events will be sent
     * @param limit The number of events to generate
     * @return A flow of generated event responses
     */
    @InternalKaliumApi
    @Suppress("TooGenericExceptionThrown")
    public suspend fun generateEvents(
        targetUserId: UserId,
        targetClientId: ClientId,
        conversationId: ConversationId,
        limit: Int
    ): Flow<EventResponse> {
        val selfClientId = currentClientIdProvider().getOrNull() ?: throw RuntimeException("No current client ID available")
        val generator = EventGenerator(
            selfClient = QualifiedClientID(
                clientId = selfClientId,
                userId = userId
            ),
            targetClient = QualifiedClientID(
                clientId = targetClientId,
                userId = targetUserId
            )
        )
        return generator.generateEvents(transactionProvider, limit, conversationId)
=======
    val repairFaultyRemovalKeysUseCase: RepairFaultyRemovalKeysUseCase by lazy {
        RepairFaultyRemovalKeysUseCaseImpl(
            selfUserId = userId,
            conversationRepository = conversationRepository,
            resetMLSConversation = resetMLSConversationUseCase,
            transactionProvider = transactionProvider
        )
>>>>>>> ced16438
    }
}<|MERGE_RESOLUTION|>--- conflicted
+++ resolved
@@ -1,4 +1,3 @@
-@file:Suppress("konsist.useCasesShouldNotAccessDaoLayerDirectly", "konsist.useCasesShouldNotAccessNetworkLayerDirectly")
 /*
  * Wire
  * Copyright (C) 2024 Wire Swiss GmbH
@@ -36,11 +35,8 @@
 import com.wire.kalium.logic.data.conversation.JoinExistingMLSConversationUseCase
 import com.wire.kalium.logic.data.conversation.LegalHoldStatusMapperImpl
 import com.wire.kalium.logic.data.conversation.MLSConversationRepository
-<<<<<<< HEAD
+import com.wire.kalium.logic.data.conversation.ResetMLSConversationUseCase
 import com.wire.kalium.logic.data.event.EventGenerator
-=======
-import com.wire.kalium.logic.data.conversation.ResetMLSConversationUseCase
->>>>>>> ced16438
 import com.wire.kalium.logic.data.event.EventRepository
 import com.wire.kalium.logic.data.featureConfig.FeatureConfigRepository
 import com.wire.kalium.logic.data.id.ConversationId
@@ -82,11 +78,8 @@
 import com.wire.kalium.logic.sync.receiver.handler.legalhold.LegalHoldHandler
 import com.wire.kalium.logic.util.MessageContentEncoder
 import com.wire.kalium.messaging.sending.MessageSender
-<<<<<<< HEAD
 import com.wire.kalium.network.api.authenticated.notification.EventResponse
 import com.wire.kalium.util.InternalKaliumApi
-=======
->>>>>>> ced16438
 import com.wire.kalium.util.KaliumDispatcher
 import com.wire.kalium.util.KaliumDispatcherImpl
 import kotlinx.coroutines.CoroutineScope
@@ -290,7 +283,15 @@
     public val getFeatureConfig: GetFeatureConfigUseCase
         get() = GetFeatureConfigUseCaseImpl(featureConfigRepository)
 
-<<<<<<< HEAD
+    public val repairFaultyRemovalKeysUseCase: RepairFaultyRemovalKeysUseCase by lazy {
+        RepairFaultyRemovalKeysUseCaseImpl(
+            selfUserId = userId,
+            conversationRepository = conversationRepository,
+            resetMLSConversation = resetMLSConversationUseCase,
+            transactionProvider = transactionProvider
+        )
+    }
+
     /**
      * Refills MLS key packages on the backend.
      * This is a debug utility that wraps the internal crypto transaction logic.
@@ -337,14 +338,5 @@
             )
         )
         return generator.generateEvents(transactionProvider, limit, conversationId)
-=======
-    val repairFaultyRemovalKeysUseCase: RepairFaultyRemovalKeysUseCase by lazy {
-        RepairFaultyRemovalKeysUseCaseImpl(
-            selfUserId = userId,
-            conversationRepository = conversationRepository,
-            resetMLSConversation = resetMLSConversationUseCase,
-            transactionProvider = transactionProvider
-        )
->>>>>>> ced16438
     }
 }