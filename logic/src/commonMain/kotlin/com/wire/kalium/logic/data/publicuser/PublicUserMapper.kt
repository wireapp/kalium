package com.wire.kalium.logic.data.publicuser

import com.wire.kalium.logic.data.id.IdMapper
import com.wire.kalium.logic.data.notification.LocalNotificationMessageAuthor
import com.wire.kalium.logic.data.publicuser.model.OtherUser
import com.wire.kalium.logic.data.user.AvailabilityStatusMapper
import com.wire.kalium.logic.data.user.ConnectionState
import com.wire.kalium.logic.data.user.ConnectionStateMapper
import com.wire.kalium.logic.data.user.UserAvailabilityStatus
import com.wire.kalium.logic.data.user.UserId
import com.wire.kalium.logic.di.MapperProvider
import com.wire.kalium.network.api.model.getCompleteAssetOrNull
import com.wire.kalium.network.api.model.getPreviewAssetOrNull
import com.wire.kalium.network.api.user.details.UserProfileDTO
import com.wire.kalium.persistence.dao.ConnectionEntity
import com.wire.kalium.persistence.dao.UserAvailabilityStatusEntity
import com.wire.kalium.persistence.dao.UserEntity

interface PublicUserMapper {
    fun fromDaoModelToPublicUser(userEntity: UserEntity): OtherUser
    fun fromUserDetailResponse(userDetailResponse: UserProfileDTO): OtherUser
    fun fromUserApiToEntity(userDetailResponse: UserProfileDTO, connectionState: ConnectionEntity.State): UserEntity
    fun fromUserDetailResponses(userDetailResponse: List<UserProfileDTO>): List<OtherUser>
    fun fromPublicUserToLocalNotificationMessageAuthor(author: OtherUser?): LocalNotificationMessageAuthor
}

class PublicUserMapperImpl(
    private val idMapper: IdMapper,
    private val availabilityStatusMapper: AvailabilityStatusMapper = MapperProvider.availabilityStatusMapper(),
    private val connectionStateMapper: ConnectionStateMapper = MapperProvider.connectionStateMapper()
) : PublicUserMapper {

    override fun fromDaoModelToPublicUser(userEntity: UserEntity) = OtherUser(
        id = idMapper.fromDaoModel(userEntity.id),
        name = userEntity.name,
        handle = userEntity.handle,
        email = userEntity.email,
        phone = userEntity.phone,
        accentId = userEntity.accentId,
        team = userEntity.team,
<<<<<<< HEAD
        connectionStatus = fromDaoConnectionStateToUser(connectionState = userEntity.connectionStatus),
        previewPicture = userEntity.previewAssetId?.let { idMapper.fromDaoModel(it) },
        completePicture = userEntity.completeAssetId?.let { idMapper.fromDaoModel(it) }
=======
        connectionStatus = connectionStateMapper.fromDaoConnectionStateToUser(connectionState = userEntity.connectionStatus),
        previewPicture = userEntity.previewAssetId,
        completePicture = userEntity.completeAssetId,
        availabilityStatus = availabilityStatusMapper.fromDaoAvailabilityStatusToModel(userEntity.availabilityStatus)
>>>>>>> 49ebfe89
    )

    override fun fromUserDetailResponse(userDetailResponse: UserProfileDTO) = OtherUser(
        id = UserId(userDetailResponse.id.value, userDetailResponse.id.domain),
        name = userDetailResponse.name,
        handle = userDetailResponse.handle,
        accentId = userDetailResponse.accentId,
        team = userDetailResponse.teamId,
        connectionStatus = ConnectionState.NOT_CONNECTED,
<<<<<<< HEAD
        previewPicture = userDetailResponse.assets.getPreviewAssetOrNull()
            ?.let { idMapper.toQualifiedUserAssetId(it.key, userDetailResponse.id.domain) },
        completePicture = userDetailResponse.assets.getCompleteAssetOrNull()
            ?.let { idMapper.toQualifiedUserAssetId(it.key, userDetailResponse.id.domain) }
=======
        previewPicture = userDetailResponse.assets.getPreviewAssetOrNull()?.key,
        completePicture = userDetailResponse.assets.getCompleteAssetOrNull()?.key,
        availabilityStatus = UserAvailabilityStatus.NONE
>>>>>>> 49ebfe89
    )

    override fun fromUserApiToEntity(userDetailResponse: UserProfileDTO, connectionState: ConnectionEntity.State) = UserEntity(
        id = idMapper.fromApiToDao(userDetailResponse.id),
        name = userDetailResponse.name,
        handle = userDetailResponse.handle,
        email = userDetailResponse.email,
        phone = null,
        accentId = userDetailResponse.accentId,
        team = userDetailResponse.teamId,
<<<<<<< HEAD
        previewAssetId = userDetailResponse.assets.getPreviewAssetOrNull()
            ?.let { idMapper.toQualifiedUserAssetIdEntity(it.key, userDetailResponse.id.domain) },
        completeAssetId = userDetailResponse.assets.getCompleteAssetOrNull()
            ?.let { idMapper.toQualifiedUserAssetIdEntity(it.key, userDetailResponse.id.domain) },
        connectionStatus = connectionState
=======
        previewAssetId = userDetailResponse.assets.getPreviewAssetOrNull()?.key,
        completeAssetId = userDetailResponse.assets.getCompleteAssetOrNull()?.key,
        connectionStatus = connectionState,
        availabilityStatus = UserAvailabilityStatusEntity.NONE
>>>>>>> 49ebfe89
    )

    override fun fromUserDetailResponses(userDetailResponse: List<UserProfileDTO>) =
        userDetailResponse.map { fromUserDetailResponse(it) }

    override fun fromPublicUserToLocalNotificationMessageAuthor(author: OtherUser?) =
        LocalNotificationMessageAuthor(author?.name ?: "", null)

}<|MERGE_RESOLUTION|>--- conflicted
+++ resolved
@@ -38,16 +38,10 @@
         phone = userEntity.phone,
         accentId = userEntity.accentId,
         team = userEntity.team,
-<<<<<<< HEAD
-        connectionStatus = fromDaoConnectionStateToUser(connectionState = userEntity.connectionStatus),
+        connectionStatus = connectionStateMapper.fromDaoConnectionStateToUser(connectionState = userEntity.connectionStatus),
         previewPicture = userEntity.previewAssetId?.let { idMapper.fromDaoModel(it) },
-        completePicture = userEntity.completeAssetId?.let { idMapper.fromDaoModel(it) }
-=======
-        connectionStatus = connectionStateMapper.fromDaoConnectionStateToUser(connectionState = userEntity.connectionStatus),
-        previewPicture = userEntity.previewAssetId,
-        completePicture = userEntity.completeAssetId,
+        completePicture = userEntity.completeAssetId?.let { idMapper.fromDaoModel(it) },
         availabilityStatus = availabilityStatusMapper.fromDaoAvailabilityStatusToModel(userEntity.availabilityStatus)
->>>>>>> 49ebfe89
     )
 
     override fun fromUserDetailResponse(userDetailResponse: UserProfileDTO) = OtherUser(
@@ -57,16 +51,11 @@
         accentId = userDetailResponse.accentId,
         team = userDetailResponse.teamId,
         connectionStatus = ConnectionState.NOT_CONNECTED,
-<<<<<<< HEAD
         previewPicture = userDetailResponse.assets.getPreviewAssetOrNull()
             ?.let { idMapper.toQualifiedUserAssetId(it.key, userDetailResponse.id.domain) },
         completePicture = userDetailResponse.assets.getCompleteAssetOrNull()
-            ?.let { idMapper.toQualifiedUserAssetId(it.key, userDetailResponse.id.domain) }
-=======
-        previewPicture = userDetailResponse.assets.getPreviewAssetOrNull()?.key,
-        completePicture = userDetailResponse.assets.getCompleteAssetOrNull()?.key,
+            ?.let { idMapper.toQualifiedUserAssetId(it.key, userDetailResponse.id.domain) },
         availabilityStatus = UserAvailabilityStatus.NONE
->>>>>>> 49ebfe89
     )
 
     override fun fromUserApiToEntity(userDetailResponse: UserProfileDTO, connectionState: ConnectionEntity.State) = UserEntity(
@@ -77,18 +66,12 @@
         phone = null,
         accentId = userDetailResponse.accentId,
         team = userDetailResponse.teamId,
-<<<<<<< HEAD
         previewAssetId = userDetailResponse.assets.getPreviewAssetOrNull()
             ?.let { idMapper.toQualifiedUserAssetIdEntity(it.key, userDetailResponse.id.domain) },
         completeAssetId = userDetailResponse.assets.getCompleteAssetOrNull()
             ?.let { idMapper.toQualifiedUserAssetIdEntity(it.key, userDetailResponse.id.domain) },
-        connectionStatus = connectionState
-=======
-        previewAssetId = userDetailResponse.assets.getPreviewAssetOrNull()?.key,
-        completeAssetId = userDetailResponse.assets.getCompleteAssetOrNull()?.key,
         connectionStatus = connectionState,
         availabilityStatus = UserAvailabilityStatusEntity.NONE
->>>>>>> 49ebfe89
     )
 
     override fun fromUserDetailResponses(userDetailResponse: List<UserProfileDTO>) =
