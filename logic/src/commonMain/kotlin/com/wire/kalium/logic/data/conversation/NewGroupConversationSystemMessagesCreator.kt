/*
 * Wire
 * Copyright (C) 2023 Wire Swiss GmbH
 *
 * This program is free software: you can redistribute it and/or modify
 * it under the terms of the GNU General Public License as published by
 * the Free Software Foundation, either version 3 of the License, or
 * (at your option) any later version.
 *
 * This program is distributed in the hope that it will be useful,
 * but WITHOUT ANY WARRANTY; without even the implied warranty of
 * MERCHANTABILITY or FITNESS FOR A PARTICULAR PURPOSE. See the
 * GNU General Public License for more details.
 *
 * You should have received a copy of the GNU General Public License
 * along with this program. If not, see http://www.gnu.org/licenses/.
 */
package com.wire.kalium.logic.data.conversation

import com.benasher44.uuid.uuid4
import com.wire.kalium.logic.CoreFailure
import com.wire.kalium.logic.data.id.ConversationId
import com.wire.kalium.logic.data.id.QualifiedIdMapper
import com.wire.kalium.logic.data.id.toModel
import com.wire.kalium.logic.data.message.Message
import com.wire.kalium.logic.data.message.MessageContent
import com.wire.kalium.logic.data.message.PersistMessageUseCase
import com.wire.kalium.logic.data.user.UserId
import com.wire.kalium.logic.di.MapperProvider
import com.wire.kalium.logic.feature.user.IsSelfATeamMemberUseCase
import com.wire.kalium.logic.functional.Either
import com.wire.kalium.network.api.base.authenticated.conversation.ConversationResponse
import com.wire.kalium.network.api.base.authenticated.conversation.ReceiptMode
import com.wire.kalium.persistence.dao.ConversationIDEntity
import com.wire.kalium.persistence.dao.conversation.ConversationEntity
import com.wire.kalium.util.DateTimeUtil

/**
 * This class is responsible to generate system messages for new group conversations.
 * This can be orchestrated by different components that creates a new group conversation, ie: Events, UseCases, Repositories.
 */
internal interface NewGroupConversationSystemMessagesCreator {
    suspend fun conversationStarted(conversation: ConversationEntity): Either<CoreFailure, Unit>
    suspend fun conversationStarted(creatorId: UserId, conversation: ConversationResponse): Either<CoreFailure, Unit>
    suspend fun conversationReadReceiptStatus(conversation: Conversation): Either<CoreFailure, Unit>
    suspend fun conversationReadReceiptStatus(conversation: ConversationResponse): Either<CoreFailure, Unit>
    suspend fun conversationResolvedMembersAddedAndFailed(
        conversationId: ConversationIDEntity,
        conversationResponse: ConversationResponse
    ): Either<CoreFailure, Unit>

    suspend fun conversationFailedToAddMembers(
        conversationId: ConversationId,
        userIdList: Set<UserId>
    ): Either<CoreFailure, Unit>
}

internal class NewGroupConversationSystemMessagesCreatorImpl(
    private val persistMessage: PersistMessageUseCase,
    private val isSelfATeamMember: IsSelfATeamMemberUseCase,
    private val qualifiedIdMapper: QualifiedIdMapper,
    private val selfUserId: UserId,
    private val memberMapper: MemberMapper = MapperProvider.memberMapper()
) : NewGroupConversationSystemMessagesCreator {

    override suspend fun conversationStarted(conversation: ConversationEntity) = run {
        if (conversation.type != ConversationEntity.Type.GROUP) {
            return Either.Right(Unit)
        }
        persistConversationStartedSystemMessage(
            conversation.creatorId.let { qualifiedIdMapper.fromStringToQualifiedID(it) },
            conversation.id.toModel()
        )
    }

    override suspend fun conversationStarted(creatorId: UserId, conversation: ConversationResponse) = run {
        if (conversation.type != ConversationResponse.Type.GROUP) {
            return Either.Right(Unit)
        }
        persistConversationStartedSystemMessage(
            creatorId,
            conversation.id.toModel()
        )
    }

    private suspend fun persistConversationStartedSystemMessage(creatorId: UserId, conversationId: ConversationId) = persistMessage(
        Message.System(
            id = uuid4().toString(),
            content = MessageContent.ConversationCreated,
            conversationId = conversationId,
            date = DateTimeUtil.currentIsoDateTimeString(),
            senderUserId = creatorId,
<<<<<<< HEAD
            status = Message.Status.Sent,
            visibility = Message.Visibility.VISIBLE
=======
            status = Message.Status.SENT,
            visibility = Message.Visibility.VISIBLE,
            expirationData = null
>>>>>>> 82a17054
        )
    )

    override suspend fun conversationReadReceiptStatus(conversation: Conversation) = run {
        if (conversation.type != Conversation.Type.GROUP || !isSelfATeamMember()) {
            return Either.Right(Unit)
        }

        persistReadReceiptSystemMessage(
            conversationId = conversation.id,
            creatorId = conversation.creatorId?.let { qualifiedIdMapper.fromStringToQualifiedID(it) } ?: selfUserId,
            receiptMode = conversation.receiptMode == Conversation.ReceiptMode.ENABLED
        )
    }

    override suspend fun conversationReadReceiptStatus(conversation: ConversationResponse) = run {
        if (conversation.type != ConversationResponse.Type.GROUP || !isSelfATeamMember()) {
            return Either.Right(Unit)
        }

        persistReadReceiptSystemMessage(
            conversationId = conversation.id.toModel(),
            creatorId = qualifiedIdMapper.fromStringToQualifiedID(conversation.creator),
            receiptMode = conversation.receiptMode == ReceiptMode.ENABLED
        )
    }

    private suspend fun persistReadReceiptSystemMessage(
        conversationId: ConversationId,
        creatorId: UserId,
        receiptMode: Boolean
    ) = persistMessage(
        Message.System(
            id = uuid4().toString(),
            content = MessageContent.NewConversationReceiptMode(receiptMode = receiptMode),
            conversationId = conversationId,
            date = DateTimeUtil.currentIsoDateTimeString(),
            senderUserId = creatorId,
<<<<<<< HEAD
            status = Message.Status.Sent,
            visibility = Message.Visibility.VISIBLE
=======
            status = Message.Status.SENT,
            visibility = Message.Visibility.VISIBLE,
            expirationData = null
>>>>>>> 82a17054
        )
    )

    override suspend fun conversationResolvedMembersAddedAndFailed(
        conversationId: ConversationIDEntity,
        conversationResponse: ConversationResponse
    ): Either<CoreFailure, Unit> = run {
        if (conversationResponse.members.otherMembers.isEmpty()) {
            Either.Right(Unit)
        } else {
            persistMessage(
                Message.System(
                    id = uuid4().toString(),
                    content = MessageContent.MemberChange.CreationAdded(
                        memberMapper.fromApiModel(conversationResponse.members).otherMembers.map { it.id }
                    ),
                    conversationId = conversationId.toModel(),
                    date = DateTimeUtil.currentIsoDateTimeString(),
                    senderUserId = selfUserId,
<<<<<<< HEAD
                    status = Message.Status.Sent,
                    visibility = Message.Visibility.VISIBLE
=======
                    status = Message.Status.SENT,
                    visibility = Message.Visibility.VISIBLE,
                    expirationData = null
>>>>>>> 82a17054
                )
            ).also { createFailedToAddSystemMessage(conversationResponse) }
        }
    }

    override suspend fun conversationFailedToAddMembers(
        conversationId: ConversationId,
        userIdList: Set<UserId>
    ): Either<CoreFailure, Unit> {
        val messageFailedToAddMembers = Message.System(
            uuid4().toString(),
            MessageContent.MemberChange.FailedToAdd(userIdList.toList()),
            conversationId,
            DateTimeUtil.currentIsoDateTimeString(),
            selfUserId,
            Message.Status.SENT,
            Message.Visibility.VISIBLE,
            expirationData = null
        )
        return persistMessage(messageFailedToAddMembers)
    }

    private suspend fun createFailedToAddSystemMessage(conversationResponse: ConversationResponse) {
        if (conversationResponse.failedToAdd.isNotEmpty()) {
            val messageStartedWithFailedMembers = Message.System(
                uuid4().toString(),
                MessageContent.MemberChange.FailedToAdd(conversationResponse.failedToAdd.map { it.toModel() }),
                conversationResponse.id.toModel(),
                DateTimeUtil.currentIsoDateTimeString(),
                selfUserId,
<<<<<<< HEAD
                Message.Status.Sent,
                Message.Visibility.VISIBLE
=======
                Message.Status.SENT,
                Message.Visibility.VISIBLE,
                expirationData = null
>>>>>>> 82a17054
            )
            persistMessage(messageStartedWithFailedMembers)
        }
    }
}<|MERGE_RESOLUTION|>--- conflicted
+++ resolved
@@ -90,14 +90,9 @@
             conversationId = conversationId,
             date = DateTimeUtil.currentIsoDateTimeString(),
             senderUserId = creatorId,
-<<<<<<< HEAD
             status = Message.Status.Sent,
-            visibility = Message.Visibility.VISIBLE
-=======
-            status = Message.Status.SENT,
             visibility = Message.Visibility.VISIBLE,
             expirationData = null
->>>>>>> 82a17054
         )
     )
 
@@ -136,14 +131,9 @@
             conversationId = conversationId,
             date = DateTimeUtil.currentIsoDateTimeString(),
             senderUserId = creatorId,
-<<<<<<< HEAD
             status = Message.Status.Sent,
-            visibility = Message.Visibility.VISIBLE
-=======
-            status = Message.Status.SENT,
             visibility = Message.Visibility.VISIBLE,
             expirationData = null
->>>>>>> 82a17054
         )
     )
 
@@ -163,14 +153,9 @@
                     conversationId = conversationId.toModel(),
                     date = DateTimeUtil.currentIsoDateTimeString(),
                     senderUserId = selfUserId,
-<<<<<<< HEAD
                     status = Message.Status.Sent,
-                    visibility = Message.Visibility.VISIBLE
-=======
-                    status = Message.Status.SENT,
                     visibility = Message.Visibility.VISIBLE,
                     expirationData = null
->>>>>>> 82a17054
                 )
             ).also { createFailedToAddSystemMessage(conversationResponse) }
         }
@@ -201,14 +186,9 @@
                 conversationResponse.id.toModel(),
                 DateTimeUtil.currentIsoDateTimeString(),
                 selfUserId,
-<<<<<<< HEAD
                 Message.Status.Sent,
-                Message.Visibility.VISIBLE
-=======
-                Message.Status.SENT,
                 Message.Visibility.VISIBLE,
                 expirationData = null
->>>>>>> 82a17054
             )
             persistMessage(messageStartedWithFailedMembers)
         }
