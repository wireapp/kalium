/*
 * Wire
 * Copyright (C) 2024 Wire Swiss GmbH
 *
 * This program is free software: you can redistribute it and/or modify
 * it under the terms of the GNU General Public License as published by
 * the Free Software Foundation, either version 3 of the License, or
 * (at your option) any later version.
 *
 * This program is distributed in the hope that it will be useful,
 * but WITHOUT ANY WARRANTY; without even the implied warranty of
 * MERCHANTABILITY or FITNESS FOR A PARTICULAR PURPOSE. See the
 * GNU General Public License for more details.
 *
 * You should have received a copy of the GNU General Public License
 * along with this program. If not, see http://www.gnu.org/licenses/.
 */

package com.wire.kalium.logic

import com.wire.kalium.cryptography.exceptions.ProteusException
import com.wire.kalium.logic.data.user.UserId
import com.wire.kalium.logic.functional.Either
import com.wire.kalium.network.exceptions.APINotSupported
import com.wire.kalium.network.exceptions.KaliumException
import com.wire.kalium.network.exceptions.isFederationDenied
import com.wire.kalium.network.exceptions.isFederationNotEnabled
import com.wire.kalium.network.exceptions.isMissingLegalHoldConsent
import com.wire.kalium.network.utils.NetworkResponse
import io.ktor.utils.io.errors.IOException
import kotlinx.coroutines.flow.Flow
import kotlinx.coroutines.flow.catch
import kotlinx.coroutines.flow.flowOf
import kotlinx.coroutines.flow.map

sealed interface CoreFailure {

    val isInvalidRequestError: Boolean
        get() = this is NetworkFailure.ServerMiscommunication
                && this.kaliumException is KaliumException.InvalidRequestError

    val hasUnreachableDomainsError: Boolean
        get() = this is NetworkFailure.FederatedBackendFailure.FailedDomains && this.domains.isNotEmpty()

    val hasConflictingDomainsError: Boolean
        get() = this is NetworkFailure.FederatedBackendFailure.ConflictingBackends && this.domains.isNotEmpty()

    val isRetryable: Boolean
        get() = when {
            this is NetworkFailure.FederatedBackendFailure.RetryableFailure -> true
            isMissingLegalHoldConsentError -> true
            else -> false
        }

    val isMissingLegalHoldConsentError: Boolean
        get() = this is NetworkFailure.ServerMiscommunication
                && this.kaliumException is KaliumException.InvalidRequestError
                && this.kaliumException.isMissingLegalHoldConsent()

    /**
     * The attempted operation requires that this client is registered.
     */
    data object MissingClientRegistration : CoreFailure

    /**
     * Key packages requested not available which prevents them from being added
     * to an existing or new conversation.
     */
    data class NoKeyPackagesAvailable(val failedUserIds: Set<UserId>) : CoreFailure

    /**
     * It's not allowed to run the application with development API enabled when
     * connecting to the production environment.
     */
    data object DevelopmentAPINotAllowedOnProduction : CoreFailure

    data class Unknown(val rootCause: Throwable?) : CoreFailure

    abstract class FeatureFailure : CoreFailure

    /**
     * It's only allowed to insert system messages as bulk for all conversations.
     */
    data object OnlySystemMessageAllowed : FeatureFailure()

    /**
     * The sender ID of the event is invalid.
     * usually happens with events that alter a message state [ButtonActionConfirmation]
     * when the sender ID is not the same are the original message sender id
     */
    data object InvalidEventSenderID : FeatureFailure()

    /**
     * This operation is not supported by proteus conversations
     */
    data object NotSupportedByProteus : FeatureFailure()

    /**
     * The desired event was not found when fetching pending events.
     * This can happen when this client has been offline for a long period of time,
     * and the backend has deleted old events.
     *
     * This is a recoverable error, the client should:
     * - Do a full slow sync
     * - Try incremental sync again using the oldest event ID available in the backend
     * - Warn the user that some events might have been missed.
     *
     * This could also mean that the client was deleted. In this case, SlowSync will fail.
     * The client should identify this scenario through other means and logout.
     */
    data object SyncEventOrClientNotFound : FeatureFailure()

    /**
     * No common Protocol found in order to establish a conversation between parties.
     * Could be, for example, that the desired user only supports Proteus, but we only support MLS.
     */
    data object NoCommonProtocolFound : FeatureFailure()
}

sealed class NetworkFailure : CoreFailure {
    /**
     * Failed to establish a connection with the necessary servers in order to pull/push data.
     *
     * Caused by weak – or complete lack of – internet connection:
     * - Device not connected at all
     * - Timeout due to slow connection
     * - Server is offline
     * - Unreachable due to ISP blocks
     * - _many_ others, we just can't say specifically, and we handle them all the same way
     *
     * [cause] can help to understand better what was caused and triggered this failure
     */
    class NoNetworkConnection(val cause: Throwable?) : NetworkFailure()

    class ProxyError(val cause: Throwable?) : NetworkFailure()

    /**
     * Server internal error, or we can't parse the response,
     * or anything API-related that is out of control from the user.
     * Either fix our app or our backend.
     */
    class ServerMiscommunication(internal val kaliumException: KaliumException) : NetworkFailure() {
        constructor(cause: Throwable) : this(KaliumException.GenericError(cause))

        val rootCause: Throwable get() = kaliumException

        override fun toString(): String {
            return "ServerMiscommunication(cause = $rootCause)"
        }

    }

    /**
     * Failure due to a federated backend context
     */
    sealed class FederatedBackendFailure : NetworkFailure() {

        /**
         * Failure due to a federated backend context that can be retried
         */
        interface RetryableFailure {
            val domains: List<String>
        }

        data class General(val label: String) : FederatedBackendFailure()
        data class FederationDenied(val label: String) : FederatedBackendFailure()
        data class FederationNotEnabled(val label: String) : FederatedBackendFailure()

        data class ConflictingBackends(override val domains: List<String>) : FederatedBackendFailure(), RetryableFailure

        data class FailedDomains(override val domains: List<String> = emptyList()) : FederatedBackendFailure(), RetryableFailure

    }

    /**
     * Failure due to a feature not supported by the current client/backend.
     */
    data object FeatureNotSupported : NetworkFailure()
}

interface MLSFailure : CoreFailure {

    data object WrongEpoch : MLSFailure

    data object DuplicateMessage : MLSFailure

    data object BufferedFutureMessage : MLSFailure

    data object SelfCommitIgnored : MLSFailure

    data object UnmergedPendingGroup : MLSFailure

    data object ConversationAlreadyExists : MLSFailure

    data object ConversationDoesNotSupportMLS : MLSFailure

    class Generic(internal val exception: Exception) : MLSFailure {
        val rootCause: Throwable get() = exception
    }
}

interface E2EIFailure : CoreFailure {
    data object Disabled : E2EIFailure
    data object MissingDiscoveryUrl : E2EIFailure
<<<<<<< HEAD
<<<<<<< HEAD
    data class FailedInitialization(val step: E2EIEnrollmentResult.E2EIStep) : E2EIFailure
    data class FailedOAuth(val reason: String) : E2EIFailure
    data class FailedFinalization(val step: E2EIEnrollmentResult.E2EIStep) : E2EIFailure
    data object FailedRotationAndMigration : E2EIFailure

=======
=======
>>>>>>> 7870b0d9
    data class MissingMLSClient(internal val reason: CoreFailure) : E2EIFailure
    data class MissingE2EIClient(internal val reason: CoreFailure) : E2EIFailure
    data object MissingTeamSettings : E2EIFailure
    data class GettingE2EIClient(internal val reason: CoreFailure) : E2EIFailure
    data class TrustAnchors(internal val reason: CoreFailure) : E2EIFailure
    data class IntermediateCert(internal val reason: CoreFailure) : E2EIFailure
    data class CRL(internal val reason: CoreFailure) : E2EIFailure
    data class OAuthRefreshToken(internal val reason: CoreFailure) : E2EIFailure
    data class AcmeNonce(internal val reason: CoreFailure) : E2EIFailure
    data class AcmeNewAccount(internal val reason: CoreFailure) : E2EIFailure
    data class AcmeDirectories(internal val reason: CoreFailure) : E2EIFailure
    data class AcmeNewOrder(internal val reason: CoreFailure) : E2EIFailure
    data object AcmeAuthorizations : E2EIFailure
    data class OAuth(val reason: String) : E2EIFailure
    data class WireNonce(internal val reason: CoreFailure) : E2EIFailure
    data class DPoPToken(internal val reason: CoreFailure) : E2EIFailure
    data class WireAccessToken(internal val reason: CoreFailure) : E2EIFailure
    data class DPoPChallenge(internal val reason: CoreFailure) : E2EIFailure
    data class OIDCChallenge(internal val reason: CoreFailure) : E2EIFailure
    data class CheckOrderRequest(internal val reason: CoreFailure) : E2EIFailure
    data class FinalizeRequest(internal val reason: CoreFailure) : E2EIFailure
    data class RotationAndMigration(internal val reason: CoreFailure) : E2EIFailure
<<<<<<< HEAD
    data class InitMLSClient(internal val reason: CoreFailure) : E2EIFailure
    data class Certificate(internal val reason: CoreFailure) : E2EIFailure
>>>>>>> c9759d4364 (fix(e2ei): create fresh MLS client with x509 with E2EI certificate (#2450))
=======
    data class Certificate(internal val reason: CoreFailure) : E2EIFailure
>>>>>>> 7870b0d9
    class Generic(internal val exception: Exception) : E2EIFailure {
        val rootCause: Throwable get() = exception
    }
}

class ProteusFailure(internal val proteusException: ProteusException) : CoreFailure {

    val rootCause: Throwable get() = proteusException
}

sealed class EncryptionFailure : CoreFailure.FeatureFailure() {
    data object GenericEncryptionError : EncryptionFailure()
    data object GenericDecryptionError : EncryptionFailure()
    data object WrongAssetHash : EncryptionFailure()
}

sealed class StorageFailure : CoreFailure {
    data object DataNotFound : StorageFailure()
    data class Generic(val rootCause: Throwable) : StorageFailure() {
        override fun toString(): String {
            return "Generic(rootCause = ${rootCause.stackTraceToString()})"
        }
    }
}

private const val SOCKS_EXCEPTION = "socks"

internal inline fun <T : Any> wrapApiRequest(networkCall: () -> NetworkResponse<T>): Either<NetworkFailure, T> =
    when (val result = networkCall()) {
        is NetworkResponse.Success -> Either.Right(result.value)
        is NetworkResponse.Error -> {
            kaliumLogger.e(result.kException.stackTraceToString())
            val exception = result.kException
            when {
                exception is KaliumException.FederationError -> {
                    if (exception.isFederationDenied()) {
                        Either.Left(NetworkFailure.FederatedBackendFailure.FederationDenied(exception.errorResponse.label))
                    } else if (exception.isFederationNotEnabled()) {
                        Either.Left(NetworkFailure.FederatedBackendFailure.FederationNotEnabled(exception.errorResponse.label))
                    } else {
                        Either.Left(NetworkFailure.FederatedBackendFailure.General(exception.errorResponse.label))
                    }
                }

                exception is KaliumException.FederationUnreachableException -> {
                    Either.Left(NetworkFailure.FederatedBackendFailure.FailedDomains(exception.errorResponse.unreachableBackends))
                }

                exception is KaliumException.FederationConflictException -> {
                    Either.Left(NetworkFailure.FederatedBackendFailure.ConflictingBackends(exception.errorResponse.nonFederatingBackends))
                }

                // todo SocketException is platform specific so need to wrap it in our own exceptions
                exception.cause?.message?.contains(SOCKS_EXCEPTION, true) == true -> {
                    Either.Left(NetworkFailure.ProxyError(exception.cause))
                }

                exception is KaliumException.NoNetwork -> {
                    Either.Left(NetworkFailure.NoNetworkConnection(exception))
                }

                exception is KaliumException.GenericError && exception.cause is IOException -> {
                    Either.Left(NetworkFailure.NoNetworkConnection(exception))
                }

                exception is APINotSupported -> {
                    Either.Left(NetworkFailure.FeatureNotSupported)
                }

                else -> {
                    Either.Left(NetworkFailure.ServerMiscommunication(result.kException))
                }
            }
        }
    }

internal inline fun <T : Any> wrapProteusRequest(proteusRequest: () -> T): Either<ProteusFailure, T> {
    return try {
        Either.Right(proteusRequest())
    } catch (e: ProteusException) {
        kaliumLogger.e(
            """{ "ProteusException": "${e.message},"
                |"cause": ${e.cause} }" """.trimMargin()
        )
        kaliumLogger.e(e.stackTraceToString())
        Either.Left(ProteusFailure(e))
    } catch (e: Exception) {
        kaliumLogger.e(
            """{ "ProteusException": "${e.message},"
                |"cause": ${e.cause} }" """.trimMargin()
        )
        kaliumLogger.e(e.stackTraceToString())
        Either.Left(ProteusFailure(ProteusException(e.message, ProteusException.Code.UNKNOWN_ERROR, e.cause)))
    }
}

internal inline fun <T> wrapMLSRequest(mlsRequest: () -> T): Either<MLSFailure, T> {
    return try {
        Either.Right(mlsRequest())
    } catch (e: Exception) {
        kaliumLogger.e(
            """{ "MLSException": "${e.message},"
                |"cause": ${e.cause} }" """.trimMargin()
        )
        kaliumLogger.e(e.stackTraceToString())
        Either.Left(mapMLSException(e))
    }
}

internal inline fun <T> wrapE2EIRequest(e2eiRequest: () -> T): Either<E2EIFailure, T> {
    return try {
        Either.Right(e2eiRequest())
    } catch (e: Exception) {
        kaliumLogger.e(
            """{ "E2EIException": "${e.message},"
                |"cause": ${e.cause} }" """.trimMargin()
        )
        kaliumLogger.e(e.stackTraceToString())
        Either.Left(E2EIFailure.Generic(e))
    }
}

internal inline fun <T : Any> wrapStorageRequest(storageRequest: () -> T?): Either<StorageFailure, T> {
    return try {
        storageRequest()?.let { data -> Either.Right(data) } ?: Either.Left(StorageFailure.DataNotFound)
    } catch (e: Exception) {
        kaliumLogger.e(e.stackTraceToString())
        Either.Left(StorageFailure.Generic(e))
    }
}

/**
 * Wrap a storage request with a custom error handler that let's delegate the error handling to the caller.
 */
@Suppress("TooGenericExceptionCaught")
internal inline fun <T : Any> wrapStorageRequest(
    noinline errorHandler: (Exception) -> Either<StorageFailure, T>,
    storageRequest: () -> T?
): Either<StorageFailure, T> {
    return try {
        storageRequest()?.let { data -> Either.Right(data) } ?: Either.Left(StorageFailure.DataNotFound)
    } catch (exception: Exception) {
        errorHandler(exception)
    }
}

internal inline fun <T : Any> wrapStorageNullableRequest(storageRequest: () -> T?): Either<StorageFailure, T?> {
    return try {
        storageRequest().let { data -> Either.Right(data) }
    } catch (e: Exception) {
        kaliumLogger.e(e.stackTraceToString())
        Either.Left(StorageFailure.Generic(e))
    }
}

internal fun <T : Any> Flow<T?>.wrapStorageRequest(): Flow<Either<StorageFailure, T>> =
    this.map {
        it?.let { data -> Either.Right(data) } ?: Either.Left<StorageFailure>(StorageFailure.DataNotFound)
    }.catch { e ->
        kaliumLogger.e(e.stackTraceToString())
        emit(Either.Left(StorageFailure.Generic(e)))
    }

internal inline fun <T : Any> wrapFlowStorageRequest(storageRequest: () -> Flow<T?>): Flow<Either<StorageFailure, T>> {
    return try {
        storageRequest().map {
            it?.let { data -> Either.Right(data) } ?: Either.Left<StorageFailure>(StorageFailure.DataNotFound)
        }.catch { e ->
            kaliumLogger.e(e.stackTraceToString())
            emit(Either.Left(StorageFailure.Generic(e)))
        }
    } catch (e: Exception) {
        kaliumLogger.e(e.stackTraceToString())
        flowOf(Either.Left(StorageFailure.Generic(e)))
    }
}

internal inline fun <T : Any> wrapNullableFlowStorageRequest(storageRequest: () -> Flow<T?>): Flow<Either<StorageFailure, T?>> {
    return try {
        storageRequest().map {
            Either.Right(it) as Either<StorageFailure, T?>
        }.catch { e ->
            kaliumLogger.e(e.stackTraceToString())
            emit(Either.Left(StorageFailure.Generic(e)))
        }
    } catch (e: Exception) {
        kaliumLogger.e(e.stackTraceToString())
        flowOf(Either.Left(StorageFailure.Generic(e)))
    }
}

// TODO: Handle all cases explicitly.
//       Blocked by https://github.com/wireapp/core-crypto/pull/214
expect fun mapMLSException(exception: Exception): MLSFailure<|MERGE_RESOLUTION|>--- conflicted
+++ resolved
@@ -202,16 +202,6 @@
 interface E2EIFailure : CoreFailure {
     data object Disabled : E2EIFailure
     data object MissingDiscoveryUrl : E2EIFailure
-<<<<<<< HEAD
-<<<<<<< HEAD
-    data class FailedInitialization(val step: E2EIEnrollmentResult.E2EIStep) : E2EIFailure
-    data class FailedOAuth(val reason: String) : E2EIFailure
-    data class FailedFinalization(val step: E2EIEnrollmentResult.E2EIStep) : E2EIFailure
-    data object FailedRotationAndMigration : E2EIFailure
-
-=======
-=======
->>>>>>> 7870b0d9
     data class MissingMLSClient(internal val reason: CoreFailure) : E2EIFailure
     data class MissingE2EIClient(internal val reason: CoreFailure) : E2EIFailure
     data object MissingTeamSettings : E2EIFailure
@@ -234,13 +224,8 @@
     data class CheckOrderRequest(internal val reason: CoreFailure) : E2EIFailure
     data class FinalizeRequest(internal val reason: CoreFailure) : E2EIFailure
     data class RotationAndMigration(internal val reason: CoreFailure) : E2EIFailure
-<<<<<<< HEAD
     data class InitMLSClient(internal val reason: CoreFailure) : E2EIFailure
     data class Certificate(internal val reason: CoreFailure) : E2EIFailure
->>>>>>> c9759d4364 (fix(e2ei): create fresh MLS client with x509 with E2EI certificate (#2450))
-=======
-    data class Certificate(internal val reason: CoreFailure) : E2EIFailure
->>>>>>> 7870b0d9
     class Generic(internal val exception: Exception) : E2EIFailure {
         val rootCause: Throwable get() = exception
     }
