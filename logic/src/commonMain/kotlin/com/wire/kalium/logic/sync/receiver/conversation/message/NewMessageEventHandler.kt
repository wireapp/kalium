--- conflicted
+++ resolved
@@ -166,13 +166,6 @@
             }
     }
 
-<<<<<<< HEAD
-    private suspend fun onMessageInserted(result: MessageUnpackResult.ApplicationMessage) {
-        if (result.senderUserId != selfUserId) {
-            enqueueConfirmationDelivery(result.conversationId, result.content.messageUid)
-        }
-
-=======
     private suspend fun processApplicationMessage(
         it: MessageUnpackResult.ApplicationMessage,
         deliveryInfo: EventDeliveryInfo
@@ -191,8 +184,11 @@
             "Handshake"
         }
 
-    private fun onMessageInserted(result: MessageUnpackResult.ApplicationMessage) {
->>>>>>> f619c5e8
+    private suspend fun onMessageInserted(result: MessageUnpackResult.ApplicationMessage) {
+        if (result.senderUserId != selfUserId) {
+            enqueueConfirmationDelivery(result.conversationId, result.content.messageUid)
+        }
+
         if (result.senderUserId == selfUserId && result.content.expiresAfterMillis != null) {
             enqueueSelfDeletion(
                 result.conversationId,
