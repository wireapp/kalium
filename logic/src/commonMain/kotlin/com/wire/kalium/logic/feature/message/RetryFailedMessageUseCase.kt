--- conflicted
+++ resolved
@@ -216,11 +216,7 @@
                         assetDataPath = assetDataPath,
                         otrKey = AES256Key(remoteData.otrKey),
                         extension = name?.fileExtension() ?: "",
-<<<<<<< HEAD
-                        conversationId = conversationId,
-=======
                         conversationId = conversationId.toApi(),
->>>>>>> c8c3f270
                         filename = name,
                         filetype = mimeType,
                     )
