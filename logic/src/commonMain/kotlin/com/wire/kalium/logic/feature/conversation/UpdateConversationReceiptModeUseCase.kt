/*
 * Wire
 * Copyright (C) 2023 Wire Swiss GmbH
 *
 * This program is free software: you can redistribute it and/or modify
 * it under the terms of the GNU General Public License as published by
 * the Free Software Foundation, either version 3 of the License, or
 * (at your option) any later version.
 *
 * This program is distributed in the hope that it will be useful,
 * but WITHOUT ANY WARRANTY; without even the implied warranty of
 * MERCHANTABILITY or FITNESS FOR A PARTICULAR PURPOSE. See the
 * GNU General Public License for more details.
 *
 * You should have received a copy of the GNU General Public License
 * along with this program. If not, see http://www.gnu.org/licenses/.
 */

package com.wire.kalium.logic.feature.conversation

import com.benasher44.uuid.uuid4
import com.wire.kalium.logic.CoreFailure
import com.wire.kalium.logic.data.conversation.Conversation
import com.wire.kalium.logic.data.conversation.ConversationRepository
import com.wire.kalium.logic.data.id.ConversationId
import com.wire.kalium.logic.data.message.Message
import com.wire.kalium.logic.data.message.MessageContent
import com.wire.kalium.logic.data.message.PersistMessageUseCase
import com.wire.kalium.logic.data.user.UserId
import com.wire.kalium.logic.functional.fold
import com.wire.kalium.util.DateTimeUtil

/**
 * Internal UseCase that updates Group Conversation Receipt Mode value
 * Possible values: [Conversation.ReceiptMode.ENABLED] and [Conversation.ReceiptMode.DISABLED]
 * Returns: [ConversationUpdateReceiptModeResult]
 */
interface UpdateConversationReceiptModeUseCase {
    suspend operator fun invoke(
        conversationId: ConversationId,
        receiptMode: Conversation.ReceiptMode
    ): ConversationUpdateReceiptModeResult
}

internal class UpdateConversationReceiptModeUseCaseImpl(
    private val conversationRepository: ConversationRepository,
    private val persistMessage: PersistMessageUseCase,
    private val selfUserId: UserId
) : UpdateConversationReceiptModeUseCase {

    override suspend fun invoke(
        conversationId: ConversationId,
        receiptMode: Conversation.ReceiptMode
    ): ConversationUpdateReceiptModeResult =
        conversationRepository.updateReceiptMode(
            conversationId = conversationId,
            receiptMode = receiptMode
        ).fold({
            ConversationUpdateReceiptModeResult.Failure(it)
        }, {
            handleSystemMessage(
                conversationId = conversationId,
                receiptMode = receiptMode
            )
            ConversationUpdateReceiptModeResult.Success
        })

    private suspend fun handleSystemMessage(
        conversationId: ConversationId,
        receiptMode: Conversation.ReceiptMode
    ) {
        val message = Message.System(
            uuid4().toString(),
            MessageContent.ConversationReceiptModeChanged(
                receiptMode = receiptMode == Conversation.ReceiptMode.ENABLED
            ),
            conversationId,
            DateTimeUtil.currentIsoDateTimeString(),
            selfUserId,
<<<<<<< HEAD
            Message.Status.Sent,
            Message.Visibility.VISIBLE
=======
            Message.Status.SENT,
            Message.Visibility.VISIBLE,
            expirationData = null
>>>>>>> 82a17054
        )

        persistMessage(message)
    }
}

sealed interface ConversationUpdateReceiptModeResult {
    object Success : ConversationUpdateReceiptModeResult
    data class Failure(val cause: CoreFailure) : ConversationUpdateReceiptModeResult
}<|MERGE_RESOLUTION|>--- conflicted
+++ resolved
@@ -77,14 +77,9 @@
             conversationId,
             DateTimeUtil.currentIsoDateTimeString(),
             selfUserId,
-<<<<<<< HEAD
             Message.Status.Sent,
-            Message.Visibility.VISIBLE
-=======
-            Message.Status.SENT,
             Message.Visibility.VISIBLE,
             expirationData = null
->>>>>>> 82a17054
         )
 
         persistMessage(message)
