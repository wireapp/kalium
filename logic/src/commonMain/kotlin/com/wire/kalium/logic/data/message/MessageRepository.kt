/*
 * Wire
 * Copyright (C) 2024 Wire Swiss GmbH
 *
 * This program is free software: you can redistribute it and/or modify
 * it under the terms of the GNU General Public License as published by
 * the Free Software Foundation, either version 3 of the License, or
 * (at your option) any later version.
 *
 * This program is distributed in the hope that it will be useful,
 * but WITHOUT ANY WARRANTY; without even the implied warranty of
 * MERCHANTABILITY or FITNESS FOR A PARTICULAR PURPOSE. See the
 * GNU General Public License for more details.
 *
 * You should have received a copy of the GNU General Public License
 * along with this program. If not, see http://www.gnu.org/licenses/.
 */

package com.wire.kalium.logic.data.message

import com.wire.kalium.logic.CoreFailure
import com.wire.kalium.logic.NetworkFailure
import com.wire.kalium.logic.StorageFailure
import com.wire.kalium.logic.data.asset.AssetMessage
import com.wire.kalium.logic.data.asset.AssetTransferStatus
import com.wire.kalium.logic.data.asset.SUPPORTED_IMAGE_ASSET_MIME_TYPES
import com.wire.kalium.logic.data.asset.toDao
import com.wire.kalium.logic.data.asset.toModel
import com.wire.kalium.logic.data.conversation.ClientId
import com.wire.kalium.logic.data.conversation.Conversation
import com.wire.kalium.logic.data.conversation.ReceiptModeMapper
import com.wire.kalium.logic.data.id.ConversationId
import com.wire.kalium.logic.data.id.NetworkQualifiedId
import com.wire.kalium.logic.data.id.toApi
import com.wire.kalium.logic.data.id.toDao
import com.wire.kalium.logic.data.id.toModel
import com.wire.kalium.logic.data.message.linkpreview.LinkPreviewMapper
import com.wire.kalium.logic.data.message.mention.MessageMentionMapper
import com.wire.kalium.logic.data.notification.LocalNotification
import com.wire.kalium.logic.data.notification.LocalNotificationMessageMapper
import com.wire.kalium.logic.data.notification.LocalNotificationMessageMapperImpl
import com.wire.kalium.logic.data.user.UserId
import com.wire.kalium.logic.di.MapperProvider
import com.wire.kalium.logic.failure.ProteusSendMessageFailure
import com.wire.kalium.logic.functional.Either
import com.wire.kalium.logic.functional.flatMap
import com.wire.kalium.logic.functional.fold
import com.wire.kalium.logic.functional.map
import com.wire.kalium.logic.functional.mapRight
import com.wire.kalium.logic.kaliumLogger
import com.wire.kalium.logic.wrapApiRequest
import com.wire.kalium.logic.wrapFlowStorageRequest
import com.wire.kalium.logic.wrapStorageRequest
import com.wire.kalium.network.api.authenticated.message.MessagePriority
import com.wire.kalium.network.api.authenticated.message.Parameters
import com.wire.kalium.network.api.authenticated.message.QualifiedMessageOption
import com.wire.kalium.network.api.authenticated.message.QualifiedSendMessageResponse
import com.wire.kalium.network.api.base.authenticated.message.MLSMessageApi
import com.wire.kalium.network.api.base.authenticated.message.MessageApi
import com.wire.kalium.network.exceptions.ProteusClientsChangedError
import com.wire.kalium.persistence.dao.message.InsertMessageResult
import com.wire.kalium.persistence.dao.message.MessageDAO
import com.wire.kalium.persistence.dao.message.MessageEntity
import com.wire.kalium.persistence.dao.message.MessageEntityContent
import com.wire.kalium.persistence.dao.message.RecipientFailureTypeEntity
import com.wire.kalium.util.DelicateKaliumApi
import kotlinx.coroutines.flow.Flow
import kotlinx.coroutines.flow.map
import kotlinx.datetime.Instant

@Suppress("TooManyFunctions")
internal interface MessageRepository {
    /**
     * this fun should never be used directly, use PersistMessageUseCase() instead
     * @see PersistMessageUseCase
     */
    @DelicateKaliumApi(
        message = "Calling this function directly may cause conversation list to be displayed in an incorrect order",
        replaceWith = ReplaceWith("com.wire.kalium.logic.data.message.PersistMessageUseCase")
    )
    suspend fun persistMessage(
        message: Message.Standalone,
        updateConversationModifiedDate: Boolean = false,
    ): Either<CoreFailure, InsertMessageResult>

    suspend fun persistSystemMessageToAllConversations(
        message: Message.System
    ): Either<CoreFailure, Unit>

    suspend fun deleteMessage(messageUuid: String, conversationId: ConversationId): Either<CoreFailure, Unit>
    suspend fun markMessageAsDeleted(messageUuid: String, conversationId: ConversationId): Either<StorageFailure, Unit>
    suspend fun updateMessageStatus(
        messageStatus: MessageEntity.Status,
        conversationId: ConversationId,
        messageUuid: String
    ): Either<CoreFailure, Unit>

    suspend fun updateMessagesStatus(
        messageStatus: MessageEntity.Status,
        conversationId: ConversationId,
        messageUuids: List<String>
    ): Either<CoreFailure, Unit>

    suspend fun updateAssetMessageTransferStatus(
        transferStatus: AssetTransferStatus,
        conversationId: ConversationId,
        messageUuid: String
    ): Either<CoreFailure, Unit>

    suspend fun getMessageById(conversationId: ConversationId, messageUuid: String): Either<StorageFailure, Message>

    suspend fun getMessagesByConversationIdAndVisibility(
        conversationId: ConversationId,
        limit: Int,
        offset: Int,
        visibility: List<Message.Visibility> = Message.Visibility.entries
    ): Flow<List<Message>>

    suspend fun getLastMessagesForConversationIds(
        conversationIdList: List<ConversationId>
    ): Either<StorageFailure, Map<ConversationId, Message>>

    suspend fun getNotificationMessage(messageSizePerConversation: Int = 10): Either<CoreFailure, List<LocalNotification>>

    suspend fun getMessagesByConversationIdAndVisibilityAfterDate(
        conversationId: ConversationId,
        date: String,
        visibility: List<Message.Visibility> = Message.Visibility.entries
    ): Flow<List<Message>>

    /**
     * Send a Proteus [MessageEnvelope] to the given [conversationId].
     *
     * @return [Either.Right] with the server date time in case of success
     * @return [Either.Left] of a [ProteusSendMessageFailure] if the server rejected the message
     * @return [Either.Left] of other [CoreFailure] for more generic cases
     */
    suspend fun sendEnvelope(
        conversationId: ConversationId,
        envelope: MessageEnvelope,
        messageTarget: MessageTarget,
    ): Either<CoreFailure, MessageSent>

    /**
     * Send a Proteus [MessageEnvelope].
     *
     * @return [Either.Right] with the server date time in case of success
     * @return [Either.Left] of a [ProteusSendMessageFailure] if the server rejected the message
     * @return [Either.Left] of other [CoreFailure] for more generic cases
     */
    suspend fun broadcastEnvelope(
        envelope: MessageEnvelope,
        messageOption: BroadcastMessageOption
    ): Either<CoreFailure, Instant>

    suspend fun sendMLSMessage(
        conversationId: ConversationId,
        message: MLSMessageApi.Message
    ): Either<CoreFailure, MessageSent>

    suspend fun getAllPendingMessagesFromUser(senderUserId: UserId): Either<CoreFailure, List<Message>>
    suspend fun getPendingConfirmationMessagesByConversationAfterDate(
        conversationId: ConversationId,
        afterDateTime: Instant,
        untilDateTime: Instant,
        visibility: List<Message.Visibility> = Message.Visibility.entries
    ): Either<CoreFailure, List<String>>

    suspend fun updateTextMessage(
        conversationId: ConversationId,
        messageContent: MessageContent.TextEdited,
        newMessageId: String,
        editInstant: Instant
    ): Either<CoreFailure, Unit>

    suspend fun updateLegalHoldMessageMembers(
        messageId: String,
        conversationId: ConversationId,
        newMembers: List<UserId>,
    ): Either<CoreFailure, Unit>

    suspend fun resetAssetTransferStatus()
    suspend fun markMessagesAsDecryptionResolved(
        conversationId: ConversationId,
        userId: UserId,
        clientId: ClientId,
    ): Either<CoreFailure, Unit>

    suspend fun getReceiptModeFromGroupConversationByQualifiedID(
        conversationId: ConversationId
    ): Either<CoreFailure, Conversation.ReceiptMode?>

    /**
     * updates the message status to [MessageEntity.Status.SENT] and optionally sets the message creation date to [serverDate] if not null,
     * also marks other pending messages and adds millis to their date
     */
    suspend fun promoteMessageToSentUpdatingServerTime(
        conversationId: ConversationId,
        messageUuid: String,
        serverDate: Instant?,
        millis: Long
    ): Either<CoreFailure, Unit>

    suspend fun getAllPendingEphemeralMessages(): Either<CoreFailure, List<Message>>

    suspend fun getAllAlreadyEndedEphemeralMessages(): Either<CoreFailure, List<Message>>

    suspend fun markSelfDeletionEndDate(
        conversationId: ConversationId,
        messageUuid: String,
        deletionEndDate: Instant
    ): Either<CoreFailure, Unit>

    suspend fun observeMessageVisibility(
        messageUuid: String,
        conversationId: ConversationId
    ): Flow<Either<StorageFailure, MessageEntity.Visibility>>

    suspend fun persistRecipientsDeliveryFailure(
        conversationId: ConversationId,
        messageUuid: String,
        usersWithFailedDeliveryList: List<UserId>
    ): Either<CoreFailure, Unit>

    suspend fun persistNoClientsToDeliverFailure(
        conversationId: ConversationId,
        messageUuid: String,
        usersWithFailedDeliveryList: List<UserId>
    ): Either<CoreFailure, Unit>

    suspend fun moveMessagesToAnotherConversation(
        originalConversation: ConversationId,
        targetConversation: ConversationId
    ): Either<StorageFailure, Unit>

    suspend fun getSearchedConversationMessagePosition(
        conversationId: ConversationId,
        messageId: String
    ): Either<StorageFailure, Int>

    val extensions: MessageRepositoryExtensions
    suspend fun getImageAssetMessagesByConversationId(
        conversationId: ConversationId,
        limit: Int,
        offset: Int
    ): List<AssetMessage>

    suspend fun observeAssetStatuses(
        conversationId: ConversationId
    ): Flow<Either<StorageFailure, List<MessageAssetStatus>>>

    suspend fun getMessageAssetTransferStatus(
        messageId: String,
        conversationId: ConversationId
    ): Either<StorageFailure, AssetTransferStatus>

<<<<<<< HEAD
    suspend fun getAllAssetIdsFromConversationId(
        conversationId: ConversationId,
    ): Either<StorageFailure, List<String>>
=======
    suspend fun getSenderNameByMessageId(conversationId: ConversationId, messageId: String): Either<CoreFailure, String>
    suspend fun getNextAudioMessageInConversation(conversationId: ConversationId, messageId: String): Either<CoreFailure, String>
>>>>>>> ecdca03d
}

// TODO: suppress TooManyFunctions for now, something we need to fix in the future
@Suppress("LongParameterList", "TooManyFunctions")
internal class MessageDataSource internal constructor(
    private val selfUserId: UserId,
    private val messageApi: MessageApi,
    private val mlsMessageApi: MLSMessageApi,
    private val messageDAO: MessageDAO,
    private val sendMessageFailureMapper: SendMessageFailureMapper = MapperProvider.sendMessageFailureMapper(),
    private val messageMapper: MessageMapper = MapperProvider.messageMapper(selfUserId),
    private val linkPreviewMapper: LinkPreviewMapper = MapperProvider.linkPreviewMapper(),
    private val messageMentionMapper: MessageMentionMapper = MapperProvider.messageMentionMapper(selfUserId),
    private val receiptModeMapper: ReceiptModeMapper = MapperProvider.receiptModeMapper(),
    private val sendMessagePartialFailureMapper: SendMessagePartialFailureMapper = MapperProvider.sendMessagePartialFailureMapper(),
    private val notificationMapper: LocalNotificationMessageMapper = LocalNotificationMessageMapperImpl()
) : MessageRepository {

    override val extensions: MessageRepositoryExtensions = MessageRepositoryExtensionsImpl(messageDAO, messageMapper)

    override suspend fun getMessagesByConversationIdAndVisibility(
        conversationId: ConversationId,
        limit: Int,
        offset: Int,
        visibility: List<Message.Visibility>
    ): Flow<List<Message>> =
        messageDAO.getMessagesByConversationAndVisibility(
            conversationId.toDao(),
            limit,
            offset,
            visibility.map { it.toEntityVisibility() }
        ).map { messagelist -> messagelist.map(messageMapper::fromEntityToMessage) }

    override suspend fun getLastMessagesForConversationIds(
        conversationIdList: List<ConversationId>
    ): Either<StorageFailure, Map<ConversationId, Message>> = wrapStorageRequest {
        messageDAO.getLastMessagesByConversations(conversationIdList.map { it.toDao() })
    }.map { it.map { it.key.toModel() to messageMapper.fromEntityToMessage(it.value) }.toMap() }

    override suspend fun getImageAssetMessagesByConversationId(
        conversationId: ConversationId,
        limit: Int,
        offset: Int
    ): List<AssetMessage> = messageDAO.getImageMessageAssets(
        conversationId.toDao(),
        mimeTypes = SUPPORTED_IMAGE_ASSET_MIME_TYPES,
        limit,
        offset
    )
        .map(messageMapper::fromAssetEntityToAssetMessage)

    override suspend fun getNotificationMessage(
        messageSizePerConversation: Int
    ): Either<CoreFailure, List<LocalNotification>> = wrapStorageRequest {
        val notificationEntities = messageDAO.getNotificationMessage()
        notificationMapper.fromEntitiesToLocalNotifications(
            notificationEntities,
            messageSizePerConversation
        ) { message -> messageMapper.fromMessageToLocalNotificationMessage(message) }
    }

    @DelicateKaliumApi(
        message = "Calling this function directly may cause conversation list to be displayed in an incorrect order",
        replaceWith = ReplaceWith("com.wire.kalium.logic.data.message.PersistMessageUseCase")
    )
    override suspend fun persistMessage(
        message: Message.Standalone,
        updateConversationModifiedDate: Boolean,
    ): Either<CoreFailure, InsertMessageResult> = wrapStorageRequest {
        messageDAO.insertOrIgnoreMessage(
            messageMapper.fromMessageToEntity(message),
            updateConversationModifiedDate
        )
    }

    override suspend fun persistSystemMessageToAllConversations(
        message: Message.System
    ): Either<CoreFailure, Unit> {
        messageMapper.fromMessageToEntity(message).let {
            return if (it is MessageEntity.System) {
                wrapStorageRequest {
                    messageDAO.persistSystemMessageToAllConversations(it)
                }
            } else Either.Left(CoreFailure.OnlySystemMessageAllowed)
        }
    }

    override suspend fun deleteMessage(messageUuid: String, conversationId: ConversationId): Either<CoreFailure, Unit> =
        wrapStorageRequest {
            messageDAO.deleteMessage(messageUuid, conversationId.toDao())
        }

    override suspend fun markMessageAsDeleted(
        messageUuid: String,
        conversationId: ConversationId
    ): Either<StorageFailure, Unit> =
        wrapStorageRequest {
            messageDAO.markMessageAsDeleted(id = messageUuid, conversationsId = conversationId.toDao())
        }

    override suspend fun getMessageById(
        conversationId: ConversationId,
        messageUuid: String
    ): Either<StorageFailure, Message> =
        wrapStorageRequest {
            messageDAO.getMessageById(messageUuid, conversationId.toDao())
        }.map(messageMapper::fromEntityToMessage)

    override suspend fun getMessagesByConversationIdAndVisibilityAfterDate(
        conversationId: ConversationId,
        date: String,
        visibility: List<Message.Visibility>
    ): Flow<List<Message>> = messageDAO.observeMessagesByConversationAndVisibilityAfterDate(
        conversationId.toDao(),
        date,
        visibility.map { it.toEntityVisibility() }
    ).map { messageList -> messageList.map(messageMapper::fromEntityToMessage) }

    override suspend fun updateMessageStatus(
        messageStatus: MessageEntity.Status,
        conversationId: ConversationId,
        messageUuid: String
    ) =
        wrapStorageRequest {
            messageDAO.updateMessageStatus(
                status = messageStatus,
                id = messageUuid,
                conversationId = conversationId.toDao()
            )
        }

    override suspend fun updateMessagesStatus(
        messageStatus: MessageEntity.Status,
        conversationId: ConversationId,
        messageUuids: List<String>
    ) =
        wrapStorageRequest {
            messageDAO.updateMessagesStatus(
                status = messageStatus,
                id = messageUuids,
                conversationId = conversationId.toDao()
            )
        }

    override suspend fun updateAssetMessageTransferStatus(
        transferStatus: AssetTransferStatus,
        conversationId: ConversationId,
        messageUuid: String
    ): Either<CoreFailure, Unit> =
        wrapStorageRequest {
            messageDAO.updateAssetTransferStatus(
                transferStatus.toDao(),
                messageUuid,
                conversationId.toDao()
            )
        }

    override suspend fun sendEnvelope(
        conversationId: ConversationId,
        envelope: MessageEnvelope,
        messageTarget: MessageTarget
    ): Either<CoreFailure, MessageSent> {
        val recipientMap: Map<NetworkQualifiedId, Map<String, ByteArray>> =
            envelope.recipients.associate { recipientEntry ->
                recipientEntry.userId.toApi() to recipientEntry.clientPayloads.associate { clientPayload ->
                    clientPayload.clientId.value to clientPayload.payload.data
                }
            }

        return wrapApiRequest {
            messageApi.qualifiedSendMessage(
                // TODO(messaging): Handle other MessageOptions, native push, transient and priorities
                Parameters.QualifiedDefaultParameters(
                    envelope.senderClientId.value,
                    recipientMap,
                    true,
                    MessagePriority.HIGH,
                    false,
                    envelope.dataBlob?.data,
                    messageTarget.toOption()
                ),
                conversationId.toApi(),
            )
        }.fold({ networkFailure ->
            val failure = when {
                (networkFailure is NetworkFailure.ServerMiscommunication && networkFailure.rootCause is ProteusClientsChangedError) -> {
                    sendMessageFailureMapper.fromDTO(networkFailure.rootCause as ProteusClientsChangedError)
                }

                else -> networkFailure
            }
            Either.Left(failure)
        }, { response: QualifiedSendMessageResponse ->
            Either.Right(sendMessagePartialFailureMapper.fromDTO(response))
        })
    }

    private fun MessageTarget.toOption() = when (this) {
        is MessageTarget.Client -> QualifiedMessageOption.IgnoreAll

        is MessageTarget.Conversation -> if (this.usersToIgnore.isNotEmpty()) {
            QualifiedMessageOption.IgnoreSome(this.usersToIgnore.map { it.toApi() })
        } else {
            QualifiedMessageOption.ReportAll
        }

        is MessageTarget.Users -> QualifiedMessageOption.ReportSome(this.userId.map { it.toApi() })
    }

    override suspend fun broadcastEnvelope(
        envelope: MessageEnvelope,
        messageOption: BroadcastMessageOption
    ): Either<CoreFailure, Instant> {
        val recipientMap: Map<NetworkQualifiedId, Map<String, ByteArray>> =
            envelope.recipients.associate { recipientEntry ->
                recipientEntry.userId.toApi() to recipientEntry.clientPayloads.associate { clientPayload ->
                    clientPayload.clientId.value to clientPayload.payload.data
                }
            }

        val option = when (messageOption) {
            is BroadcastMessageOption.IgnoreSome -> QualifiedMessageOption.IgnoreSome(messageOption.userIDs.map { it.toApi() })
            is BroadcastMessageOption.ReportSome -> QualifiedMessageOption.ReportSome(messageOption.userIDs.map { it.toApi() })
            is BroadcastMessageOption.ReportAll -> QualifiedMessageOption.ReportAll
            is BroadcastMessageOption.IgnoreAll -> QualifiedMessageOption.IgnoreAll
        }

        return wrapApiRequest {
            messageApi.qualifiedBroadcastMessage(
                Parameters.QualifiedDefaultParameters(
                    envelope.senderClientId.value,
                    recipientMap,
                    true,
                    MessagePriority.HIGH,
                    false,
                    envelope.dataBlob?.data,
                    option
                ),
            )
        }.fold({ networkFailure ->
            val failure = when {
                (networkFailure is NetworkFailure.ServerMiscommunication && networkFailure.rootCause is ProteusClientsChangedError) -> {
                    sendMessageFailureMapper.fromDTO(networkFailure.rootCause as ProteusClientsChangedError)
                }

                else -> networkFailure
            }
            Either.Left(failure)
        }, {
            Either.Right(it.time)
        })
    }

    override suspend fun sendMLSMessage(
        conversationId: ConversationId,
        message: MLSMessageApi.Message
    ): Either<CoreFailure, MessageSent> =
        wrapApiRequest {
            mlsMessageApi.sendMessage(message)
        }.flatMap { response ->
            Either.Right(sendMessagePartialFailureMapper.fromMlsDTO(response))
        }

    override suspend fun getAllPendingMessagesFromUser(senderUserId: UserId): Either<CoreFailure, List<Message>> =
        wrapStorageRequest {
            messageDAO.getAllPendingMessagesFromUser(senderUserId.toDao())
                .map(messageMapper::fromEntityToMessage)
        }

    override suspend fun getPendingConfirmationMessagesByConversationAfterDate(
        conversationId: ConversationId,
        afterDateTime: Instant,
        untilDateTime: Instant,
        visibility: List<Message.Visibility>
    ): Either<CoreFailure, List<String>> = wrapStorageRequest {
        messageDAO.getMessageIdsThatExpectReadConfirmationWithinDates(
            conversationId.toDao(),
            afterDateTime,
            untilDateTime,
            visibility.map { it.toEntityVisibility() }
        )
    }

    override suspend fun updateTextMessage(
        conversationId: ConversationId,
        messageContent: MessageContent.TextEdited,
        newMessageId: String,
        editInstant: Instant
    ): Either<CoreFailure, Unit> {
        return wrapStorageRequest {
            messageDAO.updateTextMessageContent(
                editInstant = editInstant,
                conversationId = conversationId.toDao(),
                currentMessageId = messageContent.editMessageId,
                newTextContent = MessageEntityContent.Text(
                    messageContent.newContent,
                    messageContent.newLinkPreviews.map { linkPreviewMapper.fromModelToDao(it) },
                    messageContent.newMentions.map { messageMentionMapper.fromModelToDao(it) }
                ),
                newMessageId = newMessageId
            )
        }
    }

    override suspend fun updateLegalHoldMessageMembers(
        messageId: String,
        conversationId: ConversationId,
        newMembers: List<UserId>,
    ): Either<CoreFailure, Unit> = wrapStorageRequest {
        messageDAO.updateLegalHoldMessageMembers(conversationId.toDao(), messageId, newMembers.map { it.toDao() })
    }

    override suspend fun resetAssetTransferStatus() {
        wrapStorageRequest {
            messageDAO.resetAssetTransferStatus()
        }
    }

    override suspend fun markMessagesAsDecryptionResolved(
        conversationId: ConversationId,
        userId: UserId,
        clientId: ClientId,
    ): Either<CoreFailure, Unit> = wrapStorageRequest {
        messageDAO.markMessagesAsDecryptionResolved(
            conversationId = conversationId.toDao(),
            userId = userId.toDao(),
            clientId = clientId.value
        )
    }

    override suspend fun getReceiptModeFromGroupConversationByQualifiedID(
        conversationId: ConversationId
    ): Either<CoreFailure, Conversation.ReceiptMode?> = wrapStorageRequest {
        messageDAO.getReceiptModeFromGroupConversationByQualifiedID(conversationId.toDao())
            ?.let { receiptModeMapper.fromEntityToModel(it) }
    }

    override suspend fun promoteMessageToSentUpdatingServerTime(
        conversationId: ConversationId,
        messageUuid: String,
        serverDate: Instant?,
        millis: Long
    ): Either<CoreFailure, Unit> = wrapStorageRequest {
        messageDAO.promoteMessageToSentUpdatingServerTime(
            conversationId.toDao(),
            messageUuid,
            serverDate,
            millis
        )
    }

    override suspend fun getAllPendingEphemeralMessages(): Either<CoreFailure, List<Message>> =
        wrapStorageRequest {
            messageDAO.getAllPendingEphemeralMessages().map(messageMapper::fromEntityToMessage)
        }

    override suspend fun getAllAlreadyEndedEphemeralMessages(): Either<CoreFailure, List<Message>> =
        wrapStorageRequest {
            messageDAO
                .getAllAlreadyEndedEphemeralMessages()
                .map(messageMapper::fromEntityToMessage)
        }

    override suspend fun markSelfDeletionEndDate(
        conversationId: ConversationId,
        messageUuid: String,
        deletionEndDate: Instant
    ): Either<CoreFailure, Unit> {
        return wrapStorageRequest {
            messageDAO.updateSelfDeletionEndDate(conversationId.toDao(), messageUuid, deletionEndDate)
        }
    }

    override suspend fun observeMessageVisibility(
        messageUuid: String,
        conversationId: ConversationId
    ): Flow<Either<StorageFailure, MessageEntity.Visibility>> =
        wrapFlowStorageRequest {
            messageDAO.observeMessageVisibility(messageUuid, conversationId.toDao())
        }

    /**
     * Persist a list of users ids that failed to receive the message
     * [RecipientFailureTypeEntity.MESSAGE_DELIVERY_FAILED]
     */
    override suspend fun persistRecipientsDeliveryFailure(
        conversationId: ConversationId,
        messageUuid: String,
        usersWithFailedDeliveryList: List<UserId>,
    ): Either<CoreFailure, Unit> = wrapStorageRequest({
        kaliumLogger.w("Ignoring failed recipients for this 'not' Message.Regular: ${it.message.orEmpty()})")
        Either.Right(Unit)
    }) {
        messageDAO.insertFailedRecipientDelivery(
            messageUuid,
            conversationId.toDao(),
            usersWithFailedDeliveryList.map { it.toDao() },
            RecipientFailureTypeEntity.MESSAGE_DELIVERY_FAILED
        )
    }

    /**
     * Persist a list of users ids whose clients are missing and could not be retrieved
     * [RecipientFailureTypeEntity.NO_CLIENTS_TO_DELIVER]
     */
    override suspend fun persistNoClientsToDeliverFailure(
        conversationId: ConversationId,
        messageUuid: String,
        usersWithFailedDeliveryList: List<UserId>
    ): Either<CoreFailure, Unit> = wrapStorageRequest({
        kaliumLogger.w("Ignoring failed recipients for this 'not' Message.Regular : ${it.message.orEmpty()})")
        Either.Right(Unit)
    }) {
        messageDAO.insertFailedRecipientDelivery(
            messageUuid,
            conversationId.toDao(),
            usersWithFailedDeliveryList.map { it.toDao() },
            RecipientFailureTypeEntity.NO_CLIENTS_TO_DELIVER
        )
    }

    override suspend fun moveMessagesToAnotherConversation(
        originalConversation: ConversationId,
        targetConversation: ConversationId
    ): Either<StorageFailure, Unit> = wrapStorageRequest {
        messageDAO.moveMessages(
            from = originalConversation.toDao(),
            to = targetConversation.toDao()
        )
    }

    override suspend fun getSearchedConversationMessagePosition(
        conversationId: ConversationId,
        messageId: String
    ): Either<StorageFailure, Int> = wrapStorageRequest {
        messageDAO.getSearchedConversationMessagePosition(
            conversationId = conversationId.toDao(),
            messageId = messageId
        )
    }

    override suspend fun observeAssetStatuses(
        conversationId: ConversationId
    ) = messageDAO.observeAssetStatuses(conversationId.toDao())
        .wrapStorageRequest()
        .mapRight { assetStatusEntities -> assetStatusEntities.map { it.toModel() } }

    override suspend fun getMessageAssetTransferStatus(
        messageId: String,
        conversationId: ConversationId
    ): Either<StorageFailure, AssetTransferStatus> = wrapStorageRequest {
        messageDAO.getMessageAssetTransferStatus(messageId, conversationId.toDao()).toModel()
    }

<<<<<<< HEAD
    override suspend fun getAllAssetIdsFromConversationId(
        conversationId: ConversationId
    ): Either<StorageFailure, List<String>> {
        return wrapStorageRequest {
            messageDAO.getAllMessageAssetIdsForConversationId(conversationId = conversationId.toDao())
        }
    }
=======
    override suspend fun getSenderNameByMessageId(conversationId: ConversationId, messageId: String): Either<CoreFailure, String> =
        wrapStorageRequest { messageDAO.getSenderNameById(messageId, conversationId.toDao()) }

    override suspend fun getNextAudioMessageInConversation(
        conversationId: ConversationId,
        messageId: String
    ): Either<CoreFailure, String> =
        wrapStorageRequest { messageDAO.getNextAudioMessageInConversation(messageId, conversationId.toDao()) }
>>>>>>> ecdca03d
}<|MERGE_RESOLUTION|>--- conflicted
+++ resolved
@@ -254,14 +254,12 @@
         conversationId: ConversationId
     ): Either<StorageFailure, AssetTransferStatus>
 
-<<<<<<< HEAD
     suspend fun getAllAssetIdsFromConversationId(
         conversationId: ConversationId,
     ): Either<StorageFailure, List<String>>
-=======
+
     suspend fun getSenderNameByMessageId(conversationId: ConversationId, messageId: String): Either<CoreFailure, String>
     suspend fun getNextAudioMessageInConversation(conversationId: ConversationId, messageId: String): Either<CoreFailure, String>
->>>>>>> ecdca03d
 }
 
 // TODO: suppress TooManyFunctions for now, something we need to fix in the future
@@ -716,7 +714,6 @@
         messageDAO.getMessageAssetTransferStatus(messageId, conversationId.toDao()).toModel()
     }
 
-<<<<<<< HEAD
     override suspend fun getAllAssetIdsFromConversationId(
         conversationId: ConversationId
     ): Either<StorageFailure, List<String>> {
@@ -724,7 +721,7 @@
             messageDAO.getAllMessageAssetIdsForConversationId(conversationId = conversationId.toDao())
         }
     }
-=======
+
     override suspend fun getSenderNameByMessageId(conversationId: ConversationId, messageId: String): Either<CoreFailure, String> =
         wrapStorageRequest { messageDAO.getSenderNameById(messageId, conversationId.toDao()) }
 
@@ -733,5 +730,4 @@
         messageId: String
     ): Either<CoreFailure, String> =
         wrapStorageRequest { messageDAO.getNextAudioMessageInConversation(messageId, conversationId.toDao()) }
->>>>>>> ecdca03d
 }