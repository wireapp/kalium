--- conflicted
+++ resolved
@@ -21,6 +21,7 @@
 import com.wire.kalium.logic.CoreFailure
 import com.wire.kalium.logic.NetworkFailure
 import com.wire.kalium.logic.StorageFailure
+import com.wire.kalium.logic.data.asset.AssetMapper
 import com.wire.kalium.logic.data.asset.AssetMessage
 import com.wire.kalium.logic.data.asset.SUPPORTED_IMAGE_ASSET_MIME_TYPES
 import com.wire.kalium.logic.data.asset.toDao
@@ -255,6 +256,7 @@
     private val messageApi: MessageApi,
     private val mlsMessageApi: MLSMessageApi,
     private val messageDAO: MessageDAO,
+    private val assetMapper: AssetMapper = MapperProvider.assetMapper(),
     private val sendMessageFailureMapper: SendMessageFailureMapper = MapperProvider.sendMessageFailureMapper(),
     private val messageMapper: MessageMapper = MapperProvider.messageMapper(selfUserId),
     private val messageMentionMapper: MessageMentionMapper = MapperProvider.messageMentionMapper(selfUserId),
@@ -277,7 +279,12 @@
             visibility.map { it.toEntityVisibility() }
         ).map { messagelist -> messagelist.map(messageMapper::fromEntityToMessage) }
 
-<<<<<<< HEAD
+    override suspend fun getLastMessagesForConversationIds(
+        conversationIdList: List<ConversationId>
+    ): Either<StorageFailure, Map<ConversationId, Message>> = wrapStorageRequest {
+        messageDAO.getLastMessagesByConversations(conversationIdList.map { it.toDao() })
+    }.map { it.map { it.key.toModel() to messageMapper.fromEntityToMessage(it.value) }.toMap() }
+
     override suspend fun getImageAssetMessagesByConversationId(
         conversationId: ConversationId,
         limit: Int,
@@ -289,13 +296,6 @@
         offset
     )
         .map(messageMapper::fromAssetEntityToAssetMessage)
-=======
-    override suspend fun getLastMessagesForConversationIds(
-        conversationIdList: List<ConversationId>
-    ): Either<StorageFailure, Map<ConversationId, Message>> = wrapStorageRequest {
-        messageDAO.getLastMessagesByConversations(conversationIdList.map { it.toDao() })
-    }.map { it.map { it.key.toModel() to messageMapper.fromEntityToMessage(it.value) }.toMap() }
->>>>>>> 568fde89
 
     override suspend fun getAssetMessagesByConversationId(
         conversationId: ConversationId,
