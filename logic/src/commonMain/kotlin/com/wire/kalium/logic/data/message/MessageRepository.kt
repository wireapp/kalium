/*
 * Wire
 * Copyright (C) 2024 Wire Swiss GmbH
 *
 * This program is free software: you can redistribute it and/or modify
 * it under the terms of the GNU General Public License as published by
 * the Free Software Foundation, either version 3 of the License, or
 * (at your option) any later version.
 *
 * This program is distributed in the hope that it will be useful,
 * but WITHOUT ANY WARRANTY; without even the implied warranty of
 * MERCHANTABILITY or FITNESS FOR A PARTICULAR PURPOSE. See the
 * GNU General Public License for more details.
 *
 * You should have received a copy of the GNU General Public License
 * along with this program. If not, see http://www.gnu.org/licenses/.
 */

package com.wire.kalium.logic.data.message

import com.wire.kalium.common.error.CoreFailure
import com.wire.kalium.common.error.NetworkFailure
import com.wire.kalium.common.error.StorageFailure
import com.wire.kalium.common.error.wrapApiRequest
import com.wire.kalium.common.error.wrapFlowStorageRequest
import com.wire.kalium.common.error.wrapStorageRequest
import com.wire.kalium.common.functional.Either
import com.wire.kalium.common.functional.flatMap
import com.wire.kalium.common.functional.fold
import com.wire.kalium.common.functional.map
import com.wire.kalium.common.functional.mapRight
import com.wire.kalium.common.logger.kaliumLogger
import com.wire.kalium.logic.data.asset.AssetMessage
import com.wire.kalium.logic.data.asset.AssetTransferStatus
import com.wire.kalium.logic.data.asset.SUPPORTED_IMAGE_ASSET_MIME_TYPES
import com.wire.kalium.logic.data.asset.toDao
import com.wire.kalium.logic.data.asset.toModel
import com.wire.kalium.logic.data.conversation.ClientId
import com.wire.kalium.logic.data.conversation.Conversation
import com.wire.kalium.logic.data.conversation.ReceiptModeMapper
import com.wire.kalium.logic.data.id.ConversationId
import com.wire.kalium.logic.data.id.MessageId
import com.wire.kalium.logic.data.id.NetworkQualifiedId
import com.wire.kalium.logic.data.id.toApi
import com.wire.kalium.logic.data.id.toDao
import com.wire.kalium.logic.data.id.toModel
import com.wire.kalium.logic.data.message.linkpreview.LinkPreviewMapper
import com.wire.kalium.logic.data.message.mention.MessageMentionMapper
import com.wire.kalium.logic.data.notification.LocalNotification
import com.wire.kalium.logic.data.notification.LocalNotificationMessageMapper
import com.wire.kalium.logic.data.notification.LocalNotificationMessageMapperImpl
import com.wire.kalium.logic.data.user.UserId
import com.wire.kalium.logic.di.MapperProvider
import com.wire.kalium.logic.failure.ProteusSendMessageFailure
import com.wire.kalium.messaging.sending.MessageTarget
import com.wire.kalium.network.api.authenticated.message.MessagePriority
import com.wire.kalium.network.api.authenticated.message.Parameters
import com.wire.kalium.network.api.authenticated.message.QualifiedMessageOption
import com.wire.kalium.network.api.authenticated.message.QualifiedSendMessageResponse
import com.wire.kalium.network.api.base.authenticated.message.MLSMessageApi
import com.wire.kalium.network.api.base.authenticated.message.MessageApi
import com.wire.kalium.network.exceptions.ProteusClientsChangedError
import com.wire.kalium.persistence.dao.message.ButtonEntity
import com.wire.kalium.persistence.dao.message.InsertMessageResult
import com.wire.kalium.persistence.dao.message.MessageDAO
import com.wire.kalium.persistence.dao.message.MessageEntity
import com.wire.kalium.persistence.dao.message.MessageEntityContent
import com.wire.kalium.persistence.dao.message.RecipientFailureTypeEntity
import com.wire.kalium.util.DelicateKaliumApi
import io.mockative.Mockable
import kotlinx.coroutines.flow.Flow
import kotlinx.coroutines.flow.map
import kotlinx.datetime.Instant

@Suppress("TooManyFunctions")
@Mockable
internal interface MessageRepository {
    /**
     * this fun should never be used directly, use PersistMessageUseCase() instead
     * @see PersistMessageUseCase
     */
    @DelicateKaliumApi(
        message = "Calling this function directly may cause conversation list to be displayed in an incorrect order",
        replaceWith = ReplaceWith("com.wire.kalium.logic.data.message.PersistMessageUseCase")
    )
    suspend fun persistMessage(
        message: Message.Standalone,
        updateConversationModifiedDate: Boolean = false,
    ): Either<CoreFailure, InsertMessageResult>

    suspend fun persistSystemMessageToAllConversations(
        message: Message.System
    ): Either<CoreFailure, Unit>

    suspend fun deleteMessage(messageUuid: String, conversationId: ConversationId): Either<CoreFailure, Unit>
    suspend fun markMessageAsDeleted(messageUuid: String, conversationId: ConversationId): Either<StorageFailure, Unit>
    suspend fun updateMessageStatus(
        messageStatus: MessageEntity.Status,
        conversationId: ConversationId,
        messageUuid: String
    ): Either<CoreFailure, Unit>

    suspend fun updateMessagesStatus(
        messageStatus: MessageEntity.Status,
        conversationId: ConversationId,
        messageUuids: List<String>
    ): Either<CoreFailure, Unit>

    suspend fun updateAssetMessageTransferStatus(
        transferStatus: AssetTransferStatus,
        conversationId: ConversationId,
        messageUuid: String
    ): Either<CoreFailure, Unit>

    suspend fun getMessageById(conversationId: ConversationId, messageUuid: String): Either<StorageFailure, Message>

    suspend fun observeMessageById(conversationId: ConversationId, messageUuid: String): Flow<Either<StorageFailure, Message>>

    suspend fun getMessagesByConversationIdAndVisibility(
        conversationId: ConversationId,
        limit: Int,
        offset: Int,
        visibility: List<Message.Visibility> = Message.Visibility.entries
    ): Flow<List<Message>>

    suspend fun getLastMessagesForConversationIds(
        conversationIdList: List<ConversationId>
    ): Either<StorageFailure, Map<ConversationId, Message>>

    suspend fun getNotificationMessage(messageSizePerConversation: Int = 10): Either<CoreFailure, List<LocalNotification>>

    suspend fun getMessagesByConversationIdAndVisibilityAfterDate(
        conversationId: ConversationId,
        date: String,
        visibility: List<Message.Visibility> = Message.Visibility.entries
    ): Flow<List<Message>>

    /**
     * Send a Proteus [MessageEnvelope] to the given [conversationId].
     *
     * @return [Either.Right] with the server date time in case of success
     * @return [Either.Left] of a [ProteusSendMessageFailure] if the server rejected the message
     * @return [Either.Left] of other [CoreFailure] for more generic cases
     */
    suspend fun sendEnvelope(
        conversationId: ConversationId,
        envelope: MessageEnvelope,
        messageTarget: MessageTarget,
    ): Either<CoreFailure, MessageSent>

    /**
     * Send a Proteus [MessageEnvelope].
     *
     * @return [Either.Right] with the server date time in case of success
     * @return [Either.Left] of a [ProteusSendMessageFailure] if the server rejected the message
     * @return [Either.Left] of other [CoreFailure] for more generic cases
     */
    suspend fun broadcastEnvelope(
        envelope: MessageEnvelope,
        messageOption: BroadcastMessageOption
    ): Either<CoreFailure, Instant>

    suspend fun sendMLSMessage(message: MLSMessageApi.Message): Either<CoreFailure, MessageSent>

    suspend fun getAllPendingMessagesFromUser(senderUserId: UserId): Either<CoreFailure, List<Message>>
    suspend fun getPendingConfirmationMessagesByConversationAfterDate(
        conversationId: ConversationId,
        afterDateTime: Instant,
        untilDateTime: Instant,
        visibility: List<Message.Visibility> = Message.Visibility.entries
    ): Either<CoreFailure, List<String>>

    suspend fun updateTextMessage(
        conversationId: ConversationId,
        messageContent: MessageContent.TextEdited,
        newMessageId: String,
        editInstant: Instant
    ): Either<CoreFailure, Unit>

    suspend fun updateLegalHoldMessageMembers(
        messageId: String,
        conversationId: ConversationId,
        newMembers: List<UserId>,
    ): Either<CoreFailure, Unit>

    suspend fun resetAssetTransferStatus()
    suspend fun markMessagesAsDecryptionResolved(
        conversationId: ConversationId,
        userId: UserId,
        clientId: ClientId,
    ): Either<CoreFailure, Unit>

    suspend fun getReceiptModeFromGroupConversationByQualifiedID(
        conversationId: ConversationId
    ): Either<CoreFailure, Conversation.ReceiptMode?>

    /**
     * updates the message status to [MessageEntity.Status.SENT] and optionally sets the message creation date to [serverDate] if not null,
     * also marks other pending messages and adds millis to their date
     */
    suspend fun promoteMessageToSentUpdatingServerTime(
        conversationId: ConversationId,
        messageUuid: String,
        serverDate: Instant?,
        millis: Long
    ): Either<CoreFailure, Unit>

    suspend fun getAllPendingEphemeralMessages(): Either<CoreFailure, List<Message>>

    suspend fun getAllAlreadyEndedEphemeralMessages(): Either<CoreFailure, List<Message>>

    suspend fun markSelfDeletionEndDate(
        conversationId: ConversationId,
        messageUuid: String,
        deletionEndDate: Instant
    ): Either<CoreFailure, Unit>

    suspend fun observeMessageVisibility(
        messageUuid: String,
        conversationId: ConversationId
    ): Flow<Either<StorageFailure, MessageEntity.Visibility>>

    suspend fun persistRecipientsDeliveryFailure(
        conversationId: ConversationId,
        messageUuid: String,
        usersWithFailedDeliveryList: List<UserId>
    ): Either<CoreFailure, Unit>

    suspend fun persistNoClientsToDeliverFailure(
        conversationId: ConversationId,
        messageUuid: String,
        usersWithFailedDeliveryList: List<UserId>
    ): Either<CoreFailure, Unit>

    suspend fun moveMessagesToAnotherConversation(
        originalConversation: ConversationId,
        targetConversation: ConversationId
    ): Either<StorageFailure, Unit>

    suspend fun getSearchedConversationMessagePosition(
        conversationId: ConversationId,
        messageId: String
    ): Either<StorageFailure, Int>

    val extensions: MessageRepositoryExtensions
    suspend fun getImageAssetMessagesByConversationId(
        conversationId: ConversationId,
        limit: Int,
        offset: Int
    ): List<AssetMessage>

    suspend fun observeAssetStatuses(
        conversationId: ConversationId
    ): Flow<Either<StorageFailure, List<MessageAssetStatus>>>

    suspend fun getMessageAssetTransferStatus(
        messageId: String,
        conversationId: ConversationId
    ): Either<StorageFailure, AssetTransferStatus>

    suspend fun getAllAssetIdsFromConversationId(
        conversationId: ConversationId,
    ): Either<StorageFailure, List<String>>

    suspend fun getSenderNameByMessageId(conversationId: ConversationId, messageId: String): Either<CoreFailure, String>
    suspend fun getNextAudioMessageInConversation(conversationId: ConversationId, messageId: String): Either<CoreFailure, String>
    suspend fun updateMessagesStatusIfNotRead(
        messageStatus: MessageEntity.Status,
        conversationId: ConversationId,
        messageIds: List<String>
    ): Either<CoreFailure, Unit>

    suspend fun updateCompositeMessage(
        conversationId: ConversationId,
        messageContent: MessageContent.CompositeEdited,
        newMessageId: String,
        editInstant: Instant
    ): Either<StorageFailure, Unit>

<<<<<<< HEAD
    suspend fun updateAudioMessageNormalizedLoudness(
        conversationId: ConversationId,
        messageId: String,
        normalizedLoudness: ByteArray
    ): Either<CoreFailure, Unit>
=======
    suspend fun observeAssetStatuses(): Flow<Either<StorageFailure, List<AssetTransferStatus>>>
>>>>>>> 41d44018
}

// TODO: suppress TooManyFunctions for now, something we need to fix in the future
@Suppress("LongParameterList", "TooManyFunctions")
internal class MessageDataSource internal constructor(
    private val selfUserId: UserId,
    private val messageApi: MessageApi,
    private val mlsMessageApi: MLSMessageApi,
    private val messageDAO: MessageDAO,
    private val sendMessageFailureMapper: SendMessageFailureMapper = MapperProvider.sendMessageFailureMapper(),
    private val messageMapper: MessageMapper = MapperProvider.messageMapper(selfUserId),
    private val linkPreviewMapper: LinkPreviewMapper = MapperProvider.linkPreviewMapper(),
    private val messageMentionMapper: MessageMentionMapper = MapperProvider.messageMentionMapper(selfUserId),
    private val receiptModeMapper: ReceiptModeMapper = MapperProvider.receiptModeMapper(),
    private val sendMessagePartialFailureMapper: SendMessagePartialFailureMapper = MapperProvider.sendMessagePartialFailureMapper(),
    private val notificationMapper: LocalNotificationMessageMapper = LocalNotificationMessageMapperImpl()
) : MessageRepository {

    override val extensions: MessageRepositoryExtensions = MessageRepositoryExtensionsImpl(messageDAO, messageMapper)

    override suspend fun getMessagesByConversationIdAndVisibility(
        conversationId: ConversationId,
        limit: Int,
        offset: Int,
        visibility: List<Message.Visibility>
    ): Flow<List<Message>> =
        messageDAO.getMessagesByConversationAndVisibility(
            conversationId.toDao(),
            limit,
            offset,
            visibility.map { it.toEntityVisibility() }
        ).map { messagelist -> messagelist.map(messageMapper::fromEntityToMessage) }

    override suspend fun getLastMessagesForConversationIds(
        conversationIdList: List<ConversationId>
    ): Either<StorageFailure, Map<ConversationId, Message>> = wrapStorageRequest {
        messageDAO.getLastMessagesByConversations(conversationIdList.map { it.toDao() })
    }.map { it.map { it.key.toModel() to messageMapper.fromEntityToMessage(it.value) }.toMap() }

    override suspend fun getImageAssetMessagesByConversationId(
        conversationId: ConversationId,
        limit: Int,
        offset: Int
    ): List<AssetMessage> = messageDAO.getImageMessageAssets(
        conversationId.toDao(),
        mimeTypes = SUPPORTED_IMAGE_ASSET_MIME_TYPES,
        limit,
        offset
    )
        .map(messageMapper::fromAssetEntityToAssetMessage)

    override suspend fun getNotificationMessage(
        messageSizePerConversation: Int
    ): Either<CoreFailure, List<LocalNotification>> = wrapStorageRequest {
        val notificationEntities = messageDAO.getNotificationMessage()
        notificationMapper.fromEntitiesToLocalNotifications(
            notificationEntities,
            messageSizePerConversation
        ) { message -> messageMapper.fromMessageToLocalNotificationMessage(message) }
    }

    @DelicateKaliumApi(
        message = "Calling this function directly may cause conversation list to be displayed in an incorrect order",
        replaceWith = ReplaceWith("com.wire.kalium.logic.data.message.PersistMessageUseCase")
    )
    override suspend fun persistMessage(
        message: Message.Standalone,
        updateConversationModifiedDate: Boolean,
    ): Either<CoreFailure, InsertMessageResult> = wrapStorageRequest {
        messageDAO.insertOrIgnoreMessage(
            messageMapper.fromMessageToEntity(message),
            updateConversationModifiedDate
        )
    }

    override suspend fun persistSystemMessageToAllConversations(
        message: Message.System
    ): Either<CoreFailure, Unit> {
        messageMapper.fromMessageToEntity(message).let {
            return if (it is MessageEntity.System) {
                wrapStorageRequest {
                    messageDAO.persistSystemMessageToAllConversations(it)
                }
            } else Either.Left(CoreFailure.OnlySystemMessageAllowed)
        }
    }

    override suspend fun deleteMessage(messageUuid: String, conversationId: ConversationId): Either<CoreFailure, Unit> =
        wrapStorageRequest {
            messageDAO.deleteMessage(messageUuid, conversationId.toDao())
        }

    override suspend fun markMessageAsDeleted(
        messageUuid: String,
        conversationId: ConversationId
    ): Either<StorageFailure, Unit> =
        wrapStorageRequest {
            messageDAO.markMessageAsDeleted(id = messageUuid, conversationsId = conversationId.toDao())
        }

    override suspend fun getMessageById(
        conversationId: ConversationId,
        messageUuid: String
    ): Either<StorageFailure, Message> =
        wrapStorageRequest {
            messageDAO.getMessageById(messageUuid, conversationId.toDao())
        }.map(messageMapper::fromEntityToMessage)

    override suspend fun observeMessageById(conversationId: ConversationId, messageUuid: String): Flow<Either<StorageFailure, Message>> =
        messageDAO.observeMessageById(messageUuid, conversationId.toDao())
            .wrapStorageRequest()
            .mapRight(messageMapper::fromEntityToMessage)

    override suspend fun getMessagesByConversationIdAndVisibilityAfterDate(
        conversationId: ConversationId,
        date: String,
        visibility: List<Message.Visibility>
    ): Flow<List<Message>> = messageDAO.observeMessagesByConversationAndVisibilityAfterDate(
        conversationId.toDao(),
        date,
        visibility.map { it.toEntityVisibility() }
    ).map { messageList -> messageList.map(messageMapper::fromEntityToMessage) }

    override suspend fun updateMessageStatus(
        messageStatus: MessageEntity.Status,
        conversationId: ConversationId,
        messageUuid: String
    ) =
        wrapStorageRequest {
            messageDAO.updateMessageStatus(
                status = messageStatus,
                id = messageUuid,
                conversationId = conversationId.toDao()
            )
        }

    override suspend fun updateMessagesStatus(
        messageStatus: MessageEntity.Status,
        conversationId: ConversationId,
        messageUuids: List<String>
    ) =
        wrapStorageRequest {
            messageDAO.updateMessagesStatus(
                status = messageStatus,
                id = messageUuids,
                conversationId = conversationId.toDao()
            )
        }

    override suspend fun updateAssetMessageTransferStatus(
        transferStatus: AssetTransferStatus,
        conversationId: ConversationId,
        messageUuid: String
    ): Either<CoreFailure, Unit> =
        wrapStorageRequest {
            messageDAO.updateAssetTransferStatus(
                transferStatus.toDao(),
                messageUuid,
                conversationId.toDao()
            )
        }

    override suspend fun sendEnvelope(
        conversationId: ConversationId,
        envelope: MessageEnvelope,
        messageTarget: MessageTarget
    ): Either<CoreFailure, MessageSent> {
        val recipientMap: Map<NetworkQualifiedId, Map<String, ByteArray>> =
            envelope.recipients.associate { recipientEntry ->
                recipientEntry.userId.toApi() to recipientEntry.clientPayloads.associate { clientPayload ->
                    clientPayload.clientId.value to clientPayload.payload.data
                }
            }

        return wrapApiRequest {
            messageApi.qualifiedSendMessage(
                // TODO(messaging): Handle other MessageOptions, native push, transient and priorities
                Parameters.QualifiedDefaultParameters(
                    envelope.senderClientId.value,
                    recipientMap,
                    true,
                    MessagePriority.HIGH,
                    false,
                    envelope.dataBlob?.data,
                    messageTarget.toOption()
                ),
                conversationId.toApi(),
            )
        }.fold({ networkFailure ->
            val failure = when {
                (networkFailure is NetworkFailure.ServerMiscommunication && networkFailure.rootCause is ProteusClientsChangedError) -> {
                    sendMessageFailureMapper.fromDTO(networkFailure.rootCause as ProteusClientsChangedError)
                }

                else -> networkFailure
            }
            Either.Left(failure)
        }, { response: QualifiedSendMessageResponse ->
            Either.Right(sendMessagePartialFailureMapper.fromDTO(response))
        })
    }

    private fun MessageTarget.toOption() = when (this) {
        is MessageTarget.Client -> QualifiedMessageOption.IgnoreAll

        is MessageTarget.Conversation -> if (this.usersToIgnore.isNotEmpty()) {
            QualifiedMessageOption.IgnoreSome(this.usersToIgnore.map { it.toApi() })
        } else {
            QualifiedMessageOption.ReportAll
        }

        is MessageTarget.Users -> QualifiedMessageOption.ReportSome(this.userId.map { it.toApi() })
    }

    override suspend fun broadcastEnvelope(
        envelope: MessageEnvelope,
        messageOption: BroadcastMessageOption
    ): Either<CoreFailure, Instant> {
        val recipientMap: Map<NetworkQualifiedId, Map<String, ByteArray>> =
            envelope.recipients.associate { recipientEntry ->
                recipientEntry.userId.toApi() to recipientEntry.clientPayloads.associate { clientPayload ->
                    clientPayload.clientId.value to clientPayload.payload.data
                }
            }

        val option = when (messageOption) {
            is BroadcastMessageOption.IgnoreSome -> QualifiedMessageOption.IgnoreSome(messageOption.userIDs.map { it.toApi() })
            is BroadcastMessageOption.ReportSome -> QualifiedMessageOption.ReportSome(messageOption.userIDs.map { it.toApi() })
            is BroadcastMessageOption.ReportAll -> QualifiedMessageOption.ReportAll
            is BroadcastMessageOption.IgnoreAll -> QualifiedMessageOption.IgnoreAll
        }

        return wrapApiRequest {
            messageApi.qualifiedBroadcastMessage(
                Parameters.QualifiedDefaultParameters(
                    envelope.senderClientId.value,
                    recipientMap,
                    true,
                    MessagePriority.HIGH,
                    false,
                    envelope.dataBlob?.data,
                    option
                ),
            )
        }.fold({ networkFailure ->
            val failure = when {
                (networkFailure is NetworkFailure.ServerMiscommunication && networkFailure.rootCause is ProteusClientsChangedError) -> {
                    sendMessageFailureMapper.fromDTO(networkFailure.rootCause as ProteusClientsChangedError)
                }

                else -> networkFailure
            }
            Either.Left(failure)
        }, {
            Either.Right(it.time)
        })
    }

    override suspend fun sendMLSMessage(
        message: MLSMessageApi.Message
    ): Either<CoreFailure, MessageSent> =
        wrapApiRequest {
            mlsMessageApi.sendMessage(message.value)
        }.flatMap { response ->
            Either.Right(sendMessagePartialFailureMapper.fromMlsDTO(response))
        }

    override suspend fun getAllPendingMessagesFromUser(senderUserId: UserId): Either<CoreFailure, List<Message>> =
        wrapStorageRequest {
            messageDAO.getAllPendingMessagesFromUser(senderUserId.toDao())
                .map(messageMapper::fromEntityToMessage)
        }

    override suspend fun getPendingConfirmationMessagesByConversationAfterDate(
        conversationId: ConversationId,
        afterDateTime: Instant,
        untilDateTime: Instant,
        visibility: List<Message.Visibility>
    ): Either<CoreFailure, List<String>> = wrapStorageRequest {
        messageDAO.getMessageIdsThatExpectReadConfirmationWithinDates(
            conversationId.toDao(),
            afterDateTime,
            untilDateTime,
            visibility.map { it.toEntityVisibility() }
        )
    }

    override suspend fun updateTextMessage(
        conversationId: ConversationId,
        messageContent: MessageContent.TextEdited,
        newMessageId: String,
        editInstant: Instant
    ): Either<CoreFailure, Unit> {
        return wrapStorageRequest {
            messageDAO.updateTextMessageContent(
                editInstant = editInstant,
                conversationId = conversationId.toDao(),
                currentMessageId = messageContent.editMessageId,
                newTextContent = MessageEntityContent.Text(
                    messageContent.newContent,
                    messageContent.newLinkPreviews.map { linkPreviewMapper.fromModelToDao(it) },
                    messageContent.newMentions.map { messageMentionMapper.fromModelToDao(it) }
                ),
                newMessageId = newMessageId
            )
        }
    }

    override suspend fun updateLegalHoldMessageMembers(
        messageId: String,
        conversationId: ConversationId,
        newMembers: List<UserId>,
    ): Either<CoreFailure, Unit> = wrapStorageRequest {
        messageDAO.updateLegalHoldMessageMembers(conversationId.toDao(), messageId, newMembers.map { it.toDao() })
    }

    override suspend fun resetAssetTransferStatus() {
        wrapStorageRequest {
            messageDAO.resetAssetTransferStatus()
        }
    }

    override suspend fun markMessagesAsDecryptionResolved(
        conversationId: ConversationId,
        userId: UserId,
        clientId: ClientId,
    ): Either<CoreFailure, Unit> = wrapStorageRequest {
        messageDAO.markMessagesAsDecryptionResolved(
            conversationId = conversationId.toDao(),
            userId = userId.toDao(),
            clientId = clientId.value
        )
    }

    override suspend fun getReceiptModeFromGroupConversationByQualifiedID(
        conversationId: ConversationId
    ): Either<CoreFailure, Conversation.ReceiptMode?> = wrapStorageRequest {
        messageDAO.getReceiptModeFromGroupConversationByQualifiedID(conversationId.toDao())
            ?.let { receiptModeMapper.fromEntityToModel(it) }
    }

    override suspend fun promoteMessageToSentUpdatingServerTime(
        conversationId: ConversationId,
        messageUuid: String,
        serverDate: Instant?,
        millis: Long
    ): Either<CoreFailure, Unit> = wrapStorageRequest {
        messageDAO.promoteMessageToSentUpdatingServerTime(
            conversationId.toDao(),
            messageUuid,
            serverDate,
            millis
        )
    }

    override suspend fun getAllPendingEphemeralMessages(): Either<CoreFailure, List<Message>> =
        wrapStorageRequest {
            messageDAO.getAllPendingEphemeralMessages().map(messageMapper::fromEntityToMessage)
        }

    override suspend fun getAllAlreadyEndedEphemeralMessages(): Either<CoreFailure, List<Message>> =
        wrapStorageRequest {
            messageDAO
                .getAllAlreadyEndedEphemeralMessages()
                .map(messageMapper::fromEntityToMessage)
        }

    override suspend fun markSelfDeletionEndDate(
        conversationId: ConversationId,
        messageUuid: String,
        deletionEndDate: Instant
    ): Either<CoreFailure, Unit> {
        return wrapStorageRequest {
            messageDAO.updateSelfDeletionEndDate(conversationId.toDao(), messageUuid, deletionEndDate)
        }
    }

    override suspend fun observeMessageVisibility(
        messageUuid: String,
        conversationId: ConversationId
    ): Flow<Either<StorageFailure, MessageEntity.Visibility>> =
        wrapFlowStorageRequest {
            messageDAO.observeMessageVisibility(messageUuid, conversationId.toDao())
        }

    /**
     * Persist a list of users ids that failed to receive the message
     * [RecipientFailureTypeEntity.MESSAGE_DELIVERY_FAILED]
     */
    override suspend fun persistRecipientsDeliveryFailure(
        conversationId: ConversationId,
        messageUuid: String,
        usersWithFailedDeliveryList: List<UserId>,
    ): Either<CoreFailure, Unit> = wrapStorageRequest({
        kaliumLogger.w("Ignoring failed recipients for this 'not' Message.Regular: ${it.message.orEmpty()})")
        Either.Right(Unit)
    }) {
        messageDAO.insertFailedRecipientDelivery(
            messageUuid,
            conversationId.toDao(),
            usersWithFailedDeliveryList.map { it.toDao() },
            RecipientFailureTypeEntity.MESSAGE_DELIVERY_FAILED
        )
    }

    /**
     * Persist a list of users ids whose clients are missing and could not be retrieved
     * [RecipientFailureTypeEntity.NO_CLIENTS_TO_DELIVER]
     */
    override suspend fun persistNoClientsToDeliverFailure(
        conversationId: ConversationId,
        messageUuid: String,
        usersWithFailedDeliveryList: List<UserId>
    ): Either<CoreFailure, Unit> = wrapStorageRequest({
        kaliumLogger.w("Ignoring failed recipients for this 'not' Message.Regular : ${it.message.orEmpty()})")
        Either.Right(Unit)
    }) {
        messageDAO.insertFailedRecipientDelivery(
            messageUuid,
            conversationId.toDao(),
            usersWithFailedDeliveryList.map { it.toDao() },
            RecipientFailureTypeEntity.NO_CLIENTS_TO_DELIVER
        )
    }

    override suspend fun moveMessagesToAnotherConversation(
        originalConversation: ConversationId,
        targetConversation: ConversationId
    ): Either<StorageFailure, Unit> = wrapStorageRequest {
        messageDAO.moveMessages(
            from = originalConversation.toDao(),
            to = targetConversation.toDao()
        )
    }

    override suspend fun getSearchedConversationMessagePosition(
        conversationId: ConversationId,
        messageId: String
    ): Either<StorageFailure, Int> = wrapStorageRequest {
        messageDAO.getSearchedConversationMessagePosition(
            conversationId = conversationId.toDao(),
            messageId = messageId
        )
    }

    override suspend fun observeAssetStatuses(
        conversationId: ConversationId
    ) = messageDAO.observeAssetStatuses(conversationId.toDao())
        .wrapStorageRequest()
        .mapRight { assetStatusEntities -> assetStatusEntities.map { it.toModel() } }

    override suspend fun observeAssetStatuses() = messageDAO.observeAssetStatuses()
        .wrapStorageRequest()
        .mapRight { assetStatusEntities -> assetStatusEntities.map { it.transfer_status.toModel() } }

    override suspend fun getMessageAssetTransferStatus(
        messageId: String,
        conversationId: ConversationId
    ): Either<StorageFailure, AssetTransferStatus> = wrapStorageRequest {
        messageDAO.getMessageAssetTransferStatus(messageId, conversationId.toDao()).toModel()
    }

    override suspend fun getAllAssetIdsFromConversationId(
        conversationId: ConversationId
    ): Either<StorageFailure, List<String>> {
        return wrapStorageRequest {
            messageDAO.getAllMessageAssetIdsForConversationId(conversationId = conversationId.toDao())
        }
    }

    override suspend fun getSenderNameByMessageId(conversationId: ConversationId, messageId: String): Either<CoreFailure, String> =
        wrapStorageRequest { messageDAO.getSenderNameById(messageId, conversationId.toDao()) }

    override suspend fun getNextAudioMessageInConversation(
        conversationId: ConversationId,
        messageId: String
    ): Either<CoreFailure, String> =
        wrapStorageRequest { messageDAO.getNextAudioMessageInConversation(messageId, conversationId.toDao()) }

    override suspend fun updateMessagesStatusIfNotRead(
        messageStatus: MessageEntity.Status,
        conversationId: ConversationId,
        messageIds: List<String>
    ): Either<CoreFailure, Unit> = wrapStorageRequest {
        messageDAO.updateMessagesStatusIfNotRead(messageStatus, conversationId.toDao(), messageIds)
    }

    override suspend fun updateCompositeMessage(
        conversationId: ConversationId,
        messageContent: MessageContent.CompositeEdited,
        newMessageId: MessageId,
        editInstant: Instant
    ): Either<StorageFailure, Unit> = wrapStorageRequest {
        messageDAO.updateCompositeMessageContent(
            conversationId = conversationId.toDao(),
            currentMessageId = messageContent.editMessageId,
            editInstant = editInstant,
            newCompositeContent = MessageEntityContent.Composite(
                messageContent.newTextContent?.value?.let {
                    MessageEntityContent.Text(
                        messageBody = it
                    )
                },
                messageContent.newButtonList.map { ButtonEntity(it.text, it.id, it.isSelected) }
            ),
            newMessageId = newMessageId
        )
    }

    override suspend fun updateAudioMessageNormalizedLoudness(
        conversationId: ConversationId,
        messageId: String,
        normalizedLoudness: ByteArray
    ): Either<CoreFailure, Unit> = wrapStorageRequest {
        messageDAO.updateAudioMessageNormalizedLoudness(
            conversationId = conversationId.toDao(),
            messageId = messageId,
            normalizedLoudness = normalizedLoudness
        )
    }
}<|MERGE_RESOLUTION|>--- conflicted
+++ resolved
@@ -277,15 +277,13 @@
         editInstant: Instant
     ): Either<StorageFailure, Unit>
 
-<<<<<<< HEAD
+    suspend fun observeAssetStatuses(): Flow<Either<StorageFailure, List<AssetTransferStatus>>>
+
     suspend fun updateAudioMessageNormalizedLoudness(
         conversationId: ConversationId,
         messageId: String,
         normalizedLoudness: ByteArray
     ): Either<CoreFailure, Unit>
-=======
-    suspend fun observeAssetStatuses(): Flow<Either<StorageFailure, List<AssetTransferStatus>>>
->>>>>>> 41d44018
 }
 
 // TODO: suppress TooManyFunctions for now, something we need to fix in the future
