--- conflicted
+++ resolved
@@ -214,17 +214,15 @@
         usersWithFailedDeliveryList: List<UserId>
     ): Either<CoreFailure, Unit>
 
-<<<<<<< HEAD
+    suspend fun moveMessagesToAnotherConversation(
+        originalConversation: ConversationId,
+        targetConversation: ConversationId
+    ): Either<StorageFailure, Unit>
+
     suspend fun getConversationMessagesFromSearch(
         searchQuery: String,
         conversationId: ConversationId
     ): Either<CoreFailure, List<Message.Standalone>>
-=======
-    suspend fun moveMessagesToAnotherConversation(
-        originalConversation: ConversationId,
-        targetConversation: ConversationId
-    ): Either<StorageFailure, Unit>
->>>>>>> 6ce6fadb
 
     val extensions: MessageRepositoryExtensions
 }
@@ -634,7 +632,16 @@
         )
     }
 
-<<<<<<< HEAD
+    override suspend fun moveMessagesToAnotherConversation(
+        originalConversation: ConversationId,
+        targetConversation: ConversationId
+    ): Either<StorageFailure, Unit> = wrapStorageRequest {
+        messageDAO.moveMessages(
+            from = originalConversation.toDao(),
+            to = targetConversation.toDao()
+        )
+    }
+
     override suspend fun getConversationMessagesFromSearch(
         searchQuery: String,
         conversationId: ConversationId
@@ -643,15 +650,5 @@
             searchQuery = searchQuery,
             conversationId = conversationId.toDao()
         ).map(messageMapper::fromEntityToMessage)
-=======
-    override suspend fun moveMessagesToAnotherConversation(
-        originalConversation: ConversationId,
-        targetConversation: ConversationId
-    ): Either<StorageFailure, Unit> = wrapStorageRequest {
-        messageDAO.moveMessages(
-            from = originalConversation.toDao(),
-            to = targetConversation.toDao()
-        )
->>>>>>> 6ce6fadb
     }
 }