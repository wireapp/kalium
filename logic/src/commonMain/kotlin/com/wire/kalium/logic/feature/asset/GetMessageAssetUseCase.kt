package com.wire.kalium.logic.feature.asset

import com.wire.kalium.cryptography.utils.AES256Key
import com.wire.kalium.cryptography.utils.decryptDataWithAES256
import com.wire.kalium.logic.CoreFailure
import com.wire.kalium.logic.data.asset.AssetRepository
import com.wire.kalium.logic.data.asset.KaliumFileSystem
import com.wire.kalium.logic.data.id.ConversationId
import com.wire.kalium.logic.data.message.MessageContent
import com.wire.kalium.logic.data.message.MessageRepository
import com.wire.kalium.logic.data.user.AssetId
import com.wire.kalium.logic.functional.fold
import com.wire.kalium.logic.kaliumLogger
import okio.Path

interface GetMessageAssetUseCase {
    /**
     * Function that enables fetching a message asset locally or if it doesn't exist, downloading and decrypting it as a ByteArray
     *
     * @param conversationId the conversation ID the asset message belongs to
     * @param messageId the message Identifier
     * @return [PublicAssetResult] with a [ByteArray] in case of success or [CoreFailure] on failure
     */
    suspend operator fun invoke(
        conversationId: ConversationId,
        messageId: String,
    ): MessageAssetResult
}

internal class GetMessageAssetUseCaseImpl(
    private val assetDataSource: AssetRepository,
    private val messageRepository: MessageRepository,
    private val kaliumFileSystem: KaliumFileSystem
) : GetMessageAssetUseCase {
    override suspend fun invoke(
        conversationId: ConversationId,
        messageId: String
    ): MessageAssetResult =
        messageRepository.getMessageById(conversationId = conversationId, messageUuid = messageId).fold({
            kaliumLogger.e("There was an error retrieving the asset message $messageId")
            MessageAssetResult.Failure(it)
        }, { message ->
<<<<<<< HEAD
            val assetDTO = when (val content = message.content) {
                is MessageContent.Asset -> {
                    with(content.value.remoteData) {
                        AssetDTO(content.value.name ?: "", content.value.sizeInBytes, assetId, assetDomain, assetToken, AES256Key(otrKey))
=======
            val assetMetadata = when (val content = message.content) {
                is MessageContent.Asset -> {
                    with(content.value.remoteData) {
                        DownloadAssetMessageMetadata(assetId, assetDomain, assetToken, otrKey)
>>>>>>> f2f3da02
                    }
                }
                // This should never happen
                else -> return@fold MessageAssetResult.Failure(
                    CoreFailure.Unknown(IllegalStateException("The message associated to this id, was not an asset message"))
                )
            }
            assetDataSource.downloadPrivateAsset(
<<<<<<< HEAD
                assetKey = assetDTO.assetKey,
                assetKeyDomain = assetDTO.assetKeyDomain,
                assetToken = assetDTO.assetToken
            ).fold({
                kaliumLogger.e("There was an error downloading asset with id => ${assetDTO.assetKey}")
                MessageAssetResult.Failure(it)
            }, { encodedAssetPath ->
                val decryptedAssetPath = kaliumFileSystem.tempFilePath("${assetDTO.assetKey}_decrypted")
                decryptDataWithAES256(encodedAssetPath, decryptedAssetPath, assetDTO.encryptionKey, kaliumFileSystem)
                MessageAssetResult.Success(decryptedAssetPath, assetDTO.assetSize)
            })
=======
                assetId = AssetId(assetMetadata.assetKey, assetMetadata.assetDomain.orEmpty()),
                assetToken = assetMetadata.assetToken
            )
                .fold({
                    kaliumLogger.e("There was an error downloading asset with id => ${assetMetadata.assetKey}")
                    MessageAssetResult.Failure(it)
                }, { encodedAsset ->
                    val rawAsset = decryptDataWithAES256(EncryptedData(encodedAsset), AES256Key(assetMetadata.assetEncryptionKey)).data
                    MessageAssetResult.Success(rawAsset)
                })
>>>>>>> f2f3da02
        })
}

sealed class MessageAssetResult {
    class Success(val decodedAssetPath: Path, val assetSize: Long) : MessageAssetResult()
    class Failure(val coreFailure: CoreFailure) : MessageAssetResult()
}<|MERGE_RESOLUTION|>--- conflicted
+++ resolved
@@ -40,17 +40,17 @@
             kaliumLogger.e("There was an error retrieving the asset message $messageId")
             MessageAssetResult.Failure(it)
         }, { message ->
-<<<<<<< HEAD
-            val assetDTO = when (val content = message.content) {
-                is MessageContent.Asset -> {
-                    with(content.value.remoteData) {
-                        AssetDTO(content.value.name ?: "", content.value.sizeInBytes, assetId, assetDomain, assetToken, AES256Key(otrKey))
-=======
             val assetMetadata = when (val content = message.content) {
                 is MessageContent.Asset -> {
                     with(content.value.remoteData) {
-                        DownloadAssetMessageMetadata(assetId, assetDomain, assetToken, otrKey)
->>>>>>> f2f3da02
+                        DownloadAssetMessageMetadata(
+                            content.value.name ?: "",
+                            content.value.sizeInBytes,
+                            assetId,
+                            assetDomain,
+                            assetToken,
+                            AES256Key(otrKey)
+                        )
                     }
                 }
                 // This should never happen
@@ -59,30 +59,16 @@
                 )
             }
             assetDataSource.downloadPrivateAsset(
-<<<<<<< HEAD
-                assetKey = assetDTO.assetKey,
-                assetKeyDomain = assetDTO.assetKeyDomain,
-                assetToken = assetDTO.assetToken
+                assetId = AssetId(assetMetadata.assetKey, assetMetadata.assetKeyDomain.orEmpty()),
+                assetToken = assetMetadata.assetToken
             ).fold({
-                kaliumLogger.e("There was an error downloading asset with id => ${assetDTO.assetKey}")
+                kaliumLogger.e("There was an error downloading asset with id => ${assetMetadata.assetKey}")
                 MessageAssetResult.Failure(it)
             }, { encodedAssetPath ->
-                val decryptedAssetPath = kaliumFileSystem.tempFilePath("${assetDTO.assetKey}_decrypted")
-                decryptDataWithAES256(encodedAssetPath, decryptedAssetPath, assetDTO.encryptionKey, kaliumFileSystem)
-                MessageAssetResult.Success(decryptedAssetPath, assetDTO.assetSize)
+                val decryptedAssetPath = kaliumFileSystem.tempFilePath("${assetMetadata.assetKey}_decrypted")
+                decryptDataWithAES256(encodedAssetPath, decryptedAssetPath, assetMetadata.encryptionKey, kaliumFileSystem)
+                MessageAssetResult.Success(decryptedAssetPath, assetMetadata.assetSize)
             })
-=======
-                assetId = AssetId(assetMetadata.assetKey, assetMetadata.assetDomain.orEmpty()),
-                assetToken = assetMetadata.assetToken
-            )
-                .fold({
-                    kaliumLogger.e("There was an error downloading asset with id => ${assetMetadata.assetKey}")
-                    MessageAssetResult.Failure(it)
-                }, { encodedAsset ->
-                    val rawAsset = decryptDataWithAES256(EncryptedData(encodedAsset), AES256Key(assetMetadata.assetEncryptionKey)).data
-                    MessageAssetResult.Success(rawAsset)
-                })
->>>>>>> f2f3da02
         })
 }
 
