--- conflicted
+++ resolved
@@ -46,10 +46,6 @@
      * @param conversationsToUpdate which conversation(s) to be marked as notified.
      */
     suspend operator fun invoke(conversationsToUpdate: UpdateTarget): Result =
-<<<<<<< HEAD
-        messageRepository.getInstantOfLatestMessageFromOtherUsers().flatMap { date ->
-=======
->>>>>>> d42e409b
             when (conversationsToUpdate) {
                 UpdateTarget.AllConversations -> conversationRepository.updateAllConversationsNotificationDate()
 
