/*
 * Wire
 * Copyright (C) 2023 Wire Swiss GmbH
 *
 * This program is free software: you can redistribute it and/or modify
 * it under the terms of the GNU General Public License as published by
 * the Free Software Foundation, either version 3 of the License, or
 * (at your option) any later version.
 *
 * This program is distributed in the hope that it will be useful,
 * but WITHOUT ANY WARRANTY; without even the implied warranty of
 * MERCHANTABILITY or FITNESS FOR A PARTICULAR PURPOSE. See the
 * GNU General Public License for more details.
 *
 * You should have received a copy of the GNU General Public License
 * along with this program. If not, see http://www.gnu.org/licenses/.
 */

package com.wire.kalium.logic.sync.receiver.conversation

import com.wire.kalium.logger.KaliumLogger
import com.wire.kalium.logic.data.event.Event
import com.wire.kalium.logic.data.event.EventLoggingStatus
import com.wire.kalium.logic.data.event.logEventProcessing
import com.wire.kalium.logic.data.id.ConversationId
import com.wire.kalium.logic.data.id.toDao
import com.wire.kalium.logic.data.message.Message
import com.wire.kalium.logic.data.message.MessageContent
import com.wire.kalium.logic.data.message.PersistMessageUseCase
import com.wire.kalium.logic.functional.onFailure
import com.wire.kalium.logic.functional.onSuccess
import com.wire.kalium.logic.kaliumLogger
import com.wire.kalium.logic.wrapStorageRequest
import com.wire.kalium.persistence.dao.conversation.ConversationDAO

interface RenamedConversationEventHandler {
    suspend fun handle(event: Event.Conversation.RenamedConversation)
}

internal class RenamedConversationEventHandlerImpl(
    private val conversationDAO: ConversationDAO,
    private val persistMessage: PersistMessageUseCase,
) : RenamedConversationEventHandler {
    private val logger by lazy { kaliumLogger.withFeatureId(KaliumLogger.Companion.ApplicationFlow.EVENT_RECEIVER) }

    override suspend fun handle(event: Event.Conversation.RenamedConversation) {
        updateConversationName(event.conversationId, event.conversationName, event.timestampIso)
            .onSuccess {
                val message = Message.System(
                    id = event.id,
                    content = MessageContent.ConversationRenamed(event.conversationName),
                    conversationId = event.conversationId,
                    date = event.timestampIso,
                    senderUserId = event.senderUserId,
<<<<<<< HEAD
                    status = Message.Status.Sent
=======
                    status = Message.Status.SENT,
                    expirationData = null
>>>>>>> 82a17054
                )
                persistMessage(message)
                logger
                    .logEventProcessing(
                        EventLoggingStatus.SUCCESS,
                        event
                    )
            }
            .onFailure { coreFailure ->
                logger
                    .logEventProcessing(
                        EventLoggingStatus.FAILURE,
                        event,
                        Pair("errorInfo", "$coreFailure")
                    )
            }
    }

    private suspend fun updateConversationName(
        conversationId: ConversationId,
        conversationName: String,
        timestamp: String
    ) =
        wrapStorageRequest {
            conversationDAO.updateConversationName(conversationId.toDao(), conversationName, timestamp)
        }
}<|MERGE_RESOLUTION|>--- conflicted
+++ resolved
@@ -52,12 +52,8 @@
                     conversationId = event.conversationId,
                     date = event.timestampIso,
                     senderUserId = event.senderUserId,
-<<<<<<< HEAD
-                    status = Message.Status.Sent
-=======
-                    status = Message.Status.SENT,
+                    status = Message.Status.Sent,
                     expirationData = null
->>>>>>> 82a17054
                 )
                 persistMessage(message)
                 logger
