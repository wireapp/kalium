/*
 * Wire
 * Copyright (C) 2024 Wire Swiss GmbH
 *
 * This program is free software: you can redistribute it and/or modify
 * it under the terms of the GNU General Public License as published by
 * the Free Software Foundation, either version 3 of the License, or
 * (at your option) any later version.
 *
 * This program is distributed in the hope that it will be useful,
 * but WITHOUT ANY WARRANTY; without even the implied warranty of
 * MERCHANTABILITY or FITNESS FOR A PARTICULAR PURPOSE. See the
 * GNU General Public License for more details.
 *
 * You should have received a copy of the GNU General Public License
 * along with this program. If not, see http://www.gnu.org/licenses/.
 */

package com.wire.kalium.logic.data.event

import co.touchlab.stately.concurrency.AtomicReference
import kotlin.uuid.Uuid
import com.wire.kalium.common.error.CoreFailure
import com.wire.kalium.common.error.NetworkFailure
import com.wire.kalium.common.error.StorageFailure
import com.wire.kalium.common.error.wrapApiRequest
import com.wire.kalium.common.error.wrapStorageRequest
import com.wire.kalium.common.functional.Either
import com.wire.kalium.common.functional.flatMap
import com.wire.kalium.common.functional.fold
import com.wire.kalium.common.functional.left
import com.wire.kalium.common.functional.map
import com.wire.kalium.common.functional.onFailure
import com.wire.kalium.common.functional.onSuccess
import com.wire.kalium.common.functional.right
import com.wire.kalium.logger.KaliumLogger
import com.wire.kalium.logger.obfuscateId
import com.wire.kalium.logic.data.conversation.ClientId
import com.wire.kalium.logic.data.id.CurrentClientIdProvider
import com.wire.kalium.logic.data.user.UserId
import com.wire.kalium.logic.di.MapperProvider
import com.wire.kalium.logic.sync.KaliumSyncException
import com.wire.kalium.logic.sync.incremental.IncrementalSyncPhase
import com.wire.kalium.network.api.authenticated.notification.AcknowledgeData
import com.wire.kalium.network.api.authenticated.notification.AcknowledgeType
import com.wire.kalium.network.api.authenticated.notification.ConsumableNotificationResponse
import com.wire.kalium.network.api.authenticated.notification.EventAcknowledgeRequest
import com.wire.kalium.network.api.authenticated.notification.EventContentDTO
import com.wire.kalium.network.api.authenticated.notification.EventDataDTO
import com.wire.kalium.network.api.authenticated.notification.EventResponseToStore
import com.wire.kalium.network.api.authenticated.notification.NotificationResponse
import com.wire.kalium.network.api.base.authenticated.notification.NotificationApi
import com.wire.kalium.network.api.base.authenticated.notification.WebSocketEvent
import com.wire.kalium.network.exceptions.KaliumException
import com.wire.kalium.network.tools.KtxSerializer
import com.wire.kalium.network.utils.NetworkResponse
import com.wire.kalium.network.utils.isSuccessful
import com.wire.kalium.persistence.client.ClientRegistrationStorage
import com.wire.kalium.persistence.dao.MetadataDAO
import com.wire.kalium.persistence.dao.event.EventDAO
import com.wire.kalium.persistence.dao.event.NewEventEntity
import io.ktor.http.HttpStatusCode
import io.ktor.utils.io.errors.IOException
import io.mockative.Mockable
import kotlinx.coroutines.channels.BufferOverflow
import kotlinx.coroutines.channels.Channel
import kotlinx.coroutines.flow.Flow
import kotlinx.coroutines.flow.FlowCollector
import kotlinx.coroutines.flow.MutableStateFlow
import kotlinx.coroutines.flow.buffer
import kotlinx.coroutines.flow.firstOrNull
import kotlinx.coroutines.flow.flow
import kotlinx.coroutines.flow.map
import kotlinx.coroutines.flow.onEach
import kotlinx.coroutines.flow.transform
import kotlinx.coroutines.isActive
import kotlinx.serialization.json.Json
import kotlin.coroutines.coroutineContext

@Mockable
interface EventRepository {

    /**
     * Performs an acknowledgment of the missed event after performing a slow sync.
     */
    suspend fun acknowledgeMissedEvent(): Either<CoreFailure, Unit>
    suspend fun liveEvents(): Either<CoreFailure, Flow<IncrementalSyncPhase>>
    suspend fun setEventAsProcessed(eventId: String): Either<StorageFailure, Unit>

    /**
     * Parse events from an external JSON payload
     *
     * @return List of [EventEnvelope]
     */
    fun parseExternalEvents(data: String): List<EventEnvelope>

    /**
     * Retrieves the last saved event ID from the storage.
     *
     * @return an [Either] object representing either a [StorageFailure] or a [String].
     *         - If the retrieval is successful, returns [Either.Right] with the last saved event ID as a [String].
     *         - If there is a failure during retrieval, returns [Either.Left] with a [StorageFailure] object.
     */
    suspend fun lastSavedEventId(): Either<StorageFailure, String>

    /**
     * Clears the last saved event ID.
     *
     * @return An [Either] object representing the result of the operation.
     * The [Either] object contains either a [StorageFailure] if the operation fails, or [Unit] if the operation succeeds.
     */
    suspend fun clearLastSavedEventId(): Either<StorageFailure, Unit>

    /**
     * Updates the last saved event ID.
     *
     * @param eventId The ID of the event to be set as the last saved event ID.
     *
     * @return An [Either] object representing the result of the operation.
     * The [Either] object contains either a [StorageFailure] if the operation fails, or [Unit] if the operation succeeds.
     */
    suspend fun updateLastSavedEventId(eventId: String): Either<StorageFailure, Unit>

    suspend fun fetchMostRecentEventId(): Either<CoreFailure, String>

    /**
     * Fetches the oldest available event ID from remote.
     *
     * @return Either containing a [CoreFailure] or the oldest available event ID as a String.
     */
    suspend fun fetchOldestAvailableEventId(): Either<CoreFailure, String>
    suspend fun observeEvents(): Flow<List<EventEnvelope>>
}

@Suppress("TooManyFunctions", "LongParameterList")
class EventDataSource(
    private val notificationApi: NotificationApi,
    private val metadataDAO: MetadataDAO,
    private val eventDAO: EventDAO,
    private val currentClientId: CurrentClientIdProvider,
    private val selfUserId: UserId,
    private val clientRegistrationStorage: ClientRegistrationStorage,
    private val eventMapper: EventMapper = MapperProvider.eventMapper(selfUserId),
    logger: KaliumLogger
) : EventRepository {

    val logger = logger.withTextTag(TAG)

    private val clearOnFirstWSMessage = MutableStateFlow(false)
    private val sentinelMarker = AtomicReference<SentinelMarker>(SentinelMarker.None)

    override suspend fun observeEvents(): Flow<List<EventEnvelope>> {
        var lastEmittedEventId: String? = null
        return eventDAO.observeUnprocessedEvents().transform { eventEntities ->
            logger.d("got ${eventEntities.size} unprocessed events")
            logger.d("current last emitted event id: ${lastEmittedEventId?.obfuscateId()}")

            val emittedEventIndex = eventEntities.indexOfFirst { entity -> entity.eventId == lastEmittedEventId }

            if (emittedEventIndex == -1) {
                emit(eventEntities)
                return@transform
            }
            if (emittedEventIndex != eventEntities.lastIndex) {
                logger.d("filtered out ${emittedEventIndex + 1} events already marked as processed")
                emit(eventEntities.subList(emittedEventIndex + 1, eventEntities.size))
            } else {
                logger.d("no unprocessed events found")
                emit(emptyList())
            }
        }
            .onEach { entities ->
                entities.lastOrNull()?.let {
                    lastEmittedEventId = it.eventId
                }
            }
            .map { eventEntities ->
                eventEntities.map { entity ->
                    val payload: List<EventContentDTO>? =
                        entity.payload?.let {
                            KtxSerializer.json.decodeFromString<List<EventContentDTO>>(it)
                        }
                    eventMapper.fromStoredDTO(eventId = entity.eventId, payload = payload, isLive = entity.isLive)
                }
                    .flatten()
            }
    }

    override suspend fun acknowledgeMissedEvent(): Either<CoreFailure, Unit> {
        logger.d("Handling acknowledgeMissedEvent")
        return currentClientId().fold(
            { it.left() },
            {
                notificationApi.acknowledgeEvents(it.value, sentinelMarker.get().getMarker(), EventMapper.FULL_ACKNOWLEDGE_REQUEST)
                Unit.right()
            }
        )
    }

    // TODO(edge-case): handle Missing notification response (notify user that some messages are missing)
    private suspend fun fetchEvents(): Either<CoreFailure, Unit> =
        currentClientId().fold({ Either.Left(it) }, { clientId -> fetchPendingEvents(clientId) })

    override suspend fun liveEvents(): Either<CoreFailure, Flow<IncrementalSyncPhase>> =
        currentClientId().flatMap { clientId ->
            val hasConsumableNotifications = clientRegistrationStorage.observeHasConsumableNotifications().firstOrNull()
            if (hasConsumableNotifications == true) {
                consumeLiveEventsFlow(clientId)
            } else {
                liveEventsFlow(clientId)
            }
        }

    private suspend fun consumeLiveEventsFlow(clientId: ClientId): Either<NetworkFailure, Flow<IncrementalSyncPhase>> {
<<<<<<< HEAD
        sentinelMarker.set(SentinelMarker.Marker(uuid4().toString()))
        logger.d("Creating new sentinel marker [${sentinelMarker.get().getMarker()}] for this session.")
=======
        sentinelMarker.set(SentinelMarker.Marker(Uuid.random().toString()))
        kaliumLogger.d("$TAG Creating new sentinel marker [${sentinelMarker.get().getMarker()}] for this session.")
>>>>>>> 0ea1ae64
        return wrapApiRequest {
            notificationApi.consumeLiveEvents(clientId = clientId.value, markerId = sentinelMarker.get().getMarker())
        }.map { webSocketEventFlow ->
            flow {
                webSocketEventFlow.collect(handleEvents(this))
            }
        }
    }

    @Suppress("LongMethod", "CyclomaticComplexMethod")
    private suspend fun handleEvents(
        flowCollector: FlowCollector<IncrementalSyncPhase>
    ): suspend (value: WebSocketEvent<ConsumableNotificationResponse>) -> Unit =
        { webSocketEvent ->
            when (webSocketEvent) {
                is WebSocketEvent.Open -> {
                    clearOnFirstWSMessage.emit(true)
                    logger.d("set all unprocessed events as pending")
                    setAllUnprocessedEventsAsPending()
                    val isLegacyNotificationsSystem = webSocketEvent.shouldProcessPendingEvents
                    if (isLegacyNotificationsSystem) {
                        logger.d("fetch pending events from server")
                        val result = fetchEvents()
                        result.onFailure(::throwPendingEventException)
                    }
                    flowCollector.emit(
                        when (isLegacyNotificationsSystem) {
                            true -> IncrementalSyncPhase.ReadyToProcess // for legacy we already fetched the pending events.
                            false -> IncrementalSyncPhase.CatchingUp // for async we need to wait for the sentinel from the ws event stream.
                        }
                    )
                }

                is WebSocketEvent.NonBinaryPayloadReceived -> {
                    throw KaliumSyncException("NonBinaryPayloadReceived", CoreFailure.Unknown(null))
                }

                is WebSocketEvent.Close -> {
                    handleWebSocketClosure(webSocketEvent)
                }

                is WebSocketEvent.BinaryPayloadReceived -> {
                    val isLive = isWebsocketEventReceivedLive()
                    when (val event: ConsumableNotificationResponse = webSocketEvent.payload) {
                        is ConsumableNotificationResponse.EventNotification -> {
                            logger.d("Handling ConsumableNotificationResponse.EventNotification")
                            if (clearOnFirstWSMessage.value) {
                                clearOnFirstWSMessage.emit(false)
                                logger.d("clear processed events before ${event.data.event.id.obfuscateId()}")
                                clearProcessedEvents(event.data.event.id)
                            }
                            event.data.event.let { eventResponse ->
                                logger.d("insert event ${eventResponse.id.obfuscateId()} from WS")
                                wrapStorageRequest {
                                    eventDAO.insertEvents(
                                        listOf(
                                            NewEventEntity(
                                                eventId = eventResponse.id,
                                                payload = eventResponse.payload,
                                                transient = eventResponse.transient,
                                                isLive = isLive
                                            )
                                        )
                                    )
                                }.onSuccess {
                                    event.data.deliveryTag?.let {
                                        ackEvent(it)
                                    }
                                    if (!event.data.event.transient) {
                                        updateLastSavedEventId(event.data.event.id)
                                    }
                                    flowCollector.emit(
                                        when (isLive) {
                                            true -> IncrementalSyncPhase.ReadyToProcess
                                            false -> IncrementalSyncPhase.CatchingUp
                                        }
                                    )
                                }
                            }
                        }

                        ConsumableNotificationResponse.MissedNotification -> {
                            logger.d("Handling ConsumableNotificationResponse.MissedNotification")
                            wrapStorageRequest {
                                val eventId = Uuid.random().toString()
                                eventDAO.insertEvents(
                                    listOf(
                                        NewEventEntity(
                                            eventId = eventId,
                                            payload = KtxSerializer.json.encodeToString(listOf(EventContentDTO.AsyncMissedNotification)),
                                            transient = true,
                                            isLive = true
                                        )
                                    )
                                )
                            }
                        }

                        is ConsumableNotificationResponse.SynchronizationNotification -> {
                            logger.d("Handling ConsumableNotificationResponse.SynchronizationNotification")
                            event.data.deliveryTag?.let { ackEvent(it) }
                            val currentMarker = sentinelMarker.get().getMarker()
                            if (event.data.markerId == currentMarker) {
                                logger.d("Handling current sentinel marker [${event.data.markerId}] for this session.")
                                sentinelMarker.set(SentinelMarker.None)
                                flowCollector.emit(IncrementalSyncPhase.ReadyToProcess)
                            } else {
                                logger.d("Skipping this sentinel marker [${event.data.markerId}] is not valid for this session.")
                            }
                        }
                    }
                }
            }
        }

    /**
     * Returns true if the current event is received when there is no current marker present for the session.
     */
    private fun isWebsocketEventReceivedLive() = sentinelMarker.get().getMarker().isBlank()

    private suspend fun ackEvent(deliveryTag: ULong): Either<CoreFailure, Unit> {
        logger.d("Handling ackEvent")
        return currentClientId().fold(
            { it.left() },
            { clientId ->
                notificationApi.acknowledgeEvents(
                    clientId = clientId.value,
                    markerId = sentinelMarker.get().getMarker(),
                    eventAcknowledgeRequest = EventAcknowledgeRequest(
                        type = AcknowledgeType.ACK,
                        data = AcknowledgeData(
                            deliveryTag = deliveryTag,
                            multiple = false // TODO when use multiple?
                        )
                    )
                )
                Unit.right()
            }
        )
    }

    private suspend fun handleWebSocketClosure(webSocketEvent: WebSocketEvent.Close<ConsumableNotificationResponse>) {
        when (val cause = webSocketEvent.cause) {
            null -> logger.i("Websocket closed normally")
            is IOException ->
                throw KaliumSyncException("Websocket disconnected", NetworkFailure.NoNetworkConnection(cause))

            else ->
                throw KaliumSyncException("Unknown Websocket error: $cause, message: ${cause.message}", CoreFailure.Unknown(cause))
        }
    }

    private suspend fun clearProcessedEvents(eventId: String): Either<StorageFailure, Unit> {
        return wrapStorageRequest {
            eventDAO.getEventById(eventId)
        }
            .fold({
                wrapStorageRequest {
                    eventDAO.deleteAllProcessedEvents()
                }
            }) { eventEntity ->
                wrapStorageRequest {
                    eventDAO.deleteProcessedEventsBefore(eventEntity.id)
                }
            }
    }

    private suspend fun setAllUnprocessedEventsAsPending(): Either<CoreFailure, Unit> = wrapStorageRequest {
        eventDAO.setAllUnprocessedEventsAsPending()
    }

    private suspend fun liveEventsFlow(clientId: ClientId): Either<NetworkFailure, Flow<IncrementalSyncPhase>> =
        wrapApiRequest { notificationApi.listenToLiveEvents(clientId.value) }
            .map { webSocketEventFlow ->
                flow {
                    webSocketEventFlow
                        .buffer(capacity = Channel.UNLIMITED, onBufferOverflow = BufferOverflow.SUSPEND)
                        .map {
                            when (it) {
                                is WebSocketEvent.BinaryPayloadReceived<EventResponseToStore> ->
                                    WebSocketEvent.BinaryPayloadReceived<ConsumableNotificationResponse>(
                                        ConsumableNotificationResponse.EventNotification(
                                            EventDataDTO(
                                                null,
                                                it.payload
                                            )
                                        )
                                    )

                                is WebSocketEvent.Close<EventResponseToStore> -> WebSocketEvent.Close(it.cause)
                                is WebSocketEvent.NonBinaryPayloadReceived<EventResponseToStore> ->
                                    WebSocketEvent.NonBinaryPayloadReceived(it.payload)

                                is WebSocketEvent.Open<EventResponseToStore> -> WebSocketEvent.Open(it.shouldProcessPendingEvents)
                            }
                        }
                        .collect(handleEvents(this))
                }
            }

    private suspend fun fetchPendingEvents(clientId: ClientId): Either<CoreFailure, Unit> {
        var hasMore = true
        var lastFetchedNotificationId = metadataDAO.valueByKey(LAST_SAVED_EVENT_ID_KEY)

        while (coroutineContext.isActive && hasMore) {
            val notificationsPageResult = getNextPendingEventsPage(lastFetchedNotificationId, clientId)

            if (notificationsPageResult.isSuccessful()) {
                hasMore = notificationsPageResult.value.hasMore
                lastFetchedNotificationId = notificationsPageResult.value.notifications.lastOrNull()?.id

                val entities = notificationsPageResult.value.notifications.mapNotNull { event ->
                    event.payload?.let {
                        NewEventEntity(
                            eventId = event.id,
                            payload = event.payload,
                            isLive = false,
                            transient = event.transient
                        )
                    }
                }
                logger.d("inserting ${entities.size} events from pending notifications, hasMore: $hasMore")
                val eventIdsToRemove = entities.map { it.eventId }
                wrapStorageRequest {
                    eventDAO.deleteUnprocessedLiveEventsByIds(eventIdsToRemove)
                }.onSuccess {
                    wrapStorageRequest {
                        eventDAO.insertEvents(entities)
                    }.onSuccess {
                        notificationsPageResult.value.notifications.lastOrNull { !it.transient }?.let {
                            updateLastSavedEventId(it.id)
                        }
                    }
                }
            } else {
                return Either.Left(NetworkFailure.ServerMiscommunication(notificationsPageResult.kException))
            }
        }
        logger.i("Pending events collection finished. Collecting Live events.")
        return Either.Right(Unit)
    }

    override fun parseExternalEvents(data: String): List<EventEnvelope> {
        val notificationResponse = Json.decodeFromString<NotificationResponse>(data)
        return notificationResponse.notifications.flatMap {
            eventMapper.fromDTO(it.toEventResponse(), isLive = false)
        }
    }

    override suspend fun lastSavedEventId(): Either<StorageFailure, String> = wrapStorageRequest {
        metadataDAO.valueByKey(LAST_SAVED_EVENT_ID_KEY)
    }

    override suspend fun clearLastSavedEventId(): Either<StorageFailure, Unit> = wrapStorageRequest {
        metadataDAO.deleteValue(LAST_SAVED_EVENT_ID_KEY)
    }

    override suspend fun fetchMostRecentEventId(): Either<CoreFailure, String> =
        currentClientId()
            .flatMap { currentClientId ->
                wrapApiRequest { notificationApi.mostRecentNotification(currentClientId.value) }
                    .map { it.id }
            }

    override suspend fun updateLastSavedEventId(eventId: String): Either<StorageFailure, Unit> = wrapStorageRequest {
        metadataDAO.insertValue(eventId, LAST_SAVED_EVENT_ID_KEY)
    }

    override suspend fun setEventAsProcessed(eventId: String): Either<StorageFailure, Unit> = wrapStorageRequest {
        eventDAO.markEventAsProcessed(eventId)
    }

    private suspend fun getNextPendingEventsPage(
        lastFetchedNotificationId: String?,
        clientId: ClientId
    ): NetworkResponse<NotificationResponse> = lastFetchedNotificationId?.let {
        notificationApi.notificationsByBatch(NOTIFICATIONS_QUERY_SIZE, clientId.value, it)
    } ?: notificationApi.getAllNotifications(NOTIFICATIONS_QUERY_SIZE, clientId.value)

    override suspend fun fetchOldestAvailableEventId(): Either<CoreFailure, String> =
        currentClientId().flatMap { clientId ->
            wrapApiRequest {
                notificationApi.oldestNotification(clientId.value)
            }
        }.map { it.id }

    private fun throwPendingEventException(failure: CoreFailure) {
        val networkCause = (failure as? NetworkFailure.ServerMiscommunication)?.rootCause
        val isEventNotFound = networkCause is KaliumException.InvalidRequestError
                && networkCause.errorResponse.code == HttpStatusCode.NotFound.value
        throw KaliumSyncException(
            message = "Failure to fetch pending events, aborting Incremental Sync",
            coreFailureCause = if (isEventNotFound) CoreFailure.SyncEventOrClientNotFound else failure
        )
    }

    private companion object {
        const val NOTIFICATIONS_QUERY_SIZE = 100

        // DO NOT CHANGE THE NAME IT IS INTENTIONAL THAT LAST_SAVED_EVENT_ID_KEY VALUE IS last_processed_event_id
        // CHANGE IT AND YOU WILL BE FIRED
        // ALSO KUBAZ WILL THROW A CURSE AT YOUR FAMILY
        // SERIOUSLY, YOUR PHONE WILL AUTOCORRECT EVERYTHING TO "BANANA" FOR A MONTH
        // YOUR COFFEE WILL TASTE LIKE SADNESS AND BROKEN DREAMS
        // LEGACY REASONS - THIS NAME IS SACRED AND MUST NOT BE TOUCHED
        // CHANGING THIS WILL CAUSE THE BUILD SERVERS TO PERSONALLY HUNT YOU DOWN
        // THE LAST PERSON WHO CHANGED THIS IS NOW WORKING AS A MIME IN FRANCE
        // DON'T BE THAT PERSON. JUST DON'T.
        const val LAST_SAVED_EVENT_ID_KEY = "last_processed_event_id"
        const val TAG = "[EventRepository]"
    }
}<|MERGE_RESOLUTION|>--- conflicted
+++ resolved
@@ -212,13 +212,8 @@
         }
 
     private suspend fun consumeLiveEventsFlow(clientId: ClientId): Either<NetworkFailure, Flow<IncrementalSyncPhase>> {
-<<<<<<< HEAD
-        sentinelMarker.set(SentinelMarker.Marker(uuid4().toString()))
+        sentinelMarker.set(SentinelMarker.Marker(Uuid.random().toString()))
         logger.d("Creating new sentinel marker [${sentinelMarker.get().getMarker()}] for this session.")
-=======
-        sentinelMarker.set(SentinelMarker.Marker(Uuid.random().toString()))
-        kaliumLogger.d("$TAG Creating new sentinel marker [${sentinelMarker.get().getMarker()}] for this session.")
->>>>>>> 0ea1ae64
         return wrapApiRequest {
             notificationApi.consumeLiveEvents(clientId = clientId.value, markerId = sentinelMarker.get().getMarker())
         }.map { webSocketEventFlow ->
