--- conflicted
+++ resolved
@@ -138,7 +138,7 @@
                     KtxSerializer.json.decodeFromString<EventResponse>(entity.payload)
                 }
                 events.forEach {
-                    emit(eventMapper.fromDTO(it, isLive = false))
+                    emit(eventMapper.fromDTOv2(it, isLive = false))
                 }
             }
     }
@@ -213,6 +213,9 @@
                                     event.data.deliveryTag?.let {
                                         ackEvent(it)
                                     }
+                                    if (!event.data.event.transient) {
+                                        updateLastSavedEventId(event.data.event.id)
+                                    }
                                     flowCollector.emit(WebSocketEvent.BinaryPayloadReceived(Unit))
                                 }
                             }
@@ -309,7 +312,7 @@
     ) = flow<Either<CoreFailure, EventEnvelope>> {
 
         var hasMore = true
-        var lastFetchedNotificationId: String? = metadataDAO.valueByKey(LAST_PROCESSED_EVENT_ID_KEY)
+        var lastFetchedNotificationId: String? = metadataDAO.valueByKey(LAST_SAVED_EVENT_ID_KEY)
 
         while (coroutineContext.isActive && hasMore) {
             val notificationsPageResult = getNextPendingEventsPage(lastFetchedNotificationId, clientId)
@@ -318,25 +321,21 @@
                 hasMore = notificationsPageResult.value.hasMore
                 lastFetchedNotificationId = notificationsPageResult.value.notifications.lastOrNull()?.id
 
-<<<<<<< HEAD
-                eventMapper.fromBatch(
-                    notificationsPageResult.value.notifications,
-                    isLive = false
-                ).forEach { event ->
-                    if (!coroutineContext.isActive) {
-                        return@flow
-=======
                 val entities = notificationsPageResult.value.notifications.mapNotNull { event ->
                     event.payload?.let {
                         NewEventEntity(
                             eventId = event.id,
                             payload = KtxSerializer.json.encodeToString(event)
                         )
->>>>>>> 528ece69
                     }
                 }
-
-                eventDAO.insertEvents(entities)
+                wrapStorageRequest {
+                    eventDAO.insertEvents(entities)
+                }.onSuccess {
+                    notificationsPageResult.value.notifications.lastOrNull { !it.transient }?.let {
+                        updateLastSavedEventId(it.id)
+                    }
+                }
             } else {
                 hasMore = false
                 emit(Either.Left(NetworkFailure.ServerMiscommunication(notificationsPageResult.kException)))
@@ -347,16 +346,16 @@
     override fun parseExternalEvents(data: String): List<EventEnvelope> {
         val notificationResponse = Json.decodeFromString<NotificationResponse>(data)
         return notificationResponse.notifications.flatMap {
-            eventMapper.fromDTO(it, isLive = false)
+            eventMapper.fromDTOv2(it, isLive = false)
         }
     }
 
     override suspend fun lastProcessedEventId(): Either<StorageFailure, String> = wrapStorageRequest {
-        metadataDAO.valueByKey(LAST_PROCESSED_EVENT_ID_KEY)
+        metadataDAO.valueByKey(LAST_SAVED_EVENT_ID_KEY)
     }
 
     override suspend fun clearLastProcessedEventId(): Either<StorageFailure, Unit> = wrapStorageRequest {
-        metadataDAO.deleteValue(LAST_PROCESSED_EVENT_ID_KEY)
+        metadataDAO.deleteValue(LAST_SAVED_EVENT_ID_KEY)
     }
 
     override suspend fun fetchMostRecentEventId(): Either<CoreFailure, String> =
@@ -366,11 +365,13 @@
                     .map { it.id }
             }
 
+    private suspend fun updateLastSavedEventId(eventId: String): Either<StorageFailure, Unit> {
+        return wrapStorageRequest { metadataDAO.insertValue(eventId, LAST_SAVED_EVENT_ID_KEY) }
+    }
+
     override suspend fun updateLastProcessedEventId(eventId: String): Either<StorageFailure, Unit> {
-        return wrapStorageRequest { metadataDAO.insertValue(eventId, LAST_PROCESSED_EVENT_ID_KEY) }.flatMap {
-            wrapStorageRequest {
-                eventDAO.markEventAsProcessed(eventId)
-            }
+        return wrapStorageRequest {
+            eventDAO.markEventAsProcessed(eventId)
         }
     }
 
@@ -399,6 +400,6 @@
 
     private companion object {
         const val NOTIFICATIONS_QUERY_SIZE = 100
-        const val LAST_PROCESSED_EVENT_ID_KEY = "last_processed_event_id"
+        const val LAST_SAVED_EVENT_ID_KEY = "last_processed_event_id"
     }
 }