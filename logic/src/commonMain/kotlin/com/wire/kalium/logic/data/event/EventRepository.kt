--- conflicted
+++ resolved
@@ -267,14 +267,9 @@
                                         listOf(
                                             NewEventEntity(
                                                 eventId = eventResponse.id,
-<<<<<<< HEAD
-                                                payload = KtxSerializer.json.encodeToString(eventResponse),
-                                                isLive = isLive
-=======
                                                 payload = eventResponse.payload,
                                                 transient = eventResponse.transient,
-                                                isLive = true // TODO Yamil we need to decide when set it as false for async notificaitons
->>>>>>> 80e81034
+                                                isLive = isLive
                                             )
                                         )
                                     )
