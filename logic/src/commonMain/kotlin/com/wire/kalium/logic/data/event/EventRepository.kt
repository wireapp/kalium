--- conflicted
+++ resolved
@@ -313,11 +313,7 @@
     ) = flow<Either<CoreFailure, EventEnvelope>> {
 
         var hasMore = true
-<<<<<<< HEAD
-        var lastFetchedNotificationId: String? = metadataDAO.valueByKey(LAST_SAVED_EVENT_ID_KEY)
-=======
         var lastFetchedNotificationId = metadataDAO.valueByKey(LAST_SAVED_EVENT_ID_KEY)
->>>>>>> 44c81023
 
         while (coroutineContext.isActive && hasMore) {
             val notificationsPageResult = getNextPendingEventsPage(lastFetchedNotificationId, clientId)
@@ -374,11 +370,7 @@
         return wrapStorageRequest { metadataDAO.insertValue(eventId, LAST_SAVED_EVENT_ID_KEY) }
     }
 
-<<<<<<< HEAD
-    override suspend fun updateLastProcessedEventId(eventId: String): Either<StorageFailure, Unit> {
-=======
     override suspend fun setEventAsProcessed(eventId: String): Either<StorageFailure, Unit> {
->>>>>>> 44c81023
         return wrapStorageRequest {
             eventDAO.markEventAsProcessed(eventId)
         }
