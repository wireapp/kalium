--- conflicted
+++ resolved
@@ -50,12 +50,9 @@
 import com.wire.kalium.network.utils.isSuccessful
 import com.wire.kalium.persistence.client.ClientRegistrationStorage
 import com.wire.kalium.persistence.dao.MetadataDAO
-<<<<<<< HEAD
+import io.mockative.Mockable
 import com.wire.kalium.persistence.dao.event.EventDAO
 import com.wire.kalium.persistence.dao.event.NewEventEntity
-=======
-import io.mockative.Mockable
->>>>>>> 0ab964c5
 import kotlinx.coroutines.flow.Flow
 import kotlinx.coroutines.flow.FlowCollector
 import kotlinx.coroutines.flow.MutableStateFlow
@@ -248,16 +245,16 @@
         return currentClientId().fold(
             { it.left() },
             { clientId ->
-                    notificationApi.acknowledgeEvents(
-                        clientId.value,
-                        EventAcknowledgeRequest(
-                            type = AcknowledgeType.ACK,
-                            data = AcknowledgeData(
-                                deliveryTag = deliveryTag,
-                                multiple = false // TODO when use multiple?
-                            )
+                notificationApi.acknowledgeEvents(
+                    clientId.value,
+                    EventAcknowledgeRequest(
+                        type = AcknowledgeType.ACK,
+                        data = AcknowledgeData(
+                            deliveryTag = deliveryTag,
+                            multiple = false // TODO when use multiple?
                         )
                     )
+                )
                 // todo(ym) check for errors.
                 Unit.right()
             }
