--- conflicted
+++ resolved
@@ -143,25 +143,6 @@
 
     private val clearOnFirstWSMessage = MutableStateFlow(false)
 
-<<<<<<< HEAD
-    override suspend fun observeEvents(): Flow<List<EventEnvelope>> = flow {
-        eventDAO.observeUnprocessedEvents()
-            .conflate()
-            // add limit of 200, think about making it dynamic depending on device ram
-            // control flow of by websocket new push concat map?
-            .distinctUntilChanged()
-            .collect { eventEntities ->
-                emit(
-                    eventMapper.fromBatch(
-                        eventEntities.map {
-                            LocalEvent(
-                                KtxSerializer.json.decodeFromString<EventResponse>(it.payload),
-                                it.isLive
-                            )
-                        }
-                    )
-                )
-=======
     override suspend fun observeEvents(): Flow<List<EventEnvelope>> {
         var lastEmittedEventId: String? = null
         return eventDAO.observeUnprocessedEvents().transform { eventEntities ->
@@ -193,7 +174,6 @@
                     eventMapper.fromDTO(payload, isLive = entity.isLive)
                 }
                     .flatten()
->>>>>>> 115b7ee7
             }
     }
 
@@ -422,7 +402,7 @@
     override fun parseExternalEvents(data: String): List<EventEnvelope> {
         val notificationResponse = Json.decodeFromString<NotificationResponse>(data)
         return notificationResponse.notifications.flatMap {
-            eventMapper.fromDTOv2(it, isLive = false)
+            eventMapper.fromDTO(it, isLive = false)
         }
     }
 
