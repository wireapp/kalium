--- conflicted
+++ resolved
@@ -50,11 +50,6 @@
     "image/jpg", "image/jpeg", "image/png", "image/heic", "image/gif", "image/webp"
 )
 
-<<<<<<< HEAD
-fun isAudioMimeType(mimeType: String) = mimeType in setOf(
-    "audio/mpeg", "audio/mp4", "audio/wav", "audio/ogg"
-=======
 fun isAudioMimeType(mimeType: String): Boolean = mimeType in setOf(
     "audio/mp3", "audio/mpeg", "audio/ogg", "audio/wav", "audio/x-wav", "audio/x-pn-wav"
->>>>>>> 6011673a
 )