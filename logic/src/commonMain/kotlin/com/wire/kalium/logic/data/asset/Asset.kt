--- conflicted
+++ resolved
@@ -1,16 +1,12 @@
 package com.wire.kalium.logic.data.asset
 
-<<<<<<< HEAD
 import okio.Path
 
-data class UploadedAssetId(val key: String, val assetToken: String? = null)
-=======
 data class UploadedAssetId(
     val key: String,
     val domain: String? = null,
     val assetToken: String? = null
 )
->>>>>>> f2f3da02
 
 /**
  * On creation of this model, the use case should "calculate" the logic.
