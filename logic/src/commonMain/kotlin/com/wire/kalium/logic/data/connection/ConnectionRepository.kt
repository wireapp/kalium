--- conflicted
+++ resolved
@@ -196,14 +196,9 @@
                     connectionState = connectionStatusMapper.toDaoModel(state = connection.status),
                     userTypeEntity = userTypeEntityTypeMapper.fromOtherUserTeamAndDomain(
                         otherUserDomain = userProfileDTO.id.domain,
-<<<<<<< HEAD
-                        selfUserTeamId = getSelfUser().teamId?.value,
-                        otherUserTeamId = userProfileDTO.teamId
-=======
-                        selfUserTeamId = selfUser.teamId,
+                        selfUserTeamId = selfUser.teamId?.value,
                         otherUserTeamId = userProfileDTO.teamId,
                         selfUserDomain = selfUser.id.domain
->>>>>>> 016e196c
                     )
                 )
 
