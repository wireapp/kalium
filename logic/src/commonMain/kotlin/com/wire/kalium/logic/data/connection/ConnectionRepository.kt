package com.wire.kalium.logic.data.connection

import com.wire.kalium.logic.CoreFailure
import com.wire.kalium.logic.NetworkFailure
import com.wire.kalium.logic.StorageFailure
import com.wire.kalium.logic.data.event.Event
import com.wire.kalium.logic.data.id.IdMapper
import com.wire.kalium.logic.data.publicuser.PublicUserMapper
import com.wire.kalium.logic.data.user.Connection
import com.wire.kalium.logic.data.user.ConnectionState
import com.wire.kalium.logic.data.user.UserId
import com.wire.kalium.logic.di.MapperProvider
import com.wire.kalium.logic.failure.InvalidMappingFailure
import com.wire.kalium.logic.functional.Either
import com.wire.kalium.logic.functional.flatMap
import com.wire.kalium.logic.functional.isRight
import com.wire.kalium.logic.functional.map
import com.wire.kalium.logic.functional.onFailure
import com.wire.kalium.logic.functional.onSuccess
import com.wire.kalium.logic.kaliumLogger
import com.wire.kalium.logic.wrapApiRequest
import com.wire.kalium.logic.wrapStorageRequest
import com.wire.kalium.network.api.user.connection.ConnectionApi
<<<<<<< HEAD
=======
import com.wire.kalium.network.api.user.connection.ConnectionDTO
>>>>>>> 86f1148d
import com.wire.kalium.network.api.user.connection.ConnectionStateDTO
import com.wire.kalium.network.api.user.details.UserDetailsApi
import com.wire.kalium.persistence.dao.ConnectionDAO
import com.wire.kalium.persistence.dao.ConversationDAO
import com.wire.kalium.persistence.dao.UserDAO
import kotlinx.coroutines.flow.Flow
import kotlinx.coroutines.flow.first
import kotlinx.coroutines.flow.map

interface ConnectionRepository {
    suspend fun fetchSelfUserConnections(): Either<CoreFailure, Unit>
    suspend fun sendUserConnection(userId: UserId): Either<CoreFailure, Unit>
    suspend fun updateConnectionStatus(userId: UserId, connectionState: ConnectionState): Either<CoreFailure, Unit>
    suspend fun getConnections(): Either<StorageFailure, Flow<List<Connection>>>
    suspend fun insertConnectionFromEvent(event: Event.User.NewConnection): Either<CoreFailure, Unit>
    suspend fun observeConnectionList(): Flow<List<Connection>>

}

internal class ConnectionDataSource(
    private val conversationDAO: ConversationDAO,
    private val connectionDAO: ConnectionDAO,
    private val connectionApi: ConnectionApi,
    private val userDetailsApi: UserDetailsApi,
    private val userDAO: UserDAO,
    private val idMapper: IdMapper = MapperProvider.idMapper(),
    private val connectionStatusMapper: ConnectionStatusMapper = MapperProvider.connectionStatusMapper(),
    private val connectionMapper: ConnectionMapper = MapperProvider.connectionMapper(),
    private val publicUserMapper: PublicUserMapper = MapperProvider.publicUserMapper(),
) : ConnectionRepository {

    override suspend fun fetchSelfUserConnections(): Either<CoreFailure, Unit> {
        var hasMore = true
        var lastPagingState: String? = null
        var latestResult: Either<NetworkFailure, Unit> = Either.Right(Unit)

        while (hasMore && latestResult.isRight()) {
            latestResult = wrapApiRequest {
                kaliumLogger.v("Fetching connections page starting with pagingState $lastPagingState")
                connectionApi.fetchSelfUserConnections(pagingState = lastPagingState)
            }.onSuccess {
<<<<<<< HEAD
                it.connections.forEach {connectionDTO ->
                    persistConnection(connectionMapper.fromApiToModel(connectionDTO))
                }
                updateUserConnectionStatus(connections = it.connections.map { connectionDTO -> connectionMapper.fromApiToModel(connectionDTO) })
=======
                it.connections.forEach { connectionDTO ->
                    persistConnection(connectionMapper.fromApiToModel(connectionDTO))
                }
                updateUserConnectionStatus(connections = it.connections)
>>>>>>> 86f1148d
                lastPagingState = it.pagingState
                hasMore = it.hasMore
            }.onFailure {
                Either.Left(it)
            }.map { }
        }

        return latestResult
    }

    override suspend fun sendUserConnection(userId: UserId): Either<CoreFailure, Unit> {
        return wrapApiRequest {
            connectionApi.createConnection(idMapper.toApiModel(userId))
        }.flatMap { connection ->
            val connectionSent = connection.copy(status = ConnectionStateDTO.SENT)
<<<<<<< HEAD
            updateUserConnectionStatus(listOf(connectionMapper.fromApiToModel(connectionSent)))
            persistConnection(connectionMapper.fromApiToModel(connection))
        }.map { }
    }

    override suspend fun updateConnectionStatus(userId: UserId, connectionState: ConnectionState): Either<CoreFailure, Unit> {
        // Check if we can transition to the correct connection status
        val canTransitionToStatus = checkIfCanTransitionToConnectionStatus(connectionState)
        val newConnectionStatus = connectionStatusMapper.toApiModel(connectionState)
        if (!canTransitionToStatus || newConnectionStatus == null) {
=======
            updateUserConnectionStatus(listOf(connectionSent))
            persistConnection(connectionMapper.fromApiToModel(connection))
        }
    }

    override suspend fun updateConnectionStatus(userId: UserId, connectionState: ConnectionState): Either<CoreFailure, Unit> {
        val isValidConnectionState = isValidConnectionState(connectionState)
        val newConnectionStatus = connectionStatusMapper.toApiModel(connectionState)
        if (!isValidConnectionState || newConnectionStatus == null) {
>>>>>>> 86f1148d
            return Either.Left(InvalidMappingFailure)
        }

        return wrapApiRequest {
            connectionApi.updateConnection(idMapper.toApiModel(userId), newConnectionStatus)
        }.map { connection ->
            val connectionSent = connection.copy(status = newConnectionStatus)
<<<<<<< HEAD
            updateUserConnectionStatus(listOf(connectionMapper.fromApiToModel(connectionSent)))
            persistConnection(connectionMapper.fromApiToModel(connection))
        }
    }

    private fun checkIfCanTransitionToConnectionStatus(connectionState: ConnectionState): Boolean = when (connectionState) {
        ConnectionState.IGNORED, ConnectionState.CANCELLED, ConnectionState.ACCEPTED -> true
=======
            updateUserConnectionStatus(listOf(connectionSent))
        }
    }

    /**
     * Check if we can transition to the correct connection status
     * [ConnectionState.CANCELLED] [ConnectionState.IGNORED] or [ConnectionState.ACCEPTED]
     */
    private fun isValidConnectionState(connectionState: ConnectionState): Boolean = when (connectionState) {
        ConnectionState.IGNORED -> false // TODO: implement and move to next case
        ConnectionState.CANCELLED, ConnectionState.ACCEPTED -> true
>>>>>>> 86f1148d
        else -> false
    }


    override suspend fun getConnections(): Either<StorageFailure, Flow<List<Connection>>> = wrapStorageRequest {
        observeConnectionList()
    }

    override suspend fun observeConnectionList(): Flow<List<Connection>> {
        return connectionDAO.getConnectionRequests().map {
            it.map { connection ->
                val otherUser = userDAO.getUserByQualifiedID(connection.qualifiedToId)
                connectionMapper.fromDaoToModel(connection, otherUser.first())
            }
        }
    }

    override suspend fun insertConnectionFromEvent(event: Event.User.NewConnection): Either<CoreFailure, Unit> =
<<<<<<< HEAD
        persistConnection(event.connection).map {  }
=======
        persistConnection(event.connection)
>>>>>>> 86f1148d

    private suspend fun persistConnection(
        connection: Connection,
    ) = wrapStorageRequest {
        connectionDAO.insertConnection(connectionMapper.modelToDao(connection))
    }.flatMap {
        // This can fail? but the connection will be there and get synced in worst case in next SlowSync
        wrapApiRequest {
            userDetailsApi.getUserInfo(idMapper.toApiModel(connection.qualifiedToId))
<<<<<<< HEAD
        }.onSuccess {
            val userEntity = publicUserMapper.fromUserApiToEntity(it, connectionStatusMapper.toDaoModel(connection.status))
            userDAO.insertUser(userEntity)
=======
        }.flatMap {
            wrapStorageRequest {
                val userEntity = publicUserMapper.fromUserApiToEntity(it)
                userDAO.insertUser(userEntity)
            }
>>>>>>> 86f1148d
        }
    }

    private suspend fun updateUserConnectionStatus(
        connections: List<ConnectionDTO>
    ) {
        wrapStorageRequest {
            connections.forEach { connection ->
                conversationDAO.updateOrInsertOneOnOneMemberWithConnectionStatus(
<<<<<<< HEAD
                    userId = idMapper.toDaoModel(connection.qualifiedToId),
                    status = connectionStatusMapper.toDaoModel(state = connection.status),
                    conversationID = idMapper.toDaoModel(connection.qualifiedConversationId)
=======
                    userId = idMapper.fromApiToDao(connection.qualifiedToId),
                    status = connectionStatusMapper.fromApiToDao(state = connection.status),
                    conversationID = idMapper.fromApiToDao(connection.qualifiedConversationId)
>>>>>>> 86f1148d
                )
            }
        }
    }
}<|MERGE_RESOLUTION|>--- conflicted
+++ resolved
@@ -21,10 +21,7 @@
 import com.wire.kalium.logic.wrapApiRequest
 import com.wire.kalium.logic.wrapStorageRequest
 import com.wire.kalium.network.api.user.connection.ConnectionApi
-<<<<<<< HEAD
-=======
 import com.wire.kalium.network.api.user.connection.ConnectionDTO
->>>>>>> 86f1148d
 import com.wire.kalium.network.api.user.connection.ConnectionStateDTO
 import com.wire.kalium.network.api.user.details.UserDetailsApi
 import com.wire.kalium.persistence.dao.ConnectionDAO
@@ -66,17 +63,10 @@
                 kaliumLogger.v("Fetching connections page starting with pagingState $lastPagingState")
                 connectionApi.fetchSelfUserConnections(pagingState = lastPagingState)
             }.onSuccess {
-<<<<<<< HEAD
                 it.connections.forEach {connectionDTO ->
                     persistConnection(connectionMapper.fromApiToModel(connectionDTO))
                 }
-                updateUserConnectionStatus(connections = it.connections.map { connectionDTO -> connectionMapper.fromApiToModel(connectionDTO) })
-=======
-                it.connections.forEach { connectionDTO ->
-                    persistConnection(connectionMapper.fromApiToModel(connectionDTO))
-                }
                 updateUserConnectionStatus(connections = it.connections)
->>>>>>> 86f1148d
                 lastPagingState = it.pagingState
                 hasMore = it.hasMore
             }.onFailure {
@@ -92,28 +82,15 @@
             connectionApi.createConnection(idMapper.toApiModel(userId))
         }.flatMap { connection ->
             val connectionSent = connection.copy(status = ConnectionStateDTO.SENT)
-<<<<<<< HEAD
-            updateUserConnectionStatus(listOf(connectionMapper.fromApiToModel(connectionSent)))
-            persistConnection(connectionMapper.fromApiToModel(connection))
-        }.map { }
-    }
-
-    override suspend fun updateConnectionStatus(userId: UserId, connectionState: ConnectionState): Either<CoreFailure, Unit> {
-        // Check if we can transition to the correct connection status
-        val canTransitionToStatus = checkIfCanTransitionToConnectionStatus(connectionState)
-        val newConnectionStatus = connectionStatusMapper.toApiModel(connectionState)
-        if (!canTransitionToStatus || newConnectionStatus == null) {
-=======
             updateUserConnectionStatus(listOf(connectionSent))
             persistConnection(connectionMapper.fromApiToModel(connection))
-        }
+        }.map{ }
     }
 
     override suspend fun updateConnectionStatus(userId: UserId, connectionState: ConnectionState): Either<CoreFailure, Unit> {
         val isValidConnectionState = isValidConnectionState(connectionState)
         val newConnectionStatus = connectionStatusMapper.toApiModel(connectionState)
         if (!isValidConnectionState || newConnectionStatus == null) {
->>>>>>> 86f1148d
             return Either.Left(InvalidMappingFailure)
         }
 
@@ -121,16 +98,8 @@
             connectionApi.updateConnection(idMapper.toApiModel(userId), newConnectionStatus)
         }.map { connection ->
             val connectionSent = connection.copy(status = newConnectionStatus)
-<<<<<<< HEAD
-            updateUserConnectionStatus(listOf(connectionMapper.fromApiToModel(connectionSent)))
+            updateUserConnectionStatus(listOf(connectionSent))
             persistConnection(connectionMapper.fromApiToModel(connection))
-        }
-    }
-
-    private fun checkIfCanTransitionToConnectionStatus(connectionState: ConnectionState): Boolean = when (connectionState) {
-        ConnectionState.IGNORED, ConnectionState.CANCELLED, ConnectionState.ACCEPTED -> true
-=======
-            updateUserConnectionStatus(listOf(connectionSent))
         }
     }
 
@@ -139,9 +108,7 @@
      * [ConnectionState.CANCELLED] [ConnectionState.IGNORED] or [ConnectionState.ACCEPTED]
      */
     private fun isValidConnectionState(connectionState: ConnectionState): Boolean = when (connectionState) {
-        ConnectionState.IGNORED -> false // TODO: implement and move to next case
-        ConnectionState.CANCELLED, ConnectionState.ACCEPTED -> true
->>>>>>> 86f1148d
+        ConnectionState.IGNORED, ConnectionState.CANCELLED, ConnectionState.ACCEPTED -> true
         else -> false
     }
 
@@ -160,11 +127,7 @@
     }
 
     override suspend fun insertConnectionFromEvent(event: Event.User.NewConnection): Either<CoreFailure, Unit> =
-<<<<<<< HEAD
-        persistConnection(event.connection).map {  }
-=======
         persistConnection(event.connection)
->>>>>>> 86f1148d
 
     private suspend fun persistConnection(
         connection: Connection,
@@ -174,17 +137,11 @@
         // This can fail? but the connection will be there and get synced in worst case in next SlowSync
         wrapApiRequest {
             userDetailsApi.getUserInfo(idMapper.toApiModel(connection.qualifiedToId))
-<<<<<<< HEAD
-        }.onSuccess {
-            val userEntity = publicUserMapper.fromUserApiToEntity(it, connectionStatusMapper.toDaoModel(connection.status))
-            userDAO.insertUser(userEntity)
-=======
         }.flatMap {
             wrapStorageRequest {
-                val userEntity = publicUserMapper.fromUserApiToEntity(it)
+                val userEntity = publicUserMapper.fromUserApiToEntity(it, connectionStatusMapper.toDaoModel(connection.status))
                 userDAO.insertUser(userEntity)
             }
->>>>>>> 86f1148d
         }
     }
 
@@ -194,15 +151,9 @@
         wrapStorageRequest {
             connections.forEach { connection ->
                 conversationDAO.updateOrInsertOneOnOneMemberWithConnectionStatus(
-<<<<<<< HEAD
-                    userId = idMapper.toDaoModel(connection.qualifiedToId),
-                    status = connectionStatusMapper.toDaoModel(state = connection.status),
-                    conversationID = idMapper.toDaoModel(connection.qualifiedConversationId)
-=======
                     userId = idMapper.fromApiToDao(connection.qualifiedToId),
                     status = connectionStatusMapper.fromApiToDao(state = connection.status),
                     conversationID = idMapper.fromApiToDao(connection.qualifiedConversationId)
->>>>>>> 86f1148d
                 )
             }
         }
