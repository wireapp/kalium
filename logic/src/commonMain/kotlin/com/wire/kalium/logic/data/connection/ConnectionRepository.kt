package com.wire.kalium.logic.data.connection

import com.wire.kalium.logic.CoreFailure
import com.wire.kalium.logic.NetworkFailure
import com.wire.kalium.logic.StorageFailure
import com.wire.kalium.logic.data.conversation.ConversationDetails
import com.wire.kalium.logic.data.event.Event
import com.wire.kalium.logic.data.id.ConversationId
import com.wire.kalium.logic.data.id.IdMapper
import com.wire.kalium.logic.data.publicuser.PublicUserMapper
import com.wire.kalium.logic.data.user.Connection
import com.wire.kalium.logic.data.user.ConnectionState
import com.wire.kalium.logic.data.user.SelfUser
import com.wire.kalium.logic.data.user.UserDataSource
import com.wire.kalium.logic.data.user.UserId
import com.wire.kalium.logic.data.user.UserMapper
import com.wire.kalium.logic.data.user.type.UserEntityTypeMapper
import com.wire.kalium.logic.di.MapperProvider
import com.wire.kalium.logic.failure.InvalidMappingFailure
import com.wire.kalium.logic.functional.Either
import com.wire.kalium.logic.functional.flatMap
import com.wire.kalium.logic.functional.isRight
import com.wire.kalium.logic.functional.map
import com.wire.kalium.logic.functional.onFailure
import com.wire.kalium.logic.functional.onSuccess
import com.wire.kalium.logic.kaliumLogger
import com.wire.kalium.logic.wrapApiRequest
import com.wire.kalium.logic.wrapStorageRequest
import com.wire.kalium.network.api.user.connection.ConnectionApi
import com.wire.kalium.network.api.user.connection.ConnectionDTO
import com.wire.kalium.network.api.user.connection.ConnectionStateDTO
import com.wire.kalium.network.api.user.details.UserDetailsApi
import com.wire.kalium.persistence.dao.ConnectionDAO
import com.wire.kalium.persistence.dao.ConversationDAO
import com.wire.kalium.persistence.dao.MetadataDAO
import com.wire.kalium.persistence.dao.QualifiedIDEntity
import com.wire.kalium.persistence.dao.UserDAO
import kotlinx.coroutines.flow.Flow
import kotlinx.coroutines.flow.filterNotNull
import kotlinx.coroutines.flow.first
import kotlinx.coroutines.flow.firstOrNull
import kotlinx.coroutines.flow.flatMapMerge
import kotlinx.coroutines.flow.map
import kotlinx.serialization.decodeFromString
import kotlinx.serialization.json.Json

interface ConnectionRepository {
    suspend fun fetchSelfUserConnections(): Either<CoreFailure, Unit>
    suspend fun sendUserConnection(userId: UserId): Either<CoreFailure, Unit>
    suspend fun updateConnectionStatus(userId: UserId, connectionState: ConnectionState): Either<CoreFailure, Connection>
    suspend fun getConnections(): Either<StorageFailure, Flow<List<ConversationDetails>>>
    suspend fun insertConnectionFromEvent(event: Event.User.NewConnection): Either<CoreFailure, Unit>
    suspend fun observeConnectionList(): Flow<List<ConversationDetails>>
    suspend fun observeConnectionListAsDetails(): Flow<List<ConversationDetails>>
}

@Suppress("LongParameterList")
internal class ConnectionDataSource(
    private val conversationDAO: ConversationDAO,
    private val connectionDAO: ConnectionDAO,
    private val connectionApi: ConnectionApi,
    private val userDetailsApi: UserDetailsApi,
    private val userDAO: UserDAO,
    private val metadataDAO: MetadataDAO,
    private val idMapper: IdMapper = MapperProvider.idMapper(),
    private val userMapper: UserMapper = MapperProvider.userMapper(),
    private val connectionStatusMapper: ConnectionStatusMapper = MapperProvider.connectionStatusMapper(),
    private val connectionMapper: ConnectionMapper = MapperProvider.connectionMapper(),
    private val publicUserMapper: PublicUserMapper = MapperProvider.publicUserMapper(),
    private val userTypeEntityTypeMapper: UserEntityTypeMapper = MapperProvider.userTypeEntityMapper()
) : ConnectionRepository {

    override suspend fun fetchSelfUserConnections(): Either<CoreFailure, Unit> {
        var hasMore = true
        var lastPagingState: String? = null
        var latestResult: Either<NetworkFailure, Unit> = Either.Right(Unit)

        while (hasMore && latestResult.isRight()) {
            latestResult = wrapApiRequest {
                kaliumLogger.v("Fetching connections page starting with pagingState $lastPagingState")
                connectionApi.fetchSelfUserConnections(pagingState = lastPagingState)
            }.onSuccess {
                updateConnectionsFromSync(it.connections)
                lastPagingState = it.pagingState
                hasMore = it.hasMore
            }.onFailure {
                Either.Left(it)
            }.map { }
        }

        return latestResult
    }

    // first insert connections table + users
    // then update user status
    // if the connection is other than pending/sent, insert members
    private suspend fun updateConnectionsFromSync(connections: List<ConnectionDTO>) {
        connections.forEach { connectionDTO ->
            persistConnection(connectionMapper.fromApiToModel(connectionDTO))
            updateUserConnectionStatus(connectionMapper.fromApiToModel(connectionDTO))
        }
    }

    override suspend fun sendUserConnection(userId: UserId): Either<CoreFailure, Unit> {
        return wrapApiRequest {
            connectionApi.createConnection(idMapper.toApiModel(userId))
        }.flatMap { connection ->
            val connectionSent = connection.copy(status = ConnectionStateDTO.SENT)
            updateUserConnectionStatus(connectionMapper.fromApiToModel(connectionSent))
            persistConnection(connectionMapper.fromApiToModel(connection))
        }.map { }
    }

    override suspend fun updateConnectionStatus(userId: UserId, connectionState: ConnectionState): Either<CoreFailure, Connection> {
        val isValidConnectionState = isValidConnectionState(connectionState)
        val newConnectionStatus = connectionStatusMapper.toApiModel(connectionState)
        if (!isValidConnectionState || newConnectionStatus == null) {
            return Either.Left(InvalidMappingFailure)
        }

        return wrapApiRequest {
            connectionApi.updateConnection(idMapper.toApiModel(userId), newConnectionStatus)
        }.map { connectionDTO ->
            val connectionStatus = connectionDTO.copy(status = newConnectionStatus)
            val connectionModel = connectionMapper.fromApiToModel(connectionDTO)
            updateUserConnectionStatus(connectionMapper.fromApiToModel(connectionStatus))
            persistConnection(connectionModel)
            connectionModel
        }
    }

    /**
     * Check if we can transition to the correct connection status
     * [ConnectionState.CANCELLED] [ConnectionState.IGNORED] or [ConnectionState.ACCEPTED]
     */
    private fun isValidConnectionState(connectionState: ConnectionState): Boolean = when (connectionState) {
        ConnectionState.IGNORED, ConnectionState.CANCELLED, ConnectionState.ACCEPTED -> true
        else -> false
    }

    override suspend fun getConnections(): Either<StorageFailure, Flow<List<ConversationDetails>>> = wrapStorageRequest {
        observeConnectionList()
    }

    override suspend fun observeConnectionList(): Flow<List<ConversationDetails>> {
        return connectionDAO.getConnectionRequests().map {
            it.map { connection ->
                val otherUser = userDAO.getUserByQualifiedID(connection.qualifiedToId)
                connectionMapper.fromDaoToConnectionDetails(connection, otherUser.first())
            }
        }
    }

    override suspend fun observeConnectionListAsDetails(): Flow<List<ConversationDetails>> {
        return connectionDAO.getConnectionRequests().map {
            it.map { connection ->
                val otherUser = userDAO.getUserByQualifiedID(connection.qualifiedToId)
                connectionMapper.fromDaoToConnectionDetails(connection, otherUser.first())
            }
        }
    }

    override suspend fun insertConnectionFromEvent(event: Event.User.NewConnection): Either<CoreFailure, Unit> =
        updateUserConnectionStatus(event.connection)

    //TODO: Vitor : Instead of duplicating, we could pass selfUser.teamId from the UseCases to this function.
    // This way, the UseCases can tie the different Repos together, calling these functions.
    private suspend fun persistConnection(
        connection: Connection,
    ) = wrapStorageRequest {
        connectionDAO.insertConnection(connectionMapper.modelToDao(connection))
    }.flatMap {
        // This can fail, but the connection will be there and get synced in worst case scenario in next SlowSync
        wrapApiRequest {
            userDetailsApi.getUserInfo(idMapper.toApiModel(connection.qualifiedToId))
        }.flatMap { userProfileDTO ->
            wrapStorageRequest {
                val userEntity = publicUserMapper.fromUserApiToEntityWithConnectionStateAndUserTypeEntity(
                    userDetailResponse = userProfileDTO,
                    connectionState = connectionStatusMapper.toDaoModel(state = connection.status),
                    userTypeEntity = userTypeEntityTypeMapper.fromOtherUserTeamAndDomain(
                        otherUserDomain = userProfileDTO.id.domain,
                        selfUserTeamId = getSelfUser().teamId,
                        otherUserTeamId = userProfileDTO.teamId
                    )
                )

                userDAO.insertUser(userEntity)
                connectionDAO.updateConnectionLastUpdatedTime(connection.lastUpdate, connection.toId)
            }
        }
    }

<<<<<<< HEAD
    private suspend fun deleteCancelledConnection(conversationId: ConversationId) = wrapStorageRequest {
        connectionDAO.deleteConnectionDataAndConversation(idMapper.toDaoModel(conversationId))
=======
    //TODO: code duplication here for getting self user, the same is done inside
    // UserRepository, what would be best ?
    // creating SelfUserDao managing the UserEntity corresponding to SelfUser ?
    private suspend fun getSelfUser(): SelfUser {
        return metadataDAO.valueByKey(UserDataSource.SELF_USER_ID_KEY)
            .filterNotNull()
            .flatMapMerge { encodedValue ->
                val selfUserID: QualifiedIDEntity = Json.decodeFromString(encodedValue)

                userDAO.getUserByQualifiedID(selfUserID)
                    .filterNotNull()
                    .map(userMapper::fromDaoModelToSelfUser)
            }.firstOrNull() ?: throw  IllegalStateException()
    }

    private suspend fun updateUserConnectionStatus(connections: List<ConnectionDTO>) {
        connections.forEach { connection ->
            when (connection.status) {
                ConnectionStateDTO.PENDING -> updateConversationMemberFromConnection(connection)
                ConnectionStateDTO.SENT -> updateConversationMemberFromConnection(connection)
                ConnectionStateDTO.BLOCKED -> updateConversationMemberFromConnection(connection)
                ConnectionStateDTO.IGNORED -> updateConversationMemberFromConnection(connection)
                ConnectionStateDTO.CANCELLED -> {
                    kaliumLogger.d("skipping cancelled request")
                }
                ConnectionStateDTO.MISSING_LEGALHOLD_CONSENT -> updateConversationMemberFromConnection(connection)
                ConnectionStateDTO.ACCEPTED -> updateConversationMemberFromConnection(connection)
            }
        }
>>>>>>> 964b46c0
    }

    private suspend fun updateConversationMemberFromConnection(connection: Connection) =
        wrapStorageRequest {
            conversationDAO.updateOrInsertOneOnOneMemberWithConnectionStatus(
                userId = idMapper.toDaoModel(connection.qualifiedToId),
                status = connectionStatusMapper.toDaoModel(connection.status),
                conversationID = idMapper.toDaoModel(connection.qualifiedConversationId)
            )
        }.onFailure {
            kaliumLogger.e("There was an error when trying to persist the connection: $connection")
        }

    /**
     * This will update the connection status on user table and will insert members only
     * if the [ConnectionDTO.status] is other than [ConnectionStateDTO.PENDING] or [ConnectionStateDTO.SENT]
     */
    private suspend fun updateUserConnectionStatus(connection: Connection): Either<CoreFailure, Unit> =
        when (connection.status) {
            ConnectionState.NOT_CONNECTED,
            ConnectionState.PENDING,
            ConnectionState.SENT -> persistConnection(connection)
            ConnectionState.BLOCKED -> persistConnection(connection)
            ConnectionState.IGNORED -> persistConnection(connection)
            ConnectionState.CANCELLED -> deleteCancelledConnection(connection.qualifiedConversationId)
            ConnectionState.MISSING_LEGALHOLD_CONSENT -> persistConnection(connection)
            ConnectionState.ACCEPTED -> updateConversationMemberFromConnection(connection)
        }
}<|MERGE_RESOLUTION|>--- conflicted
+++ resolved
@@ -161,7 +161,7 @@
     }
 
     override suspend fun insertConnectionFromEvent(event: Event.User.NewConnection): Either<CoreFailure, Unit> =
-        updateUserConnectionStatus(event.connection)
+        persistConnection(event.connection)
 
     //TODO: Vitor : Instead of duplicating, we could pass selfUser.teamId from the UseCases to this function.
     // This way, the UseCases can tie the different Repos together, calling these functions.
@@ -191,10 +191,10 @@
         }
     }
 
-<<<<<<< HEAD
     private suspend fun deleteCancelledConnection(conversationId: ConversationId) = wrapStorageRequest {
         connectionDAO.deleteConnectionDataAndConversation(idMapper.toDaoModel(conversationId))
-=======
+    }
+
     //TODO: code duplication here for getting self user, the same is done inside
     // UserRepository, what would be best ?
     // creating SelfUserDao managing the UserEntity corresponding to SelfUser ?
@@ -207,24 +207,7 @@
                 userDAO.getUserByQualifiedID(selfUserID)
                     .filterNotNull()
                     .map(userMapper::fromDaoModelToSelfUser)
-            }.firstOrNull() ?: throw  IllegalStateException()
-    }
-
-    private suspend fun updateUserConnectionStatus(connections: List<ConnectionDTO>) {
-        connections.forEach { connection ->
-            when (connection.status) {
-                ConnectionStateDTO.PENDING -> updateConversationMemberFromConnection(connection)
-                ConnectionStateDTO.SENT -> updateConversationMemberFromConnection(connection)
-                ConnectionStateDTO.BLOCKED -> updateConversationMemberFromConnection(connection)
-                ConnectionStateDTO.IGNORED -> updateConversationMemberFromConnection(connection)
-                ConnectionStateDTO.CANCELLED -> {
-                    kaliumLogger.d("skipping cancelled request")
-                }
-                ConnectionStateDTO.MISSING_LEGALHOLD_CONSENT -> updateConversationMemberFromConnection(connection)
-                ConnectionStateDTO.ACCEPTED -> updateConversationMemberFromConnection(connection)
-            }
-        }
->>>>>>> 964b46c0
+            }.firstOrNull() ?: throw IllegalStateException()
     }
 
     private suspend fun updateConversationMemberFromConnection(connection: Connection) =
@@ -247,6 +230,7 @@
             ConnectionState.NOT_CONNECTED,
             ConnectionState.PENDING,
             ConnectionState.SENT -> persistConnection(connection)
+
             ConnectionState.BLOCKED -> persistConnection(connection)
             ConnectionState.IGNORED -> persistConnection(connection)
             ConnectionState.CANCELLED -> deleteCancelledConnection(connection.qualifiedConversationId)
