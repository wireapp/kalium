package com.wire.kalium.logic.data.connection

import com.wire.kalium.logger.KaliumLogger.Companion.ApplicationFlow.CONNECTIONS
import com.wire.kalium.logic.CoreFailure
import com.wire.kalium.logic.NetworkFailure
import com.wire.kalium.logic.StorageFailure
import com.wire.kalium.logic.data.conversation.ConversationDetails
import com.wire.kalium.logic.data.event.Event
import com.wire.kalium.logic.data.id.ConversationId
import com.wire.kalium.logic.data.id.IdMapper
import com.wire.kalium.logic.data.publicuser.PublicUserMapper
import com.wire.kalium.logic.data.user.Connection
import com.wire.kalium.logic.data.user.ConnectionState
import com.wire.kalium.logic.data.user.ConnectionState.ACCEPTED
import com.wire.kalium.logic.data.user.ConnectionState.BLOCKED
import com.wire.kalium.logic.data.user.ConnectionState.CANCELLED
import com.wire.kalium.logic.data.user.ConnectionState.IGNORED
import com.wire.kalium.logic.data.user.ConnectionState.MISSING_LEGALHOLD_CONSENT
import com.wire.kalium.logic.data.user.ConnectionState.NOT_CONNECTED
import com.wire.kalium.logic.data.user.ConnectionState.PENDING
import com.wire.kalium.logic.data.user.ConnectionState.SENT
import com.wire.kalium.logic.data.user.UserId
import com.wire.kalium.logic.data.user.type.UserEntityTypeMapper
import com.wire.kalium.logic.di.MapperProvider
import com.wire.kalium.logic.failure.InvalidMappingFailure
import com.wire.kalium.logic.feature.SelfTeamIdProvider
import com.wire.kalium.logic.functional.Either
import com.wire.kalium.logic.functional.flatMap
import com.wire.kalium.logic.functional.fold
import com.wire.kalium.logic.functional.isRight
import com.wire.kalium.logic.functional.map
import com.wire.kalium.logic.functional.onFailure
import com.wire.kalium.logic.functional.onSuccess
import com.wire.kalium.logic.kaliumLogger
import com.wire.kalium.logic.wrapApiRequest
import com.wire.kalium.logic.wrapStorageRequest
import com.wire.kalium.network.api.base.authenticated.connection.ConnectionApi
import com.wire.kalium.network.api.base.authenticated.connection.ConnectionDTO
import com.wire.kalium.network.api.base.authenticated.connection.ConnectionStateDTO
import com.wire.kalium.network.api.base.authenticated.userDetails.UserDetailsApi
import com.wire.kalium.persistence.dao.ConnectionDAO
import com.wire.kalium.persistence.dao.ConversationDAO
import com.wire.kalium.persistence.dao.Member
import com.wire.kalium.persistence.dao.UserDAO
import kotlinx.coroutines.flow.Flow
import kotlinx.coroutines.flow.map

interface ConnectionRepository {
    suspend fun fetchSelfUserConnections(): Either<CoreFailure, Unit>
    suspend fun sendUserConnection(userId: UserId): Either<CoreFailure, Unit>
    suspend fun updateConnectionStatus(userId: UserId, connectionState: ConnectionState): Either<CoreFailure, Connection>
    suspend fun getConnections(): Either<StorageFailure, Flow<List<ConversationDetails>>>
    suspend fun insertConnectionFromEvent(event: Event.User.NewConnection): Either<CoreFailure, Unit>
    suspend fun observeConnectionList(): Flow<List<Connection>>
    suspend fun observeConnectionRequestList(): Flow<List<ConversationDetails>>
    suspend fun observeConnectionRequestsForNotification(): Flow<List<ConversationDetails>>
    suspend fun setConnectionAsNotified(userId: UserId)
    suspend fun setAllConnectionsAsNotified()
}

@Suppress("LongParameterList", "TooManyFunctions")
internal class ConnectionDataSource(
    private val conversationDAO: ConversationDAO,
    private val connectionDAO: ConnectionDAO,
    private val connectionApi: ConnectionApi,
    private val userDetailsApi: UserDetailsApi,
    private val userDAO: UserDAO,
    private val selfUserId: UserId,
    private val selfTeamIdProvider: SelfTeamIdProvider,
    private val idMapper: IdMapper = MapperProvider.idMapper(),
    private val connectionStatusMapper: ConnectionStatusMapper = MapperProvider.connectionStatusMapper(),
    private val connectionMapper: ConnectionMapper = MapperProvider.connectionMapper(),
    private val publicUserMapper: PublicUserMapper = MapperProvider.publicUserMapper(),
    private val userTypeEntityTypeMapper: UserEntityTypeMapper = MapperProvider.userTypeEntityMapper()
) : ConnectionRepository {

    override suspend fun fetchSelfUserConnections(): Either<CoreFailure, Unit> {
        var hasMore = true
        var lastPagingState: String? = null
        var latestResult: Either<NetworkFailure, Unit> = Either.Right(Unit)

        while (hasMore && latestResult.isRight()) {
            latestResult = wrapApiRequest {
                kaliumLogger.withFeatureId(CONNECTIONS).v("Fetching connections page starting with pagingState $lastPagingState")
                connectionApi.fetchSelfUserConnections(pagingState = lastPagingState)
            }.onSuccess {
                syncConnectionsStatuses(it.connections)
                lastPagingState = it.pagingState
                hasMore = it.hasMore
            }.onFailure {
                Either.Left(it)
            }.map { }
        }

        return latestResult
    }

    private suspend fun syncConnectionsStatuses(connections: List<ConnectionDTO>) {
        connections.forEach { connectionDTO ->
            handleUserConnectionStatusPersistence(connectionMapper.fromApiToModel(connectionDTO))
        }
    }

    override suspend fun sendUserConnection(userId: UserId): Either<CoreFailure, Unit> {
        return wrapApiRequest {
            connectionApi.createConnection(idMapper.toApiModel(userId))
        }.flatMap { connection ->
            val connectionSent = connection.copy(status = ConnectionStateDTO.SENT)
            handleUserConnectionStatusPersistence(connectionMapper.fromApiToModel(connectionSent))
        }.map { }
    }

    override suspend fun updateConnectionStatus(userId: UserId, connectionState: ConnectionState): Either<CoreFailure, Connection> {
        val isValidConnectionState = isValidConnectionState(connectionState)
        val newConnectionStatus = connectionStatusMapper.toApiModel(connectionState)
        if (!isValidConnectionState || newConnectionStatus == null) {
            return Either.Left(InvalidMappingFailure)
        }

        return wrapApiRequest {
            connectionApi.updateConnection(idMapper.toApiModel(userId), newConnectionStatus)
        }.map { connectionDTO ->
            val connectionStatus = connectionDTO.copy(status = newConnectionStatus)
            val connectionModel = connectionMapper.fromApiToModel(connectionDTO)
            handleUserConnectionStatusPersistence(connectionMapper.fromApiToModel(connectionStatus))
            persistConnection(connectionModel)
            connectionModel
        }
    }

    /**
     * Check if we can transition to the correct connection status
     * [ConnectionState.CANCELLED] [ConnectionState.IGNORED] [ConnectionState.BLOCKED] or [ConnectionState.ACCEPTED]
     */
    private fun isValidConnectionState(connectionState: ConnectionState): Boolean = when (connectionState) {
        BLOCKED, IGNORED, CANCELLED, ACCEPTED -> true
        else -> false
    }

    override suspend fun getConnections(): Either<StorageFailure, Flow<List<ConversationDetails>>> = wrapStorageRequest {
        observeConnectionRequestList()
    }

    override suspend fun observeConnectionRequestList(): Flow<List<ConversationDetails>> {
        return connectionDAO.getConnectionRequests().map { connections ->
            connections
                .map { connection ->
                    connectionMapper.fromDaoToConversationDetails(connection)
                }
        }
    }

    override suspend fun observeConnectionRequestsForNotification(): Flow<List<ConversationDetails>> {
        return connectionDAO.getConnectionRequestsForNotification()
            .map {
                it.map { connection ->
                    connectionMapper.fromDaoToConversationDetails(connection)
                }
            }
    }

    override suspend fun setConnectionAsNotified(userId: UserId) {
        connectionDAO.updateNotificationFlag(false, idMapper.toDaoModel(userId))
    }

    override suspend fun setAllConnectionsAsNotified() {
        connectionDAO.updateAllNotificationFlags(false)
    }

    override suspend fun insertConnectionFromEvent(event: Event.User.NewConnection): Either<CoreFailure, Unit> =
        persistConnection(event.connection)

    override suspend fun observeConnectionList(): Flow<List<Connection>> {
        return connectionDAO.getConnections().map { connections ->
            connections.map { connection ->
                connectionMapper.fromDaoToModel(connection)
            }
        }
    }

    // TODO: Vitor : Instead of duplicating, we could pass selfUser.teamId from the UseCases to this function.
    // This way, the UseCases can tie the different Repos together, calling these functions.
    private suspend fun persistConnection(
        connection: Connection,
<<<<<<< HEAD
    ) = wrapStorageRequest {
        connectionDAO.insertConnection(connectionMapper.modelToDao(connection))
    }.flatMap {
        selfTeamIdProvider().flatMap { teamId ->
            // This can fail, but the connection will be there and get synced in worst case scenario in next SlowSync
            wrapApiRequest {
                userDetailsApi.getUserInfo(idMapper.toApiModel(connection.qualifiedToId))
            }.flatMap { userProfileDTO ->
                wrapStorageRequest {
                    val userEntity = publicUserMapper.fromUserApiToEntityWithConnectionStateAndUserTypeEntity(
                        userDetailResponse = userProfileDTO,
                        connectionState = connectionStatusMapper.toDaoModel(state = connection.status),
                        userTypeEntity = userTypeEntityTypeMapper.fromTeamAndDomain(
                            otherUserDomain = userProfileDTO.id.domain,
                            selfUserTeamId = teamId?.value,
                            otherUserTeamId = userProfileDTO.teamId,
                            selfUserDomain = selfUserId.domain,
                            isService = userProfileDTO.service != null
                        )
                    )
                    userDAO.insertUser(userEntity)
                    // todo: ask if we need to insert the conversation here when the connection is sent!
                    connectionDAO.updateConnectionLastUpdatedTime(connection.lastUpdate, connection.toId)
                }
=======
    ) =
        // This can fail, but the connection will be there and get synced in worst case scenario in next SlowSync
        wrapApiRequest {
            userDetailsApi.getUserInfo(idMapper.toApiModel(connection.qualifiedToId))
        }.fold({
            wrapStorageRequest {
                connectionDAO.insertConnection(connectionMapper.modelToDao(connection))
            }
        }, { userProfileDTO ->

            wrapStorageRequest {
                val selfUser = getSelfUser()
                val userEntity = publicUserMapper.fromUserApiToEntityWithConnectionStateAndUserTypeEntity(
                    userDetailResponse = userProfileDTO,
                    connectionState = connectionStatusMapper.toDaoModel(state = connection.status),
                    userTypeEntity = userTypeEntityTypeMapper.fromTeamAndDomain(
                        otherUserDomain = userProfileDTO.id.domain,
                        selfUserTeamId = selfUser.teamId?.value,
                        otherUserTeamId = userProfileDTO.teamId,
                        selfUserDomain = selfUser.id.domain,
                        isService = userProfileDTO.service != null
                    )
                )

                userDAO.insertUser(userEntity)
                connectionDAO.insertConnection(connectionMapper.modelToDao(connection))
>>>>>>> 7365b34d
            }
        })

    private suspend fun deleteCancelledConnection(conversationId: ConversationId) = wrapStorageRequest {
        connectionDAO.deleteConnectionDataAndConversation(idMapper.toDaoModel(conversationId))
    }

    private suspend fun updateConversationMemberFromConnection(connection: Connection) =
        wrapStorageRequest {
            conversationDAO.updateOrInsertOneOnOneMemberWithConnectionStatus(
                // TODO(IMPORTANT!!!!!!): setting a default value for member role is incorrect and can lead to unexpected behaviour
                member = Member(user = idMapper.toDaoModel(connection.qualifiedToId), Member.Role.Member),
                status = connectionStatusMapper.toDaoModel(connection.status),
                conversationID = idMapper.toDaoModel(connection.qualifiedConversationId)
            )
        }.onFailure {
            kaliumLogger.e("There was an error when trying to persist the connection: $connection")
        }

    /**
     * This will update the connection status on user table and will insert members only
     * if the [ConnectionDTO.status] is other than [ConnectionStateDTO.PENDING] or [ConnectionStateDTO.SENT]
     */
    private suspend fun handleUserConnectionStatusPersistence(connection: Connection): Either<CoreFailure, Unit> =
        when (connection.status) {
            MISSING_LEGALHOLD_CONSENT, NOT_CONNECTED, PENDING, SENT, BLOCKED, IGNORED -> persistConnection(connection)
            CANCELLED -> deleteCancelledConnection(connection.qualifiedConversationId)
            ACCEPTED -> updateConversationMemberFromConnection(connection)
        }
}<|MERGE_RESOLUTION|>--- conflicted
+++ resolved
@@ -182,15 +182,16 @@
     // This way, the UseCases can tie the different Repos together, calling these functions.
     private suspend fun persistConnection(
         connection: Connection,
-<<<<<<< HEAD
-    ) = wrapStorageRequest {
-        connectionDAO.insertConnection(connectionMapper.modelToDao(connection))
-    }.flatMap {
+    ) =
         selfTeamIdProvider().flatMap { teamId ->
             // This can fail, but the connection will be there and get synced in worst case scenario in next SlowSync
             wrapApiRequest {
                 userDetailsApi.getUserInfo(idMapper.toApiModel(connection.qualifiedToId))
-            }.flatMap { userProfileDTO ->
+            }.fold({
+            wrapStorageRequest {
+                connectionDAO.insertConnection(connectionMapper.modelToDao(connection))
+            }
+        }, { userProfileDTO ->
                 wrapStorageRequest {
                     val userEntity = publicUserMapper.fromUserApiToEntityWithConnectionStateAndUserTypeEntity(
                         userDetailResponse = userProfileDTO,
@@ -205,36 +206,8 @@
                     )
                     userDAO.insertUser(userEntity)
                     // todo: ask if we need to insert the conversation here when the connection is sent!
-                    connectionDAO.updateConnectionLastUpdatedTime(connection.lastUpdate, connection.toId)
+                    connectionDAO.insertConnection(connectionMapper.modelToDao(connection))
                 }
-=======
-    ) =
-        // This can fail, but the connection will be there and get synced in worst case scenario in next SlowSync
-        wrapApiRequest {
-            userDetailsApi.getUserInfo(idMapper.toApiModel(connection.qualifiedToId))
-        }.fold({
-            wrapStorageRequest {
-                connectionDAO.insertConnection(connectionMapper.modelToDao(connection))
-            }
-        }, { userProfileDTO ->
-
-            wrapStorageRequest {
-                val selfUser = getSelfUser()
-                val userEntity = publicUserMapper.fromUserApiToEntityWithConnectionStateAndUserTypeEntity(
-                    userDetailResponse = userProfileDTO,
-                    connectionState = connectionStatusMapper.toDaoModel(state = connection.status),
-                    userTypeEntity = userTypeEntityTypeMapper.fromTeamAndDomain(
-                        otherUserDomain = userProfileDTO.id.domain,
-                        selfUserTeamId = selfUser.teamId?.value,
-                        otherUserTeamId = userProfileDTO.teamId,
-                        selfUserDomain = selfUser.id.domain,
-                        isService = userProfileDTO.service != null
-                    )
-                )
-
-                userDAO.insertUser(userEntity)
-                connectionDAO.insertConnection(connectionMapper.modelToDao(connection))
->>>>>>> 7365b34d
             }
         })
 
