--- conflicted
+++ resolved
@@ -3,10 +3,7 @@
 import com.wire.kalium.logic.CoreFailure
 import com.wire.kalium.logic.NetworkFailure
 import com.wire.kalium.logic.data.id.IdMapper
-<<<<<<< HEAD
-=======
 import com.wire.kalium.logic.data.user.ConnectionState
->>>>>>> 5c4bca64
 import com.wire.kalium.logic.data.user.UserId
 import com.wire.kalium.logic.di.MapperProvider
 import com.wire.kalium.logic.failure.InvalidMappingFailure
@@ -26,10 +23,7 @@
 interface ConnectionRepository {
     suspend fun fetchSelfUserConnections(): Either<CoreFailure, Unit>
     suspend fun sendUserConnection(userId: UserId): Either<CoreFailure, Unit>
-<<<<<<< HEAD
-=======
     suspend fun updateConnectionStatus(userId: UserId, connectionState: ConnectionState): Either<CoreFailure, Unit>
->>>>>>> 5c4bca64
 }
 
 internal class ConnectionDataSource(
@@ -64,27 +58,13 @@
         return wrapApiRequest {
             connectionApi.createConnection(idMapper.toApiModel(userId))
         }.map { connection ->
-<<<<<<< HEAD
-            val connectionSent = connection.copy(status = ConnectionState.SENT)
-=======
             val connectionSent = connection.copy(status = ConnectionStateDTO.SENT)
->>>>>>> 5c4bca64
             updateUserConnectionStatus(listOf(connectionSent))
         }
     }
 
-<<<<<<< HEAD
-    private fun connectionStateToDao(state: ConnectionState): UserEntity.ConnectionState = when (state) {
-        ConnectionState.PENDING -> UserEntity.ConnectionState.PENDING
-        ConnectionState.SENT -> UserEntity.ConnectionState.SENT
-        ConnectionState.BLOCKED -> UserEntity.ConnectionState.BLOCKED
-        ConnectionState.IGNORED -> UserEntity.ConnectionState.IGNORED
-        ConnectionState.CANCELLED -> UserEntity.ConnectionState.CANCELLED
-        ConnectionState.MISSING_LEGALHOLD_CONSENT -> UserEntity.ConnectionState.MISSING_LEGALHOLD_CONSENT
-        ConnectionState.ACCEPTED -> UserEntity.ConnectionState.ACCEPTED
-=======
     override suspend fun updateConnectionStatus(userId: UserId, connectionState: ConnectionState): Either<CoreFailure, Unit> {
-        val connectionStatus = connectionStatusMapper.connectionStateToApi(connectionState)
+        val connectionStatus = connectionStatusMapper.toApiModel(connectionState)
         return if (connectionStatus == null)
             Either.Left(InvalidMappingFailure)
         else {
@@ -95,7 +75,6 @@
                 updateUserConnectionStatus(listOf(connectionSent))
             }
         }
->>>>>>> 5c4bca64
     }
 
     private suspend fun updateUserConnectionStatus(
@@ -105,7 +84,7 @@
             connections.forEach { connection ->
                 conversationDAO.updateOrInsertOneOnOneMemberWithConnectionStatus(
                     userId = idMapper.fromApiToDao(connection.qualifiedToId),
-                    status = connectionStatusMapper.connectionStateToDao(state = connection.status),
+                    status = connectionStatusMapper.fromApiToDao(state = connection.status),
                     conversationID = idMapper.fromApiToDao(connection.qualifiedConversationId)
                 )
             }
