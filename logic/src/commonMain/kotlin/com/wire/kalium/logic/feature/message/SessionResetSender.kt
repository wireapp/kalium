/*
 * Wire
 * Copyright (C) 2023 Wire Swiss GmbH
 *
 * This program is free software: you can redistribute it and/or modify
 * it under the terms of the GNU General Public License as published by
 * the Free Software Foundation, either version 3 of the License, or
 * (at your option) any later version.
 *
 * This program is distributed in the hope that it will be useful,
 * but WITHOUT ANY WARRANTY; without even the implied warranty of
 * MERCHANTABILITY or FITNESS FOR A PARTICULAR PURPOSE. See the
 * GNU General Public License for more details.
 *
 * You should have received a copy of the GNU General Public License
 * along with this program. If not, see http://www.gnu.org/licenses/.
 */

package com.wire.kalium.logic.feature.message

import com.benasher44.uuid.uuid4
import com.wire.kalium.logic.CoreFailure
import com.wire.kalium.logic.data.conversation.ClientId
import com.wire.kalium.logic.data.conversation.Recipient
import com.wire.kalium.logic.data.id.ConversationId
import com.wire.kalium.logic.data.id.QualifiedID
import com.wire.kalium.logic.data.message.Message
import com.wire.kalium.logic.data.message.MessageContent
import com.wire.kalium.logic.data.sync.SlowSyncRepository
import com.wire.kalium.logic.data.sync.SlowSyncStatus
import com.wire.kalium.logic.data.user.UserId
import com.wire.kalium.logic.feature.CurrentClientIdProvider
import com.wire.kalium.logic.functional.Either
import com.wire.kalium.logic.functional.flatMap
import com.wire.kalium.util.DateTimeUtil
import com.wire.kalium.util.KaliumDispatcher
import com.wire.kalium.util.KaliumDispatcherImpl
import kotlinx.coroutines.flow.first
import kotlinx.coroutines.withContext

interface SessionResetSender {
    suspend operator fun invoke(conversationId: ConversationId, userId: UserId, clientId: ClientId): Either<CoreFailure, Unit>
}

class SessionResetSenderImpl internal constructor(
    private val slowSyncRepository: SlowSyncRepository,
    private val selfUserId: QualifiedID,
    private val provideClientId: CurrentClientIdProvider,
    private val messageSender: MessageSender,
    private val dispatchers: KaliumDispatcher = KaliumDispatcherImpl
) : SessionResetSender {
    override suspend operator fun invoke(
        conversationId: ConversationId,
        userId: UserId,
        clientId: ClientId,
    ): Either<CoreFailure, Unit> = withContext(dispatchers.io) {
        slowSyncRepository.slowSyncStatus.first {
            it is SlowSyncStatus.Complete
        }
        val generatedMessageUuid = uuid4().toString()

        provideClientId().flatMap { selfClientId ->
            val message = Message.Signaling(
                id = generatedMessageUuid,
                content = MessageContent.ClientAction,
                conversationId = conversationId,
                date = DateTimeUtil.currentIsoDateTimeString(),
                senderUserId = selfUserId,
                senderClientId = selfClientId,
<<<<<<< HEAD
                status = Message.Status.Sent,
                isSelfMessage = true
=======
                status = Message.Status.SENT,
                isSelfMessage = true,
                expirationData = null
>>>>>>> 82a17054
            )
            val recipient = Recipient(userId, listOf(clientId))
            messageSender.sendMessage(
                message,
                MessageTarget.Client(listOf(recipient))
            )
        }
    }

}<|MERGE_RESOLUTION|>--- conflicted
+++ resolved
@@ -67,14 +67,9 @@
                 date = DateTimeUtil.currentIsoDateTimeString(),
                 senderUserId = selfUserId,
                 senderClientId = selfClientId,
-<<<<<<< HEAD
                 status = Message.Status.Sent,
-                isSelfMessage = true
-=======
-                status = Message.Status.SENT,
                 isSelfMessage = true,
                 expirationData = null
->>>>>>> 82a17054
             )
             val recipient = Recipient(userId, listOf(clientId))
             messageSender.sendMessage(
