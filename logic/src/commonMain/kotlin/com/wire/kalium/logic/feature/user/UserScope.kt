/*
 * Wire
 * Copyright (C) 2024 Wire Swiss GmbH
 *
 * This program is free software: you can redistribute it and/or modify
 * it under the terms of the GNU General Public License as published by
 * the Free Software Foundation, either version 3 of the License, or
 * (at your option) any later version.
 *
 * This program is distributed in the hope that it will be useful,
 * but WITHOUT ANY WARRANTY; without even the implied warranty of
 * MERCHANTABILITY or FITNESS FOR A PARTICULAR PURPOSE. See the
 * GNU General Public License for more details.
 *
 * You should have received a copy of the GNU General Public License
 * along with this program. If not, see http://www.gnu.org/licenses/.
 */
@file:Suppress("konsist.useCasesShouldNotAccessDaoLayerDirectly")

package com.wire.kalium.logic.feature.user

import com.wire.kalium.logic.configuration.UserConfigRepository
import com.wire.kalium.logic.configuration.server.ServerConfigRepository
import com.wire.kalium.logic.data.asset.AssetRepository
import com.wire.kalium.logic.data.client.ClientRepository
import com.wire.kalium.logic.data.connection.ConnectionRepository
import com.wire.kalium.logic.data.conversation.JoinExistingMLSConversationsUseCase
import com.wire.kalium.logic.data.conversation.MLSConversationRepository
import com.wire.kalium.logic.data.e2ei.E2EIRepository
import com.wire.kalium.logic.data.id.CurrentClientIdProvider
import com.wire.kalium.logic.data.id.QualifiedIdMapper
import com.wire.kalium.logic.data.properties.UserPropertyRepository
import com.wire.kalium.logic.data.publicuser.SearchUserRepository
import com.wire.kalium.logic.data.session.SessionRepository
import com.wire.kalium.logic.data.team.TeamRepository
import com.wire.kalium.logic.data.user.AccountRepository
import com.wire.kalium.logic.data.user.UserId
import com.wire.kalium.logic.data.user.UserRepository
import com.wire.kalium.logic.feature.TimestampKeyRepositoryImpl
import com.wire.kalium.logic.feature.asset.DeleteAssetUseCase
import com.wire.kalium.logic.feature.asset.DeleteAssetUseCaseImpl
import com.wire.kalium.logic.feature.asset.GetAssetSizeLimitUseCase
import com.wire.kalium.logic.feature.asset.GetAssetSizeLimitUseCaseImpl
import com.wire.kalium.logic.feature.asset.GetAvatarAssetUseCase
import com.wire.kalium.logic.feature.asset.GetAvatarAssetUseCaseImpl
import com.wire.kalium.logic.feature.auth.ValidateUserHandleUseCase
import com.wire.kalium.logic.feature.auth.ValidateUserHandleUseCaseImpl
import com.wire.kalium.logic.feature.client.FinalizeMLSClientAfterE2EIEnrollment
import com.wire.kalium.logic.feature.client.FinalizeMLSClientAfterE2EIEnrollmentImpl
import com.wire.kalium.logic.feature.conversation.GetAllContactsNotInConversationUseCase
import com.wire.kalium.logic.feature.e2ei.PemCertificateDecoderImpl
import com.wire.kalium.logic.feature.e2ei.usecase.EnrollE2EIUseCase
import com.wire.kalium.logic.feature.e2ei.usecase.EnrollE2EIUseCaseImpl
import com.wire.kalium.logic.feature.e2ei.usecase.GetE2eiCertificateUseCase
import com.wire.kalium.logic.feature.e2ei.usecase.GetE2eiCertificateUseCaseImpl
import com.wire.kalium.logic.feature.e2ei.usecase.GetMembersE2EICertificateStatusesUseCase
import com.wire.kalium.logic.feature.e2ei.usecase.GetMembersE2EICertificateStatusesUseCaseImpl
import com.wire.kalium.logic.feature.e2ei.usecase.GetUserE2eiCertificateStatusUseCase
import com.wire.kalium.logic.feature.e2ei.usecase.GetUserE2eiCertificateStatusUseCaseImpl
import com.wire.kalium.logic.feature.e2ei.usecase.GetUserE2eiCertificatesUseCase
import com.wire.kalium.logic.feature.e2ei.usecase.GetUserE2eiCertificatesUseCaseImpl
import com.wire.kalium.logic.feature.e2ei.usecase.ObserveCertificateRevocationForSelfClientUseCase
import com.wire.kalium.logic.feature.e2ei.usecase.ObserveCertificateRevocationForSelfClientUseCaseImpl
import com.wire.kalium.logic.feature.message.MessageSender
import com.wire.kalium.logic.feature.publicuser.GetAllContactsUseCase
import com.wire.kalium.logic.feature.publicuser.GetAllContactsUseCaseImpl
import com.wire.kalium.logic.feature.publicuser.GetKnownUserUseCase
import com.wire.kalium.logic.feature.publicuser.GetKnownUserUseCaseImpl
import com.wire.kalium.logic.feature.publicuser.RefreshUsersWithoutMetadataUseCase
import com.wire.kalium.logic.feature.publicuser.RefreshUsersWithoutMetadataUseCaseImpl
import com.wire.kalium.logic.feature.user.readReceipts.ObserveReadReceiptsEnabledUseCase
import com.wire.kalium.logic.feature.user.readReceipts.ObserveReadReceiptsEnabledUseCaseImpl
import com.wire.kalium.logic.feature.user.readReceipts.PersistReadReceiptsStatusConfigUseCase
import com.wire.kalium.logic.feature.user.readReceipts.PersistReadReceiptsStatusConfigUseCaseImpl
import com.wire.kalium.logic.feature.user.typingIndicator.ObserveTypingIndicatorEnabledUseCase
import com.wire.kalium.logic.feature.user.typingIndicator.ObserveTypingIndicatorEnabledUseCaseImpl
import com.wire.kalium.logic.feature.user.typingIndicator.PersistTypingIndicatorStatusConfigUseCase
import com.wire.kalium.logic.feature.user.typingIndicator.PersistTypingIndicatorStatusConfigUseCaseImpl
import com.wire.kalium.logic.sync.SyncManager
import com.wire.kalium.persistence.dao.MetadataDAO

@Suppress("LongParameterList")
class UserScope internal constructor(
    private val userRepository: UserRepository,
    private val userConfigRepository: UserConfigRepository,
    private val accountRepository: AccountRepository,
    private val searchUserRepository: SearchUserRepository,
    private val syncManager: SyncManager,
    private val assetRepository: AssetRepository,
    private val teamRepository: TeamRepository,
    private val connectionRepository: ConnectionRepository,
    private val qualifiedIdMapper: QualifiedIdMapper,
    private val sessionRepository: SessionRepository,
    private val serverConfigRepository: ServerConfigRepository,
    private val selfUserId: UserId,
    private val metadataDAO: MetadataDAO,
    private val userPropertyRepository: UserPropertyRepository,
    private val messageSender: MessageSender,
    private val clientIdProvider: CurrentClientIdProvider,
    private val e2EIRepository: E2EIRepository,
    private val mlsConversationRepository: MLSConversationRepository,
    private val isSelfATeamMember: IsSelfATeamMemberUseCase,
<<<<<<< HEAD
    private val updateSupportedProtocolsUseCase: UpdateSupportedProtocolsUseCase,
    private val clientRepository: ClientRepository,
    private val joinExistingMLSConversationsUseCase: JoinExistingMLSConversationsUseCase
=======
    private val updateSelfUserSupportedProtocolsUseCase: UpdateSelfUserSupportedProtocolsUseCase,
>>>>>>> ee75ec7f
) {
    private val validateUserHandleUseCase: ValidateUserHandleUseCase get() = ValidateUserHandleUseCaseImpl()
    val getSelfUser: GetSelfUserUseCase get() = GetSelfUserUseCaseImpl(userRepository)
    val getSelfUserWithTeam: ObserveSelfUserWithTeamUseCase get() = ObserveSelfUserWithTeamUseCaseImpl(userRepository)
    val observeUserInfo: ObserveUserInfoUseCase get() = ObserveUserInfoUseCaseImpl(userRepository, teamRepository)
    val uploadUserAvatar: UploadUserAvatarUseCase get() = UploadUserAvatarUseCaseImpl(userRepository, assetRepository)

    private val pemCertificateDecoderImpl by lazy { PemCertificateDecoderImpl() }
    val getPublicAsset: GetAvatarAssetUseCase get() = GetAvatarAssetUseCaseImpl(assetRepository, userRepository)
    val enrollE2EI: EnrollE2EIUseCase get() = EnrollE2EIUseCaseImpl(e2EIRepository)

    val finalizeMLSClientAfterE2EIEnrollment: FinalizeMLSClientAfterE2EIEnrollment
        get() = FinalizeMLSClientAfterE2EIEnrollmentImpl(
            clientRepository,
            joinExistingMLSConversationsUseCase
        )
    val getE2EICertificate: GetE2eiCertificateUseCase
        get() = GetE2eiCertificateUseCaseImpl(
            mlsConversationRepository = mlsConversationRepository,
            pemCertificateDecoder = pemCertificateDecoderImpl
        )
    val getUserE2eiCertificateStatus: GetUserE2eiCertificateStatusUseCase
        get() = GetUserE2eiCertificateStatusUseCaseImpl(
            mlsConversationRepository = mlsConversationRepository,
            pemCertificateDecoder = pemCertificateDecoderImpl
        )
    val getUserE2eiCertificates: GetUserE2eiCertificatesUseCase
        get() = GetUserE2eiCertificatesUseCaseImpl(
            mlsConversationRepository = mlsConversationRepository,
            pemCertificateDecoder = pemCertificateDecoderImpl
        )
    val getMembersE2EICertificateStatuses: GetMembersE2EICertificateStatusesUseCase
        get() = GetMembersE2EICertificateStatusesUseCaseImpl(
            mlsConversationRepository = mlsConversationRepository,
            pemCertificateDecoder = pemCertificateDecoderImpl
        )
    val deleteAsset: DeleteAssetUseCase get() = DeleteAssetUseCaseImpl(assetRepository)
    val setUserHandle: SetUserHandleUseCase get() = SetUserHandleUseCase(accountRepository, validateUserHandleUseCase, syncManager)
    val getAllKnownUsers: GetAllContactsUseCase get() = GetAllContactsUseCaseImpl(userRepository)
    val getKnownUser: GetKnownUserUseCase get() = GetKnownUserUseCaseImpl(userRepository)
    val getUserInfo: GetUserInfoUseCase get() = GetUserInfoUseCaseImpl(userRepository, teamRepository)
    val refreshUsersWithoutMetadata: RefreshUsersWithoutMetadataUseCase get() = RefreshUsersWithoutMetadataUseCaseImpl(userRepository)
    val updateSelfAvailabilityStatus: UpdateSelfAvailabilityStatusUseCase
        get() = UpdateSelfAvailabilityStatusUseCase(accountRepository, messageSender, clientIdProvider, selfUserId)
    val getAllContactsNotInConversation: GetAllContactsNotInConversationUseCase
        get() = GetAllContactsNotInConversationUseCase(userRepository)

    val isPasswordRequired
        get() = IsPasswordRequiredUseCase(
            selfUserId = selfUserId,
            sessionRepository = sessionRepository
        )

    val isReadOnlyAccount: IsReadOnlyAccountUseCase
        get() = IsReadOnlyAccountUseCaseImpl(
            selfUserId = selfUserId,
            sessionRepository = sessionRepository
        )

    val observeReadReceiptsEnabled: ObserveReadReceiptsEnabledUseCase
        get() = ObserveReadReceiptsEnabledUseCaseImpl(
            userPropertyRepository = userPropertyRepository
        )

    val observeTypingIndicatorEnabled: ObserveTypingIndicatorEnabledUseCase
        get() = ObserveTypingIndicatorEnabledUseCaseImpl(
            userPropertyRepository = userPropertyRepository
        )
    val persistReadReceiptsStatusConfig: PersistReadReceiptsStatusConfigUseCase
        get() = PersistReadReceiptsStatusConfigUseCaseImpl(userPropertyRepository = userPropertyRepository)

    val persistTypingIndicatorStatusConfig: PersistTypingIndicatorStatusConfigUseCase
        get() = PersistTypingIndicatorStatusConfigUseCaseImpl(userPropertyRepository = userPropertyRepository)

    val serverLinks get() = SelfServerConfigUseCase(selfUserId, serverConfigRepository)

    val timestampKeyRepository get() = TimestampKeyRepositoryImpl(metadataDAO)

    val persistMigratedUsers: PersistMigratedUsersUseCase get() = PersistMigratedUsersUseCaseImpl(userRepository)

    val updateDisplayName: UpdateDisplayNameUseCase get() = UpdateDisplayNameUseCaseImpl(accountRepository)

    val updateEmail: UpdateEmailUseCase get() = UpdateEmailUseCase(accountRepository)

    val getAssetSizeLimit: GetAssetSizeLimitUseCase get() = GetAssetSizeLimitUseCaseImpl(isSelfATeamMember)

    val deleteAccount: DeleteAccountUseCase get() = DeleteAccountUseCase(accountRepository)

    val updateSupportedProtocols: UpdateSelfUserSupportedProtocolsUseCase get() = updateSelfUserSupportedProtocolsUseCase

    val observeCertificateRevocationForSelfClient: ObserveCertificateRevocationForSelfClientUseCase
        get() = ObserveCertificateRevocationForSelfClientUseCaseImpl(
            userConfigRepository = userConfigRepository,
            currentClientIdProvider = clientIdProvider,
            getE2eiCertificate = getE2EICertificate
        )
}<|MERGE_RESOLUTION|>--- conflicted
+++ resolved
@@ -100,13 +100,9 @@
     private val e2EIRepository: E2EIRepository,
     private val mlsConversationRepository: MLSConversationRepository,
     private val isSelfATeamMember: IsSelfATeamMemberUseCase,
-<<<<<<< HEAD
-    private val updateSupportedProtocolsUseCase: UpdateSupportedProtocolsUseCase,
+    private val updateSelfUserSupportedProtocolsUseCase: UpdateSelfUserSupportedProtocolsUseCase,
     private val clientRepository: ClientRepository,
     private val joinExistingMLSConversationsUseCase: JoinExistingMLSConversationsUseCase
-=======
-    private val updateSelfUserSupportedProtocolsUseCase: UpdateSelfUserSupportedProtocolsUseCase,
->>>>>>> ee75ec7f
 ) {
     private val validateUserHandleUseCase: ValidateUserHandleUseCase get() = ValidateUserHandleUseCaseImpl()
     val getSelfUser: GetSelfUserUseCase get() = GetSelfUserUseCaseImpl(userRepository)
