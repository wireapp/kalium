/*
 * Wire
 * Copyright (C) 2024 Wire Swiss GmbH
 *
 * This program is free software: you can redistribute it and/or modify
 * it under the terms of the GNU General Public License as published by
 * the Free Software Foundation, either version 3 of the License, or
 * (at your option) any later version.
 *
 * This program is distributed in the hope that it will be useful,
 * but WITHOUT ANY WARRANTY; without even the implied warranty of
 * MERCHANTABILITY or FITNESS FOR A PARTICULAR PURPOSE. See the
 * GNU General Public License for more details.
 *
 * You should have received a copy of the GNU General Public License
 * along with this program. If not, see http://www.gnu.org/licenses/.
 */
@file:Suppress("konsist.useCasesShouldNotAccessDaoLayerDirectly", "konsist.useCasesShouldNotAccessNetworkLayerDirectly")

package com.wire.kalium.logic.feature.user

import com.wire.kalium.logger.KaliumLogger
import com.wire.kalium.logic.configuration.UserConfigRepository
import com.wire.kalium.logic.configuration.server.ServerConfigRepository
import com.wire.kalium.logic.data.asset.AssetRepository
import com.wire.kalium.logic.data.client.ClientRepository
import com.wire.kalium.logic.data.conversation.ConversationRepository
import com.wire.kalium.logic.data.conversation.JoinExistingMLSConversationsUseCase
import com.wire.kalium.logic.data.conversation.MLSConversationRepository
import com.wire.kalium.logic.data.e2ei.CertificateRevocationListRepository
import com.wire.kalium.logic.data.e2ei.E2EIRepository
import com.wire.kalium.logic.data.e2ei.RevocationListChecker
import com.wire.kalium.logic.data.id.CurrentClientIdProvider
import com.wire.kalium.logic.data.id.SelfTeamIdProvider
import com.wire.kalium.logic.data.properties.UserPropertyRepository
import com.wire.kalium.logic.data.session.SessionRepository
import com.wire.kalium.logic.data.sync.IncrementalSyncRepository
import com.wire.kalium.logic.data.team.TeamRepository
import com.wire.kalium.logic.data.user.AccountRepository
import com.wire.kalium.logic.data.user.UserId
import com.wire.kalium.logic.data.user.UserRepository
import com.wire.kalium.logic.feature.TimestampKeyRepositoryImpl
import com.wire.kalium.logic.feature.asset.DeleteAssetUseCase
import com.wire.kalium.logic.feature.asset.DeleteAssetUseCaseImpl
import com.wire.kalium.logic.feature.asset.GetAssetSizeLimitUseCase
import com.wire.kalium.logic.feature.asset.GetAssetSizeLimitUseCaseImpl
import com.wire.kalium.logic.feature.asset.GetAvatarAssetUseCase
import com.wire.kalium.logic.feature.asset.GetAvatarAssetUseCaseImpl
import com.wire.kalium.logic.feature.auth.PersistSelfUserEmailUseCase
import com.wire.kalium.logic.feature.auth.PersistSelfUserEmailUseCaseImpl
import com.wire.kalium.logic.feature.auth.ValidateUserHandleUseCase
import com.wire.kalium.logic.feature.auth.ValidateUserHandleUseCaseImpl
import com.wire.kalium.logic.feature.client.FinalizeMLSClientAfterE2EIEnrollment
import com.wire.kalium.logic.feature.client.FinalizeMLSClientAfterE2EIEnrollmentImpl
import com.wire.kalium.logic.feature.conversation.GetAllContactsNotInConversationUseCase
import com.wire.kalium.logic.feature.e2ei.SyncCertificateRevocationListUseCase
import com.wire.kalium.logic.feature.e2ei.usecase.EnrollE2EIUseCase
import com.wire.kalium.logic.feature.e2ei.usecase.EnrollE2EIUseCaseImpl
import com.wire.kalium.logic.feature.e2ei.usecase.GetMLSClientIdentityUseCase
import com.wire.kalium.logic.feature.e2ei.usecase.GetMLSClientIdentityUseCaseImpl
import com.wire.kalium.logic.feature.e2ei.usecase.GetMembersE2EICertificateStatusesUseCase
import com.wire.kalium.logic.feature.e2ei.usecase.GetMembersE2EICertificateStatusesUseCaseImpl
import com.wire.kalium.logic.feature.e2ei.usecase.GetUserE2eiCertificatesUseCase
import com.wire.kalium.logic.feature.e2ei.usecase.GetUserE2eiCertificatesUseCaseImpl
import com.wire.kalium.logic.feature.e2ei.usecase.IsOtherUserE2EIVerifiedUseCase
import com.wire.kalium.logic.feature.e2ei.usecase.IsOtherUserE2EIVerifiedUseCaseImpl
import com.wire.kalium.logic.feature.e2ei.usecase.ObserveCertificateRevocationForSelfClientUseCase
import com.wire.kalium.logic.feature.e2ei.usecase.ObserveCertificateRevocationForSelfClientUseCaseImpl
import com.wire.kalium.logic.feature.featureConfig.FeatureFlagSyncWorkerImpl
import com.wire.kalium.logic.feature.featureConfig.FeatureFlagsSyncWorker
import com.wire.kalium.logic.feature.featureConfig.SyncFeatureConfigsUseCase
import com.wire.kalium.logic.feature.message.MessageSender
import com.wire.kalium.logic.feature.mls.MLSPublicKeysSyncWorker
import com.wire.kalium.logic.feature.personaltoteamaccount.CanMigrateFromPersonalToTeamUseCase
import com.wire.kalium.logic.feature.personaltoteamaccount.CanMigrateFromPersonalToTeamUseCaseImpl
import com.wire.kalium.logic.feature.publicuser.GetAllContactsUseCase
import com.wire.kalium.logic.feature.publicuser.GetAllContactsUseCaseImpl
import com.wire.kalium.logic.feature.publicuser.GetKnownUserUseCase
import com.wire.kalium.logic.feature.publicuser.GetKnownUserUseCaseImpl
import com.wire.kalium.logic.feature.publicuser.RefreshUsersWithoutMetadataUseCase
import com.wire.kalium.logic.feature.server.GetTeamUrlUseCase
import com.wire.kalium.logic.feature.user.readReceipts.ObserveReadReceiptsEnabledUseCase
import com.wire.kalium.logic.feature.user.readReceipts.ObserveReadReceiptsEnabledUseCaseImpl
import com.wire.kalium.logic.feature.user.readReceipts.PersistReadReceiptsStatusConfigUseCase
import com.wire.kalium.logic.feature.user.readReceipts.PersistReadReceiptsStatusConfigUseCaseImpl
import com.wire.kalium.logic.feature.user.typingIndicator.ObserveTypingIndicatorEnabledUseCase
import com.wire.kalium.logic.feature.user.typingIndicator.ObserveTypingIndicatorEnabledUseCaseImpl
import com.wire.kalium.logic.feature.user.typingIndicator.PersistTypingIndicatorStatusConfigUseCase
import com.wire.kalium.logic.feature.user.typingIndicator.PersistTypingIndicatorStatusConfigUseCaseImpl
import com.wire.kalium.logic.sync.SyncManager
import com.wire.kalium.network.session.SessionManager
import com.wire.kalium.persistence.dao.MetadataDAO
import kotlinx.coroutines.CoroutineScope

@Suppress("LongParameterList")
class UserScope internal constructor(
    private val userRepository: UserRepository,
    private val userConfigRepository: UserConfigRepository,
    private val accountRepository: AccountRepository,
    private val syncManager: SyncManager,
    private val assetRepository: AssetRepository,
    private val teamRepository: TeamRepository,
    private val sessionRepository: SessionRepository,
    private val serverConfigRepository: ServerConfigRepository,
    private val selfUserId: UserId,
    private val metadataDAO: MetadataDAO,
    private val userPropertyRepository: UserPropertyRepository,
    private val messageSender: MessageSender,
    private val clientIdProvider: CurrentClientIdProvider,
    private val e2EIRepository: E2EIRepository,
    private val mlsConversationRepository: MLSConversationRepository,
    private val conversationRepository: ConversationRepository,
    private val isSelfATeamMember: IsSelfATeamMemberUseCase,
    private val updateSelfUserSupportedProtocolsUseCase: UpdateSelfUserSupportedProtocolsUseCase,
    private val clientRepository: ClientRepository,
    private val joinExistingMLSConversationsUseCase: JoinExistingMLSConversationsUseCase,
    val refreshUsersWithoutMetadata: RefreshUsersWithoutMetadataUseCase,
    private val isE2EIEnabledUseCase: IsE2EIEnabledUseCase,
    private val certificateRevocationListRepository: CertificateRevocationListRepository,
    private val incrementalSyncRepository: IncrementalSyncRepository,
    private val sessionManager: SessionManager,
    private val selfTeamIdProvider: SelfTeamIdProvider,
    private val checkRevocationList: RevocationListChecker,
    private val syncFeatureConfigs: SyncFeatureConfigsUseCase,
    private val userScopedLogger: KaliumLogger,
    private val teamUrlUseCase: GetTeamUrlUseCase,
<<<<<<< HEAD
    val mlsPublicKeysSyncWorker: MLSPublicKeysSyncWorker,
=======
>>>>>>> 2086b87f
    private val userCoroutineScope: CoroutineScope,
) {
    private val validateUserHandleUseCase: ValidateUserHandleUseCase get() = ValidateUserHandleUseCaseImpl()
    val getSelfUser: GetSelfUserUseCase get() = GetSelfUserUseCaseImpl(userRepository)
    val observeSelfUser: ObserveSelfUserUseCase get() = ObserveSelfUserUseCaseImpl(userRepository)
    val getSelfUserWithTeam: ObserveSelfUserWithTeamUseCase get() = ObserveSelfUserWithTeamUseCaseImpl(userRepository)
    val observeUserInfo: ObserveUserInfoUseCase get() = ObserveUserInfoUseCaseImpl(userRepository, teamRepository)
    val uploadUserAvatar: UploadUserAvatarUseCase get() = UploadUserAvatarUseCaseImpl(userRepository, assetRepository)
    val persistSelfUserEmail: PersistSelfUserEmailUseCase get() = PersistSelfUserEmailUseCaseImpl(userRepository)

    val getPublicAsset: GetAvatarAssetUseCase get() = GetAvatarAssetUseCaseImpl(assetRepository, userRepository)
    val enrollE2EI: EnrollE2EIUseCase
        get() = EnrollE2EIUseCaseImpl(
            e2EIRepository = e2EIRepository,
            userRepository = userRepository,
            coroutineScope = userCoroutineScope,
<<<<<<< HEAD
=======
            conversationRepository = conversationRepository,
>>>>>>> 2086b87f
        )
    val getTeamUrl: GetTeamUrlUseCase get() = teamUrlUseCase

    val finalizeMLSClientAfterE2EIEnrollment: FinalizeMLSClientAfterE2EIEnrollment
        get() = FinalizeMLSClientAfterE2EIEnrollmentImpl(
            clientRepository,
            joinExistingMLSConversationsUseCase
        )
    val getE2EICertificate: GetMLSClientIdentityUseCase
        get() = GetMLSClientIdentityUseCaseImpl(
            mlsConversationRepository = mlsConversationRepository
        )
    val getUserE2eiCertificateStatus: IsOtherUserE2EIVerifiedUseCase
        get() = IsOtherUserE2EIVerifiedUseCaseImpl(
            mlsConversationRepository = mlsConversationRepository,
            isE2EIEnabledUseCase = isE2EIEnabledUseCase,
            userRepository = userRepository
        )
    val getUserE2eiCertificates: GetUserE2eiCertificatesUseCase
        get() = GetUserE2eiCertificatesUseCaseImpl(
            mlsConversationRepository = mlsConversationRepository,
            isE2EIEnabledUseCase = isE2EIEnabledUseCase
        )
    val getMembersE2EICertificateStatuses: GetMembersE2EICertificateStatusesUseCase
        get() = GetMembersE2EICertificateStatusesUseCaseImpl(
            mlsConversationRepository = mlsConversationRepository,
            conversationRepository = conversationRepository
        )
    val deleteAsset: DeleteAssetUseCase get() = DeleteAssetUseCaseImpl(assetRepository)
    val setUserHandle: SetUserHandleUseCase get() = SetUserHandleUseCase(accountRepository, validateUserHandleUseCase, syncManager)
    val getAllKnownUsers: GetAllContactsUseCase get() = GetAllContactsUseCaseImpl(userRepository)
    val getKnownUser: GetKnownUserUseCase get() = GetKnownUserUseCaseImpl(userRepository)
    val getUserInfo: GetUserInfoUseCase get() = GetUserInfoUseCaseImpl(userRepository, teamRepository)
    val updateSelfAvailabilityStatus: UpdateSelfAvailabilityStatusUseCase
        get() = UpdateSelfAvailabilityStatusUseCase(accountRepository, messageSender, clientIdProvider, selfUserId)
    val getAllContactsNotInConversation: GetAllContactsNotInConversationUseCase
        get() = GetAllContactsNotInConversationUseCase(userRepository)

    val isPasswordRequired
        get() = IsPasswordRequiredUseCase(
            selfUserId = selfUserId,
            sessionRepository = sessionRepository
        )

    val isReadOnlyAccount: IsReadOnlyAccountUseCase
        get() = IsReadOnlyAccountUseCaseImpl(
            selfUserId = selfUserId,
            sessionRepository = sessionRepository
        )

    val observeReadReceiptsEnabled: ObserveReadReceiptsEnabledUseCase
        get() = ObserveReadReceiptsEnabledUseCaseImpl(
            userPropertyRepository = userPropertyRepository
        )

    val observeTypingIndicatorEnabled: ObserveTypingIndicatorEnabledUseCase
        get() = ObserveTypingIndicatorEnabledUseCaseImpl(
            userPropertyRepository = userPropertyRepository
        )
    val persistReadReceiptsStatusConfig: PersistReadReceiptsStatusConfigUseCase
        get() = PersistReadReceiptsStatusConfigUseCaseImpl(userPropertyRepository = userPropertyRepository)

    val persistTypingIndicatorStatusConfig: PersistTypingIndicatorStatusConfigUseCase
        get() = PersistTypingIndicatorStatusConfigUseCaseImpl(userPropertyRepository = userPropertyRepository)

    val serverLinks get() = SelfServerConfigUseCase(selfUserId, serverConfigRepository)

    val timestampKeyRepository get() = TimestampKeyRepositoryImpl(metadataDAO)

    val persistMigratedUsers: PersistMigratedUsersUseCase get() = PersistMigratedUsersUseCaseImpl(userRepository)

    val updateDisplayName: UpdateDisplayNameUseCase get() = UpdateDisplayNameUseCaseImpl(accountRepository)

    val updateEmail: UpdateEmailUseCase get() = UpdateEmailUseCase(accountRepository)

    val getAssetSizeLimit: GetAssetSizeLimitUseCase get() = GetAssetSizeLimitUseCaseImpl(isSelfATeamMember)

    val deleteAccount: DeleteAccountUseCase get() = DeleteAccountUseCase(accountRepository)

    val updateSupportedProtocols: UpdateSelfUserSupportedProtocolsUseCase get() = updateSelfUserSupportedProtocolsUseCase

    val observeCertificateRevocationForSelfClient: ObserveCertificateRevocationForSelfClientUseCase
        get() = ObserveCertificateRevocationForSelfClientUseCaseImpl(
            userConfigRepository = userConfigRepository,
            currentClientIdProvider = clientIdProvider,
            getE2eiCertificate = getE2EICertificate,
            kaliumLogger = userScopedLogger,
        )

    val syncCertificateRevocationListUseCase: SyncCertificateRevocationListUseCase
        get() =
            SyncCertificateRevocationListUseCase(
                certificateRevocationListRepository = certificateRevocationListRepository,
                incrementalSyncRepository = incrementalSyncRepository,
                revocationListChecker = checkRevocationList,
                kaliumLogger = userScopedLogger,
            )

    val featureFlagsSyncWorker: FeatureFlagsSyncWorker by lazy {
        FeatureFlagSyncWorkerImpl(
            incrementalSyncRepository = incrementalSyncRepository,
            syncFeatureConfigs = syncFeatureConfigs,
            kaliumLogger = userScopedLogger,
        )
    }
    val isPersonalToTeamAccountSupportedByBackend: CanMigrateFromPersonalToTeamUseCase by lazy {
        CanMigrateFromPersonalToTeamUseCaseImpl(
            sessionManager = sessionManager,
            serverConfigRepository = serverConfigRepository,
            selfTeamIdProvider = selfTeamIdProvider
        )
    }
}<|MERGE_RESOLUTION|>--- conflicted
+++ resolved
@@ -124,10 +124,7 @@
     private val syncFeatureConfigs: SyncFeatureConfigsUseCase,
     private val userScopedLogger: KaliumLogger,
     private val teamUrlUseCase: GetTeamUrlUseCase,
-<<<<<<< HEAD
     val mlsPublicKeysSyncWorker: MLSPublicKeysSyncWorker,
-=======
->>>>>>> 2086b87f
     private val userCoroutineScope: CoroutineScope,
 ) {
     private val validateUserHandleUseCase: ValidateUserHandleUseCase get() = ValidateUserHandleUseCaseImpl()
@@ -144,10 +141,7 @@
             e2EIRepository = e2EIRepository,
             userRepository = userRepository,
             coroutineScope = userCoroutineScope,
-<<<<<<< HEAD
-=======
             conversationRepository = conversationRepository,
->>>>>>> 2086b87f
         )
     val getTeamUrl: GetTeamUrlUseCase get() = teamUrlUseCase
 
