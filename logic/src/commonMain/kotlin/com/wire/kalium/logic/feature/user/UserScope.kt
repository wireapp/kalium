--- conflicted
+++ resolved
@@ -134,16 +134,13 @@
     val persistSelfUserEmail: PersistSelfUserEmailUseCase get() = PersistSelfUserEmailUseCaseImpl(userRepository)
 
     val getPublicAsset: GetAvatarAssetUseCase get() = GetAvatarAssetUseCaseImpl(assetRepository, userRepository)
-<<<<<<< HEAD
-    val enrollE2EI: EnrollE2EIUseCase get() = EnrollE2EIUseCaseImpl(e2EIRepository, conversationRepository)
-=======
     val enrollE2EI: EnrollE2EIUseCase
         get() = EnrollE2EIUseCaseImpl(
             e2EIRepository = e2EIRepository,
             userRepository = userRepository,
             coroutineScope = userCoroutineScope,
-        )
->>>>>>> ea2f8c75
+            conversationRepository = conversationRepository,
+        )
     val getTeamUrl: GetTeamUrlUseCase get() = teamUrlUseCase
 
     val finalizeMLSClientAfterE2EIEnrollment: FinalizeMLSClientAfterE2EIEnrollment
