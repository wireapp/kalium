--- conflicted
+++ resolved
@@ -98,12 +98,8 @@
             userRepository,
             qualifiedIdMapper
         )
-<<<<<<< HEAD
-    val getPublicAsset: GetAvatarAssetUseCase get() = GetAvatarAssetUseCaseImpl(assetRepository)
+    val getPublicAsset: GetAvatarAssetUseCase get() = GetAvatarAssetUseCaseImpl(assetRepository, userRepository)
     val enrollE2EI: EnrollE2EIUseCase get() = EnrollE2EIUseCaseImpl(e2EIRepository)
-=======
-    val getPublicAsset: GetAvatarAssetUseCase get() = GetAvatarAssetUseCaseImpl(assetRepository, userRepository)
->>>>>>> 07320d43
     val deleteAsset: DeleteAssetUseCase get() = DeleteAssetUseCaseImpl(assetRepository)
     val setUserHandle: SetUserHandleUseCase get() = SetUserHandleUseCase(userRepository, validateUserHandleUseCase, syncManager)
     val getAllKnownUsers: GetAllContactsUseCase get() = GetAllContactsUseCaseImpl(userRepository)
