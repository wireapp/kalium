/*
 * Wire
 * Copyright (C) 2023 Wire Swiss GmbH
 *
 * This program is free software: you can redistribute it and/or modify
 * it under the terms of the GNU General Public License as published by
 * the Free Software Foundation, either version 3 of the License, or
 * (at your option) any later version.
 *
 * This program is distributed in the hope that it will be useful,
 * but WITHOUT ANY WARRANTY; without even the implied warranty of
 * MERCHANTABILITY or FITNESS FOR A PARTICULAR PURPOSE. See the
 * GNU General Public License for more details.
 *
 * You should have received a copy of the GNU General Public License
 * along with this program. If not, see http://www.gnu.org/licenses/.
 */

package com.wire.kalium.logic.feature.user

import com.wire.kalium.logic.configuration.server.ServerConfigRepository
import com.wire.kalium.logic.data.asset.AssetRepository
import com.wire.kalium.logic.data.client.ClientRepository
import com.wire.kalium.logic.data.client.remote.ClientRemoteRepository
import com.wire.kalium.logic.data.connection.ConnectionRepository
import com.wire.kalium.logic.data.conversation.ConversationRepository
import com.wire.kalium.logic.data.id.QualifiedIdMapper
import com.wire.kalium.logic.data.properties.UserPropertyRepository
import com.wire.kalium.logic.data.publicuser.SearchUserRepository
import com.wire.kalium.logic.data.session.SessionRepository
import com.wire.kalium.logic.data.team.TeamRepository
import com.wire.kalium.logic.data.user.UserId
import com.wire.kalium.logic.data.user.UserRepository
import com.wire.kalium.logic.feature.CurrentClientIdProvider
import com.wire.kalium.logic.feature.TimestampKeyRepositoryImpl
import com.wire.kalium.logic.feature.asset.DeleteAssetUseCase
import com.wire.kalium.logic.feature.asset.DeleteAssetUseCaseImpl
import com.wire.kalium.logic.feature.asset.GetAssetSizeLimitUseCase
import com.wire.kalium.logic.feature.asset.GetAssetSizeLimitUseCaseImpl
import com.wire.kalium.logic.feature.asset.GetAvatarAssetUseCase
import com.wire.kalium.logic.feature.asset.GetAvatarAssetUseCaseImpl
import com.wire.kalium.logic.feature.auth.ValidateUserHandleUseCase
import com.wire.kalium.logic.feature.auth.ValidateUserHandleUseCaseImpl
import com.wire.kalium.logic.feature.conversation.GetAllContactsNotInConversationUseCase
import com.wire.kalium.logic.feature.message.MessageSender
import com.wire.kalium.logic.feature.publicuser.GetAllContactsUseCase
import com.wire.kalium.logic.feature.publicuser.GetAllContactsUseCaseImpl
import com.wire.kalium.logic.feature.publicuser.GetKnownUserUseCase
import com.wire.kalium.logic.feature.publicuser.GetKnownUserUseCaseImpl
import com.wire.kalium.logic.feature.publicuser.search.SearchKnownUsersUseCase
import com.wire.kalium.logic.feature.publicuser.search.SearchKnownUsersUseCaseImpl
import com.wire.kalium.logic.feature.publicuser.search.SearchPublicUsersUseCase
import com.wire.kalium.logic.feature.publicuser.search.SearchPublicUsersUseCaseImpl
import com.wire.kalium.logic.feature.user.readReceipts.ObserveReadReceiptsEnabledUseCase
import com.wire.kalium.logic.feature.user.readReceipts.ObserveReadReceiptsEnabledUseCaseImpl
import com.wire.kalium.logic.feature.user.readReceipts.PersistReadReceiptsStatusConfigUseCase
import com.wire.kalium.logic.feature.user.readReceipts.PersistReadReceiptsStatusConfigUseCaseImpl
import com.wire.kalium.logic.sync.SyncManager
import com.wire.kalium.persistence.dao.MetadataDAO

@Suppress("LongParameterList")
class UserScope internal constructor(
    private val userRepository: UserRepository,
    private val searchUserRepository: SearchUserRepository,
    private val syncManager: SyncManager,
    private val assetRepository: AssetRepository,
    private val teamRepository: TeamRepository,
    private val connectionRepository: ConnectionRepository,
    private val qualifiedIdMapper: QualifiedIdMapper,
    private val sessionRepository: SessionRepository,
    private val serverConfigRepository: ServerConfigRepository,
    private val selfUserId: UserId,
    private val metadataDAO: MetadataDAO,
    private val userPropertyRepository: UserPropertyRepository,
<<<<<<< HEAD
    private val messageSender: MessageSender,
    private val clientIdProvider: CurrentClientIdProvider,
    private val conversationRepository: ConversationRepository
=======
    private val isSelfATeamMember: IsSelfATeamMemberUseCase
>>>>>>> d42e409b
) {
    private val validateUserHandleUseCase: ValidateUserHandleUseCase get() = ValidateUserHandleUseCaseImpl()
    val getSelfUser: GetSelfUserUseCase get() = GetSelfUserUseCaseImpl(userRepository)
    val getSelfUserWithTeam: ObserveSelfUserWithTeamUseCase get() = ObserveSelfUserWithTeamUseCaseImpl(userRepository)
    val observeUserInfo: ObserveUserInfoUseCase get() = ObserveUserInfoUseCaseImpl(userRepository, teamRepository)
    val uploadUserAvatar: UploadUserAvatarUseCase get() = UploadUserAvatarUseCaseImpl(userRepository, assetRepository)
    val searchUsers: SearchPublicUsersUseCase
        get() = SearchPublicUsersUseCaseImpl(
            searchUserRepository,
            connectionRepository,
            qualifiedIdMapper
        )
    val searchKnownUsers: SearchKnownUsersUseCase
        get() = SearchKnownUsersUseCaseImpl(
            searchUserRepository,
            userRepository,
            qualifiedIdMapper
        )
    val getPublicAsset: GetAvatarAssetUseCase get() = GetAvatarAssetUseCaseImpl(assetRepository)
    val deleteAsset: DeleteAssetUseCase get() = DeleteAssetUseCaseImpl(assetRepository)
    val setUserHandle: SetUserHandleUseCase get() = SetUserHandleUseCase(userRepository, validateUserHandleUseCase, syncManager)
    val getAllKnownUsers: GetAllContactsUseCase get() = GetAllContactsUseCaseImpl(userRepository)
    val getKnownUser: GetKnownUserUseCase get() = GetKnownUserUseCaseImpl(userRepository)
    val getUserInfo: GetUserInfoUseCase get() = GetUserInfoUseCaseImpl(userRepository, teamRepository)
    val updateSelfAvailabilityStatus: UpdateSelfAvailabilityStatusUseCase
        get() =
            UpdateSelfAvailabilityStatusUseCase(userRepository, conversationRepository, messageSender, clientIdProvider, selfUserId)
    val getAllContactsNotInConversation: GetAllContactsNotInConversationUseCase
        get() = GetAllContactsNotInConversationUseCase(userRepository)

    val isPasswordRequired
        get() = IsPasswordRequiredUseCase(
            selfUserId = selfUserId,
            sessionRepository = sessionRepository
        )

    val isReadOnlyAccount: IsReadOnlyAccountUseCase
        get() = IsReadOnlyAccountUseCaseImpl(
            selfUserId = selfUserId,
            sessionRepository = sessionRepository
        )

    val observeReadReceiptsEnabled: ObserveReadReceiptsEnabledUseCase
        get() = ObserveReadReceiptsEnabledUseCaseImpl(
            userPropertyRepository = userPropertyRepository
        )
    val persistReadReceiptsStatusConfig: PersistReadReceiptsStatusConfigUseCase
        get() = PersistReadReceiptsStatusConfigUseCaseImpl(userPropertyRepository = userPropertyRepository)

    val serverLinks get() = SelfServerConfigUseCase(selfUserId, serverConfigRepository)

    val timestampKeyRepository get() = TimestampKeyRepositoryImpl(metadataDAO)

    val persistMigratedUsers: PersistMigratedUsersUseCase get() = PersistMigratedUsersUseCaseImpl(userRepository)

    val updateDisplayName: UpdateDisplayNameUseCase get() = UpdateDisplayNameUseCaseImpl(userRepository)

    val getAssetSizeLimit: GetAssetSizeLimitUseCase get() = GetAssetSizeLimitUseCaseImpl(isSelfATeamMember)
}<|MERGE_RESOLUTION|>--- conflicted
+++ resolved
@@ -72,13 +72,10 @@
     private val selfUserId: UserId,
     private val metadataDAO: MetadataDAO,
     private val userPropertyRepository: UserPropertyRepository,
-<<<<<<< HEAD
     private val messageSender: MessageSender,
     private val clientIdProvider: CurrentClientIdProvider,
     private val conversationRepository: ConversationRepository
-=======
     private val isSelfATeamMember: IsSelfATeamMemberUseCase
->>>>>>> d42e409b
 ) {
     private val validateUserHandleUseCase: ValidateUserHandleUseCase get() = ValidateUserHandleUseCaseImpl()
     val getSelfUser: GetSelfUserUseCase get() = GetSelfUserUseCaseImpl(userRepository)
