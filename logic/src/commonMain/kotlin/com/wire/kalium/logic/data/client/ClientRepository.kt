--- conflicted
+++ resolved
@@ -118,20 +118,13 @@
             }
         }
 
-<<<<<<< HEAD
     override suspend fun storeUserClientListAndRemoveRedundantClients(
         userId: UserId,
         clients: List<OtherUserClient>
     ): Either<StorageFailure, Unit> =
         userMapper.toUserIdPersistence(userId).let { userEntity ->
-            clients.map { ClientEntity(userEntity, it.id, it.deviceType.name) }.let { clientEntityList ->
+            clients.map { ClientEntity(userEntity, it.id, clientMapper.toDeviceTypeEntity(it.deviceType)) }.let { clientEntityList ->
                 wrapStorageRequest { clientDAO.insertClientsAndRemoveRedundant(userEntity, clientEntityList) }
-=======
-    override suspend fun storeUserClientList(userId: UserId, clients: List<OtherUserClient>): Either<StorageFailure, Unit> =
-        userMapper.toUserIdPersistence(userId).let { userEntity ->
-            clients.map { ClientEntity(userEntity, it.id, clientMapper.toDeviceTypeEntity(it.deviceType)) }.let { clientEntityList ->
-                wrapStorageRequest { clientDAO.insertClients(clientEntityList) }
->>>>>>> aa72bb68
             }
         }
 
