package com.wire.kalium.logic.feature.message

import com.benasher44.uuid.uuid4
import com.wire.kalium.logic.CoreFailure
import com.wire.kalium.logic.data.client.ClientRepository
import com.wire.kalium.logic.data.id.ConversationId
import com.wire.kalium.logic.data.id.IdMapper
import com.wire.kalium.logic.data.message.Message
import com.wire.kalium.logic.data.message.MessageContent
import com.wire.kalium.logic.data.message.MessageRepository
import com.wire.kalium.logic.data.user.UserRepository
import com.wire.kalium.logic.functional.Either
import com.wire.kalium.logic.functional.flatMap
import com.wire.kalium.logic.functional.onFailure
import com.wire.kalium.logic.kaliumLogger
import com.wire.kalium.logic.sync.SyncManager
import kotlinx.coroutines.flow.first
import kotlinx.datetime.Clock

class DeleteMessageUseCase(
    private val messageRepository: MessageRepository,
    private val userRepository: UserRepository,
    private val clientRepository: ClientRepository,
    private val syncManager: SyncManager,
    private val messageSender: MessageSender,
    private val idMapper: IdMapper
) {

    suspend operator fun invoke(conversationId: ConversationId, messageId: String, deleteForEveryone: Boolean): Either<CoreFailure, Unit> {
        syncManager.waitUntilLive()
        val selfUser = userRepository.getSelfUser().first()

        val generatedMessageUuid = uuid4().toString()
        return clientRepository.currentClientId().flatMap { currentClientId ->
<<<<<<< HEAD
                val message = Message.Client(
                    id = generatedMessageUuid,
                    content = if (deleteForEveryone) MessageContent.DeleteMessage(messageId) else MessageContent.DeleteForMe(
                        messageId,
                        conversationId = conversationId.value,
                        qualifiedConversationId = idMapper.toProtoModel(conversationId)
                    ),
                    conversationId = if (deleteForEveryone) conversationId else selfUser.id,
=======
            val message = Message(
                id = generatedMessageUuid,
                content = if (deleteForEveryone) MessageContent.DeleteMessage(messageId) else MessageContent.DeleteForMe(
                    messageId,
                    conversationId = conversationId.value,
                    qualifiedConversationId = idMapper.toProtoModel(conversationId)
                ),
                conversationId = if (deleteForEveryone) conversationId else selfUser.id,
>>>>>>> 534575a4
                date = Clock.System.now().toString(),
                senderUserId = selfUser.id,
                senderClientId = currentClientId,
                status = Message.Status.PENDING,
                editStatus = Message.EditStatus.NotEdited,
            )
            messageSender.sendMessage(message)
        }.flatMap {
            messageRepository.deleteMessage(messageId, conversationId)
        }.onFailure {
            kaliumLogger.w("delete message failure: $it")
            if (it is CoreFailure.Unknown) {
                it.rootCause?.printStackTrace()
            }
        }
    }
}<|MERGE_RESOLUTION|>--- conflicted
+++ resolved
@@ -32,17 +32,7 @@
 
         val generatedMessageUuid = uuid4().toString()
         return clientRepository.currentClientId().flatMap { currentClientId ->
-<<<<<<< HEAD
-                val message = Message.Client(
-                    id = generatedMessageUuid,
-                    content = if (deleteForEveryone) MessageContent.DeleteMessage(messageId) else MessageContent.DeleteForMe(
-                        messageId,
-                        conversationId = conversationId.value,
-                        qualifiedConversationId = idMapper.toProtoModel(conversationId)
-                    ),
-                    conversationId = if (deleteForEveryone) conversationId else selfUser.id,
-=======
-            val message = Message(
+            val message = Message.Client(
                 id = generatedMessageUuid,
                 content = if (deleteForEveryone) MessageContent.DeleteMessage(messageId) else MessageContent.DeleteForMe(
                     messageId,
@@ -50,7 +40,6 @@
                     qualifiedConversationId = idMapper.toProtoModel(conversationId)
                 ),
                 conversationId = if (deleteForEveryone) conversationId else selfUser.id,
->>>>>>> 534575a4
                 date = Clock.System.now().toString(),
                 senderUserId = selfUser.id,
                 senderClientId = currentClientId,
