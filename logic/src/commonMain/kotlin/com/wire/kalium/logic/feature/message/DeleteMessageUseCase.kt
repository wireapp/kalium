--- conflicted
+++ resolved
@@ -26,34 +26,6 @@
     private val idMapper: IdMapper
 ) {
 
-<<<<<<< HEAD
-    suspend operator fun invoke(conversationId: ConversationId, messageId: String, deleteForEveryone: Boolean): Either<CoreFailure, Unit> {
-        val selfUser = userRepository.observeSelfUser().first()
-
-        val generatedMessageUuid = uuid4().toString()
-        return clientRepository.currentClientId().flatMap { currentClientId ->
-            val message = Message.Regular(
-                id = generatedMessageUuid,
-                content = if (deleteForEveryone) MessageContent.DeleteMessage(messageId) else MessageContent.DeleteForMe(
-                    messageId,
-                    conversationId = conversationId.value,
-                    qualifiedConversationId = idMapper.toProtoModel(conversationId)
-                ),
-                conversationId = if (deleteForEveryone) conversationId else selfUser.id,
-                date = Clock.System.now().toString(),
-                senderUserId = selfUser.id,
-                senderClientId = currentClientId,
-                status = Message.Status.PENDING,
-                editStatus = Message.EditStatus.NotEdited,
-            )
-            messageSender.sendMessage(message)
-        }.flatMap {
-            messageRepository.markMessageAsDeleted(messageId, conversationId)
-        }.onFailure {
-            kaliumLogger.withFeatureId(MESSAGES).w("delete message failure: $it")
-            if (it is CoreFailure.Unknown) {
-                it.rootCause?.printStackTrace()
-=======
     suspend operator fun invoke(conversationId: ConversationId, messageId: String, deleteForEveryone: Boolean): Either<CoreFailure, Unit> =
         messageRepository.getMessageById(conversationId, messageId).map {
             when (it.status) {
@@ -86,7 +58,6 @@
                         }
                     }
                 }
->>>>>>> 2e12bfa2
             }
         }
 }