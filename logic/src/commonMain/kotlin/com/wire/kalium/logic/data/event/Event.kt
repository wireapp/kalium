--- conflicted
+++ resolved
@@ -256,18 +256,12 @@
 
         data class Update(
             override val id: String,
-<<<<<<< HEAD
-            val userId: String,
-            val accentId: Int?,
-            val ssoIdDeleted: Boolean
-=======
             val userId: String?,
             val accentId: Int?,
             val ssoIdDeleted: Boolean?,
             val name: String?,
             val handle: String?,
             val email: String?,
->>>>>>> 136f3064
         ) : User(id) {
             override fun toString(): String {
                 return "id: ${id.obfuscateId()} " +
