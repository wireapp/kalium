/*
 * Wire
 * Copyright (C) 2024 Wire Swiss GmbH
 *
 * This program is free software: you can redistribute it and/or modify
 * it under the terms of the GNU General Public License as published by
 * the Free Software Foundation, either version 3 of the License, or
 * (at your option) any later version.
 *
 * This program is distributed in the hope that it will be useful,
 * but WITHOUT ANY WARRANTY; without even the implied warranty of
 * MERCHANTABILITY or FITNESS FOR A PARTICULAR PURPOSE. See the
 * GNU General Public License for more details.
 *
 * You should have received a copy of the GNU General Public License
 * along with this program. If not, see http://www.gnu.org/licenses/.
 */

package com.wire.kalium.logic.data.event

import com.wire.kalium.cryptography.utils.EncryptedData
import com.wire.kalium.logger.obfuscateDomain
import com.wire.kalium.logger.obfuscateId
import com.wire.kalium.logic.data.client.Client
import com.wire.kalium.logic.data.conversation.ClientId
import com.wire.kalium.logic.data.conversation.Conversation.Access
import com.wire.kalium.logic.data.conversation.Conversation.AccessRole
import com.wire.kalium.logic.data.conversation.Conversation.Member
import com.wire.kalium.logic.data.conversation.Conversation.Protocol
import com.wire.kalium.logic.data.conversation.Conversation.ReceiptMode
import com.wire.kalium.logic.data.conversation.Conversation.TypingIndicatorMode
import com.wire.kalium.logic.data.conversation.ConversationDetails.Group.Channel.ChannelAddPermission
import com.wire.kalium.logic.data.conversation.FolderWithConversations
import com.wire.kalium.logic.data.conversation.MutedConversationStatus
import com.wire.kalium.logic.data.featureConfig.AllowedGlobalOperationsModel
import com.wire.kalium.logic.data.featureConfig.AppLockModel
import com.wire.kalium.logic.data.featureConfig.AssetAuditLogConfigModel
import com.wire.kalium.logic.data.featureConfig.CellsInternalModel
import com.wire.kalium.logic.data.featureConfig.CellsModel
import com.wire.kalium.logic.data.featureConfig.ClassifiedDomainsModel
import com.wire.kalium.logic.data.featureConfig.ConferenceCallingModel
import com.wire.kalium.logic.data.featureConfig.ConfigsStatusModel
import com.wire.kalium.logic.data.featureConfig.E2EIModel
import com.wire.kalium.logic.data.featureConfig.MLSMigrationModel
import com.wire.kalium.logic.data.featureConfig.MLSModel
import com.wire.kalium.logic.data.featureConfig.SelfDeletingMessagesModel
import com.wire.kalium.logic.data.featureConfig.EnableUserProfileQRCodeConfigModel
import com.wire.kalium.logic.data.id.ConversationId
import com.wire.kalium.logic.data.id.GroupID
import com.wire.kalium.logic.data.id.SubconversationId
import com.wire.kalium.logic.data.legalhold.LastPreKey
import com.wire.kalium.logic.data.user.Connection
import com.wire.kalium.logic.data.user.SupportedProtocol
import com.wire.kalium.logic.data.user.UserId
import com.wire.kalium.logic.sync.incremental.EventSource
import com.wire.kalium.network.api.authenticated.conversation.ConversationResponse
import com.wire.kalium.util.DateTimeUtil
import com.wire.kalium.util.DateTimeUtil.toIsoDateTimeString
import com.wire.kalium.util.serialization.toJsonElement
import kotlinx.datetime.Instant
import kotlinx.serialization.json.JsonNull

/**
 * A wrapper that joins [Event] with its [EventDeliveryInfo].
 */
internal data class EventEnvelope(
    val event: Event,
    val deliveryInfo: EventDeliveryInfo
) {
    override fun toString(): String {
        return super.toString()
    }

    internal fun toLogString(): String = toLogMap().toJsonElement().toString()

    internal fun toLogMap(): Map<String, Any?> = mapOf(
        "event" to event.toLogMap(),
        "deliveryInfo" to deliveryInfo.toLogMap()
    )
}

/**
 * Data class representing information about the delivery of an event.
 *
 * @property source Indicates whether the event was received in real-time via WebSocket [EventSource.LIVE]
 * or fetched in batch as a pending event [EventSource.PENDING].
 */
internal data class EventDeliveryInfo(
    val source: EventSource,
) {

    internal fun toLogMap(): Map<String, Any?> = mapOf(
        "source" to source,
    )
}

/**
 * Represents an event.
 *
 * @property id The ID of the event. As of Jan 2024, the ID used by the backend is
 * _not_ guaranteed to be unique, so comparing the full object might be necessary.
 */
internal sealed class Event(open val id: String) {

    private companion object {
        const val typeKey = "type"
        const val idKey = "id"
        const val featureStatusKey = "status"
        const val clientIdKey = "clientId"
        const val userIdKey = "userId"
        const val conversationIdKey = "conversationId"
        const val senderUserIdKey = "senderUserId"
        const val teamIdKey = "teamId"
        const val memberIdKey = "memberId"
        const val timestampIsoKey = "timestampIso"
        const val selfDeletionDurationKey = "selfDeletionDuration"
    }

    internal open fun toLogString(): String {
        return "${toLogMap().toJsonElement()}"
    }

    internal abstract fun toLogMap(): Map<String, Any?>

    internal sealed class Conversation(
        id: String,
        internal open val conversationId: ConversationId
    ) : Event(id) {
        internal data class AccessUpdate(
            override val id: String,
            override val conversationId: ConversationId,
            val access: Set<Access>,
            val accessRole: Set<AccessRole>,
            val qualifiedFrom: UserId,
        ) : Conversation(id, conversationId) {

            override fun toLogMap(): Map<String, Any?> = mapOf(
                typeKey to "Conversation.AccessUpdate",
                idKey to id.obfuscateId(),
                conversationIdKey to conversationId.toLogString(),
                "qualifiedFrom" to qualifiedFrom.toLogString()
            )
        }

        internal data class NewMessage(
            override val id: String,
            override val conversationId: ConversationId,
            val senderUserId: UserId,
            val senderClientId: ClientId,
            val messageInstant: Instant,
            val content: String,
            val encryptedExternalContent: EncryptedData?
        ) : Conversation(id, conversationId) {

            override fun toLogMap(): Map<String, Any?> = mapOf(
                typeKey to "Conversation.NewMessage",
                idKey to id.obfuscateId(),
                conversationIdKey to conversationId.toLogString(),
                senderUserIdKey to senderUserId.toLogString(),
                "senderClientId" to senderClientId.value.obfuscateId(),
                timestampIsoKey to messageInstant
            )
        }

        internal data class NewMLSMessage(
            override val id: String,
            override val conversationId: ConversationId,
            val subconversationId: SubconversationId?,
            val senderUserId: UserId,
            val messageInstant: Instant,
            val content: String
        ) : Conversation(id, conversationId) {

            override fun toLogMap(): Map<String, Any?> = mapOf(
                typeKey to "Conversation.NewMLSMessage",
                idKey to id.obfuscateId(),
                conversationIdKey to conversationId.toLogString(),
                senderUserIdKey to senderUserId.toLogString(),
                timestampIsoKey to messageInstant.toIsoDateTimeString()
            )
        }

        internal data class NewConversation(
            override val id: String,
            override val conversationId: ConversationId,
            val senderUserId: UserId,
            val dateTime: Instant,
            val conversation: ConversationResponse
        ) : Conversation(id, conversationId) {

            override fun toLogMap(): Map<String, Any?> = mapOf(
                typeKey to "Conversation.NewConversation",
                idKey to id.obfuscateId(),
                conversationIdKey to conversationId.toLogString(),
                timestampIsoKey to dateTime
            )
        }

        internal data class MemberJoin(
            override val id: String,
            override val conversationId: ConversationId,
            val addedBy: UserId,
            val members: List<Member>,
            val dateTime: Instant
        ) : Conversation(id, conversationId) {

            override fun toLogMap(): Map<String, Any?> = mapOf(
                typeKey to "Conversation.MemberJoin",
                idKey to id.obfuscateId(),
                conversationIdKey to conversationId.toLogString(),
                "addedBy" to addedBy.toLogString(),
                "members" to members.map { it.toMap() },
                timestampIsoKey to dateTime.toIsoDateTimeString()
            )
        }

        internal data class MemberLeave(
            override val id: String,
            override val conversationId: ConversationId,
            val removedBy: UserId,
            val removedList: List<UserId>,
            val dateTime: Instant,
            val reason: MemberLeaveReason
        ) : Conversation(id, conversationId) {

            override fun toLogMap(): Map<String, Any?> = mapOf(
                typeKey to "Conversation.MemberLeave",
                idKey to id.obfuscateId(),
                conversationIdKey to conversationId.toLogString(),
                "removedBy" to removedBy.toLogString(),
                timestampIsoKey to dateTime
            )
        }

        internal sealed class MemberChanged(
            override val id: String,
            override val conversationId: ConversationId,
            internal open val timestampIso: String,
        ) : Conversation(id, conversationId) {
            internal class MemberChangedRole(
                override val id: String,
                override val conversationId: ConversationId,
                override val timestampIso: String,
                internal val member: Member?,
            ) : MemberChanged(id, conversationId, timestampIso) {

                override fun toLogMap(): Map<String, Any?> = mapOf(
                    typeKey to "Conversation.MemberChangedRole",
                    idKey to id.obfuscateId(),
                    conversationIdKey to conversationId.toLogString(),
                    "member" to (member?.toMap() ?: JsonNull),
                    timestampIsoKey to timestampIso
                )
            }

            internal data class MemberMutedStatusChanged(
                override val id: String,
                override val conversationId: ConversationId,
                override val timestampIso: String,
                val mutedConversationStatus: MutedConversationStatus,
                val mutedConversationChangedTime: String
            ) : MemberChanged(id, conversationId, timestampIso) {

                override fun toLogMap(): Map<String, Any?> = mapOf(
                    typeKey to "Conversation.MemberMutedStatusChanged",
                    idKey to id.obfuscateId(),
                    conversationIdKey to conversationId.toLogString(),
                    timestampIsoKey to timestampIso,
                    "mutedConversationStatus" to mutedConversationStatus.status,
                    "mutedConversationChangedTime" to mutedConversationChangedTime
                )
            }

            internal data class MemberArchivedStatusChanged(
                override val id: String,
                override val conversationId: ConversationId,
                override val timestampIso: String,
                val archivedConversationChangedTime: String,
                val isArchiving: Boolean
            ) : MemberChanged(id, conversationId, timestampIso) {

                override fun toLogMap(): Map<String, Any?> = mapOf(
                    typeKey to "Conversation.MemberArchivedStatusChanged",
                    idKey to id.obfuscateId(),
                    conversationIdKey to conversationId.toLogString(),
                    timestampIsoKey to timestampIso,
                    "isArchiving" to isArchiving,
                    "archivedConversationChangedTime" to archivedConversationChangedTime
                )
            }

            internal data class IgnoredMemberChanged(
                override val id: String,
                override val conversationId: ConversationId,
            ) : MemberChanged(id, conversationId, "") {

                override fun toLogMap(): Map<String, Any?> = mapOf(
                    typeKey to "Conversation.IgnoredMemberChanged",
                    idKey to id.obfuscateId(),
                    conversationIdKey to conversationId.toLogString(),
                )
            }
        }

        internal data class MLSWelcome(
            override val id: String,
            override val conversationId: ConversationId,
            val senderUserId: UserId,
            val message: String,
            val timestampIso: String = DateTimeUtil.currentIsoDateTimeString()
        ) : Conversation(id, conversationId) {
            override fun toLogMap(): Map<String, Any?> = mapOf(
                typeKey to "Conversation.MLSWelcome",
                idKey to id.obfuscateId(),
                conversationIdKey to conversationId.toLogString(),
                timestampIsoKey to timestampIso,
                senderUserIdKey to senderUserId.toLogString()
            )
        }

        internal data class DeletedConversation(
            override val id: String,
            override val conversationId: ConversationId,
            val senderUserId: UserId,
            val timestampIso: String,
        ) : Conversation(id, conversationId) {

            override fun toLogMap(): Map<String, Any?> = mapOf(
                typeKey to "Conversation.DeletedConversation",
                idKey to id.obfuscateId(),
                conversationIdKey to conversationId.toLogString(),
                timestampIsoKey to timestampIso,
                senderUserIdKey to senderUserId.toLogString()
            )
        }

        internal data class RenamedConversation(
            override val id: String,
            override val conversationId: ConversationId,
            val conversationName: String,
            val senderUserId: UserId,
            val dateTime: Instant,
        ) : Conversation(id, conversationId) {
            override fun toLogMap(): Map<String, Any?> = mapOf(
                typeKey to "Conversation.RenamedConversation",
                idKey to id.obfuscateId(),
                conversationIdKey to conversationId.toLogString(),
                senderUserIdKey to senderUserId.toLogString(),
                "conversationName" to conversationName,
                timestampIsoKey to dateTime.toIsoDateTimeString(),
            )
        }

        internal data class ConversationReceiptMode(
            override val id: String,
            override val conversationId: ConversationId,
            val receiptMode: ReceiptMode,
            val senderUserId: UserId
        ) : Conversation(id, conversationId) {

            override fun toLogMap() = mapOf(
                typeKey to "Conversation.ConversationReceiptMode",
                idKey to id.obfuscateId(),
                conversationIdKey to conversationId.toLogString(),
                "receiptMode" to receiptMode.name,
                senderUserIdKey to senderUserId.toLogString(),
            )
        }

        internal data class ConversationMessageTimer(
            override val id: String,
            override val conversationId: ConversationId,
            val messageTimer: Long?,
            val senderUserId: UserId,
            val dateTime: Instant
        ) : Conversation(id, conversationId) {

            override fun toLogMap() = mapOf(
                typeKey to "Conversation.ConversationMessageTimer",
                idKey to id.obfuscateId(),
                conversationIdKey to conversationId.toLogString(),
                "messageTime" to messageTimer,
                senderUserIdKey to senderUserId.toLogString(),
                timestampIsoKey to dateTime.toIsoDateTimeString()
            )
        }

        internal data class CodeUpdated(
            override val id: String,
            override val conversationId: ConversationId,
            val key: String,
            val code: String,
            val uri: String?,
            val isPasswordProtected: Boolean,
        ) : Conversation(id, conversationId) {
            override fun toLogMap(): Map<String, Any?> = mapOf(
                idKey to id.obfuscateId(),
                typeKey to "Conversation.CodeUpdated"
            )
        }

        internal data class CodeDeleted(
            override val id: String,
            override val conversationId: ConversationId,
        ) : Conversation(id, conversationId) {
            override fun toLogMap(): Map<String, Any?> = mapOf(
                idKey to id.obfuscateId(),
                typeKey to "Conversation.CodeDeleted"
            )
        }

        internal data class TypingIndicator(
            override val id: String,
            override val conversationId: ConversationId,
            val senderUserId: UserId,
            val timestampIso: String,
            val typingIndicatorMode: TypingIndicatorMode,
        ) : Conversation(id, conversationId) {
            override fun toLogMap(): Map<String, Any?> = mapOf(
                idKey to id.obfuscateId(),
                typeKey to "Conversation.TypingIndicator",
                conversationIdKey to conversationId.toLogString(),
                "typingIndicatorMode" to typingIndicatorMode.name,
                senderUserIdKey to senderUserId.toLogString(),
                timestampIsoKey to timestampIso
            )
        }

        internal data class ConversationProtocol(
            override val id: String,
            override val conversationId: ConversationId,
            val protocol: Protocol,
            val senderUserId: UserId
        ) : Conversation(id, conversationId) {
            override fun toLogMap() = mapOf(
                typeKey to "Conversation.ConversationProtocol",
                idKey to id.obfuscateId(),
                conversationIdKey to conversationId.toLogString(),
                "protocol" to protocol.name,
                senderUserIdKey to senderUserId.toLogString(),
            )
        }

        internal data class ConversationChannelAddPermission(
            override val id: String,
            override val conversationId: ConversationId,
            val channelAddPermission: ChannelAddPermission,
            val senderUserId: UserId
        ) : Conversation(id, conversationId) {
            override fun toLogMap() = mapOf(
                typeKey to "Conversation.ChannelAddPermission",
                idKey to id.obfuscateId(),
                conversationIdKey to conversationId.toLogString(),
                "channelAddPermission" to channelAddPermission.name,
                senderUserIdKey to senderUserId.toLogString(),
            )
        }

        internal data class MLSReset(
            override val id: String,
            override val conversationId: ConversationId,
            val from: UserId,
            val groupID: GroupID,
            val newGroupID: GroupID,
        ) : Conversation(id, conversationId) {
            override fun toLogMap() = mapOf(
                typeKey to "Conversation.MlsReset",
                idKey to id.obfuscateId(),
                conversationIdKey to conversationId.toLogString(),
            )
        }
    }

    internal sealed class Team(
        id: String,
        internal open val teamId: String,
    ) : Event(id) {

        internal data class MemberLeave(
            override val id: String,
            override val teamId: String,
            val memberId: String,
            val dateTime: Instant,
        ) : Team(id, teamId) {
            override fun toLogMap(): Map<String, Any?> = mapOf(
                typeKey to "Team.MemberLeave",
                idKey to id.obfuscateId(),
                teamIdKey to teamId.obfuscateId(),
                timestampIsoKey to dateTime.toIsoDateTimeString(),
                memberIdKey to memberId.obfuscateId(),
            )
        }
    }

    internal sealed class FeatureConfig(
        id: String,
    ) : Event(id) {
        internal data class FileSharingUpdated(
            override val id: String,
            val model: ConfigsStatusModel
        ) : FeatureConfig(id) {
            override fun toLogMap(): Map<String, Any?> = mapOf(
                typeKey to "FeatureConfig.FileSharingUpdated",
                idKey to id.obfuscateId(),
                featureStatusKey to model.status.name,
            )
        }

        internal data class MLSUpdated(
            override val id: String,
            val model: MLSModel
        ) : FeatureConfig(id) {
            override fun toLogMap(): Map<String, Any?> = mapOf(
                typeKey to "FeatureConfig.MLSUpdated",
                idKey to id.obfuscateId(),
                featureStatusKey to model.status.name
            )
        }

        internal data class MLSMigrationUpdated(
            override val id: String,
            val model: MLSMigrationModel
        ) : FeatureConfig(id) {
            override fun toLogMap(): Map<String, Any?> = mapOf(
                typeKey to "FeatureConfig.MLSUpdated",
                idKey to id.obfuscateId(),
                featureStatusKey to model.status.name,
                "startTime" to model.startTime,
                "endTime" to model.endTime
            )
        }

        internal data class ClassifiedDomainsUpdated(
            override val id: String,
            val model: ClassifiedDomainsModel,
        ) : FeatureConfig(id) {
            override fun toLogMap(): Map<String, Any?> = mapOf(
                typeKey to "FeatureConfig.ClassifiedDomainsUpdated",
                idKey to id.obfuscateId(),
                featureStatusKey to model.status.name,
                "domains" to model.config.domains.map { it.obfuscateDomain() }
            )
        }

        internal data class ConferenceCallingUpdated(
            override val id: String,
            val model: ConferenceCallingModel,
        ) : FeatureConfig(id) {
            override fun toLogMap() = mapOf(
                typeKey to "FeatureConfig.ConferenceCallingUpdated",
                idKey to id.obfuscateId(),
                featureStatusKey to model.status.name,
            )
        }

        internal data class GuestRoomLinkUpdated(
            override val id: String,
            val model: ConfigsStatusModel,
        ) : FeatureConfig(id) {
            override fun toLogMap(): Map<String, Any?> = mapOf(
                typeKey to "FeatureConfig.GuestRoomLinkUpdated",
                idKey to id.obfuscateId(),
                featureStatusKey to model.status.name,
            )
        }

        internal data class SelfDeletingMessagesConfig(
            override val id: String,
            val model: SelfDeletingMessagesModel,
        ) : FeatureConfig(id) {
            override fun toLogMap(): Map<String, Any?> = mapOf(
                typeKey to "FeatureConfig.SelfDeletingMessagesConfig",
                idKey to id.obfuscateId(),
                featureStatusKey to model.status.name,
                selfDeletionDurationKey to model.config.enforcedTimeoutSeconds
            )
        }

        internal data class MLSE2EIUpdated(
            override val id: String,
            val model: E2EIModel
        ) : FeatureConfig(id) {
            override fun toLogMap(): Map<String, Any?> = mapOf(
                typeKey to "FeatureConfig.MLSE2EIUpdated",
                idKey to id.obfuscateId(),
                featureStatusKey to model.status.name,
                "config" to model.config
            )
        }

        internal data class AppLockUpdated(
            override val id: String,
            val model: AppLockModel
        ) : FeatureConfig(id) {
            override fun toLogMap(): Map<String, Any?> = mapOf(
                typeKey to "FeatureConfig.AppLockUpdated",
                idKey to id.obfuscateId(),
                featureStatusKey to model.status.name,
                "timeout" to model.inactivityTimeoutSecs
            )
        }

        internal data class AllowedGlobalOperationsUpdated(
            override val id: String,
            val model: AllowedGlobalOperationsModel,
        ) : FeatureConfig(id) {
            override fun toLogMap(): Map<String, Any?> = mapOf(
                typeKey to "FeatureConfig.AllowedGlobalOperationsUpdated",
                idKey to id.obfuscateId(),
                featureStatusKey to model.status.name,
                "mlsConversationReset" to model.mlsConversationsReset
            )
        }

        internal data class CellsConfigUpdated(
            override val id: String,
            val model: CellsModel,
        ) : FeatureConfig(id) {
            override fun toLogMap(): Map<String, Any?> = mapOf(
                typeKey to "FeatureConfig.CellsConfigUpdated",
                idKey to id.obfuscateId(),
                featureStatusKey to model.status.name,
            )
        }
<<<<<<< HEAD
        internal data class EnableUserProfileQRCodeConfigUpdated(
=======

        data class CellsInternalConfigUpdated(
            override val id: String,
            val model: CellsInternalModel,
        ) : FeatureConfig(id) {
            override fun toLogMap(): Map<String, Any?> = mapOf(
                typeKey to "FeatureConfig.CellsInternalConfigUpdated",
                idKey to id.obfuscateId(),
                featureStatusKey to model.status.name,
            )
        }

        data class EnableUserProfileQRCodeConfigUpdated(
>>>>>>> 736fae32
            override val id: String,
            val model: EnableUserProfileQRCodeConfigModel,
        ) : FeatureConfig(id) {
            override fun toLogMap(): Map<String, Any?> = mapOf(
                typeKey to "FeatureConfig.ProfileQRCodeConfigUpdated",
                idKey to id.obfuscateId(),
                featureStatusKey to model.status.name,
            )
        }

        internal data class AssetAuditLogConfigUpdated(
            override val id: String,
            val model: AssetAuditLogConfigModel,
        ) : FeatureConfig(id) {
            override fun toLogMap(): Map<String, Any?> = mapOf(
                typeKey to "FeatureConfig.AssetAudiLogConfigUpdated",
                idKey to id.obfuscateId(),
                featureStatusKey to model.status.name,
            )
        }

        internal data class UnknownFeatureUpdated(
            override val id: String,
        ) : FeatureConfig(id) {
            override fun toLogMap(): Map<String, Any?> = mapOf(
                typeKey to "FeatureConfig.UnknownFeatureUpdated",
                idKey to id.obfuscateId(),
            )
        }
    }

    internal sealed class User(
        id: String,
    ) : Event(id) {

        internal data class Update(
            override val id: String,
            val userId: UserId,
            val accentId: Int?,
            val ssoIdDeleted: Boolean?,
            val name: String?,
            val handle: String?,
            val email: String?,
            val previewAssetId: String?,
            val completeAssetId: String?,
            val supportedProtocols: Set<SupportedProtocol>?
        ) : User(id) {
            override fun toLogMap(): Map<String, Any?> = mapOf(
                typeKey to "User.Update",
                idKey to id.obfuscateId(),
                userIdKey to userId.toLogString()
            )
        }

        internal data class NewConnection(
            override val id: String,
            val connection: Connection
        ) : User(id) {
            override fun toLogMap(): Map<String, Any?> = mapOf(
                typeKey to "User.NewConnection",
                idKey to id.obfuscateId(),
                "connection" to connection.toMap()
            )
        }

        internal data class ClientRemove(
            override val id: String,
            val clientId: ClientId
        ) : User(id) {
            override fun toLogMap(): Map<String, Any?> = mapOf(
                typeKey to "User.ClientRemove",
                idKey to id.obfuscateId(),
                clientIdKey to clientId.value.obfuscateId()
            )
        }

        internal data class UserDelete(
            override val id: String,
            val userId: UserId,
            val timestampIso: String = DateTimeUtil.currentIsoDateTimeString() // TODO we are not receiving it from API
        ) : User(id) {
            override fun toLogMap(): Map<String, Any?> = mapOf(
                typeKey to "User.UserDelete",
                idKey to id.obfuscateId(),
                userIdKey to "${userId.toLogString()}",
                timestampIsoKey to timestampIso
            )
        }

        internal data class NewClient(
            override val id: String,
            val client: Client,
        ) : User(id) {
            override fun toLogMap(): Map<String, Any?> = mapOf(
                typeKey to "User.NewClient",
                idKey to id.obfuscateId(),
                clientIdKey to client.id.value.obfuscateId(),
                "registrationTime" to client.registrationTime,
                "model" to (client.model ?: ""),
                "clientType" to client.type,
                "deviceType" to client.deviceType,
                "label" to (client.label ?: ""),
                "isMLSCapable" to client.isMLSCapable
            )
        }

        internal data class LegalHoldRequest(
            override val id: String,
            val clientId: ClientId,
            val lastPreKey: LastPreKey,
            val userId: UserId
        ) : User(id) {
            override fun toLogMap(): Map<String, Any?> = mapOf(
                typeKey to "User.LegalHold-request",
                idKey to id.obfuscateId(),
                "clientId" to clientId.value.obfuscateId(),
                "userId" to userId.toLogString(),
            )
        }

        internal data class LegalHoldEnabled(
            override val id: String,
            val userId: UserId
        ) : User(id) {
            override fun toLogMap(): Map<String, Any?> = mapOf(
                typeKey to "User.LegalHold-enabled",
                idKey to id.obfuscateId(),
                "userId" to userId.toLogString()
            )
        }

        internal data class LegalHoldDisabled(
            override val id: String,
            val userId: UserId
        ) : User(id) {
            override fun toLogMap(): Map<String, Any?> = mapOf(
                typeKey to "User.LegalHold-disabled",
                idKey to id.obfuscateId(),
                "userId" to userId.toLogString()
            )
        }
    }

    internal sealed class UserProperty(
        id: String,
    ) : Event(id) {

        internal data class ReadReceiptModeSet(
            override val id: String,
            val value: Boolean,
        ) : UserProperty(id) {
            override fun toLogMap(): Map<String, Any?> = mapOf(
                typeKey to "User.UserProperty.ReadReceiptModeSet",
                idKey to id.obfuscateId(),
                "value" to "$value"
            )
        }

        internal data class TypingIndicatorModeSet(
            override val id: String,
            val value: Boolean,
        ) : UserProperty(id) {
            override fun toLogMap(): Map<String, Any?> = mapOf(
                typeKey to "User.UserProperty.TypingIndicatorModeSet",
                idKey to id.obfuscateId(),
                "value" to "$value"
            )
        }

        internal data class FoldersUpdate(
            override val id: String,
            val folders: List<FolderWithConversations>,
        ) : UserProperty(id) {
            override fun toLogMap(): Map<String, Any?> = mapOf(
                typeKey to "User.UserProperty.FoldersUpdate",
                idKey to id.obfuscateId(),
                "folders" to folders.map { it.id.obfuscateId() }
            )
        }
    }

    internal data class Unknown(
        override val id: String,
        val unknownType: String?,
        val cause: String? = null
    ) : Event(id) {
        override fun toLogMap(): Map<String, Any?> = mapOf(
            typeKey to "User.UnknownEvent",
            idKey to id.obfuscateId(),
            "unknownType" to unknownType,
            "cause" to cause
        )
    }

    internal sealed class Federation(
        id: String,
    ) : Event(id) {

        internal data class Delete(
            override val id: String,
            val domain: String,
        ) : Federation(id) {
            override fun toLogMap(): Map<String, Any?> = mapOf(
                typeKey to "Federation.Delete",
                idKey to id.obfuscateId(),
                "domain" to domain
            )
        }

        internal data class ConnectionRemoved(
            override val id: String,
            val domains: List<String>,
        ) : Federation(id) {
            override fun toLogMap(): Map<String, Any?> = mapOf(
                typeKey to "Federation.ConnectionRemoved",
                idKey to id.obfuscateId(),
                "domains" to domains
            )
        }
    }
}<|MERGE_RESOLUTION|>--- conflicted
+++ resolved
@@ -622,23 +622,19 @@
                 featureStatusKey to model.status.name,
             )
         }
-<<<<<<< HEAD
+
+        internal data class CellsInternalConfigUpdated(
+            override val id: String,
+            val model: CellsInternalModel,
+        ) : FeatureConfig(id) {
+            override fun toLogMap(): Map<String, Any?> = mapOf(
+                typeKey to "FeatureConfig.CellsInternalConfigUpdated",
+                idKey to id.obfuscateId(),
+                featureStatusKey to model.status.name,
+            )
+        }
+
         internal data class EnableUserProfileQRCodeConfigUpdated(
-=======
-
-        data class CellsInternalConfigUpdated(
-            override val id: String,
-            val model: CellsInternalModel,
-        ) : FeatureConfig(id) {
-            override fun toLogMap(): Map<String, Any?> = mapOf(
-                typeKey to "FeatureConfig.CellsInternalConfigUpdated",
-                idKey to id.obfuscateId(),
-                featureStatusKey to model.status.name,
-            )
-        }
-
-        data class EnableUserProfileQRCodeConfigUpdated(
->>>>>>> 736fae32
             override val id: String,
             val model: EnableUserProfileQRCodeConfigModel,
         ) : FeatureConfig(id) {
