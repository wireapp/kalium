--- conflicted
+++ resolved
@@ -30,18 +30,13 @@
 import com.wire.kalium.logic.data.featureConfig.ConferenceCallingModel
 import com.wire.kalium.logic.data.featureConfig.ConfigsStatusModel
 import com.wire.kalium.logic.data.featureConfig.MLSModel
+import com.wire.kalium.logic.data.featureConfig.SelfDeletingMessagesModel
 import com.wire.kalium.logic.data.id.ConversationId
 import com.wire.kalium.logic.data.id.SubconversationId
 import com.wire.kalium.logic.data.user.Connection
 import com.wire.kalium.logic.data.user.UserId
 import com.wire.kalium.network.api.base.authenticated.client.ClientTypeDTO
 import com.wire.kalium.network.api.base.authenticated.client.DeviceTypeDTO
-<<<<<<< HEAD
-import com.wire.kalium.logger.KaliumLogger
-import com.wire.kalium.logic.data.featureConfig.SelfDeletingMessagesConfigModel
-import com.wire.kalium.logic.data.featureConfig.SelfDeletingMessagesModel
-=======
->>>>>>> f6543461
 import com.wire.kalium.network.api.base.authenticated.conversation.ConversationResponse
 import com.wire.kalium.util.DateTimeUtil
 import com.wire.kalium.util.serialization.toJsonElement
@@ -601,18 +596,21 @@
             val logJson = finalMap.toJsonElement()
             i("Success handling event: $logJson")
         }
+
         EventLoggingStatus.FAILURE -> {
             val finalMap = logMap.toMutableMap()
             finalMap["outcome"] = "failure"
             val logJson = finalMap.toJsonElement()
             e("Failure handling event: $logJson")
         }
+
         EventLoggingStatus.SKIPPED -> {
             val finalMap = logMap.toMutableMap()
             finalMap["outcome"] = "skipped"
             val logJson = finalMap.toJsonElement()
             w("Skipped handling event: $logJson")
         }
+
         else -> {
             val finalMap = logMap.toMutableMap()
             finalMap["outcome"] = "unknown"
