/*
 * Wire
 * Copyright (C) 2024 Wire Swiss GmbH
 *
 * This program is free software: you can redistribute it and/or modify
 * it under the terms of the GNU General Public License as published by
 * the Free Software Foundation, either version 3 of the License, or
 * (at your option) any later version.
 *
 * This program is distributed in the hope that it will be useful,
 * but WITHOUT ANY WARRANTY; without even the implied warranty of
 * MERCHANTABILITY or FITNESS FOR A PARTICULAR PURPOSE. See the
 * GNU General Public License for more details.
 *
 * You should have received a copy of the GNU General Public License
 * along with this program. If not, see http://www.gnu.org/licenses/.
 */
package com.wire.kalium.logic.data.conversation

import com.wire.kalium.cryptography.MLSEpochObserver
import com.wire.kalium.cryptography.MLSGroupId
import com.wire.kalium.logic.data.id.GroupID
import io.mockative.Mockable
import kotlinx.coroutines.flow.Flow
import kotlinx.coroutines.flow.MutableSharedFlow

<<<<<<< HEAD
@Mockable
interface EpochChangesObserver {
    fun observe(): Flow<GroupID>
=======
interface EpochChangesObserver : MLSEpochObserver {
    fun observe(): Flow<GroupWithEpoch>
    suspend fun emit(groupId: MLSGroupId, epoch: ULong)
>>>>>>> 9761edfd
}

internal class EpochChangesObserverImpl : EpochChangesObserver {
    private val epochsFlow = MutableSharedFlow<GroupWithEpoch>()

    override fun observe(): Flow<GroupWithEpoch> = epochsFlow
    override suspend fun emit(groupId: MLSGroupId, epoch: ULong) {
        epochsFlow.emit(GroupWithEpoch(GroupID(groupId), epoch))
    }

    override suspend fun onEpochChange(groupId: MLSGroupId, epoch: ULong) {
        epochsFlow.emit(GroupWithEpoch(GroupID(groupId), epoch))
    }
}

data class GroupWithEpoch(val groupId: GroupID, val epoch: ULong)<|MERGE_RESOLUTION|>--- conflicted
+++ resolved
@@ -24,15 +24,10 @@
 import kotlinx.coroutines.flow.Flow
 import kotlinx.coroutines.flow.MutableSharedFlow
 
-<<<<<<< HEAD
 @Mockable
-interface EpochChangesObserver {
-    fun observe(): Flow<GroupID>
-=======
 interface EpochChangesObserver : MLSEpochObserver {
     fun observe(): Flow<GroupWithEpoch>
     suspend fun emit(groupId: MLSGroupId, epoch: ULong)
->>>>>>> 9761edfd
 }
 
 internal class EpochChangesObserverImpl : EpochChangesObserver {
