--- conflicted
+++ resolved
@@ -6,12 +6,8 @@
 data class Participant(
     val id: QualifiedID,
     val clientId: String,
-<<<<<<< HEAD
     val name: String = "",
-    val isMuted: Boolean = true,
+    val isMuted: Boolean,
+    val isSpeaking: Boolean = false,
     val avatarAssetId: UserAssetId? = null
-=======
-    val muted: Boolean,
-    val isSpeaking: Boolean = false
->>>>>>> 5e2c02d7
 )