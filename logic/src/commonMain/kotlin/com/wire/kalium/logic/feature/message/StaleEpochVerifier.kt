/*
 * Wire
 * Copyright (C) 2024 Wire Swiss GmbH
 *
 * This program is free software: you can redistribute it and/or modify
 * it under the terms of the GNU General Public License as published by
 * the Free Software Foundation, either version 3 of the License, or
 * (at your option) any later version.
 *
 * This program is distributed in the hope that it will be useful,
 * but WITHOUT ANY WARRANTY; without even the implied warranty of
 * MERCHANTABILITY or FITNESS FOR A PARTICULAR PURPOSE. See the
 * GNU General Public License for more details.
 *
 * You should have received a copy of the GNU General Public License
 * along with this program. If not, see http://www.gnu.org/licenses/.
 */
package com.wire.kalium.logic.feature.message

import com.wire.kalium.logger.KaliumLogger
import com.wire.kalium.common.error.CoreFailure
import com.wire.kalium.common.error.MLSFailure
import com.wire.kalium.common.error.wrapMLSRequest
import com.wire.kalium.logic.data.conversation.Conversation
import com.wire.kalium.logic.data.conversation.ConversationRepository
import com.wire.kalium.logic.data.conversation.JoinExistingMLSConversationUseCase
import com.wire.kalium.logic.data.conversation.MLSConversationRepository
import com.wire.kalium.logic.data.conversation.SubconversationRepository
import com.wire.kalium.logic.data.id.ConversationId
import com.wire.kalium.logic.data.id.SubconversationId
import com.wire.kalium.logic.data.message.SystemMessageInserter
import com.wire.kalium.common.functional.Either
import com.wire.kalium.common.functional.flatMap
import com.wire.kalium.common.functional.map
import com.wire.kalium.common.logger.kaliumLogger
<<<<<<< HEAD
import com.wire.kalium.cryptography.MlsCoreCryptoContext
import io.ktor.util.decodeBase64Bytes
=======
import com.wire.kalium.logic.data.conversation.FetchConversationUseCase
>>>>>>> 115b7ee7
import io.mockative.Mockable
import kotlinx.datetime.Clock

@Mockable
interface StaleEpochVerifier {
    suspend fun verifyEpoch(
        conversationId: ConversationId,
        subConversationId: SubconversationId? = null,
        mlsContext: MlsCoreCryptoContext?
    ): Either<CoreFailure, Unit>
}

internal class StaleEpochVerifierImpl(
    private val systemMessageInserter: SystemMessageInserter,
    private val conversationRepository: ConversationRepository,
    private val subconversationRepository: SubconversationRepository,
    private val mlsConversationRepository: MLSConversationRepository,
    private val joinExistingMLSConversation: JoinExistingMLSConversationUseCase,
    private val fetchConversation: FetchConversationUseCase
) : StaleEpochVerifier {

    private val logger by lazy { kaliumLogger.withFeatureId(KaliumLogger.Companion.ApplicationFlow.MESSAGES) }
    override suspend fun verifyEpoch(
        conversationId: ConversationId,
        subConversationId: SubconversationId?,
        mlsContext: MlsCoreCryptoContext? // TODO KBX make not optional
    ): Either<CoreFailure, Unit> {
        return if (subConversationId != null) {
            verifySubConversationEpoch(conversationId, subConversationId, mlsContext)
        } else {
            verifyConversationEpoch(conversationId, mlsContext)
        }
    }

    private suspend fun verifyConversationEpoch(
        conversationId: ConversationId,
        mlsContext: MlsCoreCryptoContext?
    ): Either<CoreFailure, Unit> {
        logger.i("Verifying stale epoch for conversation ${conversationId.toLogString()}")
        return getUpdatedConversationProtocolInfo(conversationId).flatMap { protocol ->
            if (protocol is Conversation.ProtocolInfo.MLS) {
                Either.Right(protocol)
            } else {
                Either.Left(MLSFailure.ConversationDoesNotSupportMLS)
            }
        }.flatMap { protocolInfo ->
            if (mlsContext != null) {
                wrapMLSRequest {
                    mlsContext.isGroupOutOfSync(protocolInfo.groupId.value.decodeBase64Bytes(), protocolInfo.epoch)
                }
                    .map { epochIsStale ->
                        epochIsStale
                    }
            } else {
                mlsConversationRepository.isGroupOutOfSync(protocolInfo.groupId, protocolInfo.epoch)
                    .map { epochIsStale ->
                        epochIsStale
                    }
            }
        }.flatMap { hasMissedCommits ->
            if (hasMissedCommits) {
                logger.w("Epoch stale due to missing commits, re-joining")

                joinExistingMLSConversation(conversationId).flatMap {
                    systemMessageInserter.insertLostCommitSystemMessage(
                        conversationId,
                        Clock.System.now()
                    )
                }
            } else {
                logger.i("Epoch stale due to unprocessed events")
                Either.Right(Unit)
            }
        }
    }

    private suspend fun verifySubConversationEpoch(
        conversationId: ConversationId,
        subConversationId: SubconversationId,
        mlsContext: MlsCoreCryptoContext?
    ): Either<CoreFailure, Unit> {
        logger.i("Verifying stale epoch for subconversation ${subConversationId.toLogString()}")
        return subconversationRepository.fetchRemoteSubConversationDetails(conversationId, subConversationId)
            .flatMap { subConversationDetails ->
                (if (mlsContext != null) {
                    wrapMLSRequest {
                        mlsContext.isGroupOutOfSync(
                            subConversationDetails.groupId.value.decodeBase64Bytes(),
                            subConversationDetails.epoch,
                        )
                    }
                        .map { epochIsStale ->
                            epochIsStale
                        }
                } else {
                    mlsConversationRepository.isGroupOutOfSync(subConversationDetails.groupId, subConversationDetails.epoch)
                        .map { epochIsStale ->
                            epochIsStale
                        }
                })
                    .flatMap { hasMissedCommits ->
                        if (hasMissedCommits) {
                            logger.w("Epoch stale due to missing commits, joining by external commit")
                            subconversationRepository.fetchRemoteSubConversationGroupInfo(conversationId, subConversationId)
                                .flatMap { groupInfo ->
                                    mlsConversationRepository.joinGroupByExternalCommit(
                                        subConversationDetails.groupId, groupInfo,
                                        mlsContext
                                    )
                                }
                        } else {
                            logger.i("Epoch stale due to unprocessed events")
                            Either.Right(Unit)
                        }
                    }
            }
    }

    private suspend fun getUpdatedConversationProtocolInfo(conversationId: ConversationId): Either<CoreFailure, Conversation.ProtocolInfo> {
        return fetchConversation(conversationId).flatMap {
            conversationRepository.getConversationProtocolInfo(conversationId)
        }
    }
}<|MERGE_RESOLUTION|>--- conflicted
+++ resolved
@@ -33,20 +33,19 @@
 import com.wire.kalium.common.functional.flatMap
 import com.wire.kalium.common.functional.map
 import com.wire.kalium.common.logger.kaliumLogger
-<<<<<<< HEAD
+import com.wire.kalium.logic.data.conversation.FetchConversationUseCase
 import com.wire.kalium.cryptography.MlsCoreCryptoContext
 import io.ktor.util.decodeBase64Bytes
-=======
-import com.wire.kalium.logic.data.conversation.FetchConversationUseCase
->>>>>>> 115b7ee7
 import io.mockative.Mockable
 import kotlinx.datetime.Clock
+import kotlinx.datetime.Instant
 
 @Mockable
 interface StaleEpochVerifier {
     suspend fun verifyEpoch(
         conversationId: ConversationId,
         subConversationId: SubconversationId? = null,
+        timestamp: Instant? = null, // TODO KBX do we need this
         mlsContext: MlsCoreCryptoContext?
     ): Either<CoreFailure, Unit>
 }
@@ -64,19 +63,17 @@
     override suspend fun verifyEpoch(
         conversationId: ConversationId,
         subConversationId: SubconversationId?,
+        timestamp: Instant?,
         mlsContext: MlsCoreCryptoContext? // TODO KBX make not optional
     ): Either<CoreFailure, Unit> {
         return if (subConversationId != null) {
-            verifySubConversationEpoch(conversationId, subConversationId, mlsContext)
+            verifySubConversationEpoch(conversationId, subConversationId)
         } else {
-            verifyConversationEpoch(conversationId, mlsContext)
+            verifyConversationEpoch(conversationId)
         }
     }
 
-    private suspend fun verifyConversationEpoch(
-        conversationId: ConversationId,
-        mlsContext: MlsCoreCryptoContext?
-    ): Either<CoreFailure, Unit> {
+    private suspend fun verifyConversationEpoch(conversationId: ConversationId): Either<CoreFailure, Unit> {
         logger.i("Verifying stale epoch for conversation ${conversationId.toLogString()}")
         return getUpdatedConversationProtocolInfo(conversationId).flatMap { protocol ->
             if (protocol is Conversation.ProtocolInfo.MLS) {
@@ -85,23 +82,13 @@
                 Either.Left(MLSFailure.ConversationDoesNotSupportMLS)
             }
         }.flatMap { protocolInfo ->
-            if (mlsContext != null) {
-                wrapMLSRequest {
-                    mlsContext.isGroupOutOfSync(protocolInfo.groupId.value.decodeBase64Bytes(), protocolInfo.epoch)
+            mlsConversationRepository.isGroupOutOfSync(protocolInfo.groupId, protocolInfo.epoch)
+                .map { epochIsStale ->
+                    epochIsStale
                 }
-                    .map { epochIsStale ->
-                        epochIsStale
-                    }
-            } else {
-                mlsConversationRepository.isGroupOutOfSync(protocolInfo.groupId, protocolInfo.epoch)
-                    .map { epochIsStale ->
-                        epochIsStale
-                    }
-            }
         }.flatMap { hasMissedCommits ->
             if (hasMissedCommits) {
                 logger.w("Epoch stale due to missing commits, re-joining")
-
                 joinExistingMLSConversation(conversationId).flatMap {
                     systemMessageInserter.insertLostCommitSystemMessage(
                         conversationId,
@@ -117,37 +104,21 @@
 
     private suspend fun verifySubConversationEpoch(
         conversationId: ConversationId,
-        subConversationId: SubconversationId,
-        mlsContext: MlsCoreCryptoContext?
+        subConversationId: SubconversationId
     ): Either<CoreFailure, Unit> {
         logger.i("Verifying stale epoch for subconversation ${subConversationId.toLogString()}")
         return subconversationRepository.fetchRemoteSubConversationDetails(conversationId, subConversationId)
             .flatMap { subConversationDetails ->
-                (if (mlsContext != null) {
-                    wrapMLSRequest {
-                        mlsContext.isGroupOutOfSync(
-                            subConversationDetails.groupId.value.decodeBase64Bytes(),
-                            subConversationDetails.epoch,
-                        )
+                mlsConversationRepository.isGroupOutOfSync(subConversationDetails.groupId, subConversationDetails.epoch)
+                    .map { epochIsStale ->
+                        epochIsStale
                     }
-                        .map { epochIsStale ->
-                            epochIsStale
-                        }
-                } else {
-                    mlsConversationRepository.isGroupOutOfSync(subConversationDetails.groupId, subConversationDetails.epoch)
-                        .map { epochIsStale ->
-                            epochIsStale
-                        }
-                })
                     .flatMap { hasMissedCommits ->
                         if (hasMissedCommits) {
                             logger.w("Epoch stale due to missing commits, joining by external commit")
                             subconversationRepository.fetchRemoteSubConversationGroupInfo(conversationId, subConversationId)
                                 .flatMap { groupInfo ->
-                                    mlsConversationRepository.joinGroupByExternalCommit(
-                                        subConversationDetails.groupId, groupInfo,
-                                        mlsContext
-                                    )
+                                    mlsConversationRepository.joinGroupByExternalCommit(subConversationDetails.groupId, groupInfo)
                                 }
                         } else {
                             logger.i("Epoch stale due to unprocessed events")
