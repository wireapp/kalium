package com.wire.kalium.logic.data.asset

import com.benasher44.uuid.uuid4
import com.wire.kalium.cryptography.utils.calcMd5
import com.wire.kalium.logic.data.user.UserAssetId
import com.wire.kalium.network.api.asset.AssetMetadataRequest
import com.wire.kalium.network.api.model.AssetResponse
import com.wire.kalium.network.api.model.AssetRetentionType
import com.wire.kalium.persistence.dao.asset.AssetEntity

interface AssetMapper {
    fun toMetadataApiModel(uploadAssetMetadata: UploadAssetData): AssetMetadataRequest
    fun toDomainModel(asset: AssetResponse): UploadedAssetId
    fun toDaoModel(uploadAssetData: UploadAssetData, uploadedAssetResponse: AssetResponse): AssetEntity
    fun fromUserAssetIdToDaoModel(assetId: UserAssetId): AssetEntity
}

class AssetMapperImpl : AssetMapper {
    override fun toMetadataApiModel(uploadAssetMetadata: UploadAssetData): AssetMetadataRequest {
        return AssetMetadataRequest(
            uploadAssetMetadata.mimeType.name,
            uploadAssetMetadata.isPublic,
            AssetRetentionType.valueOf(uploadAssetMetadata.retentionType.name),
            calcMd5(uploadAssetMetadata.data)
        )
    }

    override fun toDomainModel(asset: AssetResponse) =
        UploadedAssetId(asset.key)

    override fun toDaoModel(uploadAssetData: UploadAssetData, uploadedAssetResponse: AssetResponse): AssetEntity {
        return AssetEntity(
            key = uploadedAssetResponse.key,
            domain = uploadedAssetResponse.domain,
            token = uploadedAssetResponse.token,
            name = uuid4().toString(),
            mimeType = uploadAssetData.mimeType.name,
            sha = uploadAssetData.data, // should use something like byteArray to encrypt aes256cbc
            size = uploadAssetData.data.size.toLong(),
            downloaded = true
        )
    }

    override fun fromUserAssetIdToDaoModel(assetId: UserAssetId): AssetEntity {
<<<<<<< HEAD
        // TODO: resolve domain map
        return AssetEntity(assetId.toString(), "", null, null, null, ImageAsset.JPG.name, null, 0, false)
=======
        return AssetEntity(assetId.toString(), "", null, null, ImageAsset.JPG.name, null, 0, false)
>>>>>>> 3e05fcec
    }
}<|MERGE_RESOLUTION|>--- conflicted
+++ resolved
@@ -42,11 +42,6 @@
     }
 
     override fun fromUserAssetIdToDaoModel(assetId: UserAssetId): AssetEntity {
-<<<<<<< HEAD
-        // TODO: resolve domain map
-        return AssetEntity(assetId.toString(), "", null, null, null, ImageAsset.JPG.name, null, 0, false)
-=======
         return AssetEntity(assetId.toString(), "", null, null, ImageAsset.JPG.name, null, 0, false)
->>>>>>> 3e05fcec
     }
 }