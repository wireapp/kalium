--- conflicted
+++ resolved
@@ -24,13 +24,8 @@
     fun toMetadataApiModel(uploadAssetMetadata: UploadAssetData, kaliumFileSystem: KaliumFileSystem): AssetMetadataRequest
     fun fromApiUploadResponseToDomainModel(asset: AssetResponse): UploadedAssetId
     fun fromUploadedAssetToDaoModel(uploadAssetData: UploadAssetData, uploadedAssetResponse: AssetResponse): AssetEntity
-<<<<<<< HEAD
-    fun fromUserAssetToDaoModel(assetKey: String, assetKeyDomain: String, dataPath: Path, dataSize: Long): AssetEntity
-    fun fromAssetEntityToAssetContent(assetContentEntity: AssetMessageContent): AssetContent
-=======
-    fun fromUserAssetToDaoModel(assetId: AssetId, data: ByteArray): AssetEntity
+    fun fromUserAssetToDaoModel(assetId: AssetId, dataPath: Path, dataSize: Long): AssetEntity
     fun fromAssetEntityToAssetContent(assetContentEntity: MessageEntityContent.Asset): AssetContent
->>>>>>> f2f3da02
     fun fromProtoAssetMessageToAssetContent(protoAssetMessage: Asset): AssetContent
     fun fromDownloadStatusToDaoModel(downloadStatus: Message.DownloadStatus): MessageEntity.DownloadStatus
     fun fromDownloadStatusEntityToLogicModel(downloadStatus: MessageEntity.DownloadStatus?): Message.DownloadStatus
@@ -60,22 +55,13 @@
         )
     }
 
-<<<<<<< HEAD
-    override fun fromUserAssetToDaoModel(assetKey: String, assetKeyDomain: String, dataPath: Path, dataSize: Long): AssetEntity {
+    override fun fromUserAssetToDaoModel(assetId: AssetId, dataPath: Path, dataSize: Long): AssetEntity {
         return AssetEntity(
-            key = assetKey,
-            domain = assetKeyDomain,
+            key = assetId.value,
+            domain = assetId.domain,
             mimeType = ImageAsset.JPEG.mimeType,
             dataPath = dataPath.name,
             dataSize = dataSize,
-=======
-    override fun fromUserAssetToDaoModel(assetId: AssetId, data: ByteArray): AssetEntity {
-        return AssetEntity(
-            key = assetId.value,
-            domain = assetId.domain,
-            mimeType = ImageAsset.JPEG.name,
-            rawData = data,
->>>>>>> f2f3da02
             downloadedDate = Clock.System.now().toEpochMilliseconds()
         )
     }
