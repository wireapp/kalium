package com.wire.kalium.logic.data.session

import com.wire.kalium.logic.data.auth.login.ProxyCredentials
import com.wire.kalium.logic.data.id.IdMapper
import com.wire.kalium.logic.data.id.toApi
import com.wire.kalium.logic.data.id.toDao
import com.wire.kalium.logic.data.id.toModel
import com.wire.kalium.logic.data.logout.LogoutReason
import com.wire.kalium.logic.data.user.SsoId
import com.wire.kalium.logic.feature.auth.AccountInfo
import com.wire.kalium.logic.feature.auth.AuthTokens
import com.wire.kalium.logic.feature.auth.PersistentWebSocketStatus
import com.wire.kalium.network.api.base.model.ProxyCredentialsDTO
import com.wire.kalium.network.api.base.model.SessionDTO
import com.wire.kalium.persistence.client.AuthTokenEntity
import com.wire.kalium.persistence.client.ProxyCredentialsEntity
import com.wire.kalium.persistence.daokaliumdb.AccountInfoEntity
import com.wire.kalium.persistence.daokaliumdb.PersistentWebSocketStatusEntity
import com.wire.kalium.persistence.model.SsoIdEntity
import com.wire.kalium.persistence.model.LogoutReason as LogoutReasonEntity

@Suppress("TooManyFunctions")
interface SessionMapper {
    fun toSessionDTO(authSession: AuthTokens): SessionDTO
    fun fromEntityToSessionDTO(authTokenEntity: AuthTokenEntity): SessionDTO
    fun fromSessionDTO(sessionDTO: SessionDTO): AuthTokens
    fun fromAccountInfoEntity(accountInfoEntity: AccountInfoEntity): AccountInfo
    fun toLogoutReasonEntity(reason: LogoutReason): LogoutReasonEntity
    fun toSsoIdEntity(ssoId: SsoId?): SsoIdEntity?
    fun toAuthTokensEntity(authSession: AuthTokens): AuthTokenEntity
    fun fromSsoIdEntity(ssoIdEntity: SsoIdEntity?): SsoId?
    fun toLogoutReason(reason: LogoutReasonEntity): LogoutReason
    fun fromEntityToProxyCredentialsDTO(proxyCredentialsEntity: ProxyCredentialsEntity): ProxyCredentialsDTO
    fun fromPersistentWebSocketStatusEntity(
        persistentWebSocketStatusEntity: PersistentWebSocketStatusEntity
    ): PersistentWebSocketStatus
    fun fromModelToProxyCredentialsEntity(proxyCredentialsModel: ProxyCredentials): ProxyCredentialsEntity
    fun fromModelToProxyCredentialsDTO(proxyCredentialsModel: ProxyCredentials): ProxyCredentialsDTO
    fun fromDTOToProxyCredentialsModel(proxyCredentialsDTO: ProxyCredentialsDTO?): ProxyCredentials?
}

@Suppress("TooManyFunctions")
internal class SessionMapperImpl(
    private val idMapper: IdMapper
) : SessionMapper {

    override fun toSessionDTO(authSession: AuthTokens): SessionDTO = with(authSession) {
        SessionDTO(
            userId = userId.toApi(),
            tokenType = tokenType,
            accessToken = accessToken,
            refreshToken = refreshToken,
            cookieLabel = cookieLabel
        )
    }

    override fun fromEntityToSessionDTO(authTokenEntity: AuthTokenEntity): SessionDTO = with(authTokenEntity) {
        SessionDTO(
            userId = userId.toApi(),
            tokenType = tokenType,
            accessToken = accessToken,
            refreshToken = refreshToken,
            cookieLabel = cookieLabel
        )
    }

    override fun fromSessionDTO(sessionDTO: SessionDTO): AuthTokens = with(sessionDTO) {
        AuthTokens(
            userId = userId.toModel(),
            accessToken = accessToken,
            refreshToken = refreshToken,
            tokenType = tokenType,
            cookieLabel = cookieLabel
        )
    }

    override fun fromAccountInfoEntity(accountInfoEntity: AccountInfoEntity): AccountInfo =
        accountInfoEntity.logoutReason?.let {
            AccountInfo.Invalid(
                accountInfoEntity.userIDEntity.toModel(),
                toLogoutReason(it)
            )
        } ?: AccountInfo.Valid(accountInfoEntity.userIDEntity.toModel())

    override fun toLogoutReasonEntity(reason: LogoutReason): LogoutReasonEntity =
        when (reason) {
            LogoutReason.SELF_HARD_LOGOUT -> LogoutReasonEntity.SELF_HARD_LOGOUT
            LogoutReason.SELF_SOFT_LOGOUT -> LogoutReasonEntity.SELF_SOFT_LOGOUT
            LogoutReason.REMOVED_CLIENT -> LogoutReasonEntity.REMOVED_CLIENT
            LogoutReason.DELETED_ACCOUNT -> LogoutReasonEntity.DELETED_ACCOUNT
            LogoutReason.SESSION_EXPIRED -> LogoutReasonEntity.SESSION_EXPIRED
        }

    override fun toSsoIdEntity(ssoId: SsoId?): SsoIdEntity? =
        ssoId?.let { SsoIdEntity(scimExternalId = it.scimExternalId, subject = it.subject, tenant = it.tenant) }

<<<<<<< HEAD
    override fun toAuthTokensEntity(authSession: AuthTokens): AuthTokenEntity = AuthTokenEntity(
        userId = authSession.userId.toDao(),
        accessToken = authSession.accessToken,
        refreshToken = authSession.refreshToken,
        tokenType = authSession.tokenType
    )
=======
    override fun toAuthTokensEntity(authSession: AuthTokens): AuthTokenEntity = with(authSession) {
        AuthTokenEntity(
            userId = userId.toDao(),
            accessToken = accessToken,
            refreshToken = refreshToken,
            tokenType = tokenType,
            cookieLabel = cookieLabel
        )
    }
>>>>>>> 3ae5ef2f

    override fun fromSsoIdEntity(ssoIdEntity: SsoIdEntity?): SsoId? =
        ssoIdEntity?.let { SsoId(scimExternalId = it.scimExternalId, subject = it.subject, tenant = it.tenant) }

    override fun toLogoutReason(reason: com.wire.kalium.persistence.model.LogoutReason): LogoutReason =
        when (reason) {
            LogoutReasonEntity.SELF_SOFT_LOGOUT -> LogoutReason.SELF_SOFT_LOGOUT
            LogoutReasonEntity.SELF_HARD_LOGOUT -> LogoutReason.SELF_HARD_LOGOUT
            LogoutReasonEntity.REMOVED_CLIENT -> LogoutReason.REMOVED_CLIENT
            LogoutReasonEntity.DELETED_ACCOUNT -> LogoutReason.DELETED_ACCOUNT
            LogoutReasonEntity.SESSION_EXPIRED -> LogoutReason.SESSION_EXPIRED
        }

    override fun fromEntityToProxyCredentialsDTO(proxyCredentialsEntity: ProxyCredentialsEntity): ProxyCredentialsDTO =
        ProxyCredentialsDTO(proxyCredentialsEntity.username, proxyCredentialsEntity.password)

    override fun fromPersistentWebSocketStatusEntity(
        persistentWebSocketStatusEntity: PersistentWebSocketStatusEntity
    ): PersistentWebSocketStatus = PersistentWebSocketStatus(
        persistentWebSocketStatusEntity.userIDEntity.toModel(),
        persistentWebSocketStatusEntity.isPersistentWebSocketEnabled
    )
    override fun fromModelToProxyCredentialsEntity(proxyCredentialsModel: ProxyCredentials): ProxyCredentialsEntity =
        ProxyCredentialsEntity(proxyCredentialsModel.username, proxyCredentialsModel.password)

    override fun fromModelToProxyCredentialsDTO(proxyCredentialsModel: ProxyCredentials): ProxyCredentialsDTO =
        ProxyCredentialsDTO(proxyCredentialsModel.username, proxyCredentialsModel.password)

    override fun fromDTOToProxyCredentialsModel(proxyCredentialsDTO: ProxyCredentialsDTO?): ProxyCredentials? =
        proxyCredentialsDTO?.let { (username, password) ->
            if (username != null && password != null) ProxyCredentials(username, password)
            else null
        }

}<|MERGE_RESOLUTION|>--- conflicted
+++ resolved
@@ -94,14 +94,6 @@
     override fun toSsoIdEntity(ssoId: SsoId?): SsoIdEntity? =
         ssoId?.let { SsoIdEntity(scimExternalId = it.scimExternalId, subject = it.subject, tenant = it.tenant) }
 
-<<<<<<< HEAD
-    override fun toAuthTokensEntity(authSession: AuthTokens): AuthTokenEntity = AuthTokenEntity(
-        userId = authSession.userId.toDao(),
-        accessToken = authSession.accessToken,
-        refreshToken = authSession.refreshToken,
-        tokenType = authSession.tokenType
-    )
-=======
     override fun toAuthTokensEntity(authSession: AuthTokens): AuthTokenEntity = with(authSession) {
         AuthTokenEntity(
             userId = userId.toDao(),
@@ -111,7 +103,6 @@
             cookieLabel = cookieLabel
         )
     }
->>>>>>> 3ae5ef2f
 
     override fun fromSsoIdEntity(ssoIdEntity: SsoIdEntity?): SsoId? =
         ssoIdEntity?.let { SsoId(scimExternalId = it.scimExternalId, subject = it.subject, tenant = it.tenant) }
