package com.wire.kalium.logic.data.session

import com.wire.kalium.logic.data.id.IdMapper
import com.wire.kalium.logic.data.logout.LogoutReason
import com.wire.kalium.logic.data.user.SsoId
import com.wire.kalium.logic.feature.auth.AccountInfo
import com.wire.kalium.logic.feature.auth.AuthTokens
import com.wire.kalium.network.api.SessionDTO
import com.wire.kalium.persistence.client.AuthTokenEntity
import com.wire.kalium.persistence.daokaliumdb.AccountInfoEntity
import com.wire.kalium.persistence.model.SsoIdEntity
import com.wire.kalium.persistence.model.LogoutReason as LogoutReasonEntity

interface SessionMapper {
<<<<<<< HEAD
    fun toSessionDTO(authToken: AuthSession.Token): SessionDTO
    fun fromSessionDTO(sessionDTO: SessionDTO): AuthSession.Token.Valid

    fun fromPersistenceSession(authSessionEntity: AuthSessionEntity): AuthSession
    fun toPersistenceSession(authSession: AuthSession, ssoId: SsoId?): AuthSessionEntity
=======
    fun toSessionDTO(authSession: AuthTokens): SessionDTO
    fun fromEntityToSessionDTO(authTokenEntity: AuthTokenEntity): SessionDTO
    fun fromSessionDTO(sessionDTO: SessionDTO): AuthTokens
    fun fromAccountInfoEntity(accountInfoEntity: AccountInfoEntity): AccountInfo
    fun toLogoutReasonEntity(reason: LogoutReason): LogoutReasonEntity
    fun toSsoIdEntity(ssoId: SsoId?): SsoIdEntity?
    fun toAuthTokensEntity(authSession: AuthTokens): AuthTokenEntity
    fun fromSsoIdEntity(ssoIdEntity: SsoIdEntity?): SsoId?
    fun toLogoutReason(reason: LogoutReasonEntity): LogoutReason
>>>>>>> a859842b
}

internal class SessionMapperImpl(
    private val idMapper: IdMapper
) : SessionMapper {

<<<<<<< HEAD
    override fun toSessionDTO(authToken: AuthSession.Token): SessionDTO = with(authToken) {
=======
    override fun toSessionDTO(authSession: AuthTokens): SessionDTO = with(authSession) {
>>>>>>> a859842b
        SessionDTO(
            userId = idMapper.toApiModel(userId),
            tokenType = tokenType,
            accessToken = accessToken,
            refreshToken = refreshToken
        )
    }

<<<<<<< HEAD
    override fun fromSessionDTO(sessionDTO: SessionDTO): AuthSession.Token.Valid = with(sessionDTO) {
        AuthSession.Token.Valid(idMapper.fromApiModel(userId), accessToken, refreshToken, tokenType)
    }

    override fun fromPersistenceSession(authSessionEntity: AuthSessionEntity): AuthSession =
        when (authSessionEntity) {
            is AuthSessionEntity.Valid -> AuthSession(
                AuthSession.Token.Valid(
                    userId = idMapper.fromDaoModel(authSessionEntity.userId),
                    accessToken = authSessionEntity.accessToken,
                    refreshToken = authSessionEntity.refreshToken,
                    tokenType = authSessionEntity.tokenType,
                ),
                serverLinks = serverConfigMapper.fromEntity(authSessionEntity.serverLinks)
            )

            is AuthSessionEntity.Invalid -> {
                AuthSession(
                    AuthSession.Token.Invalid(
                        userId = idMapper.fromDaoModel(authSessionEntity.userId),
                        reason = LogoutReason.values()[authSessionEntity.reason.ordinal],
                        hardLogout = authSessionEntity.hardLogout,
                        accessToken = authSessionEntity.accessToken,
                        refreshToken = authSessionEntity.refreshToken,
                        tokenType = authSessionEntity.tokenType,
                    ),
                    serverLinks = serverConfigMapper.fromEntity(authSessionEntity.serverLinks)
                )
            }
=======
    override fun fromEntityToSessionDTO(authTokenEntity: AuthTokenEntity): SessionDTO = with(authTokenEntity) {
        SessionDTO(
            userId = idMapper.fromDaoToDto(userId),
            tokenType = tokenType,
            accessToken = accessToken,
            refreshToken = refreshToken
        )
    }

    override fun fromSessionDTO(sessionDTO: SessionDTO): AuthTokens = with(sessionDTO) {
        AuthTokens(
            userId = idMapper.fromApiModel(userId),
            accessToken = accessToken,
            refreshToken = refreshToken,
            tokenType = tokenType
        )
    }

    override fun fromAccountInfoEntity(accountInfoEntity: AccountInfoEntity): AccountInfo =
        accountInfoEntity.logoutReason?.let {
            AccountInfo.Invalid(
                idMapper.fromDaoModel(accountInfoEntity.userIDEntity),
                toLogoutReason(it)
            )
        } ?: AccountInfo.Valid(idMapper.fromDaoModel(accountInfoEntity.userIDEntity))
>>>>>>> a859842b

    override fun toLogoutReasonEntity(reason: LogoutReason): LogoutReasonEntity =
        when (reason) {
            LogoutReason.SELF_LOGOUT -> LogoutReasonEntity.SELF_LOGOUT
            LogoutReason.REMOVED_CLIENT -> LogoutReasonEntity.REMOVED_CLIENT
            LogoutReason.DELETED_ACCOUNT -> LogoutReasonEntity.DELETED_ACCOUNT
            LogoutReason.SESSION_EXPIRED -> LogoutReasonEntity.SESSION_EXPIRED
        }

<<<<<<< HEAD
    override fun toPersistenceSession(authSession: AuthSession, ssoId: SsoId?): AuthSessionEntity =
        when (authSession.token) {
            is AuthSession.Token.Valid -> AuthSessionEntity.Valid(
                userId = idMapper.toDaoModel(authSession.token.userId),
                accessToken = authSession.token.accessToken,
                refreshToken = authSession.token.refreshToken,
                tokenType = authSession.token.tokenType,
                serverLinks = serverConfigMapper.toEntity(authSession.serverLinks),
                ssoId = idMapper.toSsoIdEntity(ssoId)
=======
    override fun toSsoIdEntity(ssoId: SsoId?): SsoIdEntity? =
        ssoId?.let { SsoIdEntity(scimExternalId = it.scimExternalId, subject = it.subject, tenant = it.tenant) }
>>>>>>> a859842b

    override fun toAuthTokensEntity(authSession: AuthTokens): AuthTokenEntity = AuthTokenEntity(
        userId = idMapper.toDaoModel(authSession.userId),
        accessToken = authSession.accessToken,
        refreshToken = authSession.refreshToken,
        tokenType = authSession.tokenType
    )

    override fun fromSsoIdEntity(ssoIdEntity: SsoIdEntity?): SsoId? =
        ssoIdEntity?.let { SsoId(scimExternalId = it.scimExternalId, subject = it.subject, tenant = it.tenant) }

<<<<<<< HEAD
            is AuthSession.Token.Invalid -> {
                AuthSessionEntity.Invalid(
                    userId = idMapper.toDaoModel(authSession.token.userId),
                    serverLinks = serverConfigMapper.toEntity(authSession.serverLinks),
                    reason = com.wire.kalium.persistence.model.LogoutReason.values()[authSession.token.reason.ordinal],
                    hardLogout = authSession.token.hardLogout,
                    ssoId = idMapper.toSsoIdEntity(ssoId),
                    accessToken = authSession.token.accessToken,
                    refreshToken = authSession.token.refreshToken,
                    tokenType = authSession.token.tokenType,
                )
            }
=======
    override fun toLogoutReason(reason: com.wire.kalium.persistence.model.LogoutReason): LogoutReason =
        when (reason) {
            LogoutReasonEntity.SELF_LOGOUT -> LogoutReason.SELF_LOGOUT
            LogoutReasonEntity.REMOVED_CLIENT -> LogoutReason.REMOVED_CLIENT
            LogoutReasonEntity.DELETED_ACCOUNT -> LogoutReason.DELETED_ACCOUNT
            LogoutReasonEntity.SESSION_EXPIRED -> LogoutReason.SESSION_EXPIRED
>>>>>>> a859842b
        }
}<|MERGE_RESOLUTION|>--- conflicted
+++ resolved
@@ -12,13 +12,6 @@
 import com.wire.kalium.persistence.model.LogoutReason as LogoutReasonEntity
 
 interface SessionMapper {
-<<<<<<< HEAD
-    fun toSessionDTO(authToken: AuthSession.Token): SessionDTO
-    fun fromSessionDTO(sessionDTO: SessionDTO): AuthSession.Token.Valid
-
-    fun fromPersistenceSession(authSessionEntity: AuthSessionEntity): AuthSession
-    fun toPersistenceSession(authSession: AuthSession, ssoId: SsoId?): AuthSessionEntity
-=======
     fun toSessionDTO(authSession: AuthTokens): SessionDTO
     fun fromEntityToSessionDTO(authTokenEntity: AuthTokenEntity): SessionDTO
     fun fromSessionDTO(sessionDTO: SessionDTO): AuthTokens
@@ -28,18 +21,13 @@
     fun toAuthTokensEntity(authSession: AuthTokens): AuthTokenEntity
     fun fromSsoIdEntity(ssoIdEntity: SsoIdEntity?): SsoId?
     fun toLogoutReason(reason: LogoutReasonEntity): LogoutReason
->>>>>>> a859842b
 }
 
 internal class SessionMapperImpl(
     private val idMapper: IdMapper
 ) : SessionMapper {
 
-<<<<<<< HEAD
-    override fun toSessionDTO(authToken: AuthSession.Token): SessionDTO = with(authToken) {
-=======
     override fun toSessionDTO(authSession: AuthTokens): SessionDTO = with(authSession) {
->>>>>>> a859842b
         SessionDTO(
             userId = idMapper.toApiModel(userId),
             tokenType = tokenType,
@@ -48,37 +36,6 @@
         )
     }
 
-<<<<<<< HEAD
-    override fun fromSessionDTO(sessionDTO: SessionDTO): AuthSession.Token.Valid = with(sessionDTO) {
-        AuthSession.Token.Valid(idMapper.fromApiModel(userId), accessToken, refreshToken, tokenType)
-    }
-
-    override fun fromPersistenceSession(authSessionEntity: AuthSessionEntity): AuthSession =
-        when (authSessionEntity) {
-            is AuthSessionEntity.Valid -> AuthSession(
-                AuthSession.Token.Valid(
-                    userId = idMapper.fromDaoModel(authSessionEntity.userId),
-                    accessToken = authSessionEntity.accessToken,
-                    refreshToken = authSessionEntity.refreshToken,
-                    tokenType = authSessionEntity.tokenType,
-                ),
-                serverLinks = serverConfigMapper.fromEntity(authSessionEntity.serverLinks)
-            )
-
-            is AuthSessionEntity.Invalid -> {
-                AuthSession(
-                    AuthSession.Token.Invalid(
-                        userId = idMapper.fromDaoModel(authSessionEntity.userId),
-                        reason = LogoutReason.values()[authSessionEntity.reason.ordinal],
-                        hardLogout = authSessionEntity.hardLogout,
-                        accessToken = authSessionEntity.accessToken,
-                        refreshToken = authSessionEntity.refreshToken,
-                        tokenType = authSessionEntity.tokenType,
-                    ),
-                    serverLinks = serverConfigMapper.fromEntity(authSessionEntity.serverLinks)
-                )
-            }
-=======
     override fun fromEntityToSessionDTO(authTokenEntity: AuthTokenEntity): SessionDTO = with(authTokenEntity) {
         SessionDTO(
             userId = idMapper.fromDaoToDto(userId),
@@ -104,7 +61,6 @@
                 toLogoutReason(it)
             )
         } ?: AccountInfo.Valid(idMapper.fromDaoModel(accountInfoEntity.userIDEntity))
->>>>>>> a859842b
 
     override fun toLogoutReasonEntity(reason: LogoutReason): LogoutReasonEntity =
         when (reason) {
@@ -114,20 +70,8 @@
             LogoutReason.SESSION_EXPIRED -> LogoutReasonEntity.SESSION_EXPIRED
         }
 
-<<<<<<< HEAD
-    override fun toPersistenceSession(authSession: AuthSession, ssoId: SsoId?): AuthSessionEntity =
-        when (authSession.token) {
-            is AuthSession.Token.Valid -> AuthSessionEntity.Valid(
-                userId = idMapper.toDaoModel(authSession.token.userId),
-                accessToken = authSession.token.accessToken,
-                refreshToken = authSession.token.refreshToken,
-                tokenType = authSession.token.tokenType,
-                serverLinks = serverConfigMapper.toEntity(authSession.serverLinks),
-                ssoId = idMapper.toSsoIdEntity(ssoId)
-=======
     override fun toSsoIdEntity(ssoId: SsoId?): SsoIdEntity? =
         ssoId?.let { SsoIdEntity(scimExternalId = it.scimExternalId, subject = it.subject, tenant = it.tenant) }
->>>>>>> a859842b
 
     override fun toAuthTokensEntity(authSession: AuthTokens): AuthTokenEntity = AuthTokenEntity(
         userId = idMapper.toDaoModel(authSession.userId),
@@ -139,26 +83,11 @@
     override fun fromSsoIdEntity(ssoIdEntity: SsoIdEntity?): SsoId? =
         ssoIdEntity?.let { SsoId(scimExternalId = it.scimExternalId, subject = it.subject, tenant = it.tenant) }
 
-<<<<<<< HEAD
-            is AuthSession.Token.Invalid -> {
-                AuthSessionEntity.Invalid(
-                    userId = idMapper.toDaoModel(authSession.token.userId),
-                    serverLinks = serverConfigMapper.toEntity(authSession.serverLinks),
-                    reason = com.wire.kalium.persistence.model.LogoutReason.values()[authSession.token.reason.ordinal],
-                    hardLogout = authSession.token.hardLogout,
-                    ssoId = idMapper.toSsoIdEntity(ssoId),
-                    accessToken = authSession.token.accessToken,
-                    refreshToken = authSession.token.refreshToken,
-                    tokenType = authSession.token.tokenType,
-                )
-            }
-=======
     override fun toLogoutReason(reason: com.wire.kalium.persistence.model.LogoutReason): LogoutReason =
         when (reason) {
             LogoutReasonEntity.SELF_LOGOUT -> LogoutReason.SELF_LOGOUT
             LogoutReasonEntity.REMOVED_CLIENT -> LogoutReason.REMOVED_CLIENT
             LogoutReasonEntity.DELETED_ACCOUNT -> LogoutReason.DELETED_ACCOUNT
             LogoutReasonEntity.SESSION_EXPIRED -> LogoutReason.SESSION_EXPIRED
->>>>>>> a859842b
         }
 }