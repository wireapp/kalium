--- conflicted
+++ resolved
@@ -27,16 +27,12 @@
     fun fromSsoIdEntity(ssoIdEntity: SsoIdEntity?): SsoId?
     fun toLogoutReason(reason: LogoutReasonEntity): LogoutReason
     fun fromEntityToProxyCredentialsDTO(proxyCredentialsEntity: ProxyCredentialsEntity): ProxyCredentialsDTO
-<<<<<<< HEAD
     fun fromModelToProxyCredentialsDTO(proxyCredentialsModel: ProxyCredentials?): ProxyCredentialsDTO
     fun fromPersistentWebSocketStatusEntity(
         persistentWebSocketStatusEntity: PersistentWebSocketStatusEntity
     ): PersistentWebSocketStatus
-
-=======
     fun fromModelToProxyCredentialsEntity(proxyCredentialsModel: ProxyCredentials): ProxyCredentialsEntity
     fun fromModelToProxyCredentialsDTO(proxyCredentialsModel: ProxyCredentials): ProxyCredentialsDTO
->>>>>>> 1218513b
 }
 
 internal class SessionMapperImpl(
@@ -112,7 +108,6 @@
     override fun fromEntityToProxyCredentialsDTO(proxyCredentialsEntity: ProxyCredentialsEntity): ProxyCredentialsDTO =
         ProxyCredentialsDTO(proxyCredentialsEntity.username, proxyCredentialsEntity.password)
 
-<<<<<<< HEAD
     override fun fromModelToProxyCredentialsDTO(proxyCredentialsModel: ProxyCredentials?): ProxyCredentialsDTO =
         ProxyCredentialsDTO(proxyCredentialsModel?.username, proxyCredentialsModel?.password)
 
@@ -122,11 +117,9 @@
         idMapper.fromDaoModel(persistentWebSocketStatusEntity.userIDEntity),
         persistentWebSocketStatusEntity.isPersistentWebSocketEnabled
     )
-=======
     override fun fromModelToProxyCredentialsEntity(proxyCredentialsModel: ProxyCredentials): ProxyCredentialsEntity =
         ProxyCredentialsEntity(proxyCredentialsModel.username, proxyCredentialsModel.password)
 
     override fun fromModelToProxyCredentialsDTO(proxyCredentialsModel: ProxyCredentials): ProxyCredentialsDTO =
         ProxyCredentialsDTO(proxyCredentialsModel.username, proxyCredentialsModel.password)
->>>>>>> 1218513b
 }