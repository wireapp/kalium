/*
 * Wire
 * Copyright (C) 2024 Wire Swiss GmbH
 *
 * This program is free software: you can redistribute it and/or modify
 * it under the terms of the GNU General Public License as published by
 * the Free Software Foundation, either version 3 of the License, or
 * (at your option) any later version.
 *
 * This program is distributed in the hope that it will be useful,
 * but WITHOUT ANY WARRANTY; without even the implied warranty of
 * MERCHANTABILITY or FITNESS FOR A PARTICULAR PURPOSE. See the
 * GNU General Public License for more details.
 *
 * You should have received a copy of the GNU General Public License
 * along with this program. If not, see http://www.gnu.org/licenses/.
 */
package com.wire.kalium.logic.data.e2ei

import com.wire.kalium.logic.CoreFailure
<<<<<<< HEAD
<<<<<<< HEAD
=======
import com.wire.kalium.logic.E2EIFailure
>>>>>>> 171f1e0bfb (fix: circular dependency in CertificateRevocationListRepository (#2514))
import com.wire.kalium.logic.configuration.UserConfigRepository
=======
>>>>>>> 5e527d3c
import com.wire.kalium.logic.functional.Either
import com.wire.kalium.logic.functional.flatMap
import com.wire.kalium.logic.functional.left
import com.wire.kalium.logic.functional.right
import com.wire.kalium.logic.wrapApiRequest
import com.wire.kalium.network.api.base.unbound.acme.ACMEApi
import com.wire.kalium.persistence.config.CRLUrlExpirationList
import com.wire.kalium.persistence.config.CRLWithExpiration
import com.wire.kalium.persistence.dao.MetadataDAO
import io.ktor.http.Url
import io.ktor.http.protocolWithAuthority

interface CertificateRevocationListRepository {

    /**
     * Returns CRLs with expiration time.
     *
     * @return the [CRLUrlExpirationList] representing a list of CRLs with expiration time.
     */
    suspend fun getCRLs(): CRLUrlExpirationList?
    suspend fun addOrUpdateCRL(url: String, timestamp: ULong)
    suspend fun getCurrentClientCrlUrl(): Either<CoreFailure, String>
    suspend fun getClientDomainCRL(url: String): Either<CoreFailure, ByteArray>
}

internal class CertificateRevocationListRepositoryDataSource(
    private val acmeApi: ACMEApi,
    private val metadataDAO: MetadataDAO,
    private val e2eiRepository: E2EIRepository
) : CertificateRevocationListRepository {
    override suspend fun getCRLs(): CRLUrlExpirationList? =
        metadataDAO.getSerializable(CRL_LIST_KEY, CRLUrlExpirationList.serializer())

    override suspend fun addOrUpdateCRL(url: String, timestamp: ULong) {
        val newCRLUrls = metadataDAO.getSerializable(CRL_LIST_KEY, CRLUrlExpirationList.serializer())
            ?.let { crlExpirationList ->
                val crlWithExpiration = crlExpirationList.cRLWithExpirationList.find {
                    it.url == url
                }
                crlWithExpiration?.let { item ->
                    crlExpirationList.cRLWithExpirationList.map { current ->
                        if (current.url == url) {
                            return@map item.copy(expiration = timestamp)
                        } else {
                            return@map current
                        }
                    }
                } ?: run {
                    // add new CRL
                    crlExpirationList.cRLWithExpirationList.plus(
                        CRLWithExpiration(url, timestamp)
                    )
                }

            } ?: run {
            // add new CRL
            listOf(CRLWithExpiration(url, timestamp))
        }
        metadataDAO.putSerializable(
            CRL_LIST_KEY,
            CRLUrlExpirationList(newCRLUrls),
            CRLUrlExpirationList.serializer()
        )
    }

    override suspend fun getCurrentClientCrlUrl(): Either<CoreFailure, String> =
<<<<<<< HEAD
<<<<<<< HEAD
        userConfigRepository.getE2EISettings().map {
            (Url(it.discoverUrl).protocolWithAuthority)
=======
        e2eiRepository.discoveryUrl().map {
            Url(it).protocolWithAuthority
>>>>>>> 5e527d3c
        }
=======

        userConfigRepository.getE2EISettings()
            .flatMap {
                if (!it.isRequired) E2EIFailure.Disabled.left()
                else if (it.discoverUrl == null) E2EIFailure.MissingDiscoveryUrl.left()
                else Url(it.discoverUrl).protocolWithAuthority.right()
            }
>>>>>>> 171f1e0bfb (fix: circular dependency in CertificateRevocationListRepository (#2514))

    override suspend fun getClientDomainCRL(url: String): Either<CoreFailure, ByteArray> =
        wrapApiRequest {
            acmeApi.getClientDomainCRL(url)
        }

    companion object {
        const val CRL_LIST_KEY = "crl_list_key"
    }
}<|MERGE_RESOLUTION|>--- conflicted
+++ resolved
@@ -18,14 +18,8 @@
 package com.wire.kalium.logic.data.e2ei
 
 import com.wire.kalium.logic.CoreFailure
-<<<<<<< HEAD
-<<<<<<< HEAD
-=======
 import com.wire.kalium.logic.E2EIFailure
->>>>>>> 171f1e0bfb (fix: circular dependency in CertificateRevocationListRepository (#2514))
 import com.wire.kalium.logic.configuration.UserConfigRepository
-=======
->>>>>>> 5e527d3c
 import com.wire.kalium.logic.functional.Either
 import com.wire.kalium.logic.functional.flatMap
 import com.wire.kalium.logic.functional.left
@@ -54,7 +48,7 @@
 internal class CertificateRevocationListRepositoryDataSource(
     private val acmeApi: ACMEApi,
     private val metadataDAO: MetadataDAO,
-    private val e2eiRepository: E2EIRepository
+    private val userConfigRepository: UserConfigRepository
 ) : CertificateRevocationListRepository {
     override suspend fun getCRLs(): CRLUrlExpirationList? =
         metadataDAO.getSerializable(CRL_LIST_KEY, CRLUrlExpirationList.serializer())
@@ -92,24 +86,12 @@
     }
 
     override suspend fun getCurrentClientCrlUrl(): Either<CoreFailure, String> =
-<<<<<<< HEAD
-<<<<<<< HEAD
-        userConfigRepository.getE2EISettings().map {
-            (Url(it.discoverUrl).protocolWithAuthority)
-=======
-        e2eiRepository.discoveryUrl().map {
-            Url(it).protocolWithAuthority
->>>>>>> 5e527d3c
-        }
-=======
-
         userConfigRepository.getE2EISettings()
             .flatMap {
                 if (!it.isRequired) E2EIFailure.Disabled.left()
                 else if (it.discoverUrl == null) E2EIFailure.MissingDiscoveryUrl.left()
                 else Url(it.discoverUrl).protocolWithAuthority.right()
             }
->>>>>>> 171f1e0bfb (fix: circular dependency in CertificateRevocationListRepository (#2514))
 
     override suspend fun getClientDomainCRL(url: String): Either<CoreFailure, ByteArray> =
         wrapApiRequest {
