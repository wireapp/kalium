/*
 * Wire
 * Copyright (C) 2024 Wire Swiss GmbH
 *
 * This program is free software: you can redistribute it and/or modify
 * it under the terms of the GNU General Public License as published by
 * the Free Software Foundation, either version 3 of the License, or
 * (at your option) any later version.
 *
 * This program is distributed in the hope that it will be useful,
 * but WITHOUT ANY WARRANTY; without even the implied warranty of
 * MERCHANTABILITY or FITNESS FOR A PARTICULAR PURPOSE. See the
 * GNU General Public License for more details.
 *
 * You should have received a copy of the GNU General Public License
 * along with this program. If not, see http://www.gnu.org/licenses/.
 */
package com.wire.kalium.logic.data.e2ei

import com.wire.kalium.logic.CoreFailure
import com.wire.kalium.logic.E2EIFailure
import com.wire.kalium.logic.configuration.UserConfigRepository
import com.wire.kalium.logic.functional.Either
import com.wire.kalium.logic.functional.flatMap
import com.wire.kalium.logic.functional.left
import com.wire.kalium.logic.functional.right
import com.wire.kalium.logic.wrapApiRequest
import com.wire.kalium.network.api.base.unbound.acme.ACMEApi
import com.wire.kalium.persistence.config.CRLUrlExpirationList
import com.wire.kalium.persistence.config.CRLWithExpiration
import com.wire.kalium.persistence.dao.MetadataDAO
import io.ktor.http.Url
import io.ktor.http.authority

interface CertificateRevocationListRepository {

    /**
     * Returns CRLs with expiration time.
     *
     * @return the [CRLUrlExpirationList] representing a list of CRLs with expiration time.
     */
    suspend fun getCRLs(): CRLUrlExpirationList?
    suspend fun addOrUpdateCRL(url: String, timestamp: ULong)
    suspend fun getCurrentClientCrlUrl(): Either<CoreFailure, String>
    suspend fun getClientDomainCRL(url: String): Either<CoreFailure, ByteArray>
}

internal class CertificateRevocationListRepositoryDataSource(
    private val acmeApi: ACMEApi,
    private val metadataDAO: MetadataDAO,
    private val userConfigRepository: UserConfigRepository
) : CertificateRevocationListRepository {
    override suspend fun getCRLs(): CRLUrlExpirationList? =
        metadataDAO.getSerializable(CRL_LIST_KEY, CRLUrlExpirationList.serializer())

    override suspend fun addOrUpdateCRL(url: String, timestamp: ULong) {
        val newCRLUrls = metadataDAO.getSerializable(CRL_LIST_KEY, CRLUrlExpirationList.serializer())
            ?.let { crlExpirationList ->
                val crlWithExpiration = crlExpirationList.cRLWithExpirationList.find {
                    it.url == url
                }
                crlWithExpiration?.let { item ->
                    crlExpirationList.cRLWithExpirationList.map { current ->
                        if (current.url == url) {
                            return@map item.copy(expiration = timestamp)
                        } else {
                            return@map current
                        }
                    }
                } ?: run {
                    // add new CRL
                    crlExpirationList.cRLWithExpirationList.plus(
                        CRLWithExpiration(url, timestamp)
                    )
                }

            } ?: run {
            // add new CRL
            listOf(CRLWithExpiration(url, timestamp))
        }
        metadataDAO.putSerializable(
            CRL_LIST_KEY,
            CRLUrlExpirationList(newCRLUrls),
            CRLUrlExpirationList.serializer()
        )
    }

    override suspend fun getCurrentClientCrlUrl(): Either<CoreFailure, String> =
<<<<<<< HEAD
        userConfigRepository.getE2EISettings().map {
           (Url(it.discoverUrl).authority)
        }
=======

        userConfigRepository.getE2EISettings()
            .flatMap {
                if (!it.isRequired) E2EIFailure.Disabled.left()
                else if (it.discoverUrl == null) E2EIFailure.MissingDiscoveryUrl.left()
                else Url(it.discoverUrl).protocolWithAuthority.right()
            }
>>>>>>> c9759d43

    override suspend fun getClientDomainCRL(url: String): Either<CoreFailure, ByteArray> =
        wrapApiRequest {
            acmeApi.getClientDomainCRL(url)
        }

    companion object {
        const val CRL_LIST_KEY = "crl_list_key"
    }
}<|MERGE_RESOLUTION|>--- conflicted
+++ resolved
@@ -86,19 +86,13 @@
     }
 
     override suspend fun getCurrentClientCrlUrl(): Either<CoreFailure, String> =
-<<<<<<< HEAD
-        userConfigRepository.getE2EISettings().map {
-           (Url(it.discoverUrl).authority)
-        }
-=======
 
         userConfigRepository.getE2EISettings()
             .flatMap {
                 if (!it.isRequired) E2EIFailure.Disabled.left()
                 else if (it.discoverUrl == null) E2EIFailure.MissingDiscoveryUrl.left()
-                else Url(it.discoverUrl).protocolWithAuthority.right()
+                else Url(it.discoverUrl).authority.right()
             }
->>>>>>> c9759d43
 
     override suspend fun getClientDomainCRL(url: String): Either<CoreFailure, ByteArray> =
         wrapApiRequest {
