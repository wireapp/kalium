package com.wire.kalium.logic.feature.session

import com.wire.kalium.logic.StorageFailure
import com.wire.kalium.logic.data.session.SessionRepository
import com.wire.kalium.logic.data.user.UserId
<<<<<<< HEAD
=======
import com.wire.kalium.logic.feature.auth.AccountInfo
>>>>>>> a859842b
import com.wire.kalium.logic.functional.fold

class GetSessionsUseCase(
    private val sessionRepository: SessionRepository
) {
    suspend operator fun invoke(): GetAllSessionsResult = sessionRepository.allSessions().fold(
        {
            when (it) {
                StorageFailure.DataNotFound -> GetAllSessionsResult.Failure.NoSessionFound
                is StorageFailure.Generic -> GetAllSessionsResult.Failure.Generic(it)
            }
        }, {
            GetAllSessionsResult.Success(it)
        }
    )

<<<<<<< HEAD
    fun getUserSession(userId: UserId) =
        sessionRepository.userSession(userId)
=======
    suspend fun getUserSession(userId: UserId) =
        sessionRepository.userAccountInfo(userId)

    suspend fun deleteInvalidSession(userId: UserId) {
        sessionRepository.userAccountInfo(userId).map {
            if (it is AccountInfo.Invalid)
                sessionRepository.deleteSession(userId)
        }
    }

>>>>>>> a859842b
}<|MERGE_RESOLUTION|>--- conflicted
+++ resolved
@@ -3,10 +3,7 @@
 import com.wire.kalium.logic.StorageFailure
 import com.wire.kalium.logic.data.session.SessionRepository
 import com.wire.kalium.logic.data.user.UserId
-<<<<<<< HEAD
-=======
 import com.wire.kalium.logic.feature.auth.AccountInfo
->>>>>>> a859842b
 import com.wire.kalium.logic.functional.fold
 
 class GetSessionsUseCase(
@@ -23,19 +20,6 @@
         }
     )
 
-<<<<<<< HEAD
-    fun getUserSession(userId: UserId) =
-        sessionRepository.userSession(userId)
-=======
     suspend fun getUserSession(userId: UserId) =
         sessionRepository.userAccountInfo(userId)
-
-    suspend fun deleteInvalidSession(userId: UserId) {
-        sessionRepository.userAccountInfo(userId).map {
-            if (it is AccountInfo.Invalid)
-                sessionRepository.deleteSession(userId)
-        }
-    }
-
->>>>>>> a859842b
 }