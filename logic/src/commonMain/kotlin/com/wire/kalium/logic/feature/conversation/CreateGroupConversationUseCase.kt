package com.wire.kalium.logic.feature.conversation

import com.wire.kalium.logic.CoreFailure
import com.wire.kalium.logic.NetworkFailure
import com.wire.kalium.logic.data.client.ClientRepository
import com.wire.kalium.logic.data.conversation.Conversation
import com.wire.kalium.logic.data.conversation.ConversationOptions
import com.wire.kalium.logic.data.conversation.ConversationRepository
import com.wire.kalium.logic.data.user.UserId
import com.wire.kalium.logic.feature.conversation.CreateGroupConversationUseCase.Result
import com.wire.kalium.logic.functional.flatMap
import com.wire.kalium.logic.functional.fold
import com.wire.kalium.logic.functional.map
import com.wire.kalium.logic.sync.SyncManager
import kotlinx.datetime.Clock

<<<<<<< HEAD
/**
 * Creates a group conversation.
 * Will wait for sync to finish or fail if it is pending,
 * and return one [Result].
 */
class CreateGroupConversationUseCase(
=======
class CreateGroupConversationUseCase internal constructor(
>>>>>>> 9ce3f40a
    private val conversationRepository: ConversationRepository,
    private val syncManager: SyncManager,
    private val clientRepository: ClientRepository
) {

    /**
     * @param name the name of the conversation
     * @param userIdList list of members
     * @param options settings that customise the conversation
     */
    suspend operator fun invoke(name: String, userIdList: List<UserId>, options: ConversationOptions): Result =
        syncManager.waitUntilLiveOrFailure().flatMap {
            clientRepository.currentClientId()
        }.flatMap { clientId ->
            conversationRepository.createGroupConversation(name, userIdList, options.copy(creatorClientId = clientId.value))
        }.flatMap { conversation ->
            conversationRepository.updateConversationModifiedDate(conversation.id, Clock.System.now().toString())
                .map { conversation }
        }.fold({
            if (it is NetworkFailure.NoNetworkConnection) {
                Result.SyncFailure
            } else {
                Result.UnknownFailure(it)
            }
        }, {
            Result.Success(it)
        })

    sealed interface Result {
        /**
         * Conversation created successfully.
         */
        class Success(
            /**
             * Details of the newly created conversation
             */
            val conversation: Conversation
        ) : Result

        /**
         * There was a failure trying to Sync with the server
         */
        object SyncFailure : Result

        /**
         * Other, unknown failure.
         */
        class UnknownFailure(
            /**
             * The root cause of the failure
             */
            val cause: CoreFailure
        ) : Result
    }
}<|MERGE_RESOLUTION|>--- conflicted
+++ resolved
@@ -14,16 +14,12 @@
 import com.wire.kalium.logic.sync.SyncManager
 import kotlinx.datetime.Clock
 
-<<<<<<< HEAD
 /**
  * Creates a group conversation.
  * Will wait for sync to finish or fail if it is pending,
  * and return one [Result].
  */
-class CreateGroupConversationUseCase(
-=======
 class CreateGroupConversationUseCase internal constructor(
->>>>>>> 9ce3f40a
     private val conversationRepository: ConversationRepository,
     private val syncManager: SyncManager,
     private val clientRepository: ClientRepository
