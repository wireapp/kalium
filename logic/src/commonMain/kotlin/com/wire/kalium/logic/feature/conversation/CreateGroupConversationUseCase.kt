package com.wire.kalium.logic.feature.conversation

import com.wire.kalium.logic.CoreFailure
import com.wire.kalium.logic.data.client.ClientRepository
import com.wire.kalium.logic.data.conversation.Conversation
import com.wire.kalium.logic.data.conversation.CreateConversationParam
import com.wire.kalium.logic.data.conversation.ConversationRepository
import com.wire.kalium.logic.functional.Either
import com.wire.kalium.logic.functional.flatMap
import com.wire.kalium.logic.functional.map
import com.wire.kalium.logic.sync.SyncManager
import kotlinx.datetime.Clock

class CreateGroupConversationUseCase(
    private val conversationRepository: ConversationRepository,
    private val syncManager: SyncManager,
    private val clientRepository: ClientRepository
) {
    suspend operator fun invoke(param: CreateConversationParam): Either<CoreFailure, Conversation> {
        syncManager.waitUntilLive()
<<<<<<< HEAD
        return conversationRepository.createGroupConversation(param).flatMap { conversation ->
            conversationRepository.updateConversationModifiedDate(conversation.id, Clock.System.now().toString()).map { conversation }
=======
        return clientRepository.currentClientId().flatMap { clientId ->
            conversationRepository.createGroupConversation(name, userIdList, options.copy(creatorClientId = clientId.value))
                .flatMap { conversation ->
                    conversationRepository.updateConversationModifiedDate(conversation.id, Clock.System.now().toString())
                        .map { conversation }
                }
>>>>>>> ba1ead5a
        }
    }
}<|MERGE_RESOLUTION|>--- conflicted
+++ resolved
@@ -18,17 +18,12 @@
 ) {
     suspend operator fun invoke(param: CreateConversationParam): Either<CoreFailure, Conversation> {
         syncManager.waitUntilLive()
-<<<<<<< HEAD
-        return conversationRepository.createGroupConversation(param).flatMap { conversation ->
-            conversationRepository.updateConversationModifiedDate(conversation.id, Clock.System.now().toString()).map { conversation }
-=======
         return clientRepository.currentClientId().flatMap { clientId ->
             conversationRepository.createGroupConversation(name, userIdList, options.copy(creatorClientId = clientId.value))
                 .flatMap { conversation ->
                     conversationRepository.updateConversationModifiedDate(conversation.id, Clock.System.now().toString())
                         .map { conversation }
                 }
->>>>>>> ba1ead5a
         }
     }
 }