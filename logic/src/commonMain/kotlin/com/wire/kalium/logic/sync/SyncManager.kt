package com.wire.kalium.logic.sync

import com.wire.kalium.logic.CoreFailure
import com.wire.kalium.logic.NetworkFailure
import com.wire.kalium.logic.data.event.Event
import com.wire.kalium.logic.data.event.EventRepository
import com.wire.kalium.logic.data.sync.SyncRepository
import com.wire.kalium.logic.data.sync.SyncState
import com.wire.kalium.logic.functional.Either
import com.wire.kalium.logic.functional.flatMap
import com.wire.kalium.logic.functional.map
import com.wire.kalium.logic.functional.onFailure
import com.wire.kalium.logic.functional.onSuccess
import com.wire.kalium.logic.kaliumLogger
import com.wire.kalium.network.api.notification.WebSocketEvent
import com.wire.kalium.util.KaliumDispatcher
import com.wire.kalium.util.KaliumDispatcherImpl
import io.ktor.utils.io.errors.IOException
import kotlinx.coroutines.CancellationException
import kotlinx.coroutines.CoroutineExceptionHandler
import kotlinx.coroutines.CoroutineScope
import kotlinx.coroutines.ExperimentalCoroutinesApi
import kotlinx.coroutines.Job
import kotlinx.coroutines.SupervisorJob
import kotlinx.coroutines.flow.MutableSharedFlow
import kotlinx.coroutines.flow.first
import kotlinx.coroutines.flow.mapNotNull
import kotlinx.coroutines.launch

interface SyncManager {
    fun onSlowSyncComplete()

    /**
     * Triggers sync, if not yet running.
     * Suspends the caller until all pending events are processed,
     * and the client has finished processing all pending events.
     *
     * Suitable for operations where the user is required to be online
     * and without any pending events to be processed, for maximum sync.
     * @see startSyncIfIdle
     * @see waitUntilSlowSyncCompletion
     */
    suspend fun waitUntilLive()

    /**
     * Triggers sync, if not yet running.
     * Suspends the caller until at least basic data is processed,
     * even though Sync will run on a Job of its own.
     *
     * Suitable for operations where the user can be offline, but at least some basic post-login sync is done.
     * @see startSyncIfIdle
     * @see waitUntilLive
     */
    suspend fun waitUntilSlowSyncCompletion()

    /**
     * Triggers sync, if not yet running.
     * Will run in a parallel job without waiting for completion.
     *
     * Suitable for operations that the user can perform even while offline.
     * @see waitUntilLive
     * @see waitUntilSlowSyncCompletion
     */
    fun startSyncIfIdle()
    suspend fun isSlowSyncOngoing(): Boolean
    suspend fun isSlowSyncCompleted(): Boolean
    fun onSlowSyncFailure(cause: CoreFailure): SyncState
}

<<<<<<< HEAD
internal class SyncManagerImpl(
    private val workScheduler: WorkScheduler,
=======
class SyncManagerImpl(
    private val userSessionWorkScheduler: UserSessionWorkScheduler,
>>>>>>> 4b68b399
    private val eventRepository: EventRepository,
    private val syncRepository: SyncRepository,
    private val conversationEventReceiver: ConversationEventReceiver,
    private val userEventReceiver: EventReceiver<Event.User>,
    private val kaliumDispatcher: KaliumDispatcher = KaliumDispatcherImpl
) : SyncManager {

    /**
     * A dispatcher with limited parallelism of 1.
     * This means using this dispatcher only a single coroutine will be processed at a time.
     */
    @OptIn(ExperimentalCoroutinesApi::class)
    private val eventProcessingDispatcher = kaliumDispatcher.default.limitedParallelism(1)

    /**
     * A [SupervisorJob] that will serve as parent to the [processingJob].
     * This way, [processingJob] can fail or be cancelled and another can be put in its place.
     */
    private val processingSupervisorJob = SupervisorJob()

    private val coroutineExceptionHandler = CoroutineExceptionHandler { _, throwable ->
        when (throwable) {
            is CancellationException -> {
                kaliumLogger.i("Sync job was cancelled")
                syncRepository.updateSyncState { SyncState.Waiting }
            }
            is KaliumSyncException -> {
                kaliumLogger.i("SyncException during events processing", throwable)
                syncRepository.updateSyncState { SyncState.Failed(throwable.coreFailureCause) }
            }
            else -> {
                kaliumLogger.i("Sync job failed due to unknown reason", throwable)
                syncRepository.updateSyncState { SyncState.Failed(CoreFailure.Unknown(throwable)) }
            }
        }
    }

    /**
     * The scope in which the processing of events run.
     * All coroutines will have limited parallelism, as this scope uses [eventProcessingDispatcher].
     * All coroutines will have [processingSupervisorJob] as their parent.
     * @see eventProcessingDispatcher
     * @see processingSupervisorJob
     */
    private val eventProcessingScope = CoroutineScope(processingSupervisorJob + eventProcessingDispatcher + coroutineExceptionHandler)
    private var processingJob: Job? = null

    // Do not access this variable directly of I will cut off your hands
    private val offlineEventBuffer = PendingEventsBuffer()

    private var processingEventFlow = MutableSharedFlow<Event>()

    override fun onSlowSyncComplete() {
        // Processing already running, don't launch another
        val isRunning = processingJob?.isActive ?: false
        if (isRunning) return

        syncRepository.updateSyncState { SyncState.GatheringPendingEvents }

        processingJob?.cancel(null)
        processingJob = eventProcessingScope.launch { startProcessing() }
    }

    private suspend fun startProcessing() {
        offlineEventBuffer.clearBuffer()
        eventProcessingScope.launch(kaliumDispatcher.io) {
            gatherEvents()
        }

        processingEventFlow.collect {
            processEvent(it)
        }
    }

    private suspend fun gatherEvents() {
        eventRepository.lastEventId().map { eventId ->
            eventRepository.updateLastProcessedEventId(eventId)
        }.flatMap {
            eventRepository.liveEvents()
        }.onSuccess { webSocketEventFlow ->
            webSocketEventFlow.collect { webSocketEvent ->
                handleWebsocketEvent(webSocketEvent)
            }
        }.onFailure {
            // throw so it is handled by coroutineExceptionHandler
            throw KaliumSyncException("Failure when gathering events", it)
        }
    }


    private suspend fun handleWebsocketEvent(webSocketEvent: WebSocketEvent<Event>) {
        when (webSocketEvent) {
            is WebSocketEvent.Open -> onWebSocketOpen()
            is WebSocketEvent.BinaryPayloadReceived -> onWebSocketEventReceived(webSocketEvent)
            is WebSocketEvent.Close -> throwOnWebSocketClosed(webSocketEvent)
            is WebSocketEvent.NonBinaryPayloadReceived -> onUnsupportedWebSocketPayloadReceived()
        }
    }

    private fun onUnsupportedWebSocketPayloadReceived() {
        kaliumLogger.w("Non binary event received on Websocket")
    }

    private fun throwOnWebSocketClosed(webSocketEvent: WebSocketEvent.Close<Event>): Nothing =
        throw when (val cause = webSocketEvent.cause) {
            is IOException ->
                KaliumSyncException("Websocket disconnected", NetworkFailure.NoNetworkConnection(cause))

            is Throwable ->
                KaliumSyncException("Unknown Websocket error", CoreFailure.Unknown(cause))

            else -> KaliumSyncException(
                "Websocket event collecting stopped",
                NetworkFailure.NoNetworkConnection(null)
            )
        }

    private suspend fun onWebSocketEventReceived(webSocketEvent: WebSocketEvent.BinaryPayloadReceived<Event>) {
        kaliumLogger.i("SYNC: Websocket Received binary payload")
        val event = webSocketEvent.payload
        if (offlineEventBuffer.isEventPresentInBuffer(event)) {
            if (offlineEventBuffer.clearBufferIfLastEventEquals(event)) {
                // Really live
                kaliumLogger.d("SYNC: Removed most recent event from offlineEventBuffer: '${event.id}'")
            } else {
                // Really live
                kaliumLogger.d("SYNC: Removing event from offlineEventBuffer: ${event.id}")
                offlineEventBuffer.removeEventFromBuffer(event)
            }
            kaliumLogger.d("SYNC: Skipping emit of event from WebSocket because already emitted as offline event ${event.id}")
        } else {
            kaliumLogger.d("SYNC: Event never seen before ${event.id} - We are live")
            processingEventFlow.emit(event)
        }
    }

    private suspend fun onWebSocketOpen() {
        kaliumLogger.i("SYNC: Websocket Open")
        eventRepository
            .pendingEvents()
            .mapNotNull { offlineEventOrFailure ->
                when (offlineEventOrFailure) {
                    is Either.Left -> null
                    is Either.Right -> offlineEventOrFailure.value
                }
            }
            .collect {
                kaliumLogger.i("SYNC: Collecting offline event: ${it.id}")
                offlineEventBuffer.addToBuffer(it)
                processingEventFlow.emit(it)
            }
        kaliumLogger.i("SYNC: Offline events collection finished")
        syncRepository.updateSyncState { SyncState.Live }
    }

    private suspend fun processEvent(event: Event) {
        kaliumLogger.i(message = "SYNC: Processing event ${event.id}")
        when (event) {
            is Event.Conversation -> conversationEventReceiver.onEvent(event)
            is Event.User -> userEventReceiver.onEvent(event)
            is Event.Unknown -> kaliumLogger.i("Unhandled event id=${event.id}")
        }
        eventRepository.updateLastProcessedEventId(event.id)
    }

    override fun onSlowSyncFailure(cause: CoreFailure) = syncRepository.updateSyncState { SyncState.Failed(cause) }

    override suspend fun waitUntilLive() {
        startSyncIfIdle()
        syncRepository.syncState.first { it == SyncState.Live }
    }

    override suspend fun waitUntilSlowSyncCompletion() {
        startSyncIfIdle()
        syncRepository.syncState.first { it in setOf(SyncState.GatheringPendingEvents, SyncState.Live) }
    }

    override fun startSyncIfIdle() {
        syncRepository.updateSyncState {
            when (it) {
                SyncState.Waiting, is SyncState.Failed -> {
                    workScheduler.enqueueImmediateWork(SlowSyncWorker::class, SlowSyncWorker.name)
                    SyncState.SlowSync
                }

                else -> it
            }
        }
<<<<<<< HEAD
=======

        if (syncState == SyncState.SlowSync) {
            userSessionWorkScheduler.enqueueImmediateWork(SlowSyncWorker::class, SlowSyncWorker.name)
        }
>>>>>>> 4b68b399
    }

    override suspend fun isSlowSyncOngoing(): Boolean = syncRepository.syncState.first() == SyncState.SlowSync
    override suspend fun isSlowSyncCompleted(): Boolean =
        syncRepository.syncState.first() in setOf(SyncState.GatheringPendingEvents, SyncState.Live)
}<|MERGE_RESOLUTION|>--- conflicted
+++ resolved
@@ -67,13 +67,8 @@
     fun onSlowSyncFailure(cause: CoreFailure): SyncState
 }
 
-<<<<<<< HEAD
 internal class SyncManagerImpl(
-    private val workScheduler: WorkScheduler,
-=======
-class SyncManagerImpl(
     private val userSessionWorkScheduler: UserSessionWorkScheduler,
->>>>>>> 4b68b399
     private val eventRepository: EventRepository,
     private val syncRepository: SyncRepository,
     private val conversationEventReceiver: ConversationEventReceiver,
@@ -255,20 +250,17 @@
         syncRepository.updateSyncState {
             when (it) {
                 SyncState.Waiting, is SyncState.Failed -> {
-                    workScheduler.enqueueImmediateWork(SlowSyncWorker::class, SlowSyncWorker.name)
+                    userSessionWorkScheduler.enqueueImmediateWork(SlowSyncWorker::class, SlowSyncWorker.name)
                     SyncState.SlowSync
                 }
 
                 else -> it
             }
         }
-<<<<<<< HEAD
-=======
 
         if (syncState == SyncState.SlowSync) {
-            userSessionWorkScheduler.enqueueImmediateWork(SlowSyncWorker::class, SlowSyncWorker.name)
-        }
->>>>>>> 4b68b399
+            workScheduler.enqueueImmediateWork(SlowSyncWorker::class, SlowSyncWorker.name)
+        }
     }
 
     override suspend fun isSlowSyncOngoing(): Boolean = syncRepository.syncState.first() == SyncState.SlowSync
