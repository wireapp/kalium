/*
 * Wire
 * Copyright (C) 2024 Wire Swiss GmbH
 *
 * This program is free software: you can redistribute it and/or modify
 * it under the terms of the GNU General Public License as published by
 * the Free Software Foundation, either version 3 of the License, or
 * (at your option) any later version.
 *
 * This program is distributed in the hope that it will be useful,
 * but WITHOUT ANY WARRANTY; without even the implied warranty of
 * MERCHANTABILITY or FITNESS FOR A PARTICULAR PURPOSE. See the
 * GNU General Public License for more details.
 *
 * You should have received a copy of the GNU General Public License
 * along with this program. If not, see http://www.gnu.org/licenses/.
 */

package com.wire.kalium.logic.data.conversation

import com.wire.kalium.cryptography.CommitBundle
import com.wire.kalium.cryptography.CryptoQualifiedClientId
import com.wire.kalium.cryptography.E2EIClient
import com.wire.kalium.cryptography.WireIdentity
import com.wire.kalium.logger.obfuscateId
import com.wire.kalium.logic.CoreFailure
import com.wire.kalium.logic.MLSFailure
import com.wire.kalium.logic.NetworkFailure
import com.wire.kalium.logic.data.client.MLSClientProvider
import com.wire.kalium.logic.data.e2ei.CertificateRevocationListRepository
import com.wire.kalium.logic.data.event.Event
import com.wire.kalium.logic.data.event.Event.Conversation.MLSWelcome
import com.wire.kalium.logic.data.id.ConversationId
import com.wire.kalium.logic.data.id.GroupID
import com.wire.kalium.logic.data.id.IdMapper
import com.wire.kalium.logic.data.id.QualifiedClientID
import com.wire.kalium.logic.data.id.toApi
import com.wire.kalium.logic.data.id.toCrypto
import com.wire.kalium.logic.data.id.toDao
import com.wire.kalium.logic.data.id.toModel
import com.wire.kalium.logic.data.keypackage.KeyPackageLimitsProvider
import com.wire.kalium.logic.data.keypackage.KeyPackageRepository
import com.wire.kalium.logic.data.mlspublickeys.MLSPublicKeysMapper
import com.wire.kalium.logic.data.mlspublickeys.MLSPublicKeysRepository
import com.wire.kalium.logic.data.user.UserId
import com.wire.kalium.logic.di.MapperProvider
import com.wire.kalium.logic.feature.e2ei.usecase.CheckRevocationListUseCase
import com.wire.kalium.logic.functional.Either
import com.wire.kalium.logic.functional.flatMap
import com.wire.kalium.logic.functional.flatMapLeft
import com.wire.kalium.logic.functional.flatten
import com.wire.kalium.logic.functional.fold
import com.wire.kalium.logic.functional.foldToEitherWhileRight
import com.wire.kalium.logic.functional.map
import com.wire.kalium.logic.functional.onFailure
import com.wire.kalium.logic.functional.onSuccess
import com.wire.kalium.logic.kaliumLogger
import com.wire.kalium.logic.sync.SyncManager
import com.wire.kalium.logic.wrapApiRequest
import com.wire.kalium.logic.wrapMLSRequest
import com.wire.kalium.logic.wrapStorageRequest
import com.wire.kalium.network.api.base.authenticated.client.ClientApi
import com.wire.kalium.network.api.base.authenticated.message.MLSMessageApi
import com.wire.kalium.network.api.base.authenticated.notification.EventContentDTO
import com.wire.kalium.network.exceptions.KaliumException
import com.wire.kalium.network.exceptions.isMlsClientMismatch
import com.wire.kalium.network.exceptions.isMlsCommitMissingReferences
import com.wire.kalium.network.exceptions.isMlsStaleMessage
import com.wire.kalium.persistence.dao.conversation.ConversationDAO
import com.wire.kalium.persistence.dao.conversation.ConversationEntity
import com.wire.kalium.util.DateTimeUtil
import com.wire.kalium.util.KaliumDispatcher
import com.wire.kalium.util.KaliumDispatcherImpl
import io.ktor.util.decodeBase64Bytes
import kotlinx.coroutines.ExperimentalCoroutinesApi
import kotlinx.coroutines.flow.Flow
import kotlinx.coroutines.flow.MutableSharedFlow
import kotlinx.coroutines.flow.first
import kotlinx.coroutines.flow.map
import kotlinx.coroutines.flow.merge
import kotlinx.coroutines.withContext
import kotlin.time.Duration

data class ApplicationMessage(
    val message: ByteArray,
    val senderID: UserId,
    val senderClientID: ClientId
)

data class DecryptedMessageBundle(
    val groupID: GroupID,
    val applicationMessage: ApplicationMessage?,
    val commitDelay: Long?,
    val identity: E2EIdentity?
)

data class E2EIdentity(val clientId: String, val handle: String, val displayName: String, val domain: String)

@Suppress("TooManyFunctions", "LongParameterList")
interface MLSConversationRepository {
    suspend fun decryptMessage(message: ByteArray, groupID: GroupID): Either<CoreFailure, List<DecryptedMessageBundle>>
    suspend fun establishMLSGroup(groupID: GroupID, members: List<UserId>): Either<CoreFailure, Unit>
    suspend fun establishMLSGroupFromWelcome(welcomeEvent: MLSWelcome): Either<CoreFailure, Unit>
    suspend fun hasEstablishedMLSGroup(groupID: GroupID): Either<CoreFailure, Boolean>
    suspend fun addMemberToMLSGroup(groupID: GroupID, userIdList: List<UserId>): Either<CoreFailure, Unit>
    suspend fun removeMembersFromMLSGroup(groupID: GroupID, userIdList: List<UserId>): Either<CoreFailure, Unit>
    suspend fun removeClientsFromMLSGroup(groupID: GroupID, clientIdList: List<QualifiedClientID>): Either<CoreFailure, Unit>
    suspend fun leaveGroup(groupID: GroupID): Either<CoreFailure, Unit>
    suspend fun requestToJoinGroup(groupID: GroupID, epoch: ULong): Either<CoreFailure, Unit>
    suspend fun joinGroupByExternalCommit(groupID: GroupID, groupInfo: ByteArray): Either<CoreFailure, Unit>
    suspend fun isGroupOutOfSync(groupID: GroupID, currentEpoch: ULong): Either<CoreFailure, Boolean>
    suspend fun getMLSGroupsRequiringKeyingMaterialUpdate(threshold: Duration): Either<CoreFailure, List<GroupID>>
    suspend fun updateKeyingMaterial(groupID: GroupID): Either<CoreFailure, Unit>
    suspend fun commitPendingProposals(groupID: GroupID): Either<CoreFailure, Unit>
    suspend fun setProposalTimer(timer: ProposalTimer, inMemory: Boolean = false)
    suspend fun observeProposalTimers(): Flow<ProposalTimer>
    suspend fun observeEpochChanges(): Flow<GroupID>
    suspend fun getConversationVerificationStatus(groupID: GroupID): Either<CoreFailure, Conversation.VerificationStatus>
    suspend fun rotateKeysAndMigrateConversations(
        clientId: ClientId,
        e2eiClient: E2EIClient,
        certificateChain: String,
        isNewClient: Boolean = false
    ): Either<CoreFailure, Unit>
    suspend fun getClientIdentity(clientId: ClientId): Either<CoreFailure, WireIdentity>
    suspend fun getUserIdentity(userId: UserId): Either<CoreFailure, List<WireIdentity>>
    suspend fun getMembersIdentities(
        conversationId: ConversationId,
        userIds: List<UserId>
    ): Either<CoreFailure, Map<UserId, List<WireIdentity>>>
}

private enum class CommitStrategy {
    KEEP_AND_RETRY,
    DISCARD_AND_RETRY,
    ABORT
}

private fun CoreFailure.getStrategy(
    remainingAttempts: Int,
    retryOnClientMismatch: Boolean = true,
    retryOnStaleMessage: Boolean = true
): CommitStrategy {
    return if (
        remainingAttempts > 0 &&
        this is NetworkFailure.ServerMiscommunication &&
        kaliumException is KaliumException.InvalidRequestError
    ) {
        if (this.kaliumException.isMlsClientMismatch() && retryOnClientMismatch) {
            CommitStrategy.DISCARD_AND_RETRY
        } else if (
            this.kaliumException.isMlsStaleMessage() && retryOnStaleMessage ||
            this.kaliumException.isMlsCommitMissingReferences()
        ) {
            CommitStrategy.KEEP_AND_RETRY
        } else {
            CommitStrategy.ABORT
        }
    } else {
        CommitStrategy.ABORT
    }
}

@Suppress("TooManyFunctions", "LongParameterList")
internal class MLSConversationDataSource(
    private val selfUserId: UserId,
    private val keyPackageRepository: KeyPackageRepository,
    private val mlsClientProvider: MLSClientProvider,
    private val mlsMessageApi: MLSMessageApi,
    private val conversationDAO: ConversationDAO,
    private val clientApi: ClientApi,
    private val syncManager: SyncManager,
    private val mlsPublicKeysRepository: MLSPublicKeysRepository,
    private val commitBundleEventReceiver: CommitBundleEventReceiver,
    private val epochsFlow: MutableSharedFlow<GroupID>,
    private val proposalTimersFlow: MutableSharedFlow<ProposalTimer>,
    private val keyPackageLimitsProvider: KeyPackageLimitsProvider,
<<<<<<< HEAD
    private val checkRevocationList: CheckRevocationListUseCase,
    private val certificateRevocationListRepository: CertificateRevocationListRepository,
=======
>>>>>>> 60f68e28
    private val idMapper: IdMapper = MapperProvider.idMapper(),
    private val conversationMapper: ConversationMapper = MapperProvider.conversationMapper(selfUserId),
    private val mlsPublicKeysMapper: MLSPublicKeysMapper = MapperProvider.mlsPublicKeyMapper(),
    private val mlsCommitBundleMapper: MLSCommitBundleMapper = MapperProvider.mlsCommitBundleMapper(),
    kaliumDispatcher: KaliumDispatcher = KaliumDispatcherImpl
) : MLSConversationRepository {

    /**
     * A dispatcher with limited parallelism of 1.
     * This means using this dispatcher only a single coroutine will be processed at a time.
     *
     * This used for operations where ordering is important. For example when sending commit to
     * add client to a group, this a two-step operation:
     *
     * 1. Create pending commit and send to distribution server
     * 2. Merge pending commit when accepted by distribution server
     *
     * Here's it's critical that no other operation like `decryptMessage` is performed
     * between step 1 and 2. We enforce this by dispatching all `decrypt` and `commit` operations
     * onto this serial dispatcher.
     */
    @OptIn(ExperimentalCoroutinesApi::class)
    private val serialDispatcher = kaliumDispatcher.default.limitedParallelism(1)

    override suspend fun decryptMessage(
        message: ByteArray,
        groupID: GroupID
    ): Either<CoreFailure, List<DecryptedMessageBundle>> = withContext(serialDispatcher) {
        mlsClientProvider.getMLSClient().flatMap { mlsClient ->
            wrapMLSRequest {
                mlsClient.decryptMessage(
                    idMapper.toCryptoModel(groupID),
                    message
                ).let { messages ->
                    if (messages.any { it.hasEpochChanged }) {
                        kaliumLogger.d("Epoch changed for groupID = ${groupID.value.obfuscateId()}")
                        epochsFlow.emit(groupID)
                    }
                    messages.map {
<<<<<<< HEAD
                        //todo: process crlDps from decryptMessage
=======
                        // TODO: process crlDps from decryptMessage
>>>>>>> 60f68e28
                        it.toModel(groupID)
                    }
                }
            }
        }
    }

    //todo: Used only in test, should we remove it ?
    override suspend fun establishMLSGroupFromWelcome(welcomeEvent: MLSWelcome): Either<CoreFailure, Unit> =
        mlsClientProvider.getMLSClient().flatMap { client ->
            wrapMLSRequest { client.processWelcomeMessage(welcomeEvent.message.decodeBase64Bytes()) }
                .flatMap { welcomeBundle ->
                    kaliumLogger.i("Created conversation from welcome message (groupID = ${welcomeBundle.groupId})")

                    wrapStorageRequest {
                        if (conversationDAO.observeConversationByGroupID(welcomeBundle.groupId).first() != null) {
                            // Welcome arrived after the conversation create event, updating existing conversation.
                            conversationDAO.updateConversationGroupState(
                                ConversationEntity.GroupState.ESTABLISHED,
                                welcomeBundle.groupId
                            )
                            kaliumLogger.i("Updated conversation from welcome message (groupID = ${welcomeBundle.groupId})")
<<<<<<< HEAD
                            //todo: process crlDps from welcomeBundle
=======
                            // TODO: process crlDps from welcomeBundle
>>>>>>> 60f68e28
                        }
                    }
                }
        }

    override suspend fun hasEstablishedMLSGroup(groupID: GroupID): Either<CoreFailure, Boolean> =
        mlsClientProvider.getMLSClient()
            .flatMap {
                wrapMLSRequest {
                    it.conversationExists(idMapper.toCryptoModel(groupID))
                }
            }

    override suspend fun requestToJoinGroup(groupID: GroupID, epoch: ULong): Either<CoreFailure, Unit> {
        kaliumLogger.d("Requesting to re-join MLS group $groupID with epoch $epoch")
        return mlsClientProvider.getMLSClient().flatMap { mlsClient ->
            wrapMLSRequest {
                mlsClient.joinConversation(idMapper.toCryptoModel(groupID), epoch)
            }.flatMap { message ->
                wrapApiRequest {
                    mlsMessageApi.sendMessage(
                        MLSMessageApi.Message(message)
                    )
                }.flatMap { Either.Right(Unit) }
            }.onSuccess {
                conversationDAO.updateConversationGroupState(
                    ConversationEntity.GroupState.PENDING_WELCOME_MESSAGE,
                    idMapper.toCryptoModel(groupID)
                )
            }
        }
    }

    override suspend fun joinGroupByExternalCommit(
        groupID: GroupID,
        groupInfo: ByteArray
    ): Either<CoreFailure, Unit> = withContext(serialDispatcher) {
        kaliumLogger.d("Requesting to re-join MLS group $groupID via external commit")
        mlsClientProvider.getMLSClient().flatMap { mlsClient ->
            wrapMLSRequest {
                mlsClient.joinByExternalCommit(groupInfo)
            }.flatMap { commitBundle ->
<<<<<<< HEAD
                commitBundle.crlNewDistributionPoints?.let {
                    checkRevocationList(it)
                }
=======
                // TODO: process crlDps from decryptMessage
>>>>>>> 60f68e28
                sendCommitBundleForExternalCommit(groupID, commitBundle)
            }.onSuccess {
                conversationDAO.updateConversationGroupState(
                    ConversationEntity.GroupState.ESTABLISHED,
                    idMapper.toCryptoModel(groupID)
                )
            }
        }
    }

    override suspend fun isGroupOutOfSync(groupID: GroupID, currentEpoch: ULong): Either<CoreFailure, Boolean> =
        mlsClientProvider.getMLSClient().flatMap { mlsClient ->
            wrapMLSRequest {
                mlsClient.conversationEpoch(idMapper.toCryptoModel(groupID)) < currentEpoch
            }
        }

    override suspend fun getMLSGroupsRequiringKeyingMaterialUpdate(threshold: Duration): Either<CoreFailure, List<GroupID>> =
        wrapStorageRequest {
            conversationDAO.getConversationsByKeyingMaterialUpdate(threshold).map(idMapper::fromGroupIDEntity)
        }

    override suspend fun updateKeyingMaterial(groupID: GroupID): Either<CoreFailure, Unit> = withContext(serialDispatcher) {
        retryOnCommitFailure(groupID) {
            mlsClientProvider.getMLSClient().flatMap { mlsClient ->
                wrapMLSRequest {
                    mlsClient.updateKeyingMaterial(idMapper.toCryptoModel(groupID))
                }.flatMap { commitBundle ->
                    sendCommitBundle(groupID, commitBundle)
                }.flatMap {
                    wrapStorageRequest {
                        conversationDAO.updateKeyingMaterial(
                            idMapper.toCryptoModel(groupID),
                            DateTimeUtil.currentInstant()
                        )
                    }
                }
            }
        }
    }

    private suspend fun sendCommitBundle(groupID: GroupID, bundle: CommitBundle): Either<CoreFailure, Unit> {
        return mlsClientProvider.getMLSClient().flatMap { mlsClient ->
            wrapApiRequest {
                mlsMessageApi.sendCommitBundle(mlsCommitBundleMapper.toDTO(bundle))
            }.flatMap { response ->
                processCommitBundleEvents(response.events)
                wrapMLSRequest {
                    mlsClient.commitAccepted(idMapper.toCryptoModel(groupID))
                }
            }.onSuccess {
                epochsFlow.emit(groupID)
            }
        }
    }

    private suspend fun sendCommitBundleForExternalCommit(
        groupID: GroupID,
        bundle: CommitBundle
    ): Either<CoreFailure, Unit> =
        mlsClientProvider.getMLSClient().flatMap { mlsClient ->
            wrapApiRequest {
                mlsMessageApi.sendCommitBundle(mlsCommitBundleMapper.toDTO(bundle))
            }.onFailure {
                wrapMLSRequest {
                    mlsClient.clearPendingGroupExternalCommit(idMapper.toCryptoModel(groupID))
                }
            }.flatMap {
                wrapMLSRequest {
                    mlsClient.mergePendingGroupFromExternalCommit(idMapper.toCryptoModel(groupID))
                }
            }
        }.onSuccess {
            epochsFlow.emit(groupID)
        }

    private suspend fun processCommitBundleEvents(events: List<EventContentDTO>) {
        events.forEach { eventContentDTO ->
            val event = MapperProvider.eventMapper(selfUserId).fromEventContentDTO("", eventContentDTO, true, false)
            if (event is Event.Conversation) {
                commitBundleEventReceiver.onEvent(event)
            }
        }
    }

    override suspend fun commitPendingProposals(groupID: GroupID): Either<CoreFailure, Unit> = withContext(serialDispatcher) {
        retryOnCommitFailure(groupID) {
            internalCommitPendingProposals(groupID)
        }
    }

    private suspend fun internalCommitPendingProposals(groupID: GroupID): Either<CoreFailure, Unit> =
        mlsClientProvider.getMLSClient()
            .flatMap { mlsClient ->
                wrapMLSRequest {
                    mlsClient.commitPendingProposals(idMapper.toCryptoModel(groupID))
                }.flatMap { commitBundle ->
<<<<<<< HEAD
                    //todo: process crlDps from decryptMessage
=======
                    // TODO: process crlDps from decryptMessage
>>>>>>> 60f68e28
                    commitBundle?.let { sendCommitBundle(groupID, it) } ?: Either.Right(Unit)
                }.flatMap {
                    wrapStorageRequest {
                        conversationDAO.clearProposalTimer(idMapper.toCryptoModel(groupID))
                    }
                }
            }

    override suspend fun setProposalTimer(timer: ProposalTimer, inMemory: Boolean) {
        if (inMemory) {
            proposalTimersFlow.emit(timer)
        } else {
            conversationDAO.setProposalTimer(conversationMapper.toDAOProposalTimer(timer))
        }
    }

    override suspend fun observeProposalTimers(): Flow<ProposalTimer> =
        merge(
            proposalTimersFlow,
            conversationDAO.getProposalTimers().map { it.map(conversationMapper::fromDaoModel) }.flatten()
        )

    override suspend fun observeEpochChanges(): Flow<GroupID> {
        return epochsFlow
    }

    override suspend fun addMemberToMLSGroup(groupID: GroupID, userIdList: List<UserId>): Either<CoreFailure, Unit> =
        internalAddMemberToMLSGroup(groupID, userIdList, retryOnStaleMessage = true)

    private suspend fun internalAddMemberToMLSGroup(
        groupID: GroupID,
        userIdList: List<UserId>,
        retryOnStaleMessage: Boolean
    ): Either<CoreFailure, Unit> = withContext(serialDispatcher) {
        commitPendingProposals(groupID).flatMap {
            retryOnCommitFailure(groupID, retryOnStaleMessage = retryOnStaleMessage) {
                keyPackageRepository.claimKeyPackages(userIdList).flatMap { keyPackages ->
                    mlsClientProvider.getMLSClient().flatMap { mlsClient ->
                        val clientKeyPackageList = keyPackages.map { it.keyPackage.decodeBase64Bytes() }

                        wrapMLSRequest {
                            if (userIdList.isEmpty()) {
                                // We are creating a group with only our self client which technically
                                // doesn't need be added with a commit, but our backend API requires one,
                                // so we create a commit by updating our key material.
                                mlsClient.updateKeyingMaterial(idMapper.toCryptoModel(groupID))
                            } else {
                                mlsClient.addMember(idMapper.toCryptoModel(groupID), clientKeyPackageList)
                            }
                        }.flatMap { commitBundle ->
<<<<<<< HEAD
                            commitBundle?.crlNewDistributionPoints?.let {
                                checkRevocationList(it)
                            }
=======
                            // TODO: process crlDps from commitBundle
>>>>>>> 60f68e28
                            commitBundle?.let {
                                sendCommitBundle(groupID, it)
                            } ?: Either.Right(Unit)
                        }
                    }
                }
            }
        }
    }

    override suspend fun removeMembersFromMLSGroup(
        groupID: GroupID,
        userIdList: List<UserId>
    ): Either<CoreFailure, Unit> = withContext(serialDispatcher) {
        commitPendingProposals(groupID).flatMap {
            retryOnCommitFailure(groupID) {
                wrapApiRequest { clientApi.listClientsOfUsers(userIdList.map { it.toApi() }) }.map { userClientsList ->
                    val usersCryptoQualifiedClientIDs = userClientsList.flatMap { userClients ->
                        userClients.value.map { userClient ->
                            CryptoQualifiedClientId(
                                userClient.id,
                                idMapper.toCryptoQualifiedIDId(userClients.key.toModel())
                            )
                        }
                    }
                    return@retryOnCommitFailure mlsClientProvider.getMLSClient().flatMap { mlsClient ->
                        wrapMLSRequest {
                            mlsClient.removeMember(idMapper.toCryptoModel(groupID), usersCryptoQualifiedClientIDs)
                        }.flatMap {
                            sendCommitBundle(groupID, it)
                        }
                    }
                }
            }
        }
    }

    override suspend fun removeClientsFromMLSGroup(
        groupID: GroupID,
        clientIdList: List<QualifiedClientID>
    ): Either<CoreFailure, Unit> = withContext(serialDispatcher) {
        commitPendingProposals(groupID).flatMap {
            retryOnCommitFailure(groupID, retryOnClientMismatch = false) {
                val qualifiedClientIDs = clientIdList.map { userClient ->
                    CryptoQualifiedClientId(
                        userClient.clientId.value,
                        userClient.userId.toCrypto()
                    )
                }
                return@retryOnCommitFailure mlsClientProvider.getMLSClient().flatMap { mlsClient ->
                    wrapMLSRequest {
                        mlsClient.removeMember(groupID.toCrypto(), qualifiedClientIDs)
                    }.flatMap {
                        sendCommitBundle(groupID, it)
                    }
                }
            }
        }
    }

    override suspend fun leaveGroup(groupID: GroupID): Either<CoreFailure, Unit> =
        mlsClientProvider.getMLSClient().map { mlsClient ->
            wrapMLSRequest {
                mlsClient.wipeConversation(idMapper.toCryptoModel(groupID))
            }
        }

    override suspend fun establishMLSGroup(
        groupID: GroupID,
        members: List<UserId>
    ): Either<CoreFailure, Unit> = withContext(serialDispatcher) {
        mlsClientProvider.getMLSClient().flatMap { mlsClient ->
            mlsPublicKeysRepository.getKeys().flatMap { publicKeys ->
                wrapMLSRequest {
                    mlsClient.createConversation(
                        idMapper.toCryptoModel(groupID),
                        publicKeys.map { mlsPublicKeysMapper.toCrypto(it) }
                    )
                }.flatMapLeft {
                    if (it is MLSFailure.ConversationAlreadyExists) {
                        Either.Right(Unit)
                    } else {
                        Either.Left(it)
                    }
                }
            }.flatMap {
                internalAddMemberToMLSGroup(groupID, members, retryOnStaleMessage = false).onFailure {
                    wrapMLSRequest {
                        mlsClient.wipeConversation(groupID.toCrypto())
                    }
                }
            }.flatMap {
                wrapStorageRequest {
                    conversationDAO.updateConversationGroupState(
                        ConversationEntity.GroupState.ESTABLISHED,
                        idMapper.toGroupIDEntity(groupID)
                    )
                }
            }
        }
    }

    override suspend fun getConversationVerificationStatus(groupID: GroupID): Either<CoreFailure, Conversation.VerificationStatus> =
        mlsClientProvider.getMLSClient().flatMap { mlsClient ->
            wrapMLSRequest { mlsClient.isGroupVerified(idMapper.toCryptoModel(groupID)) }
        }.map { it.toModel() }

    override suspend fun rotateKeysAndMigrateConversations(
        clientId: ClientId,
        e2eiClient: E2EIClient,
        certificateChain: String,
        isNewClient: Boolean
    ) = mlsClientProvider.getMLSClient(clientId).flatMap { mlsClient ->
        wrapMLSRequest {
            mlsClient.e2eiRotateAll(e2eiClient, certificateChain, keyPackageLimitsProvider.refillAmount().toUInt())
        }.map { rotateBundle ->
<<<<<<< HEAD
            rotateBundle.crlNewDistributionPoints?.let {
                checkRevocationList(it)
            }
=======
>>>>>>> 60f68e28
            if (!isNewClient) {
                kaliumLogger.w("enrollment for existing client: upload new keypackages and drop old ones")
                keyPackageRepository.replaceKeyPackages(clientId, rotateBundle.newKeyPackages).flatMapLeft {
                    return Either.Left(it)
                }
            }

            kaliumLogger.w("send migration commits after key rotations")
            kaliumLogger.w("rotate bundles: ${rotateBundle.commits.size}")
            rotateBundle.commits.map {
                sendCommitBundle(GroupID(it.key), it.value)
            }.foldToEitherWhileRight(Unit) { value, _ -> value }.fold({ return Either.Left(it) }, { })
        }
    }

    override suspend fun getClientIdentity(clientId: ClientId) =
        wrapStorageRequest { conversationDAO.getE2EIConversationClientInfoByClientId(clientId.value) }.flatMap {
            mlsClientProvider.getMLSClient().flatMap { mlsClient ->
                wrapMLSRequest {
                    mlsClient.getDeviceIdentities(
                        it.mlsGroupId,
                        listOf(CryptoQualifiedClientId(it.clientId, it.userId.toModel().toCrypto()))
                    ).first() // todo: ask if it's possible that's a client has more than one identity?
                }
            }
        }

    override suspend fun getUserIdentity(userId: UserId) =
        wrapStorageRequest { conversationDAO.getMLSGroupIdByUserId(userId.toDao()) }.flatMap { mlsGroupId ->
            mlsClientProvider.getMLSClient().flatMap { mlsClient ->
                wrapMLSRequest {
                    mlsClient.getUserIdentities(
                        mlsGroupId,
                        listOf(userId.toCrypto())
                    )[userId.value]!!
                }
            }
        }

    override suspend fun getMembersIdentities(
        conversationId: ConversationId,
        userIds: List<UserId>
    ): Either<CoreFailure, Map<UserId, List<WireIdentity>>> =
        wrapStorageRequest {
            conversationDAO.getMLSGroupIdByConversationId(conversationId.toDao())
        }.flatMap { mlsGroupId ->
            mlsClientProvider.getMLSClient().flatMap { mlsClient ->
                wrapMLSRequest {
                    val userIdsAndIdentity = mutableMapOf<UserId, List<WireIdentity>>()

                    mlsClient.getUserIdentities(mlsGroupId, userIds.map { it.toCrypto() })
                        .forEach { (userIdValue, identities) ->
                            userIds.firstOrNull { it.value == userIdValue }?.also {
                                userIdsAndIdentity[it] = identities
                            }
                        }

                    userIdsAndIdentity
                }
            }
        }

    private suspend fun retryOnCommitFailure(
        groupID: GroupID,
        retryOnClientMismatch: Boolean = true,
        retryOnStaleMessage: Boolean = true,
        operation: suspend () -> Either<CoreFailure, Unit>
    ) =
        operation()
            .flatMapLeft {
                handleCommitFailure(
                    failure = it,
                    groupID = groupID,
                    remainingAttempts = 2,
                    retryOnClientMismatch = retryOnClientMismatch,
                    retryOnStaleMessage = retryOnStaleMessage,
                    retryOperation = operation
                )
            }

    private suspend fun handleCommitFailure(
        failure: CoreFailure,
        groupID: GroupID,
        remainingAttempts: Int,
        retryOnClientMismatch: Boolean,
        retryOnStaleMessage: Boolean,
        retryOperation: suspend () -> Either<CoreFailure, Unit>
    ): Either<CoreFailure, Unit> {
        return when (
            failure.getStrategy(
                remainingAttempts = remainingAttempts,
                retryOnClientMismatch = retryOnClientMismatch,
                retryOnStaleMessage = retryOnStaleMessage
            )
        ) {
            CommitStrategy.KEEP_AND_RETRY -> keepCommitAndRetry(groupID)
            CommitStrategy.DISCARD_AND_RETRY -> discardCommitAndRetry(groupID, retryOperation)
            CommitStrategy.ABORT -> return discardCommit(groupID).flatMap { Either.Left(failure) }
        }.flatMapLeft {
            handleCommitFailure(
                failure = it,
                groupID = groupID,
                remainingAttempts = remainingAttempts - 1,
                retryOnClientMismatch = retryOnClientMismatch,
                retryOnStaleMessage = retryOnStaleMessage,
                retryOperation = retryOperation
            )
        }
    }

    private suspend fun keepCommitAndRetry(groupID: GroupID): Either<CoreFailure, Unit> {
        kaliumLogger.w("Migrating failed commit to new epoch and re-trying.")

        return syncManager.waitUntilLiveOrFailure().flatMap {
            internalCommitPendingProposals(groupID)
        }
    }

    private suspend fun discardCommitAndRetry(
        groupID: GroupID,
        operation: suspend () -> Either<CoreFailure, Unit>
    ): Either<CoreFailure, Unit> {
        kaliumLogger.w("Discarding failed commit and retry by re-generating the commit.")

        return mlsClientProvider.getMLSClient().flatMap { mlsClient ->
            wrapMLSRequest {
                mlsClient.clearPendingCommit(idMapper.toCryptoModel(groupID))
            }.flatMap {
                syncManager.waitUntilLiveOrFailure().flatMap {
                    operation()
                }
            }
        }
    }

    private suspend fun discardCommit(groupID: GroupID): Either<CoreFailure, Unit> {
        kaliumLogger.w("Discarding the failed commit.")

        return mlsClientProvider.getMLSClient().flatMap { mlsClient ->
            @Suppress("TooGenericExceptionCaught")
            try {
                mlsClient.clearPendingCommit(idMapper.toCryptoModel(groupID))
            } catch (error: Throwable) {
                kaliumLogger.e("Discarding pending commit failed: $error")
            }
            Either.Right(Unit)
        }
    }

    private suspend fun checkRevocationList(crlNewDistributionPoints : List<String>) {
        crlNewDistributionPoints.forEach { url ->
            checkRevocationList(url).map { newExpiration ->
                newExpiration?.let {
                    certificateRevocationListRepository.addOrUpdateCRL(url, it)
                }
            }
        }
    }
}<|MERGE_RESOLUTION|>--- conflicted
+++ resolved
@@ -175,11 +175,8 @@
     private val epochsFlow: MutableSharedFlow<GroupID>,
     private val proposalTimersFlow: MutableSharedFlow<ProposalTimer>,
     private val keyPackageLimitsProvider: KeyPackageLimitsProvider,
-<<<<<<< HEAD
     private val checkRevocationList: CheckRevocationListUseCase,
     private val certificateRevocationListRepository: CertificateRevocationListRepository,
-=======
->>>>>>> 60f68e28
     private val idMapper: IdMapper = MapperProvider.idMapper(),
     private val conversationMapper: ConversationMapper = MapperProvider.conversationMapper(selfUserId),
     private val mlsPublicKeysMapper: MLSPublicKeysMapper = MapperProvider.mlsPublicKeyMapper(),
@@ -219,11 +216,7 @@
                         epochsFlow.emit(groupID)
                     }
                     messages.map {
-<<<<<<< HEAD
-                        //todo: process crlDps from decryptMessage
-=======
                         // TODO: process crlDps from decryptMessage
->>>>>>> 60f68e28
                         it.toModel(groupID)
                     }
                 }
@@ -246,11 +239,7 @@
                                 welcomeBundle.groupId
                             )
                             kaliumLogger.i("Updated conversation from welcome message (groupID = ${welcomeBundle.groupId})")
-<<<<<<< HEAD
-                            //todo: process crlDps from welcomeBundle
-=======
                             // TODO: process crlDps from welcomeBundle
->>>>>>> 60f68e28
                         }
                     }
                 }
@@ -293,13 +282,9 @@
             wrapMLSRequest {
                 mlsClient.joinByExternalCommit(groupInfo)
             }.flatMap { commitBundle ->
-<<<<<<< HEAD
                 commitBundle.crlNewDistributionPoints?.let {
                     checkRevocationList(it)
                 }
-=======
-                // TODO: process crlDps from decryptMessage
->>>>>>> 60f68e28
                 sendCommitBundleForExternalCommit(groupID, commitBundle)
             }.onSuccess {
                 conversationDAO.updateConversationGroupState(
@@ -397,11 +382,7 @@
                 wrapMLSRequest {
                     mlsClient.commitPendingProposals(idMapper.toCryptoModel(groupID))
                 }.flatMap { commitBundle ->
-<<<<<<< HEAD
-                    //todo: process crlDps from decryptMessage
-=======
                     // TODO: process crlDps from decryptMessage
->>>>>>> 60f68e28
                     commitBundle?.let { sendCommitBundle(groupID, it) } ?: Either.Right(Unit)
                 }.flatMap {
                     wrapStorageRequest {
@@ -452,13 +433,9 @@
                                 mlsClient.addMember(idMapper.toCryptoModel(groupID), clientKeyPackageList)
                             }
                         }.flatMap { commitBundle ->
-<<<<<<< HEAD
                             commitBundle?.crlNewDistributionPoints?.let {
                                 checkRevocationList(it)
                             }
-=======
-                            // TODO: process crlDps from commitBundle
->>>>>>> 60f68e28
                             commitBundle?.let {
                                 sendCommitBundle(groupID, it)
                             } ?: Either.Right(Unit)
@@ -575,12 +552,9 @@
         wrapMLSRequest {
             mlsClient.e2eiRotateAll(e2eiClient, certificateChain, keyPackageLimitsProvider.refillAmount().toUInt())
         }.map { rotateBundle ->
-<<<<<<< HEAD
             rotateBundle.crlNewDistributionPoints?.let {
                 checkRevocationList(it)
             }
-=======
->>>>>>> 60f68e28
             if (!isNewClient) {
                 kaliumLogger.w("enrollment for existing client: upload new keypackages and drop old ones")
                 keyPackageRepository.replaceKeyPackages(clientId, rotateBundle.newKeyPackages).flatMapLeft {
