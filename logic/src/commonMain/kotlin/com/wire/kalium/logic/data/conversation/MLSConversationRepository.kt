--- conflicted
+++ resolved
@@ -234,32 +234,6 @@
         }
     }
 
-<<<<<<< HEAD
-    // Todo: Used only in test, should we remove it ?
-    override suspend fun establishMLSGroupFromWelcome(welcomeEvent: MLSWelcome): Either<CoreFailure, Unit> =
-        mlsClientProvider.getMLSClient().flatMap { client ->
-            wrapMLSRequest { client.processWelcomeMessage(welcomeEvent.message.decodeBase64Bytes()) }
-                .flatMap { welcomeBundle ->
-                    kaliumLogger.i("Created conversation from welcome message (groupID = ${welcomeBundle.groupId})")
-
-                    wrapStorageRequest {
-                        if (conversationDAO.observeConversationByGroupID(welcomeBundle.groupId).first() != null) {
-                            // Welcome arrived after the conversation create event, updating existing conversation.
-                            conversationDAO.updateConversationGroupState(
-                                ConversationEntity.GroupState.ESTABLISHED,
-                                welcomeBundle.groupId
-                            )
-                            kaliumLogger.i("Updated conversation from welcome message (groupID = ${welcomeBundle.groupId})")
-                            welcomeBundle.crlNewDistributionPoints?.let { newDistributionPoints ->
-                                checkRevocationList(newDistributionPoints)
-                            }
-                        }
-                    }
-                }
-        }
-
-=======
->>>>>>> efb46f12
     override suspend fun hasEstablishedMLSGroup(groupID: GroupID): Either<CoreFailure, Boolean> =
         mlsClientProvider.getMLSClient()
             .flatMap {
