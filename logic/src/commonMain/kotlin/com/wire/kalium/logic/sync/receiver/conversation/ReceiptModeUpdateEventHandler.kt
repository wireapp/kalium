/*
 * Wire
 * Copyright (C) 2023 Wire Swiss GmbH
 *
 * This program is free software: you can redistribute it and/or modify
 * it under the terms of the GNU General Public License as published by
 * the Free Software Foundation, either version 3 of the License, or
 * (at your option) any later version.
 *
 * This program is distributed in the hope that it will be useful,
 * but WITHOUT ANY WARRANTY; without even the implied warranty of
 * MERCHANTABILITY or FITNESS FOR A PARTICULAR PURPOSE. See the
 * GNU General Public License for more details.
 *
 * You should have received a copy of the GNU General Public License
 * along with this program. If not, see http://www.gnu.org/licenses/.
 */

package com.wire.kalium.logic.sync.receiver.conversation

import com.benasher44.uuid.uuid4
import com.wire.kalium.logger.KaliumLogger
import com.wire.kalium.logic.data.conversation.Conversation
import com.wire.kalium.logic.data.conversation.ReceiptModeMapper
import com.wire.kalium.logic.data.event.Event
import com.wire.kalium.logic.data.event.EventLoggingStatus
import com.wire.kalium.logic.data.event.logEventProcessing
import com.wire.kalium.logic.data.id.toDao
import com.wire.kalium.logic.data.message.Message
import com.wire.kalium.logic.data.message.MessageContent
import com.wire.kalium.logic.data.message.PersistMessageUseCase
import com.wire.kalium.logic.di.MapperProvider
import com.wire.kalium.logic.functional.onFailure
import com.wire.kalium.logic.functional.onSuccess
import com.wire.kalium.logic.kaliumLogger
import com.wire.kalium.logic.wrapStorageRequest
import com.wire.kalium.persistence.dao.conversation.ConversationDAO
import com.wire.kalium.util.DateTimeUtil

interface ReceiptModeUpdateEventHandler {
    suspend fun handle(event: Event.Conversation.ConversationReceiptMode)
}

internal class ReceiptModeUpdateEventHandlerImpl(
    private val conversationDAO: ConversationDAO,
    private val persistMessage: PersistMessageUseCase,
    private val receiptModeMapper: ReceiptModeMapper = MapperProvider.receiptModeMapper()
) : ReceiptModeUpdateEventHandler {

    private val logger by lazy { kaliumLogger.withFeatureId(KaliumLogger.Companion.ApplicationFlow.EVENT_RECEIVER) }

    override suspend fun handle(event: Event.Conversation.ConversationReceiptMode) {
        updateReceiptMode(event)
            .onSuccess {
                val message = Message.System(
                    uuid4().toString(),
                    MessageContent.ConversationReceiptModeChanged(
                        receiptMode = event.receiptMode == Conversation.ReceiptMode.ENABLED
                    ),
                    event.conversationId,
                    DateTimeUtil.currentIsoDateTimeString(),
                    event.senderUserId,
<<<<<<< HEAD
                    Message.Status.Sent,
                    Message.Visibility.VISIBLE
=======
                    Message.Status.SENT,
                    Message.Visibility.VISIBLE,
                    expirationData = null
>>>>>>> 82a17054
                )

                persistMessage(message)
                kaliumLogger
                    .logEventProcessing(
                        EventLoggingStatus.SUCCESS,
                        event
                    )
            }
            .onFailure { coreFailure ->
                kaliumLogger
                    .logEventProcessing(
                        EventLoggingStatus.FAILURE,
                        event,
                        Pair("errorInfo", "$coreFailure")
                    )
            }
    }

    private suspend fun updateReceiptMode(event: Event.Conversation.ConversationReceiptMode) = wrapStorageRequest {
        conversationDAO.updateConversationReceiptMode(
            event.conversationId.toDao(),
            receiptModeMapper.toDaoModel(event.receiptMode)
        )
    }

}<|MERGE_RESOLUTION|>--- conflicted
+++ resolved
@@ -60,14 +60,9 @@
                     event.conversationId,
                     DateTimeUtil.currentIsoDateTimeString(),
                     event.senderUserId,
-<<<<<<< HEAD
                     Message.Status.Sent,
-                    Message.Visibility.VISIBLE
-=======
-                    Message.Status.SENT,
                     Message.Visibility.VISIBLE,
                     expirationData = null
->>>>>>> 82a17054
                 )
 
                 persistMessage(message)
