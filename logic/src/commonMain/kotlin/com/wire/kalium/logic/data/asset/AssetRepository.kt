--- conflicted
+++ resolved
@@ -5,7 +5,6 @@
 import com.wire.kalium.logic.data.user.UserAssetId
 import com.wire.kalium.logic.di.MapperProvider
 import com.wire.kalium.logic.functional.Either
-import com.wire.kalium.logic.functional.map
 import com.wire.kalium.logic.functional.suspending
 import com.wire.kalium.logic.wrapApiRequest
 import com.wire.kalium.network.api.asset.AssetApi
@@ -21,38 +20,21 @@
 
 internal class AssetDataSource(
     private val assetApi: AssetApi,
-<<<<<<< HEAD
-    private val assetMapper: AssetMapper,
-    private val assetDao: AssetDAO
+    private val assetDao: AssetDAO,
+    private val assetMapper: AssetMapper = MapperProvider.assetMapper()
 ) : AssetRepository {
 
     override suspend fun uploadAndPersistPublicAsset(mimeType: AssetType, assetData: ByteArray): Either<NetworkFailure, UploadedAssetId> {
         val uploadAssetData = UploadAssetData(assetData, mimeType, true, RetentionType.ETERNAL)
-        return doUploadAndPersistAsset(uploadAssetData)
-=======
-    private val assetDao: AssetDAO,
-    private val assetMapper: AssetMapper = MapperProvider.assetMapper()
-    ) : AssetRepository {
-
-    override suspend fun uploadAndPersistPublicAsset(mimeType: AssetType, assetData: ByteArray): Either<NetworkFailure, UploadedAssetId> {
-        val uploadAssetData = UploadAssetData(assetData, mimeType, true, RetentionType.ETERNAL)
         return uploadAndPersistAsset(uploadAssetData)
->>>>>>> e4c6315a
     }
 
     override suspend fun uploadAndPersistPrivateAsset(mimeType: AssetType, assetData: ByteArray): Either<CoreFailure, UploadedAssetId> {
         val uploadAssetData = UploadAssetData(assetData, mimeType, false, RetentionType.PERSISTENT)
-<<<<<<< HEAD
-        return doUploadAndPersistAsset(uploadAssetData)
-    }
-
-    private suspend fun doUploadAndPersistAsset(uploadAssetData: UploadAssetData): Either<NetworkFailure, UploadedAssetId> = suspending {
-=======
         return uploadAndPersistAsset(uploadAssetData)
     }
 
     private suspend fun uploadAndPersistAsset(uploadAssetData: UploadAssetData): Either<NetworkFailure, UploadedAssetId> = suspending {
->>>>>>> e4c6315a
         wrapApiRequest {
             // we should also consider for avatar images, the compression for preview vs complete picture
             assetMapper.toMetadataApiModel(uploadAssetData).let { metaData ->
