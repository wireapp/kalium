package com.wire.kalium.logic.data.asset

import com.wire.kalium.logic.CoreFailure
import com.wire.kalium.logic.NetworkFailure
import com.wire.kalium.logic.data.user.UserAssetId
import com.wire.kalium.logic.functional.Either
import com.wire.kalium.logic.functional.suspending
import com.wire.kalium.logic.wrapApiRequest
import com.wire.kalium.network.api.asset.AssetApi
import com.wire.kalium.persistence.dao.asset.AssetDAO
import kotlinx.coroutines.flow.firstOrNull

interface AssetRepository {
    suspend fun uploadPublicAsset(uploadAssetData: UploadAssetData): Either<CoreFailure, UploadedAssetId>
    suspend fun downloadPublicAsset(assetKey: String): Either<CoreFailure, ByteArray>
    suspend fun savePublicAsset(assetKey: String, data: ByteArray): Either<CoreFailure, Unit>
    suspend fun saveUserPictureAssetIds(assetId: List<UserAssetId>): Either<CoreFailure, Unit>
}

internal class AssetDataSource(
    private val assetApi: AssetApi,
    private val assetMapper: AssetMapper,
    private val assetDao: AssetDAO
) : AssetRepository {

    override suspend fun uploadPublicAsset(uploadAssetData: UploadAssetData): Either<NetworkFailure, UploadedAssetId> = suspending {
        wrapApiRequest {
            assetMapper.toMetadataApiModel(uploadAssetData).let { metaData ->
                assetApi.uploadAsset(metaData, uploadAssetData.data)
            }
        }.map { assetResponse ->
            val assetEntity = assetMapper.fromUploadedAssetToDaoModel(uploadAssetData, assetResponse)
            assetDao.insertAsset(assetEntity)
            assetMapper.fromApiUploadResponseToDomainModel(assetResponse)
        }
    }

<<<<<<< HEAD
    override suspend fun downloadPublicAsset(assetKey: String): Either<CoreFailure, ByteArray> = suspending {
        val persistedAsset = assetDao.getAssetByKey(assetKey).firstOrNull()
        if (persistedAsset != null && persistedAsset.downloaded) return@suspending Either.Right(persistedAsset.sha!!)

        wrapApiRequest {
            assetApi.downloadAsset(assetKey, null)
        }.map { assetData ->
            savePublicAsset(assetKey, assetData)
            assetData
        }
    }

    override suspend fun savePublicAsset(assetKey: String, data: ByteArray): Either<CoreFailure, Unit> = suspending {
        assetDao.updateAsset(assetMapper.fromUpdatedDataToDaoModel(assetKey, data))
        return@suspending Either.Right(Unit)
    }

    override suspend fun saveUserPictureAssetIds(assetId: List<UserAssetId>): Either<CoreFailure, Unit> = suspending {
=======
    override suspend fun saveUserPictureAsset(assetId: List<UserAssetId>): Either<CoreFailure, Unit> = suspending {
        // TODO: on next PR we should download immediately the asset data and persist it
>>>>>>> 412633ff
        assetDao.insertAssets(assetId.map { assetMapper.fromUserAssetIdToDaoModel(it) })
        return@suspending Either.Right(Unit)
    }
}<|MERGE_RESOLUTION|>--- conflicted
+++ resolved
@@ -14,7 +14,7 @@
     suspend fun uploadPublicAsset(uploadAssetData: UploadAssetData): Either<CoreFailure, UploadedAssetId>
     suspend fun downloadPublicAsset(assetKey: String): Either<CoreFailure, ByteArray>
     suspend fun savePublicAsset(assetKey: String, data: ByteArray): Either<CoreFailure, Unit>
-    suspend fun saveUserPictureAssetIds(assetId: List<UserAssetId>): Either<CoreFailure, Unit>
+    suspend fun saveUserPictureAsset(assetId: List<UserAssetId>): Either<CoreFailure, Unit>
 }
 
 internal class AssetDataSource(
@@ -35,10 +35,9 @@
         }
     }
 
-<<<<<<< HEAD
     override suspend fun downloadPublicAsset(assetKey: String): Either<CoreFailure, ByteArray> = suspending {
         val persistedAsset = assetDao.getAssetByKey(assetKey).firstOrNull()
-        if (persistedAsset != null && persistedAsset.downloaded) return@suspending Either.Right(persistedAsset.sha!!)
+        if (persistedAsset?.rawData != null) return@suspending Either.Right(persistedAsset.rawData!!)
 
         wrapApiRequest {
             assetApi.downloadAsset(assetKey, null)
@@ -53,11 +52,8 @@
         return@suspending Either.Right(Unit)
     }
 
-    override suspend fun saveUserPictureAssetIds(assetId: List<UserAssetId>): Either<CoreFailure, Unit> = suspending {
-=======
     override suspend fun saveUserPictureAsset(assetId: List<UserAssetId>): Either<CoreFailure, Unit> = suspending {
         // TODO: on next PR we should download immediately the asset data and persist it
->>>>>>> 412633ff
         assetDao.insertAssets(assetId.map { assetMapper.fromUserAssetIdToDaoModel(it) })
         return@suspending Either.Right(Unit)
     }
