--- conflicted
+++ resolved
@@ -33,21 +33,13 @@
         }
     }
 
-<<<<<<< HEAD
-    override suspend fun downloadPublicAsset(assetKey: String): Either<CoreFailure, ByteArray> {
-        val downloadedAsset = assetApi.downloadAsset(assetKey, null)
-        return if (!downloadedAsset.isSuccessful()) {
-            Either.Left(CoreFailure.ServerMiscommunication)
-        } else {
-            // TODO: persist into db in case there is no extra data
-            Either.Right(downloadedAsset.value)
-        }
+    override suspend fun downloadPublicAsset(assetKey: String): Either<CoreFailure, ByteArray> = suspending {
+        wrapApiRequest {
+            assetApi.downloadAsset(assetKey, null)
+        }.map { assetData -> assetData }
     }
 
-    override suspend fun saveUserPictureAsset(assetId: List<UserAssetId>): Either<CoreFailure, Unit> {
-=======
     override suspend fun saveUserPictureAsset(assetId: List<UserAssetId>): Either<CoreFailure, Unit> = suspending {
->>>>>>> 4dcc3614
         assetDao.insertAssets(assetId.map { assetMapper.fromUserAssetIdToDaoModel(it) })
         return@suspending Either.Right(Unit)
     }
