--- conflicted
+++ resolved
@@ -35,11 +35,6 @@
             clearCrypto()
             clearUserStorage()
         }
-<<<<<<< HEAD
-//         clearInMemoryUserSession()
-=======
-        updateCurrentSession()
->>>>>>> 13cf1b4d
     }
 
     private fun isHardLogout(reason: LogoutReason) = when (reason) {
@@ -47,17 +42,6 @@
         LogoutReason.REMOVED_CLIENT -> false
         LogoutReason.DELETED_ACCOUNT -> false
         LogoutReason.SESSION_EXPIRED -> false
-    }
-
-<<<<<<< HEAD
-    private fun clearInMemoryUserSession() {
-        userSessionScopeProvider.delete(userId)
-=======
-    private fun updateCurrentSession() {
-        sessionRepository.allSessions().onSuccess {
-            sessionRepository.updateCurrentSession(it.first().token.userId)
-        }
->>>>>>> 13cf1b4d
     }
 
     private fun logout(reason: LogoutReason) =
