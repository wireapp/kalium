--- conflicted
+++ resolved
@@ -5,11 +5,8 @@
 import com.wire.kalium.logic.data.logout.LogoutReason
 import com.wire.kalium.logic.data.logout.LogoutRepository
 import com.wire.kalium.logic.data.session.SessionRepository
-<<<<<<< HEAD
-=======
 import com.wire.kalium.logic.feature.UserSessionScopeProvider
 import com.wire.kalium.logic.feature.client.ClearClientDataUseCase
->>>>>>> a859842b
 import com.wire.kalium.logic.feature.session.DeregisterTokenUseCase
 import kotlinx.coroutines.cancel
 
@@ -23,12 +20,9 @@
     private val clientRepository: ClientRepository,
     private val userId: QualifiedID,
     private val deregisterTokenUseCase: DeregisterTokenUseCase,
-<<<<<<< HEAD
-=======
     private val clearClientDataUseCase: ClearClientDataUseCase,
     private val clearUserDataUseCase: ClearUserDataUseCase,
     private val userSessionScopeProvider: UserSessionScopeProvider
->>>>>>> a859842b
 ) : LogoutUseCase {
     // TODO(refactor): Maybe we can simplify by taking some of the responsibility away from here.
     //                 Perhaps [UserSessionScope] (or another specialised class) can observe
@@ -36,56 +30,6 @@
     override suspend operator fun invoke(reason: LogoutReason, isHardLogout: Boolean) {
         deregisterTokenUseCase()
         logoutRepository.logout()
-<<<<<<< HEAD
-        logout(reason)
-        if (isHardLogout(reason)) {
-            clearCrypto()
-            clearUserStorage()
-        }
-        updateCurrentSession()
-    }
-
-    private fun isHardLogout(reason: LogoutReason) = when (reason) {
-        LogoutReason.SELF_LOGOUT -> true
-        LogoutReason.REMOVED_CLIENT -> false
-        LogoutReason.DELETED_ACCOUNT -> false
-        LogoutReason.SESSION_EXPIRED -> false
-    }
-
-    private fun updateCurrentSession() {
-        sessionRepository.allSessions().onSuccess {
-            sessionRepository.updateCurrentSession(it.first().token.userId)
-        }
-    }
-
-    private fun logout(reason: LogoutReason) =
-        sessionRepository.logout(userId = userId, reason, isHardLogout(reason))
-
-    private fun clearUserStorage() {
-        authenticatedDataSourceSet.userDatabaseProvider.nuke()
-        // exclude clientId clear from this step
-        authenticatedDataSourceSet.kaliumPreferencesSettings.nuke()
-    }
-
-    private suspend fun clearCrypto() {
-        // clear clientId here
-        authenticatedDataSourceSet.proteusClient.clearLocalFiles()
-
-        clientRepository.currentClientId().let { clientID ->
-            if (clientID.isLeft()) {
-                kaliumLogger.e("unable to access account Client ID")
-                return
-            }
-            mlsClientProvider.getMLSClient(clientID.value).let { mlsClient ->
-                if (mlsClient.isLeft()) {
-                    kaliumLogger.e("unable to access account MLS client ID")
-                    return
-                } else {
-                    mlsClient.value.clearLocalFiles()
-                }
-            }
-        }
-=======
         sessionRepository.logout(userId = userId, reason, isHardLogout)
         if (isHardLogout) {
             clearClientDataUseCase()
@@ -96,6 +40,5 @@
         sessionRepository.updateCurrentSession(userId)
         userSessionScopeProvider.get(userId)?.cancel()
         userSessionScopeProvider.delete(userId)
->>>>>>> a859842b
     }
 }