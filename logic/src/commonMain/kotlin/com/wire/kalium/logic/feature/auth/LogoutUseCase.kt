package com.wire.kalium.logic.feature.auth

import com.wire.kalium.logic.data.client.ClientRepository
import com.wire.kalium.logic.data.id.QualifiedID
import com.wire.kalium.logic.data.logout.LogoutReason
import com.wire.kalium.logic.data.logout.LogoutRepository
import com.wire.kalium.logic.data.notification.PushTokenRepository
import com.wire.kalium.logic.data.session.SessionRepository
import com.wire.kalium.logic.feature.UserSessionScopeProvider
import com.wire.kalium.logic.feature.client.ClearClientDataUseCase
import com.wire.kalium.logic.feature.session.DeregisterTokenUseCase
import kotlinx.coroutines.cancel
import kotlinx.coroutines.delay

interface LogoutUseCase {
    suspend operator fun invoke(reason: LogoutReason)
}

class LogoutUseCaseImpl @Suppress("LongParameterList") constructor(
    private val logoutRepository: LogoutRepository,
    private val sessionRepository: SessionRepository,
    private val clientRepository: ClientRepository,
    private val userId: QualifiedID,
    private val deregisterTokenUseCase: DeregisterTokenUseCase,
    private val clearClientDataUseCase: ClearClientDataUseCase,
    private val clearUserDataUseCase: ClearUserDataUseCase,
    private val userSessionScopeProvider: UserSessionScopeProvider,
    private val pushTokenRepository: PushTokenRepository
) : LogoutUseCase {
    // TODO(refactor): Maybe we can simplify by taking some of the responsibility away from here.
    //                 Perhaps [UserSessionScope] (or another specialised class) can observe
    //                 the [LogoutRepository.observeLogout] and invalidating everything in [CoreLogic] level.
    override suspend operator fun invoke(reason: LogoutReason) {
        deregisterTokenUseCase()
        logoutRepository.logout()
        sessionRepository.logout(userId = userId, reason)

        when (reason) {
            LogoutReason.SELF_HARD_LOGOUT -> {
                // we put this delay here to avoid a race condition when receiving web socket events at the exact time of logging put
                delay(CLEAR_DATA_DELAY)
                clearClientDataUseCase()
                clearUserDataUseCase() // this clears also current client id
            }
            LogoutReason.REMOVED_CLIENT, LogoutReason.DELETED_ACCOUNT -> {
                // we put this delay here to avoid a race condition when receiving web socket events at the exact time of logging put
                delay(CLEAR_DATA_DELAY)
                clearClientDataUseCase()
                clientRepository.clearCurrentClientId()
            }
            LogoutReason.SELF_SOFT_LOGOUT, LogoutReason.SESSION_EXPIRED -> {
                clientRepository.clearCurrentClientId()
            }
        }
<<<<<<< HEAD
        logoutRepository.onLogout(reason)
=======

        // After logout we need to mark the Firebase token as invalid locally so that we can register a new one on the next login.
        pushTokenRepository.setUpdateFirebaseTokenFlag(true)

>>>>>>> 4ce594b6
        userSessionScopeProvider.get(userId)?.cancel()
        userSessionScopeProvider.delete(userId)
    }

    companion object {
        const val CLEAR_DATA_DELAY = 1000L
    }
}<|MERGE_RESOLUTION|>--- conflicted
+++ resolved
@@ -52,14 +52,11 @@
                 clientRepository.clearCurrentClientId()
             }
         }
-<<<<<<< HEAD
-        logoutRepository.onLogout(reason)
-=======
 
         // After logout we need to mark the Firebase token as invalid locally so that we can register a new one on the next login.
         pushTokenRepository.setUpdateFirebaseTokenFlag(true)
 
->>>>>>> 4ce594b6
+        logoutRepository.onLogout(reason)
         userSessionScopeProvider.get(userId)?.cancel()
         userSessionScopeProvider.delete(userId)
     }
