--- conflicted
+++ resolved
@@ -22,13 +22,7 @@
     private val authenticatedDataSourceSetProvider: AuthenticatedDataSourceSetProvider = AuthenticatedDataSourceSetProviderImpl
 ) {
     suspend operator fun invoke() {
-<<<<<<< HEAD
-        // TODO: async for the network call
-        // TODO: clear crypto files ?
         //TODO deregister push notification token
-        authenticatedDataSourceSet.proteusClient.close()
-=======
->>>>>>> 617c0730
         logoutRepository.logout()
         clearCrypto()
         clearUserStorage()
