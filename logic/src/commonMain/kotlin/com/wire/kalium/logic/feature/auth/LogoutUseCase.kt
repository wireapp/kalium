package com.wire.kalium.logic.feature.auth

import com.wire.kalium.logic.data.client.ClientRepository
import com.wire.kalium.logic.data.id.QualifiedID
import com.wire.kalium.logic.data.logout.LogoutReason
import com.wire.kalium.logic.data.logout.LogoutRepository
import com.wire.kalium.logic.data.session.SessionRepository
import com.wire.kalium.logic.feature.UserSessionScopeProvider
import com.wire.kalium.logic.feature.client.ClearClientDataUseCase
import com.wire.kalium.logic.feature.session.DeregisterTokenUseCase
<<<<<<< HEAD
import com.wire.kalium.logic.functional.isLeft
import com.wire.kalium.logic.kaliumLogger
=======
import kotlinx.coroutines.cancel
>>>>>>> 33e94894

interface LogoutUseCase {
    suspend operator fun invoke(reason: LogoutReason = LogoutReason.SELF_LOGOUT, isHardLogout: Boolean = false)
}

class LogoutUseCaseImpl @Suppress("LongParameterList") constructor(
    private val logoutRepository: LogoutRepository,
    private val sessionRepository: SessionRepository,
    private val clientRepository: ClientRepository,
    private val userId: QualifiedID,
    private val deregisterTokenUseCase: DeregisterTokenUseCase,
    private val clearClientDataUseCase: ClearClientDataUseCase,
    private val clearUserDataUseCase: ClearUserDataUseCase,
    private val userSessionScopeProvider: UserSessionScopeProvider
) : LogoutUseCase {
    // TODO(refactor): Maybe we can simplify by taking some of the responsibility away from here.
    //                 Perhaps [UserSessionScope] (or another specialised class) can observe
    //                 the [LogoutRepository.observeLogout] and invalidating everything in [CoreLogic] level.
    override suspend operator fun invoke(reason: LogoutReason, isHardLogout: Boolean) {
        deregisterTokenUseCase()
        logoutRepository.logout()
<<<<<<< HEAD
        logout(reason)
        if (isHardLogout(reason)) {
            clearCrypto()
            clearUserStorage()
        }
    }

    private fun isHardLogout(reason: LogoutReason) = when (reason) {
        LogoutReason.SELF_LOGOUT -> true
        LogoutReason.REMOVED_CLIENT -> false
        LogoutReason.DELETED_ACCOUNT -> false
        LogoutReason.SESSION_EXPIRED -> false
    }

    private fun logout(reason: LogoutReason) =
        sessionRepository.logout(userId = userId, reason, isHardLogout(reason))

    private fun clearUserStorage() {
        authenticatedDataSourceSet.userDatabaseProvider.nuke()
        // exclude clientId clear from this step
        authenticatedDataSourceSet.kaliumPreferencesSettings.nuke()
    }

    private suspend fun clearCrypto() {
        // clear clientId here
        authenticatedDataSourceSet.proteusClient.clearLocalFiles()

        clientRepository.currentClientId().let { clientID ->
            if (clientID.isLeft()) {
                kaliumLogger.e("unable to access account Client ID")
                return
            }
            mlsClientProvider.getMLSClient(clientID.value).let { mlsClient ->
                if (mlsClient.isLeft()) {
                    kaliumLogger.e("unable to access account MLS client ID")
                    return
                } else {
                    mlsClient.value.clearLocalFiles()
                }
            }
=======
        sessionRepository.logout(userId = userId, reason, isHardLogout)
        if (isHardLogout) {
            clearClientDataUseCase()
            clearUserDataUseCase() // this clears also current client id
        } else {
            clientRepository.clearCurrentClientId()
>>>>>>> 33e94894
        }
        sessionRepository.updateCurrentSession(userId)
        userSessionScopeProvider.get(userId)?.cancel()
        userSessionScopeProvider.delete(userId)
    }
}<|MERGE_RESOLUTION|>--- conflicted
+++ resolved
@@ -8,12 +8,7 @@
 import com.wire.kalium.logic.feature.UserSessionScopeProvider
 import com.wire.kalium.logic.feature.client.ClearClientDataUseCase
 import com.wire.kalium.logic.feature.session.DeregisterTokenUseCase
-<<<<<<< HEAD
-import com.wire.kalium.logic.functional.isLeft
-import com.wire.kalium.logic.kaliumLogger
-=======
 import kotlinx.coroutines.cancel
->>>>>>> 33e94894
 
 interface LogoutUseCase {
     suspend operator fun invoke(reason: LogoutReason = LogoutReason.SELF_LOGOUT, isHardLogout: Boolean = false)
@@ -35,55 +30,12 @@
     override suspend operator fun invoke(reason: LogoutReason, isHardLogout: Boolean) {
         deregisterTokenUseCase()
         logoutRepository.logout()
-<<<<<<< HEAD
-        logout(reason)
-        if (isHardLogout(reason)) {
-            clearCrypto()
-            clearUserStorage()
-        }
-    }
-
-    private fun isHardLogout(reason: LogoutReason) = when (reason) {
-        LogoutReason.SELF_LOGOUT -> true
-        LogoutReason.REMOVED_CLIENT -> false
-        LogoutReason.DELETED_ACCOUNT -> false
-        LogoutReason.SESSION_EXPIRED -> false
-    }
-
-    private fun logout(reason: LogoutReason) =
-        sessionRepository.logout(userId = userId, reason, isHardLogout(reason))
-
-    private fun clearUserStorage() {
-        authenticatedDataSourceSet.userDatabaseProvider.nuke()
-        // exclude clientId clear from this step
-        authenticatedDataSourceSet.kaliumPreferencesSettings.nuke()
-    }
-
-    private suspend fun clearCrypto() {
-        // clear clientId here
-        authenticatedDataSourceSet.proteusClient.clearLocalFiles()
-
-        clientRepository.currentClientId().let { clientID ->
-            if (clientID.isLeft()) {
-                kaliumLogger.e("unable to access account Client ID")
-                return
-            }
-            mlsClientProvider.getMLSClient(clientID.value).let { mlsClient ->
-                if (mlsClient.isLeft()) {
-                    kaliumLogger.e("unable to access account MLS client ID")
-                    return
-                } else {
-                    mlsClient.value.clearLocalFiles()
-                }
-            }
-=======
         sessionRepository.logout(userId = userId, reason, isHardLogout)
         if (isHardLogout) {
             clearClientDataUseCase()
             clearUserDataUseCase() // this clears also current client id
         } else {
             clientRepository.clearCurrentClientId()
->>>>>>> 33e94894
         }
         sessionRepository.updateCurrentSession(userId)
         userSessionScopeProvider.get(userId)?.cancel()
