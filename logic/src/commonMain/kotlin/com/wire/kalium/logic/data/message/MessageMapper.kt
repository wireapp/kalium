/*
 * Wire
 * Copyright (C) 2023 Wire Swiss GmbH
 *
 * This program is free software: you can redistribute it and/or modify
 * it under the terms of the GNU General Public License as published by
 * the Free Software Foundation, either version 3 of the License, or
 * (at your option) any later version.
 *
 * This program is distributed in the hope that it will be useful,
 * but WITHOUT ANY WARRANTY; without even the implied warranty of
 * MERCHANTABILITY or FITNESS FOR A PARTICULAR PURPOSE. See the
 * GNU General Public License for more details.
 *
 * You should have received a copy of the GNU General Public License
 * along with this program. If not, see http://www.gnu.org/licenses/.
 */

package com.wire.kalium.logic.data.message

import com.wire.kalium.logic.data.asset.AssetMapper
import com.wire.kalium.logic.data.conversation.ClientId
import com.wire.kalium.logic.data.id.toDao
import com.wire.kalium.logic.data.id.toModel
import com.wire.kalium.logic.data.message.AssetContent.AssetMetadata.Audio
import com.wire.kalium.logic.data.message.AssetContent.AssetMetadata.Image
import com.wire.kalium.logic.data.message.AssetContent.AssetMetadata.Video
import com.wire.kalium.logic.data.message.mention.MessageMentionMapper
import com.wire.kalium.logic.data.message.mention.toModel
import com.wire.kalium.logic.data.notification.LocalNotificationCommentType
import com.wire.kalium.logic.data.notification.LocalNotificationMessage
import com.wire.kalium.logic.data.notification.LocalNotificationMessageAuthor
import com.wire.kalium.logic.data.user.UserId
import com.wire.kalium.logic.di.MapperProvider
import com.wire.kalium.persistence.dao.message.AssetTypeEntity
import com.wire.kalium.persistence.dao.message.ButtonEntity
import com.wire.kalium.persistence.dao.message.DeliveryStatusEntity
import com.wire.kalium.persistence.dao.message.MessageEntity
import com.wire.kalium.persistence.dao.message.MessageEntityContent
import com.wire.kalium.persistence.dao.message.MessagePreviewEntity
import com.wire.kalium.persistence.dao.message.MessagePreviewEntityContent
import com.wire.kalium.persistence.dao.message.NotificationMessageEntity
import com.wire.kalium.util.DateTimeUtil.toIsoDateTimeString
import kotlinx.datetime.Instant
import kotlinx.datetime.toInstant
import kotlin.time.DurationUnit
import kotlin.time.toDuration

interface MessageMapper {
    fun fromMessageToEntity(message: Message.Standalone): MessageEntity
    fun fromEntityToMessage(message: MessageEntity): Message.Standalone
    fun fromEntityToMessagePreview(message: MessagePreviewEntity): MessagePreview
    fun fromMessageToLocalNotificationMessage(message: NotificationMessageEntity): LocalNotificationMessage?
    fun toMessageEntityContent(regularMessage: MessageContent.Regular): MessageEntityContent.Regular
}

@Suppress("TooManyFunctions")
class MessageMapperImpl(
    private val selfUserId: UserId,
    private val messageMentionMapper: MessageMentionMapper = MapperProvider.messageMentionMapper(selfUserId),
    private val assetMapper: AssetMapper = MapperProvider.assetMapper()
) : MessageMapper {

<<<<<<< HEAD
    override fun fromMessageToEntity(message: Message.Standalone): MessageEntity {
        val status = message.status.toEntity()
        val visibility = message.visibility.toEntityVisibility()
        return when (message) {
            is Message.Regular -> mapFromRegularMessage(message, status, visibility)
            is Message.System -> mapFromSystemMessage(message, status, visibility)
        }
    }
=======
    override fun fromMessageToEntity(message: Message.Standalone): MessageEntity =
        when (message) {
            is Message.Regular -> mapFromRegularMessage(message)
            is Message.System -> mapFromSystemMessage(message)
        }
>>>>>>> f261df57

    private fun mapFromRegularMessage(
        message: Message.Regular
    ) = MessageEntity.Regular(
            id = message.id,
            content = toMessageEntityContent(message.content),
            conversationId = message.conversationId.toDao(),
            date = message.date.toInstant(),
            senderUserId = message.senderUserId.toDao(),
            senderClientId = message.senderClientId.value,
            status = message.status.toEntityStatus(),
            readCount = if (message.status is Message.Status.Read) message.status.readCount else 0,
            editStatus = when (message.editStatus) {
                is Message.EditStatus.NotEdited -> MessageEntity.EditStatus.NotEdited
                is Message.EditStatus.Edited -> MessageEntity.EditStatus.Edited(message.editStatus.lastTimeStamp.toInstant())
            },
            expireAfterMs = message.expirationData?.expireAfter?.inWholeMilliseconds,
            selfDeletionStartDate = message.expirationData?.let {
                when (it.selfDeletionStatus) {
                    is Message.ExpirationData.SelfDeletionStatus.Started -> it.selfDeletionStatus.selfDeletionStartDate
                    is Message.ExpirationData.SelfDeletionStatus.NotStarted -> null
                }
            },
            visibility = message.visibility.toEntityVisibility(),
            senderName = message.senderUserName,
            isSelfMessage = message.isSelfMessage,
            expectsReadConfirmation = message.expectsReadConfirmation
        )

    private fun mapFromSystemMessage(
        message: Message.System
    ) = MessageEntity.System(
        id = message.id,
        content = message.content.toMessageEntityContent(),
        conversationId = message.conversationId.toDao(),
        date = message.date.toInstant(),
        senderUserId = message.senderUserId.toDao(),
        status = message.status.toEntityStatus(),
        visibility = message.visibility.toEntityVisibility(),
        senderName = message.senderUserName,
        expireAfterMs = message.expirationData?.expireAfter?.inWholeMilliseconds,
        readCount = if (message.status is Message.Status.Read) message.status.readCount else 0,
        selfDeletionStartDate = message.expirationData?.let {
            when (it.selfDeletionStatus) {
                is Message.ExpirationData.SelfDeletionStatus.Started -> it.selfDeletionStatus.selfDeletionStartDate
                is Message.ExpirationData.SelfDeletionStatus.NotStarted -> null
            }
        }
    )

    override fun fromEntityToMessage(message: MessageEntity): Message.Standalone {
<<<<<<< HEAD
        val status: Message.Status = message.status.toModel()
=======
>>>>>>> f261df57
        return when (message) {
            is MessageEntity.Regular -> mapRegularMessage(message)
            is MessageEntity.System -> mapSystemMessage(message)
        }
    }

    private fun mapRegularMessage(message: MessageEntity.Regular) = Message.Regular(
        id = message.id,
        content = message.content.toMessageContent(message.visibility.toModel() == Message.Visibility.HIDDEN, selfUserId),
        conversationId = message.conversationId.toModel(),
        date = message.date.toIsoDateTimeString(),
        senderUserId = message.senderUserId.toModel(),
        senderClientId = ClientId(message.senderClientId),
        status = message.status.toModel(message.readCount),
        editStatus = when (val editStatus = message.editStatus) {
            MessageEntity.EditStatus.NotEdited -> Message.EditStatus.NotEdited
            is MessageEntity.EditStatus.Edited -> Message.EditStatus.Edited(editStatus.lastDate.toIsoDateTimeString())
        },
        expirationData = message.expireAfterMs?.let {
            Message.ExpirationData(
                expireAfter = it.toDuration(DurationUnit.MILLISECONDS),
                selfDeletionStatus = message.selfDeletionStartDate
                    ?.let { Message.ExpirationData.SelfDeletionStatus.Started(it) }
                    ?: Message.ExpirationData.SelfDeletionStatus.NotStarted)
        },
        visibility = message.visibility.toModel(),
        reactions = Message.Reactions(message.reactions.totalReactions, message.reactions.selfUserReactions),
        senderUserName = message.senderName,
        isSelfMessage = message.isSelfMessage,
        expectsReadConfirmation = message.expectsReadConfirmation,
        deliveryStatus = when (val recipientsFailure = message.deliveryStatus) {
            is DeliveryStatusEntity.CompleteDelivery -> DeliveryStatus.CompleteDelivery
            is DeliveryStatusEntity.PartialDelivery -> DeliveryStatus.PartialDelivery(
                recipientsFailedWithNoClients = recipientsFailure.recipientsFailedWithNoClients.map { it.toModel() },
                recipientsFailedDelivery = recipientsFailure.recipientsFailedDelivery.map { it.toModel() }
            )
        }
    )

    private fun mapSystemMessage(message: MessageEntity.System) = Message.System(
        id = message.id,
        content = message.content.toMessageContent(),
        conversationId = message.conversationId.toModel(),
        date = message.date.toIsoDateTimeString(),
        senderUserId = message.senderUserId.toModel(),
        status = message.status.toModel(message.readCount),
        visibility = message.visibility.toModel(),
        senderUserName = message.senderName,
        expirationData = message.expireAfterMs?.let {
            Message.ExpirationData(
                expireAfter = it.toDuration(DurationUnit.MILLISECONDS),
                selfDeletionStatus = message.selfDeletionStartDate
                    ?.let { Message.ExpirationData.SelfDeletionStatus.Started(it) }
                    ?: Message.ExpirationData.SelfDeletionStatus.NotStarted)
        }
    )

    override fun fromEntityToMessagePreview(message: MessagePreviewEntity): MessagePreview {
        return MessagePreview(
            id = message.id,
            conversationId = message.conversationId.toModel(),
            content = message.content.toMessageContent(),
            date = message.date,
            visibility = message.visibility.toModel(),
            isSelfMessage = message.isSelfMessage,
            senderUserId = message.senderUserId.toModel()
        )
    }

    @Suppress("ComplexMethod")
    override fun fromMessageToLocalNotificationMessage(
        message: NotificationMessageEntity
    ): LocalNotificationMessage? {
        val sender = LocalNotificationMessageAuthor(
            message.senderName.orEmpty(),
            message.senderImage?.toModel()
        )
        if (message.isSelfDelete) {
            return LocalNotificationMessage.SelfDeleteMessage(
                message.date
            )
        }
        return when (message.contentType) {
            MessageEntity.ContentType.TEXT -> LocalNotificationMessage.Text(
                author = sender,
                text = message.text.orEmpty(),
                time = message.date,
                isQuotingSelfUser = message.isQuotingSelf
            )

            MessageEntity.ContentType.ASSET -> {
                val type = message.assetMimeType?.contains("image/")?.let {
                    if (it) LocalNotificationCommentType.PICTURE else LocalNotificationCommentType.FILE
                } ?: LocalNotificationCommentType.FILE

                LocalNotificationMessage.Comment(sender, message.date, type)
            }

            MessageEntity.ContentType.KNOCK -> {
                LocalNotificationMessage.Knock(
                    sender,
                    message.date
                )
            }

            MessageEntity.ContentType.MISSED_CALL -> {
                LocalNotificationMessage.Comment(
                    sender,
                    message.date,
                    LocalNotificationCommentType.MISSED_CALL
                )
            }

            MessageEntity.ContentType.MEMBER_CHANGE -> null
            MessageEntity.ContentType.RESTRICTED_ASSET -> null
            MessageEntity.ContentType.CONVERSATION_RENAMED -> null
            MessageEntity.ContentType.UNKNOWN -> null
            MessageEntity.ContentType.FAILED_DECRYPTION -> null
            MessageEntity.ContentType.REMOVED_FROM_TEAM -> null
            MessageEntity.ContentType.CRYPTO_SESSION_RESET -> null
            MessageEntity.ContentType.NEW_CONVERSATION_RECEIPT_MODE -> null
            MessageEntity.ContentType.CONVERSATION_RECEIPT_MODE_CHANGED -> null
            MessageEntity.ContentType.HISTORY_LOST -> null
            MessageEntity.ContentType.CONVERSATION_MESSAGE_TIMER_CHANGED -> null
            MessageEntity.ContentType.CONVERSATION_CREATED -> null
            MessageEntity.ContentType.MLS_WRONG_EPOCH_WARNING -> null
            MessageEntity.ContentType.CONVERSATION_DEGRADED_MLS -> null
            MessageEntity.ContentType.CONVERSATION_DEGRADED_PREOTEUS -> null
            MessageEntity.ContentType.COMPOSITE -> null
            MessageEntity.ContentType.FEDERATION -> null
        }
    }

    @Suppress("ComplexMethod", "LongMethod")
    override fun toMessageEntityContent(regularMessage: MessageContent.Regular): MessageEntityContent.Regular = when (regularMessage) {
        is MessageContent.Text -> toTextEntity(regularMessage)

        is MessageContent.Asset -> with(regularMessage.value) {
            val assetWidth = when (metadata) {
                is Image -> metadata.width
                is Video -> metadata.width
                else -> null
            }
            val assetHeight = when (metadata) {
                is Image -> metadata.height
                is Video -> metadata.height
                else -> null
            }
            val assetDurationMs = when (metadata) {
                is Video -> metadata.durationMs
                is Audio -> metadata.durationMs
                else -> null
            }
            MessageEntityContent.Asset(
                assetSizeInBytes = sizeInBytes,
                assetName = name,
                assetMimeType = mimeType,
                assetUploadStatus = assetMapper.fromUploadStatusToDaoModel(uploadStatus),
                assetDownloadStatus = assetMapper.fromDownloadStatusToDaoModel(downloadStatus),
                assetOtrKey = remoteData.otrKey,
                assetSha256Key = remoteData.sha256,
                assetId = remoteData.assetId,
                assetDomain = remoteData.assetDomain,
                assetToken = remoteData.assetToken,
                assetEncryptionAlgorithm = remoteData.encryptionAlgorithm?.name,
                assetWidth = assetWidth,
                assetHeight = assetHeight,
                assetDurationMs = assetDurationMs,
                assetNormalizedLoudness = if (metadata is Audio) metadata.normalizedLoudness else null,
            )
        }

        is MessageContent.RestrictedAsset -> MessageEntityContent.RestrictedAsset(
            regularMessage.mimeType,
            regularMessage.sizeInBytes,
            regularMessage.name
        )

        // We store the encoded data in case we decide to try to decrypt them again in the future
        is MessageContent.FailedDecryption -> MessageEntityContent.FailedDecryption(
            regularMessage.encodedData,
            regularMessage.isDecryptionResolved,
            regularMessage.senderUserId.toDao(),
            regularMessage.clientId?.value
        )

        // We store the unknown fields of the message in case we want to start handling them in the future
        is MessageContent.Unknown -> MessageEntityContent.Unknown(regularMessage.typeName, regularMessage.encodedData)

        // We don't care about the content of these messages as they are only used to perform other actions, i.e. update the content of a
        // previously stored message, delete the content of a previously stored message, etc... Therefore, we map their content to Unknown
        is MessageContent.Knock -> MessageEntityContent.Knock(hotKnock = regularMessage.hotKnock)
        is MessageContent.Composite -> MessageEntityContent.Composite(
            text = regularMessage.textContent?.let(this::toTextEntity),
            buttonList = regularMessage.buttonList.map {
                ButtonEntity(
                    id = it.id,
                    text = it.text,
                    isSelected = it.isSelected
                )
            },
        )
    }

    private fun toTextEntity(textContent: MessageContent.Text): MessageEntityContent.Text = MessageEntityContent.Text(
        messageBody = textContent.value,
        mentions = textContent.mentions.map(messageMentionMapper::fromModelToDao),
        quotedMessageId = textContent.quotedMessageReference?.quotedMessageId,
        isQuoteVerified = textContent.quotedMessageReference?.isVerified,
    )

    @Suppress("ComplexMethod")
    private fun MessageEntityContent.System.toMessageContent(): MessageContent.System = when (this) {
        is MessageEntityContent.MemberChange -> {
            val memberList = this.memberUserIdList.map { it.toModel() }
            when (this.memberChangeType) {
                MessageEntity.MemberChangeType.ADDED -> MessageContent.MemberChange.Added(memberList)
                MessageEntity.MemberChangeType.REMOVED -> MessageContent.MemberChange.Removed(memberList)
                MessageEntity.MemberChangeType.CREATION_ADDED -> MessageContent.MemberChange.CreationAdded(memberList)
                MessageEntity.MemberChangeType.FAILED_TO_ADD -> MessageContent.MemberChange.FailedToAdd(memberList)
                MessageEntity.MemberChangeType.FEDERATION_REMOVED -> MessageContent.MemberChange.FederationRemoved(memberList)
            }
        }

        is MessageEntityContent.MissedCall -> MessageContent.MissedCall
        is MessageEntityContent.ConversationRenamed -> MessageContent.ConversationRenamed(conversationName)
        is MessageEntityContent.TeamMemberRemoved -> MessageContent.TeamMemberRemoved(userName)
        is MessageEntityContent.CryptoSessionReset -> MessageContent.CryptoSessionReset
        is MessageEntityContent.NewConversationReceiptMode -> MessageContent.NewConversationReceiptMode(receiptMode)
        is MessageEntityContent.ConversationReceiptModeChanged -> MessageContent.ConversationReceiptModeChanged(receiptMode)
        is MessageEntityContent.HistoryLost -> MessageContent.HistoryLost
        is MessageEntityContent.ConversationMessageTimerChanged -> MessageContent.ConversationMessageTimerChanged(messageTimer)
        is MessageEntityContent.ConversationCreated -> MessageContent.ConversationCreated
        is MessageEntityContent.MLSWrongEpochWarning -> MessageContent.MLSWrongEpochWarning
        is MessageEntityContent.ConversationDegradedMLS -> MessageContent.ConversationDegradedMLS
        is MessageEntityContent.ConversationDegradedProteus -> MessageContent.ConversationDegradedProteus
        is MessageEntityContent.Federation -> when (type) {
            MessageEntity.FederationType.DELETE -> MessageContent.FederationStopped.Removed(domainList.first())
            MessageEntity.FederationType.CONNECTION_REMOVED -> MessageContent.FederationStopped.ConnectionRemoved(domainList)
        }
    }
}

fun Message.Visibility.toEntityVisibility(): MessageEntity.Visibility = when (this) {
    Message.Visibility.VISIBLE -> MessageEntity.Visibility.VISIBLE
    Message.Visibility.HIDDEN -> MessageEntity.Visibility.HIDDEN
    Message.Visibility.DELETED -> MessageEntity.Visibility.DELETED
}

fun MessageEntity.Visibility.toModel(): Message.Visibility = when (this) {
    MessageEntity.Visibility.VISIBLE -> Message.Visibility.VISIBLE
    MessageEntity.Visibility.HIDDEN -> Message.Visibility.HIDDEN
    MessageEntity.Visibility.DELETED -> Message.Visibility.DELETED
}

fun Message.Status.toEntityStatus() =
    when (this) {
        Message.Status.Delivered -> MessageEntity.Status.DELIVERED
        Message.Status.Pending -> MessageEntity.Status.PENDING
        is Message.Status.Read -> MessageEntity.Status.READ
        Message.Status.Sent -> MessageEntity.Status.SENT
        Message.Status.Failed -> MessageEntity.Status.FAILED
        Message.Status.FailedRemotely -> MessageEntity.Status.FAILED_REMOTELY
    }

fun MessageEntity.Status.toModel(readCount: Long) =
    when (this) {
        MessageEntity.Status.PENDING -> Message.Status.Pending
        MessageEntity.Status.SENT -> Message.Status.Sent
        MessageEntity.Status.DELIVERED -> Message.Status.Delivered
        MessageEntity.Status.READ -> Message.Status.Read(readCount)
        MessageEntity.Status.FAILED -> Message.Status.Failed
        MessageEntity.Status.FAILED_REMOTELY -> Message.Status.FailedRemotely
    }

@Suppress("ComplexMethod")
private fun MessagePreviewEntityContent.toMessageContent(): MessagePreviewContent = when (this) {
    is MessagePreviewEntityContent.Asset -> MessagePreviewContent.WithUser.Asset(username = senderName, type = type.toModel())
    is MessagePreviewEntityContent.ConversationNameChange -> MessagePreviewContent.WithUser.ConversationNameChange(adminName)
    is MessagePreviewEntityContent.Knock -> MessagePreviewContent.WithUser.Knock(senderName)
    is MessagePreviewEntityContent.MemberJoined -> MessagePreviewContent.WithUser.MemberJoined(senderName)
    is MessagePreviewEntityContent.MemberLeft -> MessagePreviewContent.WithUser.MemberLeft(senderName)
    is MessagePreviewEntityContent.MembersAdded -> MessagePreviewContent.WithUser.MembersAdded(
        username = senderName,
        isSelfUserAdded = isContainSelfUserId,
        otherUserIdList = otherUserIdList.map { it.toModel() }
    )

    is MessagePreviewEntityContent.MembersRemoved -> MessagePreviewContent.WithUser.MembersRemoved(
        username = senderName,
        isSelfUserRemoved = isContainSelfUserId,
        otherUserIdList = otherUserIdList.map { it.toModel() }
    )

    is MessagePreviewEntityContent.FederatedMembersRemoved -> MessagePreviewContent.FederatedMembersRemoved(
        isSelfUserRemoved = isContainSelfUserId,
        otherUserIdList = otherUserIdList.map { it.toModel() }
    )

    is MessagePreviewEntityContent.MembersCreationAdded -> MessagePreviewContent.WithUser.MembersCreationAdded(
        username = senderName,
        isSelfUserRemoved = isContainSelfUserId,
        otherUserIdList = otherUserIdList.map { it.toModel() }
    )

    is MessagePreviewEntityContent.MembersFailedToAdded -> MessagePreviewContent.WithUser.MembersFailedToAdd(
        username = senderName,
        isSelfUserRemoved = isContainSelfUserId,
        otherUserIdList = otherUserIdList.map { it.toModel() }
    )

    is MessagePreviewEntityContent.Ephemeral -> MessagePreviewContent.Ephemeral(isGroupConversation)
    is MessagePreviewEntityContent.MentionedSelf -> MessagePreviewContent.WithUser.MentionedSelf(senderName)
    is MessagePreviewEntityContent.MissedCall -> MessagePreviewContent.WithUser.MissedCall(senderName)
    is MessagePreviewEntityContent.QuotedSelf -> MessagePreviewContent.WithUser.QuotedSelf(senderName)
    is MessagePreviewEntityContent.TeamMemberRemoved -> MessagePreviewContent.WithUser.TeamMemberRemoved(userName)
    is MessagePreviewEntityContent.Text -> MessagePreviewContent.WithUser.Text(username = senderName, messageBody = messageBody)
    is MessagePreviewEntityContent.CryptoSessionReset -> MessagePreviewContent.CryptoSessionReset
    MessagePreviewEntityContent.Unknown -> MessagePreviewContent.Unknown
    is MessagePreviewEntityContent.Composite -> MessagePreviewContent.WithUser.Composite(username = senderName, messageBody = messageBody)
}

fun AssetTypeEntity.toModel(): AssetType = when (this) {
    AssetTypeEntity.IMAGE -> AssetType.IMAGE
    AssetTypeEntity.VIDEO -> AssetType.VIDEO
    AssetTypeEntity.AUDIO -> AssetType.AUDIO
    AssetTypeEntity.GENERIC_ASSET -> AssetType.GENERIC_ASSET
}

fun Message.Status.toEntity(): MessageEntity.Status {
    return when (this) {
        Message.Status.PENDING -> MessageEntity.Status.PENDING
        Message.Status.SENT -> MessageEntity.Status.SENT
        Message.Status.READ -> MessageEntity.Status.READ
        Message.Status.FAILED -> MessageEntity.Status.FAILED
        Message.Status.FAILED_REMOTELY -> MessageEntity.Status.FAILED_REMOTELY
    }
}

fun MessageEntity.Status.toModel(): Message.Status {
    return when (this) {
        MessageEntity.Status.PENDING -> Message.Status.PENDING
        MessageEntity.Status.SENT -> Message.Status.SENT
        MessageEntity.Status.READ -> Message.Status.READ
        MessageEntity.Status.FAILED -> Message.Status.FAILED
        MessageEntity.Status.FAILED_REMOTELY -> Message.Status.FAILED_REMOTELY
    }
}

fun MessageEntityContent.Regular.toMessageContent(hidden: Boolean, selfUserId: UserId): MessageContent.Regular = when (this) {
    is MessageEntityContent.Text -> {
        val quotedMessageDetails = this.quotedMessage?.let {
            MessageContent.QuotedMessageDetails(
                senderId = it.senderId.toModel(),
                senderName = it.senderName,
                isQuotingSelfUser = it.isQuotingSelfUser,
                isVerified = it.isVerified,
                messageId = it.id,
                timeInstant = Instant.parse(it.dateTime),
                editInstant = it.editTimestamp?.let { editTime -> Instant.parse(editTime) },
                quotedContent = quotedContentFromEntity(it)
            )
        }
        MessageContent.Text(
            value = this.messageBody,
            mentions = this.mentions.map { it.toModel(selfUserId = selfUserId) },
            quotedMessageReference = quotedMessageId?.let {
                MessageContent.QuoteReference(
                    quotedMessageId = it,
                    quotedMessageSha256 = null,
                    isVerified = quotedMessageDetails?.isVerified ?: false
                )
            },
            quotedMessageDetails = quotedMessageDetails
        )
    }

    is MessageEntityContent.Asset -> MessageContent.Asset(
        value = MapperProvider.assetMapper().fromAssetEntityToAssetContent(this)
    )

    is MessageEntityContent.Knock -> MessageContent.Knock(this.hotKnock)

    is MessageEntityContent.RestrictedAsset -> MessageContent.RestrictedAsset(
        this.mimeType, this.assetSizeInBytes, this.assetName
    )

    is MessageEntityContent.Unknown -> MessageContent.Unknown(this.typeName, this.encodedData, hidden)
    is MessageEntityContent.FailedDecryption -> MessageContent.FailedDecryption(
        this.encodedData,
        this.isDecryptionResolved,
        this.senderUserId.toModel(),
        ClientId(this.senderClientId.orEmpty())
    )

    is MessageEntityContent.Composite -> MessageContent.Composite(
        this.text?.toMessageContent(hidden, selfUserId) as? MessageContent.Text,
        this.buttonList.map {
            MessageContent.Composite.Button(
                text = it.text,
                id = it.id,
                isSelected = it.isSelected
            )
        }
    )
}

private fun quotedContentFromEntity(it: MessageEntityContent.Text.QuotedMessage) = when {
    // Prioritise Invalid and Deleted over content types
    !it.isVerified -> MessageContent.QuotedMessageDetails.Invalid
    !it.visibility.isVisible -> MessageContent.QuotedMessageDetails.Deleted
    it.contentType == MessageEntity.ContentType.TEXT -> MessageContent.QuotedMessageDetails.Text(it.textBody!!)
    it.contentType == MessageEntity.ContentType.ASSET -> {
        MessageContent.QuotedMessageDetails.Asset(
            assetName = it.assetName,
            assetMimeType = requireNotNull(it.assetMimeType)
        )
    }

    // If a new content type can be replied to (Pings, for example), fallback to Invalid
    else -> MessageContent.QuotedMessageDetails.Invalid
}

@Suppress("ComplexMethod")
fun MessageContent.System.toMessageEntityContent(): MessageEntityContent.System = when (this) {
    is MessageContent.MemberChange -> {
        val memberUserIdList = this.members.map { it.toDao() }
        when (this) {
            is MessageContent.MemberChange.Added ->
                MessageEntityContent.MemberChange(memberUserIdList, MessageEntity.MemberChangeType.ADDED)

            is MessageContent.MemberChange.Removed ->
                MessageEntityContent.MemberChange(memberUserIdList, MessageEntity.MemberChangeType.REMOVED)

            is MessageContent.MemberChange.CreationAdded ->
                MessageEntityContent.MemberChange(memberUserIdList, MessageEntity.MemberChangeType.CREATION_ADDED)

            is MessageContent.MemberChange.FailedToAdd ->
                MessageEntityContent.MemberChange(memberUserIdList, MessageEntity.MemberChangeType.FAILED_TO_ADD)

            is MessageContent.MemberChange.FederationRemoved -> MessageEntityContent.MemberChange(
                memberUserIdList,
                MessageEntity.MemberChangeType.FEDERATION_REMOVED
            )

        }
    }

    is MessageContent.CryptoSessionReset -> MessageEntityContent.CryptoSessionReset
    is MessageContent.MissedCall -> MessageEntityContent.MissedCall
    is MessageContent.ConversationRenamed -> MessageEntityContent.ConversationRenamed(conversationName)
    is MessageContent.TeamMemberRemoved -> MessageEntityContent.TeamMemberRemoved(userName)
    is MessageContent.NewConversationReceiptMode -> MessageEntityContent.NewConversationReceiptMode(receiptMode)
    is MessageContent.ConversationReceiptModeChanged -> MessageEntityContent.ConversationReceiptModeChanged(receiptMode)
    is MessageContent.HistoryLost -> MessageEntityContent.HistoryLost
    is MessageContent.ConversationMessageTimerChanged -> MessageEntityContent.ConversationMessageTimerChanged(messageTimer)
    is MessageContent.ConversationCreated -> MessageEntityContent.ConversationCreated
    is MessageContent.MLSWrongEpochWarning -> MessageEntityContent.MLSWrongEpochWarning
    is MessageContent.ConversationDegradedMLS -> MessageEntityContent.ConversationDegradedMLS
    is MessageContent.ConversationDegradedProteus -> MessageEntityContent.ConversationDegradedProteus
    is MessageContent.FederationStopped.ConnectionRemoved -> MessageEntityContent.Federation(
        domainList,
        MessageEntity.FederationType.CONNECTION_REMOVED
    )

    is MessageContent.FederationStopped.Removed -> MessageEntityContent.Federation(
        listOf(domain),
        MessageEntity.FederationType.DELETE
    )
}<|MERGE_RESOLUTION|>--- conflicted
+++ resolved
@@ -61,50 +61,39 @@
     private val assetMapper: AssetMapper = MapperProvider.assetMapper()
 ) : MessageMapper {
 
-<<<<<<< HEAD
-    override fun fromMessageToEntity(message: Message.Standalone): MessageEntity {
-        val status = message.status.toEntity()
-        val visibility = message.visibility.toEntityVisibility()
-        return when (message) {
-            is Message.Regular -> mapFromRegularMessage(message, status, visibility)
-            is Message.System -> mapFromSystemMessage(message, status, visibility)
-        }
-    }
-=======
     override fun fromMessageToEntity(message: Message.Standalone): MessageEntity =
         when (message) {
             is Message.Regular -> mapFromRegularMessage(message)
             is Message.System -> mapFromSystemMessage(message)
         }
->>>>>>> f261df57
 
     private fun mapFromRegularMessage(
         message: Message.Regular
     ) = MessageEntity.Regular(
-            id = message.id,
-            content = toMessageEntityContent(message.content),
-            conversationId = message.conversationId.toDao(),
-            date = message.date.toInstant(),
-            senderUserId = message.senderUserId.toDao(),
-            senderClientId = message.senderClientId.value,
-            status = message.status.toEntityStatus(),
-            readCount = if (message.status is Message.Status.Read) message.status.readCount else 0,
-            editStatus = when (message.editStatus) {
-                is Message.EditStatus.NotEdited -> MessageEntity.EditStatus.NotEdited
-                is Message.EditStatus.Edited -> MessageEntity.EditStatus.Edited(message.editStatus.lastTimeStamp.toInstant())
-            },
-            expireAfterMs = message.expirationData?.expireAfter?.inWholeMilliseconds,
-            selfDeletionStartDate = message.expirationData?.let {
-                when (it.selfDeletionStatus) {
-                    is Message.ExpirationData.SelfDeletionStatus.Started -> it.selfDeletionStatus.selfDeletionStartDate
-                    is Message.ExpirationData.SelfDeletionStatus.NotStarted -> null
-                }
-            },
-            visibility = message.visibility.toEntityVisibility(),
-            senderName = message.senderUserName,
-            isSelfMessage = message.isSelfMessage,
-            expectsReadConfirmation = message.expectsReadConfirmation
-        )
+        id = message.id,
+        content = toMessageEntityContent(message.content),
+        conversationId = message.conversationId.toDao(),
+        date = message.date.toInstant(),
+        senderUserId = message.senderUserId.toDao(),
+        senderClientId = message.senderClientId.value,
+        status = message.status.toEntityStatus(),
+        readCount = if (message.status is Message.Status.Read) message.status.readCount else 0,
+        editStatus = when (message.editStatus) {
+            is Message.EditStatus.NotEdited -> MessageEntity.EditStatus.NotEdited
+            is Message.EditStatus.Edited -> MessageEntity.EditStatus.Edited(message.editStatus.lastTimeStamp.toInstant())
+        },
+        expireAfterMs = message.expirationData?.expireAfter?.inWholeMilliseconds,
+        selfDeletionStartDate = message.expirationData?.let {
+            when (it.selfDeletionStatus) {
+                is Message.ExpirationData.SelfDeletionStatus.Started -> it.selfDeletionStatus.selfDeletionStartDate
+                is Message.ExpirationData.SelfDeletionStatus.NotStarted -> null
+            }
+        },
+        visibility = message.visibility.toEntityVisibility(),
+        senderName = message.senderUserName,
+        isSelfMessage = message.isSelfMessage,
+        expectsReadConfirmation = message.expectsReadConfirmation
+    )
 
     private fun mapFromSystemMessage(
         message: Message.System
@@ -128,10 +117,6 @@
     )
 
     override fun fromEntityToMessage(message: MessageEntity): Message.Standalone {
-<<<<<<< HEAD
-        val status: Message.Status = message.status.toModel()
-=======
->>>>>>> f261df57
         return when (message) {
             is MessageEntity.Regular -> mapRegularMessage(message)
             is MessageEntity.System -> mapSystemMessage(message)
@@ -387,25 +372,6 @@
     MessageEntity.Visibility.DELETED -> Message.Visibility.DELETED
 }
 
-fun Message.Status.toEntityStatus() =
-    when (this) {
-        Message.Status.Delivered -> MessageEntity.Status.DELIVERED
-        Message.Status.Pending -> MessageEntity.Status.PENDING
-        is Message.Status.Read -> MessageEntity.Status.READ
-        Message.Status.Sent -> MessageEntity.Status.SENT
-        Message.Status.Failed -> MessageEntity.Status.FAILED
-        Message.Status.FailedRemotely -> MessageEntity.Status.FAILED_REMOTELY
-    }
-
-fun MessageEntity.Status.toModel(readCount: Long) =
-    when (this) {
-        MessageEntity.Status.PENDING -> Message.Status.Pending
-        MessageEntity.Status.SENT -> Message.Status.Sent
-        MessageEntity.Status.DELIVERED -> Message.Status.Delivered
-        MessageEntity.Status.READ -> Message.Status.Read(readCount)
-        MessageEntity.Status.FAILED -> Message.Status.Failed
-        MessageEntity.Status.FAILED_REMOTELY -> Message.Status.FailedRemotely
-    }
 
 @Suppress("ComplexMethod")
 private fun MessagePreviewEntityContent.toMessageContent(): MessagePreviewContent = when (this) {
@@ -461,25 +427,25 @@
     AssetTypeEntity.GENERIC_ASSET -> AssetType.GENERIC_ASSET
 }
 
-fun Message.Status.toEntity(): MessageEntity.Status {
-    return when (this) {
-        Message.Status.PENDING -> MessageEntity.Status.PENDING
-        Message.Status.SENT -> MessageEntity.Status.SENT
-        Message.Status.READ -> MessageEntity.Status.READ
-        Message.Status.FAILED -> MessageEntity.Status.FAILED
-        Message.Status.FAILED_REMOTELY -> MessageEntity.Status.FAILED_REMOTELY
-    }
-}
-
-fun MessageEntity.Status.toModel(): Message.Status {
-    return when (this) {
-        MessageEntity.Status.PENDING -> Message.Status.PENDING
-        MessageEntity.Status.SENT -> Message.Status.SENT
-        MessageEntity.Status.READ -> Message.Status.READ
-        MessageEntity.Status.FAILED -> Message.Status.FAILED
-        MessageEntity.Status.FAILED_REMOTELY -> Message.Status.FAILED_REMOTELY
-    }
-}
+fun Message.Status.toEntityStatus() =
+    when (this) {
+        Message.Status.Delivered -> MessageEntity.Status.DELIVERED
+        Message.Status.Pending -> MessageEntity.Status.PENDING
+        is Message.Status.Read -> MessageEntity.Status.READ
+        Message.Status.Sent -> MessageEntity.Status.SENT
+        Message.Status.Failed -> MessageEntity.Status.FAILED
+        Message.Status.FailedRemotely -> MessageEntity.Status.FAILED_REMOTELY
+    }
+
+fun MessageEntity.Status.toModel(readCount: Long) =
+    when (this) {
+        MessageEntity.Status.PENDING -> Message.Status.Pending
+        MessageEntity.Status.SENT -> Message.Status.Sent
+        MessageEntity.Status.DELIVERED -> Message.Status.Delivered
+        MessageEntity.Status.READ -> Message.Status.Read(readCount)
+        MessageEntity.Status.FAILED -> Message.Status.Failed
+        MessageEntity.Status.FAILED_REMOTELY -> Message.Status.FailedRemotely
+    }
 
 fun MessageEntityContent.Regular.toMessageContent(hidden: Boolean, selfUserId: UserId): MessageContent.Regular = when (this) {
     is MessageEntityContent.Text -> {
