/*
 * Wire
 * Copyright (C) 2023 Wire Swiss GmbH
 *
 * This program is free software: you can redistribute it and/or modify
 * it under the terms of the GNU General Public License as published by
 * the Free Software Foundation, either version 3 of the License, or
 * (at your option) any later version.
 *
 * This program is distributed in the hope that it will be useful,
 * but WITHOUT ANY WARRANTY; without even the implied warranty of
 * MERCHANTABILITY or FITNESS FOR A PARTICULAR PURPOSE. See the
 * GNU General Public License for more details.
 *
 * You should have received a copy of the GNU General Public License
 * along with this program. If not, see http://www.gnu.org/licenses/.
 */

package com.wire.kalium.logic.data.message

import com.wire.kalium.logic.data.asset.AssetMapper
import com.wire.kalium.logic.data.conversation.ClientId
import com.wire.kalium.logic.data.id.toDao
import com.wire.kalium.logic.data.id.toModel
import com.wire.kalium.logic.data.message.AssetContent.AssetMetadata.Audio
import com.wire.kalium.logic.data.message.AssetContent.AssetMetadata.Image
import com.wire.kalium.logic.data.message.AssetContent.AssetMetadata.Video
import com.wire.kalium.logic.data.message.mention.MessageMentionMapper
import com.wire.kalium.logic.data.notification.LocalNotificationCommentType
import com.wire.kalium.logic.data.notification.LocalNotificationMessage
import com.wire.kalium.logic.data.notification.LocalNotificationMessageAuthor
import com.wire.kalium.logic.data.user.UserId
import com.wire.kalium.logic.di.MapperProvider
import com.wire.kalium.persistence.dao.message.AssetTypeEntity
import com.wire.kalium.persistence.dao.message.ButtonEntity
import com.wire.kalium.persistence.dao.message.DeliveryStatusEntity
import com.wire.kalium.persistence.dao.message.MessageEntity
import com.wire.kalium.persistence.dao.message.MessageEntityContent
import com.wire.kalium.persistence.dao.message.MessagePreviewEntity
import com.wire.kalium.persistence.dao.message.MessagePreviewEntityContent
import com.wire.kalium.persistence.dao.message.NotificationMessageEntity
import com.wire.kalium.util.DateTimeUtil.toIsoDateTimeString
import kotlinx.datetime.Instant
import kotlinx.datetime.toInstant
import kotlin.time.DurationUnit
import kotlin.time.toDuration

interface MessageMapper {
    fun fromMessageToEntity(message: Message.Standalone): MessageEntity
    fun fromEntityToMessage(message: MessageEntity): Message.Standalone
    fun fromEntityToMessagePreview(message: MessagePreviewEntity): MessagePreview
    fun fromMessageToLocalNotificationMessage(message: NotificationMessageEntity): LocalNotificationMessage?
    fun toMessageEntityContent(regularMessage: MessageContent.Regular): MessageEntityContent.Regular
}

@Suppress("TooManyFunctions")
class MessageMapperImpl(
    private val selfUserId: UserId,
    private val messageMentionMapper: MessageMentionMapper = MapperProvider.messageMentionMapper(selfUserId),
    private val assetMapper: AssetMapper = MapperProvider.assetMapper()
) : MessageMapper {

    override fun fromMessageToEntity(message: Message.Standalone): MessageEntity {
        val status = when (message.status) {
            Message.Status.PENDING -> MessageEntity.Status.PENDING
            Message.Status.SENT -> MessageEntity.Status.SENT
            Message.Status.READ -> MessageEntity.Status.READ
            Message.Status.FAILED -> MessageEntity.Status.FAILED
            Message.Status.FAILED_REMOTELY -> MessageEntity.Status.FAILED_REMOTELY
        }
        val visibility = message.visibility.toEntityVisibility()
        return when (message) {
            is Message.Regular -> mapFromRegularMessage(message, status, visibility)
            is Message.System -> mapFromSystemMessage(message, status, visibility)
        }
    }

    private fun mapFromRegularMessage(
        message: Message.Regular,
        status: MessageEntity.Status,
        visibility: MessageEntity.Visibility
    ) =
        MessageEntity.Regular(
            id = message.id,
            content = toMessageEntityContent(message.content),
            conversationId = message.conversationId.toDao(),
            date = message.date.toInstant(),
            senderUserId = message.senderUserId.toDao(),
            senderClientId = message.senderClientId.value,
            status = status,
            editStatus = when (message.editStatus) {
                is Message.EditStatus.NotEdited -> MessageEntity.EditStatus.NotEdited
                is Message.EditStatus.Edited -> MessageEntity.EditStatus.Edited(message.editStatus.lastTimeStamp.toInstant())
            },
            expireAfterMs = message.expirationData?.expireAfter?.inWholeMilliseconds,
            selfDeletionStartDate = message.expirationData?.let {
                when (it.selfDeletionStatus) {
                    is Message.ExpirationData.SelfDeletionStatus.Started -> it.selfDeletionStatus.selfDeletionStartDate
                    is Message.ExpirationData.SelfDeletionStatus.NotStarted -> null
                }
            },
            visibility = visibility,
            senderName = message.senderUserName,
            isSelfMessage = message.isSelfMessage,
            expectsReadConfirmation = message.expectsReadConfirmation
        )

    private fun mapFromSystemMessage(
        message: Message.System,
        status: MessageEntity.Status,
        visibility: MessageEntity.Visibility
    ) = MessageEntity.System(
        id = message.id,
        content = message.content.toMessageEntityContent(),
        conversationId = message.conversationId.toDao(),
        date = message.date.toInstant(),
        senderUserId = message.senderUserId.toDao(),
        status = status,
        visibility = visibility,
        senderName = message.senderUserName,
        expireAfterMs = message.expirationData?.expireAfter?.inWholeMilliseconds,
        selfDeletionStartDate = message.expirationData?.let {
            when (it.selfDeletionStatus) {
                is Message.ExpirationData.SelfDeletionStatus.Started -> it.selfDeletionStatus.selfDeletionStartDate
                is Message.ExpirationData.SelfDeletionStatus.NotStarted -> null
            }
        }
    )

    override fun fromEntityToMessage(message: MessageEntity): Message.Standalone {
        val status: Message.Status = when (message.status) {
            MessageEntity.Status.PENDING -> Message.Status.PENDING
            MessageEntity.Status.SENT -> Message.Status.SENT
            MessageEntity.Status.READ -> Message.Status.READ
            MessageEntity.Status.FAILED -> Message.Status.FAILED
            MessageEntity.Status.FAILED_REMOTELY -> Message.Status.FAILED_REMOTELY
        }
        return when (message) {
            is MessageEntity.Regular -> mapRegularMessage(message, status)
            is MessageEntity.System -> mapSystemMessage(message, status)
        }
    }

    private fun mapRegularMessage(message: MessageEntity.Regular, status: Message.Status) = Message.Regular(
        id = message.id,
        content = message.content.toMessageContent(message.visibility.toModel() == Message.Visibility.HIDDEN),
        conversationId = message.conversationId.toModel(),
        date = message.date.toIsoDateTimeString(),
        senderUserId = message.senderUserId.toModel(),
        senderClientId = ClientId(message.senderClientId),
        status = status,
        editStatus = when (val editStatus = message.editStatus) {
            MessageEntity.EditStatus.NotEdited -> Message.EditStatus.NotEdited
            is MessageEntity.EditStatus.Edited -> Message.EditStatus.Edited(editStatus.lastDate.toIsoDateTimeString())
        },
        expirationData = message.expireAfterMs?.let {
            Message.ExpirationData(
                expireAfter = it.toDuration(DurationUnit.MILLISECONDS),
                selfDeletionStatus = message.selfDeletionStartDate
                    ?.let { Message.ExpirationData.SelfDeletionStatus.Started(it) }
                    ?: Message.ExpirationData.SelfDeletionStatus.NotStarted)
        },
        visibility = message.visibility.toModel(),
        reactions = Message.Reactions(message.reactions.totalReactions, message.reactions.selfUserReactions),
        senderUserName = message.senderName,
        isSelfMessage = message.isSelfMessage,
        expectsReadConfirmation = message.expectsReadConfirmation,
        deliveryStatus = when (val recipientsFailure = message.deliveryStatus) {
            is DeliveryStatusEntity.CompleteDelivery -> DeliveryStatus.CompleteDelivery
            is DeliveryStatusEntity.PartialDelivery -> DeliveryStatus.PartialDelivery(
                recipientsFailedWithNoClients = recipientsFailure.recipientsFailedWithNoClients.map { it.toModel() },
                recipientsFailedDelivery = recipientsFailure.recipientsFailedDelivery.map { it.toModel() }
            )
        }
    )

    private fun mapSystemMessage(message: MessageEntity.System, status: Message.Status) = Message.System(
        id = message.id,
        content = message.content.toMessageContent(),
        conversationId = message.conversationId.toModel(),
        date = message.date.toIsoDateTimeString(),
        senderUserId = message.senderUserId.toModel(),
        status = status,
        visibility = message.visibility.toModel(),
        senderUserName = message.senderName,
        expirationData = message.expireAfterMs?.let {
            Message.ExpirationData(
                expireAfter = it.toDuration(DurationUnit.MILLISECONDS),
                selfDeletionStatus = message.selfDeletionStartDate
                    ?.let { Message.ExpirationData.SelfDeletionStatus.Started(it) }
                    ?: Message.ExpirationData.SelfDeletionStatus.NotStarted)
        }
    )

    override fun fromEntityToMessagePreview(message: MessagePreviewEntity): MessagePreview {
        return MessagePreview(
            id = message.id,
            conversationId = message.conversationId.toModel(),
            content = message.content.toMessageContent(),
            date = message.date,
            visibility = message.visibility.toModel(),
            isSelfMessage = message.isSelfMessage,
            senderUserId = message.senderUserId.toModel()
        )
    }

    @Suppress("ComplexMethod")
    override fun fromMessageToLocalNotificationMessage(
        message: NotificationMessageEntity
    ): LocalNotificationMessage? {
        val sender = LocalNotificationMessageAuthor(
            message.senderName.orEmpty(),
            message.senderImage?.toModel()
        )
        if (message.isSelfDelete) {
            return LocalNotificationMessage.SelfDeleteMessage(
                message.date
            )
        }
        return when (message.contentType) {
            MessageEntity.ContentType.TEXT -> LocalNotificationMessage.Text(
                author = sender,
                text = message.text.orEmpty(),
                time = message.date,
                isQuotingSelfUser = message.isQuotingSelf
            )

            MessageEntity.ContentType.ASSET -> {
                val type = message.assetMimeType?.contains("image/")?.let {
                    if (it) LocalNotificationCommentType.PICTURE else LocalNotificationCommentType.FILE
                } ?: LocalNotificationCommentType.FILE

                LocalNotificationMessage.Comment(sender, message.date, type)
            }

            MessageEntity.ContentType.KNOCK -> {
                LocalNotificationMessage.Knock(
                    sender,
                    message.date
                )
            }

            MessageEntity.ContentType.MISSED_CALL -> {
                LocalNotificationMessage.Comment(
                    sender,
                    message.date,
                    LocalNotificationCommentType.MISSED_CALL
                )
            }

            MessageEntity.ContentType.MEMBER_CHANGE -> null
            MessageEntity.ContentType.RESTRICTED_ASSET -> null
            MessageEntity.ContentType.CONVERSATION_RENAMED -> null
            MessageEntity.ContentType.UNKNOWN -> null
            MessageEntity.ContentType.FAILED_DECRYPTION -> null
            MessageEntity.ContentType.REMOVED_FROM_TEAM -> null
            MessageEntity.ContentType.CRYPTO_SESSION_RESET -> null
            MessageEntity.ContentType.NEW_CONVERSATION_RECEIPT_MODE -> null
            MessageEntity.ContentType.CONVERSATION_RECEIPT_MODE_CHANGED -> null
            MessageEntity.ContentType.HISTORY_LOST -> null
            MessageEntity.ContentType.CONVERSATION_MESSAGE_TIMER_CHANGED -> null
            MessageEntity.ContentType.CONVERSATION_CREATED -> null
            MessageEntity.ContentType.MLS_WRONG_EPOCH_WARNING -> null
            MessageEntity.ContentType.CONVERSATION_DEGRADED_MLS -> null
            MessageEntity.ContentType.CONVERSATION_DEGRADED_PREOTEUS -> null
<<<<<<< HEAD
            MessageEntity.ContentType.FEDERATION -> null
=======
            MessageEntity.ContentType.COMPOSITE -> null
>>>>>>> 85302524
        }
    }

    @Suppress("ComplexMethod")
    override fun toMessageEntityContent(regularMessage: MessageContent.Regular): MessageEntityContent.Regular = when (regularMessage) {
        is MessageContent.Text -> toTextEntity(regularMessage)

        is MessageContent.Asset -> with(regularMessage.value) {
            val assetWidth = when (metadata) {
                is Image -> metadata.width
                is Video -> metadata.width
                else -> null
            }
            val assetHeight = when (metadata) {
                is Image -> metadata.height
                is Video -> metadata.height
                else -> null
            }
            val assetDurationMs = when (metadata) {
                is Video -> metadata.durationMs
                is Audio -> metadata.durationMs
                else -> null
            }
            MessageEntityContent.Asset(
                assetSizeInBytes = sizeInBytes,
                assetName = name,
                assetMimeType = mimeType,
                assetUploadStatus = assetMapper.fromUploadStatusToDaoModel(uploadStatus),
                assetDownloadStatus = assetMapper.fromDownloadStatusToDaoModel(downloadStatus),
                assetOtrKey = remoteData.otrKey,
                assetSha256Key = remoteData.sha256,
                assetId = remoteData.assetId,
                assetDomain = remoteData.assetDomain,
                assetToken = remoteData.assetToken,
                assetEncryptionAlgorithm = remoteData.encryptionAlgorithm?.name,
                assetWidth = assetWidth,
                assetHeight = assetHeight,
                assetDurationMs = assetDurationMs,
                assetNormalizedLoudness = if (metadata is Audio) metadata.normalizedLoudness else null,
            )
        }

        is MessageContent.RestrictedAsset -> MessageEntityContent.RestrictedAsset(
            regularMessage.mimeType,
            regularMessage.sizeInBytes,
            regularMessage.name
        )

        // We store the encoded data in case we decide to try to decrypt them again in the future
        is MessageContent.FailedDecryption -> MessageEntityContent.FailedDecryption(
            regularMessage.encodedData,
            regularMessage.isDecryptionResolved,
            regularMessage.senderUserId.toDao(),
            regularMessage.clientId?.value
        )

        // We store the unknown fields of the message in case we want to start handling them in the future
        is MessageContent.Unknown -> MessageEntityContent.Unknown(regularMessage.typeName, regularMessage.encodedData)

        // We don't care about the content of these messages as they are only used to perform other actions, i.e. update the content of a
        // previously stored message, delete the content of a previously stored message, etc... Therefore, we map their content to Unknown
        is MessageContent.Knock -> MessageEntityContent.Knock(hotKnock = regularMessage.hotKnock)
        is MessageContent.Composite -> MessageEntityContent.Composite(
            text = regularMessage.textContent?.let(this::toTextEntity),
            buttonList = regularMessage.buttonList.map { ButtonEntity(
                id = it.id,
                text = it.text,
                isSelected = it.isSelected
            ) },
        )
    }

    private fun toTextEntity(textContent: MessageContent.Text): MessageEntityContent.Text = MessageEntityContent.Text(
        messageBody = textContent.value,
        mentions = textContent.mentions.map(messageMentionMapper::fromModelToDao),
        quotedMessageId = textContent.quotedMessageReference?.quotedMessageId,
        isQuoteVerified = textContent.quotedMessageReference?.isVerified,
    )

    @Suppress("ComplexMethod")
    private fun MessageContent.System.toMessageEntityContent(): MessageEntityContent.System = when (this) {
        is MessageContent.MemberChange -> {
            val memberUserIdList = this.members.map { it.toDao() }
            when (this) {
                is MessageContent.MemberChange.Added ->
                    MessageEntityContent.MemberChange(memberUserIdList, MessageEntity.MemberChangeType.ADDED)

                is MessageContent.MemberChange.Removed ->
                    MessageEntityContent.MemberChange(memberUserIdList, MessageEntity.MemberChangeType.REMOVED)

                is MessageContent.MemberChange.CreationAdded ->
                    MessageEntityContent.MemberChange(memberUserIdList, MessageEntity.MemberChangeType.CREATION_ADDED)

                is MessageContent.MemberChange.FailedToAdd ->
                    MessageEntityContent.MemberChange(memberUserIdList, MessageEntity.MemberChangeType.FAILED_TO_ADD)

                is MessageContent.MemberChange.FederationRemoved -> MessageEntityContent.MemberChange(
                    memberUserIdList,
                    MessageEntity.MemberChangeType.FEDERATION_REMOVED
                )

            }
        }

        is MessageContent.CryptoSessionReset -> MessageEntityContent.CryptoSessionReset
        is MessageContent.MissedCall -> MessageEntityContent.MissedCall
        is MessageContent.ConversationRenamed -> MessageEntityContent.ConversationRenamed(conversationName)
        is MessageContent.TeamMemberRemoved -> MessageEntityContent.TeamMemberRemoved(userName)
        is MessageContent.NewConversationReceiptMode -> MessageEntityContent.NewConversationReceiptMode(receiptMode)
        is MessageContent.ConversationReceiptModeChanged -> MessageEntityContent.ConversationReceiptModeChanged(receiptMode)
        is MessageContent.HistoryLost -> MessageEntityContent.HistoryLost
        is MessageContent.ConversationMessageTimerChanged -> MessageEntityContent.ConversationMessageTimerChanged(messageTimer)
        is MessageContent.ConversationCreated -> MessageEntityContent.ConversationCreated
        is MessageContent.MLSWrongEpochWarning -> MessageEntityContent.MLSWrongEpochWarning
        is MessageContent.ConversationDegradedMLS -> MessageEntityContent.ConversationDegradedMLS
        is MessageContent.ConversationDegradedProteus -> MessageEntityContent.ConversationDegradedProteus
        is MessageContent.Federation.ConnectionRemoved -> MessageEntityContent.Federation(
            domainList,
            MessageEntity.FederationType.CONNECTION_REMOVED
        )
        is MessageContent.Federation.Removed -> MessageEntityContent.Federation(
            listOf(domain),
            MessageEntity.FederationType.DELETE
        )
    }

    private fun MessageEntityContent.Regular.toMessageContent(hidden: Boolean): MessageContent.Regular = when (this) {
        is MessageEntityContent.Text -> {
            val quotedMessageDetails = this.quotedMessage?.let {
                MessageContent.QuotedMessageDetails(
                    senderId = it.senderId.toModel(),
                    senderName = it.senderName,
                    isQuotingSelfUser = it.isQuotingSelfUser,
                    isVerified = it.isVerified,
                    messageId = it.id,
                    timeInstant = Instant.parse(it.dateTime),
                    editInstant = it.editTimestamp?.let { editTime -> Instant.parse(editTime) },
                    quotedContent = quotedContentFromEntity(it)
                )
            }
            MessageContent.Text(
                value = this.messageBody,
                mentions = this.mentions.map { messageMentionMapper.fromDaoToModel(it) },
                quotedMessageReference = quotedMessageId?.let {
                    MessageContent.QuoteReference(
                        quotedMessageId = it,
                        quotedMessageSha256 = null,
                        isVerified = quotedMessageDetails?.isVerified ?: false
                    )
                },
                quotedMessageDetails = quotedMessageDetails
            )
        }

        is MessageEntityContent.Asset -> MessageContent.Asset(
            value = MapperProvider.assetMapper().fromAssetEntityToAssetContent(this)
        )

        is MessageEntityContent.Knock -> MessageContent.Knock(this.hotKnock)

        is MessageEntityContent.RestrictedAsset -> MessageContent.RestrictedAsset(
            this.mimeType, this.assetSizeInBytes, this.assetName
        )

        is MessageEntityContent.Unknown -> MessageContent.Unknown(this.typeName, this.encodedData, hidden)
        is MessageEntityContent.FailedDecryption -> MessageContent.FailedDecryption(
            this.encodedData,
            this.isDecryptionResolved,
            this.senderUserId.toModel(),
            ClientId(this.senderClientId.orEmpty())
        )

        is MessageEntityContent.Composite -> MessageContent.Composite(
            this.text?.toMessageContent(hidden) as? MessageContent.Text,
            this.buttonList.map {
                MessageContent.Composite.Button(
                    text = it.text,
                    id = it.id,
                    isSelected = it.isSelected
                )
            }
        )
    }

    private fun quotedContentFromEntity(it: MessageEntityContent.Text.QuotedMessage) = when {
        // Prioritise Invalid and Deleted over content types
        !it.isVerified -> MessageContent.QuotedMessageDetails.Invalid
        !it.visibility.isVisible -> MessageContent.QuotedMessageDetails.Deleted
        it.contentType == MessageEntity.ContentType.TEXT -> MessageContent.QuotedMessageDetails.Text(it.textBody!!)
        it.contentType == MessageEntity.ContentType.ASSET -> {
            MessageContent.QuotedMessageDetails.Asset(
                assetName = it.assetName,
                assetMimeType = requireNotNull(it.assetMimeType)
            )
        }

        // If a new content type can be replied to (Pings, for example), fallback to Invalid
        else -> MessageContent.QuotedMessageDetails.Invalid
    }

    @Suppress("ComplexMethod")
    private fun MessageEntityContent.System.toMessageContent(): MessageContent.System = when (this) {
        is MessageEntityContent.MemberChange -> {
            val memberList = this.memberUserIdList.map { it.toModel() }
            when (this.memberChangeType) {
                MessageEntity.MemberChangeType.ADDED -> MessageContent.MemberChange.Added(memberList)
                MessageEntity.MemberChangeType.REMOVED -> MessageContent.MemberChange.Removed(memberList)
                MessageEntity.MemberChangeType.CREATION_ADDED -> MessageContent.MemberChange.CreationAdded(memberList)
                MessageEntity.MemberChangeType.FAILED_TO_ADD -> MessageContent.MemberChange.FailedToAdd(memberList)
                MessageEntity.MemberChangeType.FEDERATION_REMOVED -> MessageContent.MemberChange.FederationRemoved(memberList)
            }
        }

        is MessageEntityContent.MissedCall -> MessageContent.MissedCall
        is MessageEntityContent.ConversationRenamed -> MessageContent.ConversationRenamed(conversationName)
        is MessageEntityContent.TeamMemberRemoved -> MessageContent.TeamMemberRemoved(userName)
        is MessageEntityContent.CryptoSessionReset -> MessageContent.CryptoSessionReset
        is MessageEntityContent.NewConversationReceiptMode -> MessageContent.NewConversationReceiptMode(receiptMode)
        is MessageEntityContent.ConversationReceiptModeChanged -> MessageContent.ConversationReceiptModeChanged(receiptMode)
        is MessageEntityContent.HistoryLost -> MessageContent.HistoryLost
        is MessageEntityContent.ConversationMessageTimerChanged -> MessageContent.ConversationMessageTimerChanged(messageTimer)
        is MessageEntityContent.ConversationCreated -> MessageContent.ConversationCreated
        is MessageEntityContent.MLSWrongEpochWarning -> MessageContent.MLSWrongEpochWarning
        is MessageEntityContent.ConversationDegradedMLS -> MessageContent.ConversationDegradedMLS
        is MessageEntityContent.ConversationDegradedProteus -> MessageContent.ConversationDegradedProteus
        is MessageEntityContent.Federation -> when(type) {
            MessageEntity.FederationType.DELETE -> MessageContent.Federation.Removed(domainList.first())
            MessageEntity.FederationType.CONNECTION_REMOVED -> MessageContent.Federation.ConnectionRemoved(domainList)
        }
    }
}

fun Message.Visibility.toEntityVisibility(): MessageEntity.Visibility = when (this) {
    Message.Visibility.VISIBLE -> MessageEntity.Visibility.VISIBLE
    Message.Visibility.HIDDEN -> MessageEntity.Visibility.HIDDEN
    Message.Visibility.DELETED -> MessageEntity.Visibility.DELETED
}

fun MessageEntity.Visibility.toModel(): Message.Visibility = when (this) {
    MessageEntity.Visibility.VISIBLE -> Message.Visibility.VISIBLE
    MessageEntity.Visibility.HIDDEN -> Message.Visibility.HIDDEN
    MessageEntity.Visibility.DELETED -> Message.Visibility.DELETED
}

@Suppress("ComplexMethod")
private fun MessagePreviewEntityContent.toMessageContent(): MessagePreviewContent = when (this) {
    is MessagePreviewEntityContent.Asset -> MessagePreviewContent.WithUser.Asset(username = senderName, type = type.toModel())
    is MessagePreviewEntityContent.ConversationNameChange -> MessagePreviewContent.WithUser.ConversationNameChange(adminName)
    is MessagePreviewEntityContent.Knock -> MessagePreviewContent.WithUser.Knock(senderName)
    is MessagePreviewEntityContent.MemberJoined -> MessagePreviewContent.WithUser.MemberJoined(senderName)
    is MessagePreviewEntityContent.MemberLeft -> MessagePreviewContent.WithUser.MemberLeft(senderName)
    is MessagePreviewEntityContent.MembersAdded -> MessagePreviewContent.WithUser.MembersAdded(
        username = senderName,
        isSelfUserAdded = isContainSelfUserId,
        otherUserIdList = otherUserIdList.map { it.toModel() }
    )

    is MessagePreviewEntityContent.MembersRemoved -> MessagePreviewContent.WithUser.MembersRemoved(
        username = senderName,
        isSelfUserRemoved = isContainSelfUserId,
        otherUserIdList = otherUserIdList.map { it.toModel() }
    )

    is MessagePreviewEntityContent.FederatedMembersRemoved -> MessagePreviewContent.FederatedMembersRemoved(
        isSelfUserRemoved = isContainSelfUserId,
        otherUserIdList = otherUserIdList.map { it.toModel() }
    )


    is MessagePreviewEntityContent.MembersCreationAdded -> MessagePreviewContent.WithUser.MembersCreationAdded(
        username = senderName,
        isSelfUserRemoved = isContainSelfUserId,
        otherUserIdList = otherUserIdList.map { it.toModel() }
    )

    is MessagePreviewEntityContent.MembersFailedToAdded -> MessagePreviewContent.WithUser.MembersFailedToAdd(
        username = senderName,
        isSelfUserRemoved = isContainSelfUserId,
        otherUserIdList = otherUserIdList.map { it.toModel() }
    )

    is MessagePreviewEntityContent.Ephemeral -> MessagePreviewContent.Ephemeral(isGroupConversation)
    is MessagePreviewEntityContent.MentionedSelf -> MessagePreviewContent.WithUser.MentionedSelf(senderName)
    is MessagePreviewEntityContent.MissedCall -> MessagePreviewContent.WithUser.MissedCall(senderName)
    is MessagePreviewEntityContent.QuotedSelf -> MessagePreviewContent.WithUser.QuotedSelf(senderName)
    is MessagePreviewEntityContent.TeamMemberRemoved -> MessagePreviewContent.WithUser.TeamMemberRemoved(userName)
    is MessagePreviewEntityContent.Text -> MessagePreviewContent.WithUser.Text(username = senderName, messageBody = messageBody)
    is MessagePreviewEntityContent.CryptoSessionReset -> MessagePreviewContent.CryptoSessionReset
    MessagePreviewEntityContent.Unknown -> MessagePreviewContent.Unknown
<<<<<<< HEAD
    is MessagePreviewEntityContent.Federation -> MessagePreviewContent.Unknown
=======
    is MessagePreviewEntityContent.Composite -> MessagePreviewContent.WithUser.Composite(username = senderName, messageBody = messageBody)
>>>>>>> 85302524
}

fun AssetTypeEntity.toModel(): AssetType = when (this) {
    AssetTypeEntity.IMAGE -> AssetType.IMAGE
    AssetTypeEntity.VIDEO -> AssetType.VIDEO
    AssetTypeEntity.AUDIO -> AssetType.AUDIO
    AssetTypeEntity.GENERIC_ASSET -> AssetType.GENERIC_ASSET
}<|MERGE_RESOLUTION|>--- conflicted
+++ resolved
@@ -263,11 +263,8 @@
             MessageEntity.ContentType.MLS_WRONG_EPOCH_WARNING -> null
             MessageEntity.ContentType.CONVERSATION_DEGRADED_MLS -> null
             MessageEntity.ContentType.CONVERSATION_DEGRADED_PREOTEUS -> null
-<<<<<<< HEAD
+            MessageEntity.ContentType.COMPOSITE -> null
             MessageEntity.ContentType.FEDERATION -> null
-=======
-            MessageEntity.ContentType.COMPOSITE -> null
->>>>>>> 85302524
         }
     }
 
@@ -536,7 +533,6 @@
         otherUserIdList = otherUserIdList.map { it.toModel() }
     )
 
-
     is MessagePreviewEntityContent.MembersCreationAdded -> MessagePreviewContent.WithUser.MembersCreationAdded(
         username = senderName,
         isSelfUserRemoved = isContainSelfUserId,
@@ -557,11 +553,8 @@
     is MessagePreviewEntityContent.Text -> MessagePreviewContent.WithUser.Text(username = senderName, messageBody = messageBody)
     is MessagePreviewEntityContent.CryptoSessionReset -> MessagePreviewContent.CryptoSessionReset
     MessagePreviewEntityContent.Unknown -> MessagePreviewContent.Unknown
-<<<<<<< HEAD
+    is MessagePreviewEntityContent.Composite -> MessagePreviewContent.WithUser.Composite(username = senderName, messageBody = messageBody)
     is MessagePreviewEntityContent.Federation -> MessagePreviewContent.Unknown
-=======
-    is MessagePreviewEntityContent.Composite -> MessagePreviewContent.WithUser.Composite(username = senderName, messageBody = messageBody)
->>>>>>> 85302524
 }
 
 fun AssetTypeEntity.toModel(): AssetType = when (this) {
