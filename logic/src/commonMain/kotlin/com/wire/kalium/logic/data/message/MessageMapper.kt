--- conflicted
+++ resolved
@@ -60,6 +60,7 @@
         date = this.date,
         senderUserId = idMapper.toDaoModel(this.senderUserId),
         status = this.status.toMessageEntityStatus(),
+        editStatus = this.editStatus.toMessageEntityEditStatus(),
         visibility = this.visibility.toMessageEntityVisibility()
     )
 
@@ -71,6 +72,7 @@
         senderUserId = idMapper.fromDaoModel(this.senderUserId),
         senderClientId = ClientId(this.senderClientId),
         status = this.status.toMessageStatus(),
+        editStatus = this.editStatus.toMessageEditStatus(),
         visibility = this.visibility.toMessageVisibility()
     )
 
@@ -130,25 +132,10 @@
         }
     }
 
-<<<<<<< HEAD
     private fun MessageEntityContent.Client.toMessageContent() = when (this) {
         is MessageEntityContent.Text -> MessageContent.Text(this.messageBody)
         is MessageEntityContent.Asset -> MessageContent.Asset(
             MapperProvider.assetMapper().fromAssetEntityToAssetContent(this)
-=======
-        return MessageEntity(
-            content = messageContent,
-            id = message.id,
-            conversationId = idMapper.toDaoModel(message.conversationId),
-            date = message.date,
-            senderUserId = idMapper.toDaoModel(message.senderUserId),
-            senderClientId = message.senderClientId.value,
-            editStatus = when (val editStatus = message.editStatus) {
-                Message.EditStatus.NotEdited -> MessageEntity.EditStatus.NotEdited
-                is Message.EditStatus.Edited -> MessageEntity.EditStatus.Edited(editStatus.lastTimeStamp)
-            },
-            status = status
->>>>>>> 534575a4
         )
     }
 
@@ -169,42 +156,11 @@
         Message.Status.FAILED -> MessageEntity.Status.FAILED
     }
 
-<<<<<<< HEAD
     private fun MessageEntity.Status.toMessageStatus() = when (this) {
         MessageEntity.Status.PENDING -> Message.Status.PENDING
         MessageEntity.Status.SENT -> Message.Status.SENT
         MessageEntity.Status.READ -> Message.Status.READ
         MessageEntity.Status.FAILED -> Message.Status.FAILED
-=======
-            else -> MessageContent.Unknown
-        }
-        val status = when (message.status) {
-            MessageEntity.Status.PENDING -> Message.Status.PENDING
-            MessageEntity.Status.SENT -> Message.Status.SENT
-            MessageEntity.Status.READ -> Message.Status.READ
-            MessageEntity.Status.FAILED -> Message.Status.FAILED
-        }
-        val visibility = when (message.visibility) {
-            MessageEntity.Visibility.VISIBLE -> Message.Visibility.VISIBLE
-            MessageEntity.Visibility.HIDDEN -> Message.Visibility.HIDDEN
-            MessageEntity.Visibility.DELETED -> Message.Visibility.DELETED
-        }
-        val editStatus = when (val editStatus = message.editStatus) {
-            MessageEntity.EditStatus.NotEdited -> Message.EditStatus.NotEdited
-            is MessageEntity.EditStatus.Edited -> Message.EditStatus.Edited(editStatus.lastTimeStamp)
-        }
-        return Message(
-            message.id,
-            content,
-            idMapper.fromDaoModel(message.conversationId),
-            message.date,
-            idMapper.fromDaoModel(message.senderUserId),
-            ClientId(message.senderClientId),
-            status,
-            editStatus,
-            visibility
-        )
->>>>>>> 534575a4
     }
 
     private fun MessageEntity.Visibility.toMessageVisibility() = when (this) {
@@ -218,4 +174,14 @@
         Message.Visibility.HIDDEN -> MessageEntity.Visibility.HIDDEN
         Message.Visibility.DELETED -> MessageEntity.Visibility.DELETED
     }
+
+    private fun MessageEntity.EditStatus.toMessageEditStatus() = when(this) {
+        MessageEntity.EditStatus.NotEdited -> Message.EditStatus.NotEdited
+        is MessageEntity.EditStatus.Edited -> Message.EditStatus.Edited(editStatus.lastTimeStamp)
+    }
+
+    private fun Message.EditStatus.toMessageEntityEditStatus() = when(this) {
+        Message.EditStatus.NotEdited -> MessageEntity.EditStatus.NotEdited
+        is Message.EditStatus.Edited -> MessageEntity.EditStatus.Edited(editStatus.lastTimeStamp)
+    }
 }