--- conflicted
+++ resolved
@@ -52,25 +52,14 @@
         }
 
         return MessageEntity(
-<<<<<<< HEAD
-            message.id,
-            stringContent,
-            idMapper.toDaoModel(message.conversationId),
-            message.date,
-            idMapper.toDaoModel(message.senderUserId),
-            message.senderClientId.value,
-            status,
-            MessageEntity.Visibility.VISIBLE,
-            message.shouldNotify
-=======
             content = messageContent,
             id = message.id,
             conversationId = idMapper.toDaoModel(message.conversationId),
             date = message.date,
             senderUserId = idMapper.toDaoModel(message.senderUserId),
             senderClientId = message.senderClientId.value,
-            status = status
->>>>>>> eb184f32
+            status = status,
+            shouldNotify = message.shouldNotify
         )
     }
 
