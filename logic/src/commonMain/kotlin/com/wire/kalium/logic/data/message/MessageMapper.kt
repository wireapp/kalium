--- conflicted
+++ resolved
@@ -254,15 +254,6 @@
 
         // We don't care about the content of these messages as they are only used to perform other actions, i.e. update the content of a
         // previously stored message, delete the content of a previously stored message, etc... Therefore, we map their content to Unknown
-<<<<<<< HEAD
-        is MessageContent.Calling -> MessageEntityContent.Unknown()
-        is MessageContent.Confirmation -> MessageEntityContent.Unknown()
-        is MessageContent.DeleteMessage -> MessageEntityContent.Unknown()
-        is MessageContent.Reaction -> MessageEntityContent.Unknown()
-        is MessageContent.TextEdited -> MessageEntityContent.Unknown()
-        is MessageContent.DeleteForMe -> MessageEntityContent.Unknown()
-=======
->>>>>>> 4791f983
         is MessageContent.Knock -> MessageEntityContent.Knock(hotKnock = this.hotKnock)
     }
 
