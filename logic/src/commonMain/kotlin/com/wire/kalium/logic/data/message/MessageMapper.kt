--- conflicted
+++ resolved
@@ -383,9 +383,8 @@
     )
 }
 
-<<<<<<< HEAD
-    @Suppress("ComplexMethod")
-    private fun MessageEntityContent.System.toMessageContent(): MessageContent.System = when (this) {
+@Suppress("ComplexMethod")
+ fun MessageEntityContent.System.toMessageContent(): MessageContent.System = when (this) {
         is MessageEntityContent.MemberChange -> {
             val memberList = this.memberUserIdList.map { it.toModel() }
             when (this.memberChangeType) {
@@ -396,20 +395,7 @@
                 MessageEntity.MemberChangeType.FEDERATION_REMOVED -> MessageContent.MemberChange.FederationRemoved(memberList)
                 MessageEntity.MemberChangeType.REMOVED_FROM_TEAM -> MessageContent.MemberChange.RemovedFromTeam(memberList)
             }
-=======
-@Suppress("ComplexMethod")
-fun MessageEntityContent.System.toMessageContent(): MessageContent.System = when (this) {
-    is MessageEntityContent.MemberChange -> {
-        val memberList = this.memberUserIdList.map { it.toModel() }
-        when (this.memberChangeType) {
-            MessageEntity.MemberChangeType.ADDED -> MessageContent.MemberChange.Added(memberList)
-            MessageEntity.MemberChangeType.REMOVED -> MessageContent.MemberChange.Removed(memberList)
-            MessageEntity.MemberChangeType.CREATION_ADDED -> MessageContent.MemberChange.CreationAdded(memberList)
-            MessageEntity.MemberChangeType.FAILED_TO_ADD -> MessageContent.MemberChange.FailedToAdd(memberList)
-            MessageEntity.MemberChangeType.FEDERATION_REMOVED -> MessageContent.MemberChange.FederationRemoved(memberList)
->>>>>>> 99c66b31
-        }
-    }
+        }
 
     is MessageEntityContent.MissedCall -> MessageContent.MissedCall
     is MessageEntityContent.ConversationRenamed -> MessageContent.ConversationRenamed(conversationName)
