/*
 * Wire
 * Copyright (C) 2023 Wire Swiss GmbH
 *
 * This program is free software: you can redistribute it and/or modify
 * it under the terms of the GNU General Public License as published by
 * the Free Software Foundation, either version 3 of the License, or
 * (at your option) any later version.
 *
 * This program is distributed in the hope that it will be useful,
 * but WITHOUT ANY WARRANTY; without even the implied warranty of
 * MERCHANTABILITY or FITNESS FOR A PARTICULAR PURPOSE. See the
 * GNU General Public License for more details.
 *
 * You should have received a copy of the GNU General Public License
 * along with this program. If not, see http://www.gnu.org/licenses/.
 */

package com.wire.kalium.logic.data.conversation

import com.wire.kalium.logic.CoreFailure
import com.wire.kalium.logic.NetworkFailure
import com.wire.kalium.logic.StorageFailure
import com.wire.kalium.logic.data.event.EventMapper
import com.wire.kalium.logic.data.id.ConversationId
import com.wire.kalium.logic.data.id.IdMapper
import com.wire.kalium.logic.data.id.toApi
import com.wire.kalium.logic.data.id.toDao
import com.wire.kalium.logic.data.user.UserId
import com.wire.kalium.logic.di.MapperProvider
import com.wire.kalium.logic.feature.SelfTeamIdProvider
import com.wire.kalium.logic.functional.Either
import com.wire.kalium.logic.functional.flatMap
import com.wire.kalium.logic.functional.map
import com.wire.kalium.logic.functional.onSuccess
import com.wire.kalium.logic.sync.receiver.conversation.MemberJoinEventHandler
import com.wire.kalium.logic.sync.receiver.conversation.MemberLeaveEventHandler
import com.wire.kalium.logic.wrapApiRequest
import com.wire.kalium.logic.wrapStorageRequest
import com.wire.kalium.network.api.base.authenticated.conversation.AddConversationMembersRequest
import com.wire.kalium.network.api.base.authenticated.conversation.ConversationApi
import com.wire.kalium.network.api.base.authenticated.conversation.ConversationMemberAddedResponse
import com.wire.kalium.network.api.base.authenticated.conversation.ConversationMemberRemovedResponse
import com.wire.kalium.network.api.base.authenticated.conversation.ConversationResponse
import com.wire.kalium.network.api.base.authenticated.conversation.model.LimitedConversationInfo
import com.wire.kalium.persistence.dao.ConversationDAO
import com.wire.kalium.persistence.dao.ConversationEntity
import com.wire.kalium.persistence.dao.message.LocalId

interface ConversationGroupRepository {
    suspend fun createGroupConversation(
        name: String? = null,
        usersList: List<UserId>,
        options: ConversationOptions = ConversationOptions()
    ): Either<CoreFailure, Conversation>

    suspend fun addMembers(userIdList: List<UserId>, conversationId: ConversationId): Either<CoreFailure, Unit>
    suspend fun deleteMember(userId: UserId, conversationId: ConversationId): Either<CoreFailure, Unit>
    suspend fun joinViaInviteCode(code: String, key: String, uri: String?): Either<CoreFailure, ConversationMemberAddedResponse>
    suspend fun fetchLimitedInfoViaInviteCode(code: String, key: String): Either<NetworkFailure, LimitedConversationInfo>
    suspend fun generateGuestRoomLink(conversationId: ConversationId): Either<NetworkFailure, Unit>
<<<<<<< HEAD
    suspend fun revokeGuestRoomLink(conversationId: ConversationId): Either<NetworkFailure, Unit>
    suspend fun getGuestRoomLink(conversationId: ConversationId): String?
=======
>>>>>>> 8f40a277
}

@Suppress("LongParameterList", "TooManyFunctions")
internal class ConversationGroupRepositoryImpl(
    private val mlsConversationRepository: MLSConversationRepository,
    private val memberJoinEventHandler: MemberJoinEventHandler,
    private val memberLeaveEventHandler: MemberLeaveEventHandler,
    private val conversationDAO: ConversationDAO,
    private val conversationApi: ConversationApi,
    private val selfUserId: UserId,
    private val teamIdProvider: SelfTeamIdProvider,
    private val idMapper: IdMapper = MapperProvider.idMapper(),
    private val conversationMapper: ConversationMapper = MapperProvider.conversationMapper(),
    private val eventMapper: EventMapper = MapperProvider.eventMapper(),
    private val memberMapper: MemberMapper = MapperProvider.memberMapper(),
    private val protocolInfoMapper: ProtocolInfoMapper = MapperProvider.protocolInfoMapper(),
) : ConversationGroupRepository {

    override suspend fun createGroupConversation(
        name: String?,
        usersList: List<UserId>,
        options: ConversationOptions
    ): Either<CoreFailure, Conversation> =
        teamIdProvider().flatMap { selfTeamId ->
            wrapApiRequest {
                conversationApi.createNewConversation(
                    conversationMapper.toApiModel(name, usersList, selfTeamId?.value, options)
                )
            }
                .flatMap { conversationResponse ->
                    val conversationEntity = conversationMapper.fromApiModelToDaoModel(
                        conversationResponse, mlsGroupState = ConversationEntity.GroupState.PENDING_CREATION, selfTeamId
                    )
                    val protocol = protocolInfoMapper.fromEntity(conversationEntity.protocolInfo)

                    wrapStorageRequest {
                        conversationDAO.insertConversation(conversationEntity)
                    }.flatMap {
                        when (protocol) {
                            is Conversation.ProtocolInfo.Proteus ->
                                persistMembersFromConversationResponse(conversationResponse)

                            is Conversation.ProtocolInfo.MLS ->
                                persistMembersFromConversationResponse(conversationResponse)
                                    .flatMap { mlsConversationRepository.establishMLSGroup(protocol.groupId, usersList + selfUserId) }
                        }
                    }.flatMap {
                        wrapStorageRequest {
                            conversationDAO.getConversationByQualifiedID(conversationEntity.id)?.let {
                                conversationMapper.fromDaoModel(it)
                            }
                        }
                    }
                }
        }

    private suspend fun persistMembersFromConversationResponse(
        conversationResponse: ConversationResponse
    ): Either<CoreFailure, Unit> {
        return wrapStorageRequest {
            val conversationId = idMapper.fromApiToDao(conversationResponse.id)
            conversationDAO.insertMembersWithQualifiedId(
                memberMapper.fromApiModelToDaoModel(conversationResponse.members),
                conversationId
            )
        }
    }

    override suspend fun addMembers(
        userIdList: List<UserId>,
        conversationId: ConversationId
    ): Either<CoreFailure, Unit> =
        conversationDAO.getConversationByQualifiedID(conversationId.toDao())?.let { conversationEntity ->
            val conversation = conversationMapper.fromDaoModel(conversationEntity)

            when (conversation.protocol) {
                is Conversation.ProtocolInfo.Proteus ->
                    addMembersToCloudAndStorage(userIdList, conversationId)

                is Conversation.ProtocolInfo.MLS -> {
                    mlsConversationRepository.addMemberToMLSGroup(conversation.protocol.groupId, userIdList)
                }
            }
        } ?: Either.Left(StorageFailure.DataNotFound)

    private suspend fun addMembersToCloudAndStorage(userIdList: List<UserId>, conversationId: ConversationId): Either<CoreFailure, Unit> =
        wrapApiRequest {
            val users = userIdList.map { it.toApi() }
            val addParticipantRequest = AddConversationMembersRequest(users, ConversationDataSource.DEFAULT_MEMBER_ROLE)
            conversationApi.addMember(
                addParticipantRequest, conversationId.toApi()
            )
        }.onSuccess { response ->
            if (response is ConversationMemberAddedResponse.Changed) {
                memberJoinEventHandler.handle(eventMapper.conversationMemberJoin(LocalId.generate(), response.event, true))
            }
        }.map {
            Either.Right(Unit)
        }

    override suspend fun deleteMember(
        userId: UserId,
        conversationId: ConversationId
    ): Either<CoreFailure, Unit> =
        conversationDAO.getConversationByQualifiedID(conversationId.toDao())?.let { conversationEntity ->
            val conversation = conversationMapper.fromDaoModel(conversationEntity)

            when (conversation.protocol) {
                is Conversation.ProtocolInfo.Proteus ->
                    deleteMemberFromCloudAndStorage(userId, conversationId)

                is Conversation.ProtocolInfo.MLS -> {
                    if (userId == selfUserId) {
                        deleteMemberFromCloudAndStorage(userId, conversationId).flatMap {
                            mlsConversationRepository.leaveGroup(conversation.protocol.groupId)
                        }
                    } else {
                        // when removing a member from an MLS group, don't need to call the api
                        mlsConversationRepository.removeMembersFromMLSGroup(conversation.protocol.groupId, listOf(userId))
                    }
                }
            }
        } ?: Either.Left(StorageFailure.DataNotFound)

    override suspend fun joinViaInviteCode(
        code: String,
        key: String,
        uri: String?
    ): Either<CoreFailure, ConversationMemberAddedResponse> = wrapApiRequest {
        conversationApi.joinConversation(code, key, uri)
    }.onSuccess { response ->
        if (response is ConversationMemberAddedResponse.Changed) {
            memberJoinEventHandler.handle(eventMapper.conversationMemberJoin(LocalId.generate(), response.event, true))
        }
    }

    override suspend fun fetchLimitedInfoViaInviteCode(code: String, key: String): Either<NetworkFailure, LimitedConversationInfo> =
        wrapApiRequest { conversationApi.fetchLimitedInformationViaCode(code, key) }

    private suspend fun deleteMemberFromCloudAndStorage(userId: UserId, conversationId: ConversationId) =
        wrapApiRequest {
            conversationApi.removeMember(userId.toApi(), conversationId.toApi())
        }.onSuccess { response ->
            if (response is ConversationMemberRemovedResponse.Changed) {
                memberLeaveEventHandler.handle(eventMapper.conversationMemberLeave(LocalId.generate(), response.event, false))
            }
        }.map { }

    override suspend fun generateGuestRoomLink(conversationId: ConversationId): Either<NetworkFailure, Unit> =
        wrapApiRequest {
            conversationApi.generateGuestRoomLink(conversationId.toApi())
        }.onSuccess {
            it.data?.let { data -> conversationDAO.updateGuestRoomLink(conversationId.toDao(), data.uri) }
            it.uri?.let { link -> conversationDAO.updateGuestRoomLink(conversationId.toDao(), link) }
        }.map { Either.Right(Unit) }
<<<<<<< HEAD

    override suspend fun revokeGuestRoomLink(conversationId: ConversationId): Either<NetworkFailure, Unit> =
        wrapApiRequest {
            conversationApi.revokeGuestRoomLink(conversationId.toApi())
        }.onSuccess {
            conversationDAO.updateGuestRoomLink(conversationId.toDao(), "")
        }.map { }

    override suspend fun getGuestRoomLink(conversationId: ConversationId): String? =
        conversationDAO.getGuestRoomLinkByConversationId(conversationId.toDao())

=======
>>>>>>> 8f40a277
}<|MERGE_RESOLUTION|>--- conflicted
+++ resolved
@@ -59,11 +59,8 @@
     suspend fun joinViaInviteCode(code: String, key: String, uri: String?): Either<CoreFailure, ConversationMemberAddedResponse>
     suspend fun fetchLimitedInfoViaInviteCode(code: String, key: String): Either<NetworkFailure, LimitedConversationInfo>
     suspend fun generateGuestRoomLink(conversationId: ConversationId): Either<NetworkFailure, Unit>
-<<<<<<< HEAD
     suspend fun revokeGuestRoomLink(conversationId: ConversationId): Either<NetworkFailure, Unit>
     suspend fun getGuestRoomLink(conversationId: ConversationId): String?
-=======
->>>>>>> 8f40a277
 }
 
 @Suppress("LongParameterList", "TooManyFunctions")
@@ -219,7 +216,6 @@
             it.data?.let { data -> conversationDAO.updateGuestRoomLink(conversationId.toDao(), data.uri) }
             it.uri?.let { link -> conversationDAO.updateGuestRoomLink(conversationId.toDao(), link) }
         }.map { Either.Right(Unit) }
-<<<<<<< HEAD
 
     override suspend fun revokeGuestRoomLink(conversationId: ConversationId): Either<NetworkFailure, Unit> =
         wrapApiRequest {
@@ -230,7 +226,4 @@
 
     override suspend fun getGuestRoomLink(conversationId: ConversationId): String? =
         conversationDAO.getGuestRoomLinkByConversationId(conversationId.toDao())
-
-=======
->>>>>>> 8f40a277
 }