/*
 * Wire
 * Copyright (C) 2023 Wire Swiss GmbH
 *
 * This program is free software: you can redistribute it and/or modify
 * it under the terms of the GNU General Public License as published by
 * the Free Software Foundation, either version 3 of the License, or
 * (at your option) any later version.
 *
 * This program is distributed in the hope that it will be useful,
 * but WITHOUT ANY WARRANTY; without even the implied warranty of
 * MERCHANTABILITY or FITNESS FOR A PARTICULAR PURPOSE. See the
 * GNU General Public License for more details.
 *
 * You should have received a copy of the GNU General Public License
 * along with this program. If not, see http://www.gnu.org/licenses/.
 */

package com.wire.kalium.logic.data.conversation

import com.wire.kalium.logic.CoreFailure
import com.wire.kalium.logic.MLSFailure
import com.wire.kalium.logic.NetworkFailure
import com.wire.kalium.logic.data.event.EventMapper
import com.wire.kalium.logic.data.id.ConversationId
import com.wire.kalium.logic.data.id.GroupID
import com.wire.kalium.logic.data.id.toApi
import com.wire.kalium.logic.data.id.toDao
import com.wire.kalium.logic.data.id.toModel
import com.wire.kalium.logic.data.service.ServiceId
import com.wire.kalium.logic.data.user.UserId
import com.wire.kalium.logic.di.MapperProvider
import com.wire.kalium.logic.feature.SelfTeamIdProvider
import com.wire.kalium.logic.feature.conversation.JoinExistingMLSConversationUseCase
import com.wire.kalium.logic.functional.Either
import com.wire.kalium.logic.functional.flatMap
import com.wire.kalium.logic.functional.map
import com.wire.kalium.logic.functional.onSuccess
import com.wire.kalium.logic.sync.receiver.conversation.MemberJoinEventHandler
import com.wire.kalium.logic.sync.receiver.conversation.MemberLeaveEventHandler
import com.wire.kalium.logic.wrapApiRequest
import com.wire.kalium.logic.wrapStorageRequest
import com.wire.kalium.network.api.base.authenticated.conversation.AddConversationMembersRequest
import com.wire.kalium.network.api.base.authenticated.conversation.AddServiceRequest
import com.wire.kalium.network.api.base.authenticated.conversation.ConversationApi
import com.wire.kalium.network.api.base.authenticated.conversation.ConversationMemberAddedResponse
import com.wire.kalium.network.api.base.authenticated.conversation.ConversationMemberRemovedResponse
import com.wire.kalium.network.api.base.authenticated.conversation.model.LimitedConversationInfo
import com.wire.kalium.network.api.base.model.ServiceAddedResponse
import com.wire.kalium.persistence.dao.ConversationDAO
import com.wire.kalium.persistence.dao.ConversationEntity
import com.wire.kalium.persistence.dao.message.LocalId
import kotlinx.coroutines.flow.Flow

interface ConversationGroupRepository {
    suspend fun createGroupConversation(
        name: String? = null,
        usersList: List<UserId>,
        options: ConversationOptions = ConversationOptions()
    ): Either<CoreFailure, Conversation>

    suspend fun addMembers(userIdList: List<UserId>, conversationId: ConversationId): Either<CoreFailure, Unit>
    suspend fun addService(serviceId: ServiceId, conversationId: ConversationId): Either<CoreFailure, Unit>
    suspend fun deleteMember(userId: UserId, conversationId: ConversationId): Either<CoreFailure, Unit>
    suspend fun joinViaInviteCode(code: String, key: String, uri: String?): Either<CoreFailure, ConversationMemberAddedResponse>
    suspend fun fetchLimitedInfoViaInviteCode(code: String, key: String): Either<NetworkFailure, LimitedConversationInfo>
    suspend fun generateGuestRoomLink(conversationId: ConversationId): Either<NetworkFailure, Unit>
    suspend fun revokeGuestRoomLink(conversationId: ConversationId): Either<NetworkFailure, Unit>
    suspend fun observeGuestRoomLink(conversationId: ConversationId): Flow<String?>
    suspend fun updateMessageTimer(conversationId: ConversationId, messageTimer: Long?): Either<NetworkFailure, Unit>
}

@Suppress("LongParameterList", "TooManyFunctions")
internal class ConversationGroupRepositoryImpl(
    private val mlsConversationRepository: MLSConversationRepository,
    private val joinExistingMLSConversation: JoinExistingMLSConversationUseCase,
    private val memberJoinEventHandler: MemberJoinEventHandler,
    private val memberLeaveEventHandler: MemberLeaveEventHandler,
    private val conversationDAO: ConversationDAO,
    private val conversationApi: ConversationApi,
<<<<<<< HEAD
    private val newConversationMemberHandler: NewConversationMemberHandler,
    private val newConversationGroupStartedHandler: NewConversationGroupStartedHandler,
=======
    private val newConversationMembersRepository: NewConversationMembersRepository,
>>>>>>> f266a9b7
    private val selfUserId: UserId,
    private val teamIdProvider: SelfTeamIdProvider,
    private val conversationMapper: ConversationMapper = MapperProvider.conversationMapper(),
    private val eventMapper: EventMapper = MapperProvider.eventMapper(),
    private val protocolInfoMapper: ProtocolInfoMapper = MapperProvider.protocolInfoMapper(),
) : ConversationGroupRepository {

    override suspend fun createGroupConversation(
        name: String?,
        usersList: List<UserId>,
        options: ConversationOptions
    ): Either<CoreFailure, Conversation> =
        teamIdProvider().flatMap { selfTeamId ->
            wrapApiRequest {
                conversationApi.createNewConversation(
                    conversationMapper.toApiModel(name, usersList, selfTeamId?.value, options)
                )
            }
                .flatMap { conversationResponse ->
                    val conversationEntity = conversationMapper.fromApiModelToDaoModel(
                        conversationResponse, mlsGroupState = ConversationEntity.GroupState.PENDING_CREATION, selfTeamId
                    )
                    val protocol = protocolInfoMapper.fromEntity(conversationEntity.protocolInfo)

                    wrapStorageRequest {
                        conversationDAO.insertConversation(conversationEntity)
                    }.flatMap {
<<<<<<< HEAD
                        newConversationGroupStartedHandler.handle(conversationEntity)
                    }.flatMap {
                        newConversationMemberHandler.handleMembersJoinedFromResponse(
                            conversationEntity.id, conversationResponse, usersList
=======
                        newConversationMembersRepository.persistMembersAdditionToTheConversation(
                            conversationEntity.id, conversationResponse
>>>>>>> f266a9b7
                        ).flatMap {
                            when (protocol) {
                                is Conversation.ProtocolInfo.Proteus -> Either.Right(Unit)
                                is Conversation.ProtocolInfo.MLS -> mlsConversationRepository.establishMLSGroup(
                                    groupID = protocol.groupId,
                                    members = usersList + selfUserId
                                )
                            }
                        }
                    }.flatMap {
                        wrapStorageRequest {
                            conversationDAO.getConversationByQualifiedID(conversationEntity.id)?.let {
                                conversationMapper.fromDaoModel(it)
                            }
                        }
                    }
                }
        }

    override suspend fun addMembers(
        userIdList: List<UserId>,
        conversationId: ConversationId
    ): Either<CoreFailure, Unit> =
        wrapStorageRequest { conversationDAO.getConversationProtocolInfo(conversationId.toDao()) }
            .flatMap { protocol ->
                when (protocol) {
                    is ConversationEntity.ProtocolInfo.Proteus ->
                        addMembersToCloudAndStorage(userIdList, conversationId)

                    is ConversationEntity.ProtocolInfo.MLS -> {
                        mlsConversationRepository.addMemberToMLSGroup(GroupID(protocol.groupId), userIdList)
                    }
                }
            }

    override suspend fun addService(serviceId: ServiceId, conversationId: ConversationId): Either<CoreFailure, Unit> =
        wrapStorageRequest { conversationDAO.getConversationProtocolInfo(conversationId.toDao()) }
            .flatMap { protocol ->
                when (protocol) {
                    is ConversationEntity.ProtocolInfo.Proteus -> {
                        wrapApiRequest {
                            conversationApi.addService(
                                AddServiceRequest(id = serviceId.id, provider = serviceId.provider),
                                conversationId.toApi()
                            )
                        }.onSuccess { response ->
                            if (response is ServiceAddedResponse.Changed) {
                                memberJoinEventHandler.handle(eventMapper.conversationMemberJoin(LocalId.generate(), response.event, true))
                            }
                        }.map { Unit }
                    }

                    is ConversationEntity.ProtocolInfo.MLS ->
                        Either.Left(MLSFailure(UnsupportedOperationException("Adding service to MLS conversation is not supported")))
                }
            }

    private suspend fun addMembersToCloudAndStorage(userIdList: List<UserId>, conversationId: ConversationId): Either<CoreFailure, Unit> =
        wrapApiRequest {
            val users = userIdList.map { it.toApi() }
            val addParticipantRequest = AddConversationMembersRequest(users, ConversationDataSource.DEFAULT_MEMBER_ROLE)
            conversationApi.addMember(
                addParticipantRequest, conversationId.toApi()
            )
        }.onSuccess { response ->
            if (response is ConversationMemberAddedResponse.Changed) {
                memberJoinEventHandler.handle(eventMapper.conversationMemberJoin(LocalId.generate(), response.event, true))
            }
        }.map {
            Either.Right(Unit)
        }

    override suspend fun deleteMember(
        userId: UserId,
        conversationId: ConversationId
    ): Either<CoreFailure, Unit> =
        wrapStorageRequest { conversationDAO.getConversationProtocolInfo(conversationId.toDao()) }
            .flatMap { protocol ->
                when (protocol) {
                    is ConversationEntity.ProtocolInfo.Proteus ->
                        deleteMemberFromCloudAndStorage(userId, conversationId)

                    is ConversationEntity.ProtocolInfo.MLS -> {
                        if (userId == selfUserId) {
                            deleteMemberFromCloudAndStorage(userId, conversationId).flatMap {
                                mlsConversationRepository.leaveGroup(GroupID(protocol.groupId))
                            }
                        } else {
                            // when removing a member from an MLS group, don't need to call the api
                            mlsConversationRepository.removeMembersFromMLSGroup(GroupID(protocol.groupId), listOf(userId))
                        }
                    }
                }
            }

    override suspend fun joinViaInviteCode(
        code: String,
        key: String,
        uri: String?
    ): Either<CoreFailure, ConversationMemberAddedResponse> = wrapApiRequest {
        conversationApi.joinConversation(code, key, uri)
    }.onSuccess { response ->
        if (response is ConversationMemberAddedResponse.Changed) {
            val conversationId = response.event.qualifiedConversation.toModel()

            memberJoinEventHandler.handle(eventMapper.conversationMemberJoin(LocalId.generate(), response.event, true))
                .flatMap {
                    wrapStorageRequest { conversationDAO.getConversationProtocolInfo(conversationId.toDao()) }
                        .flatMap {
                            when (it) {
                                is ConversationEntity.ProtocolInfo.Proteus ->
                                    Either.Right(Unit)

                                is ConversationEntity.ProtocolInfo.MLS -> {
                                    joinExistingMLSConversation(conversationId).flatMap {
                                        addMembers(listOf(selfUserId), conversationId)
                                    }
                                }
                            }
                        }
                }
        }
    }

    override suspend fun fetchLimitedInfoViaInviteCode(code: String, key: String): Either<NetworkFailure, LimitedConversationInfo> =
        wrapApiRequest { conversationApi.fetchLimitedInformationViaCode(code, key) }

    private suspend fun deleteMemberFromCloudAndStorage(userId: UserId, conversationId: ConversationId) =
        wrapApiRequest {
            conversationApi.removeMember(userId.toApi(), conversationId.toApi())
        }.onSuccess { response ->
            if (response is ConversationMemberRemovedResponse.Changed) {
                memberLeaveEventHandler.handle(eventMapper.conversationMemberLeave(LocalId.generate(), response.event, false))
            }
        }.map { }

    override suspend fun generateGuestRoomLink(conversationId: ConversationId): Either<NetworkFailure, Unit> =
        wrapApiRequest {
            conversationApi.generateGuestRoomLink(conversationId.toApi())
        }.onSuccess {
            it.data?.let { data -> conversationDAO.updateGuestRoomLink(conversationId.toDao(), data.uri) }
            it.uri?.let { link -> conversationDAO.updateGuestRoomLink(conversationId.toDao(), link) }
        }.map { Either.Right(Unit) }

    override suspend fun revokeGuestRoomLink(conversationId: ConversationId): Either<NetworkFailure, Unit> =
        wrapApiRequest {
            conversationApi.revokeGuestRoomLink(conversationId.toApi())
        }.onSuccess {
            conversationDAO.updateGuestRoomLink(conversationId.toDao(), null)
        }.map { }

    override suspend fun observeGuestRoomLink(conversationId: ConversationId): Flow<String?> =
        conversationDAO.observeGuestRoomLinkByConversationId(conversationId.toDao())

    override suspend fun updateMessageTimer(conversationId: ConversationId, messageTimer: Long?): Either<NetworkFailure, Unit> =
        wrapApiRequest {
            conversationApi.updateMessageTimer(conversationId.toApi(), messageTimer)
        }
            .onSuccess { conversationDAO.updateMessageTimer(conversationId.toDao(), messageTimer) }
            .map { }
}<|MERGE_RESOLUTION|>--- conflicted
+++ resolved
@@ -78,12 +78,8 @@
     private val memberLeaveEventHandler: MemberLeaveEventHandler,
     private val conversationDAO: ConversationDAO,
     private val conversationApi: ConversationApi,
-<<<<<<< HEAD
-    private val newConversationMemberHandler: NewConversationMemberHandler,
+    private val newConversationMembersRepository: NewConversationMembersRepository,
     private val newConversationGroupStartedHandler: NewConversationGroupStartedHandler,
-=======
-    private val newConversationMembersRepository: NewConversationMembersRepository,
->>>>>>> f266a9b7
     private val selfUserId: UserId,
     private val teamIdProvider: SelfTeamIdProvider,
     private val conversationMapper: ConversationMapper = MapperProvider.conversationMapper(),
@@ -111,15 +107,10 @@
                     wrapStorageRequest {
                         conversationDAO.insertConversation(conversationEntity)
                     }.flatMap {
-<<<<<<< HEAD
                         newConversationGroupStartedHandler.handle(conversationEntity)
                     }.flatMap {
-                        newConversationMemberHandler.handleMembersJoinedFromResponse(
-                            conversationEntity.id, conversationResponse, usersList
-=======
                         newConversationMembersRepository.persistMembersAdditionToTheConversation(
                             conversationEntity.id, conversationResponse
->>>>>>> f266a9b7
                         ).flatMap {
                             when (protocol) {
                                 is Conversation.ProtocolInfo.Proteus -> Either.Right(Unit)
