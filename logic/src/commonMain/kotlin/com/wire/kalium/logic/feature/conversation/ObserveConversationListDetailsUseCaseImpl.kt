--- conflicted
+++ resolved
@@ -3,12 +3,9 @@
 import com.wire.kalium.logic.data.call.CallRepository
 import com.wire.kalium.logic.data.conversation.ConversationDetails
 import com.wire.kalium.logic.data.conversation.ConversationRepository
-<<<<<<< HEAD
 import com.wire.kalium.logic.functional.fold
-=======
 import com.wire.kalium.logic.functional.Either
 import com.wire.kalium.logic.functional.isRight
->>>>>>> 653dc295
 import com.wire.kalium.logic.sync.SyncManager
 import kotlinx.coroutines.ExperimentalCoroutinesApi
 import kotlinx.coroutines.flow.Flow
@@ -27,17 +24,31 @@
     private val callRepository: CallRepository,
 ) : ObserveConversationListDetailsUseCase {
 
-<<<<<<< HEAD
+    @OptIn(ExperimentalCoroutinesApi::class)
     override suspend operator fun invoke(): Flow<ConversationListDetails> {
         syncManager.startSyncIfIdle()
 
         return combine(observeLatestConversationDetails(), callRepository.ongoingCallsFlow()) { conversations, calls ->
-=======
-    @OptIn(ExperimentalCoroutinesApi::class)
-    override suspend operator fun invoke(): Flow<List<ConversationDetails>> {
-        syncManager.startSyncIfIdle()
+            conversations.map {
+                when (it) {
+                    is ConversationDetails.Self,
+                    is ConversationDetails.Connection,
+                    is ConversationDetails.OneOne -> it
+                    is ConversationDetails.Group -> it.copy(
+                        hasOngoingCall = (it.conversation.id in calls.map { call -> call.conversationId })
+                    )
+                }
+            }
+        }.map { conversationList ->
+            ConversationListDetails(
+                conversationList = conversationList,
+                unreadConversationsCount = conversationRepository.getUnreadConversationCount().fold({ 0 }, { it })
+            )
+        }.distinctUntilChanged()
+    }
 
-        val conversationsFlow = conversationRepository.observeConversationList().map { conversations ->
+    private suspend fun observeLatestConversationDetails(): Flow<List<ConversationDetails>> {
+      return conversationRepository.observeConversationList().map { conversations ->
             conversations.map { conversation ->
                 conversationRepository.observeConversationDetailsById(conversation.id)
             }
@@ -48,43 +59,6 @@
                     .map { (it as Either.Right<ConversationDetails>).value }
             }
         }
-
-        return combine(conversationsFlow, callRepository.ongoingCallsFlow()) { conversations, calls ->
->>>>>>> 653dc295
-            conversations.map {
-                when (it) {
-                    is ConversationDetails.Self,
-                    is ConversationDetails.Connection,
-                    is ConversationDetails.OneOne -> it
-                    is ConversationDetails.Group -> it.copy(
-                        hasOngoingCall = (it.conversation.id in calls.map { call -> call.conversationId })
-                    )
-                }
-            }
-<<<<<<< HEAD
-        }.map { conversationList ->
-            ConversationListDetails(
-                conversationList = conversationList,
-                unreadConversationsCount = conversationRepository.getUnreadConversationCount().fold({ 0 }, { it })
-            )
-        }
-    }
-
-    private suspend fun observeLatestConversationDetails(): Flow<List<ConversationDetails>> {
-        return conversationRepository.observeConversationList().map { conversations ->
-            conversations.map { conversation ->
-                flow {
-                    emit(null)
-                    emitAll(conversationRepository.observeConversationDetailsById(conversation.id))
-                }
-            }
-        }.flatMapLatest { flowsOfDetails ->
-            combine(flowsOfDetails) { latestValues -> latestValues.asList().mapNotNull { it } }
-        }
-=======
-        }.distinctUntilChanged()
->>>>>>> 653dc295
-    }
 }
 
 data class ConversationListDetails(
