--- conflicted
+++ resolved
@@ -6,10 +6,7 @@
 import com.wire.kalium.logic.functional.Either
 import com.wire.kalium.logic.functional.fold
 import com.wire.kalium.logic.functional.isRight
-<<<<<<< HEAD
-=======
 import kotlinx.coroutines.ExperimentalCoroutinesApi
->>>>>>> ac449c58
 import kotlinx.coroutines.flow.Flow
 import kotlinx.coroutines.flow.combine
 import kotlinx.coroutines.flow.distinctUntilChanged
@@ -25,7 +22,6 @@
     private val callRepository: CallRepository,
 ) : ObserveConversationListDetailsUseCase {
 
-<<<<<<< HEAD
     override suspend operator fun invoke(): Flow<ConversationListDetails> {
         return combine(observeLatestConversationDetails(), callRepository.ongoingCallsFlow()) { conversations, calls ->
             conversations.map {
@@ -48,11 +44,6 @@
 
     private suspend fun observeLatestConversationDetails(): Flow<List<ConversationDetails>> {
         return conversationRepository.observeConversationList().map { conversations ->
-=======
-    @OptIn(ExperimentalCoroutinesApi::class)
-    override suspend operator fun invoke(): Flow<List<ConversationDetails>> {
-        val conversationsFlow = conversationRepository.observeConversationList().map { conversations ->
->>>>>>> ac449c58
             conversations.map { conversation ->
                 conversationRepository.observeConversationDetailsById(conversation.id)
             }
@@ -65,7 +56,6 @@
         }
     }
 
-<<<<<<< HEAD
 }
 
 data class ConversationListDetails(
@@ -74,20 +64,4 @@
     // TODO: Not implemented yet, therefore passing 0
     val missedCallsCount: Long = 0L,
     val mentionsCount: Long = 0L
-)
-=======
-        return combine(conversationsFlow, callRepository.ongoingCallsFlow()) { conversations, calls ->
-            conversations.map {
-                when (it) {
-                    is ConversationDetails.Self,
-                    is ConversationDetails.Connection,
-                    is ConversationDetails.OneOne -> it
-                    is ConversationDetails.Group -> it.copy(
-                        hasOngoingCall = (it.conversation.id in calls.map { call -> call.conversationId })
-                    )
-                }
-            }
-        }.distinctUntilChanged()
-    }
-}
->>>>>>> ac449c58
+)