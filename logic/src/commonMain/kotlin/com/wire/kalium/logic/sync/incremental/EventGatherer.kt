--- conflicted
+++ resolved
@@ -172,14 +172,10 @@
 
     private suspend fun FlowCollector<EventEnvelope>.onWebSocketOpen(shouldProcessPendingEvents: Boolean) {
         logger.i("Websocket Open")
-<<<<<<< HEAD
-=======
         // TODO: Handle time drift in a different way, e.g. the notification api is already called
         //  somewhere else so maybe we can take the time from there ?
 //          handleTimeDrift()
->>>>>>> 63653e1a
         if (shouldProcessPendingEvents) {
-            handleTimeDrift()
             eventRepository
                 .pendingEvents()
                 .onEach { result ->
