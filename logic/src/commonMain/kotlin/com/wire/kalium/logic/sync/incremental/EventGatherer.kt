--- conflicted
+++ resolved
@@ -153,8 +153,9 @@
 
     private suspend fun FlowCollector<EventEnvelope>.onWebSocketOpen(shouldProcessPendingEvents: Boolean) {
         logger.i("Websocket Open")
-<<<<<<< HEAD
-        handleTimeDrift()
+        // TODO: Handle time drift in a different way, e.g. the notification api is already called
+        //  somewhere else so maybe we can take the time from there ?
+//          handleTimeDrift()
         if (shouldProcessPendingEvents) {
             eventRepository
                 .pendingEvents()
@@ -164,7 +165,7 @@
                 .filterIsInstance<Either.Right<EventEnvelope>>()
                 .map { offlineEvent -> offlineEvent.value }
                 .collect {
-                    logger.i("Collecting offline event: ${it.event.id.obfuscateId()}")
+                    logger.i("Collecting offline event: ${it.event.toLogString()}")
                     offlineEventBuffer.add(it.event)
                     emit(it)
                 }
@@ -172,24 +173,6 @@
         } else {
             logger.i("Offline events collection skipped due to new system available. Collecting Live events.")
         }
-=======
-        // TODO: Handle time drift in a different way, e.g. the notification api is already called
-        //  somewhere else so maybe we can take the time from there ?
-//          handleTimeDrift()
-        eventRepository
-            .pendingEvents()
-            .onEach { result ->
-                result.onFailure(::throwPendingEventException)
-            }
-            .filterIsInstance<Either.Right<EventEnvelope>>()
-            .map { offlineEvent -> offlineEvent.value }
-            .collect {
-                logger.i("Collecting offline event: ${it.event.toLogString()}")
-                offlineEventBuffer.add(it.event)
-                emit(it)
-            }
-        logger.i("Offline events collection finished. Collecting Live events.")
->>>>>>> 0faa1a20
         _currentSource.value = EventSource.LIVE
     }
 
