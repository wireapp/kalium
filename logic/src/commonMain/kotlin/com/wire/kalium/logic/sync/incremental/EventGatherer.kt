--- conflicted
+++ resolved
@@ -30,11 +30,6 @@
 import com.wire.kalium.logic.data.client.IsClientAsyncNotificationsCapableProvider
 import com.wire.kalium.logic.data.event.EventRepository
 import com.wire.kalium.logic.sync.KaliumSyncException
-<<<<<<< HEAD
-=======
-import com.wire.kalium.network.api.base.authenticated.notification.WebSocketEvent
-import io.ktor.utils.io.errors.IOException
->>>>>>> 9a56edd7
 import io.mockative.Mockable
 import kotlinx.coroutines.ExperimentalCoroutinesApi
 import kotlinx.coroutines.channels.Channel
@@ -76,11 +71,7 @@
 internal class EventGathererImpl(
     private val isClientAsyncNotificationsCapableProvider: IsClientAsyncNotificationsCapableProvider,
     private val eventRepository: EventRepository,
-<<<<<<< HEAD
-    logger: KaliumLogger = kaliumLogger
-=======
     logger: KaliumLogger = kaliumLogger,
->>>>>>> 9a56edd7
 ) : EventGatherer {
 
     private val logger = logger.withFeatureId(SYNC)
@@ -140,40 +131,7 @@
     ) = webSocketEventFlow
         .buffer(Channel.UNLIMITED)
         .cancellable()
-<<<<<<< HEAD
         .collect { emit(it) }
-=======
-        .collect { handleWebsocketEvent(it) }
-
-    private suspend fun FlowCollector<Unit>.handleWebsocketEvent(
-        webSocketEvent: WebSocketEvent<EventVersion>
-    ) = when (webSocketEvent) {
-        is WebSocketEvent.Open -> onWebSocketOpen()
-        is WebSocketEvent.BinaryPayloadReceived -> onWebSocketEventReceived()
-        is WebSocketEvent.Close -> handleWebSocketClosure(webSocketEvent)
-        is WebSocketEvent.NonBinaryPayloadReceived -> logger.w("Non binary event received on Websocket")
-    }
-
-    private suspend fun handleWebSocketClosure(webSocketEvent: WebSocketEvent.Close<EventVersion>) {
-        when (val cause = webSocketEvent.cause) {
-            null -> logger.i("Websocket closed normally")
-            is IOException ->
-                throw KaliumSyncException("Websocket disconnected", NetworkFailure.NoNetworkConnection(cause))
-
-            else ->
-                throw KaliumSyncException("Unknown Websocket error: $cause, message: ${cause.message}", CoreFailure.Unknown(cause))
-        }
-    }
-
-    private suspend fun FlowCollector<Unit>.onWebSocketEventReceived() {
-        emit(Unit)
-    }
-
-    private suspend fun FlowCollector<Unit>.onWebSocketOpen() {
-        logger.i("Websocket Open")
-        emit(Unit)
-    }
->>>>>>> 9a56edd7
 
     companion object {
         const val TAG = "[EventGatherer]"
