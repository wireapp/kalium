--- conflicted
+++ resolved
@@ -30,12 +30,9 @@
     val createGroupConversation: CreateGroupConversationUseCase
         get() = CreateGroupConversationUseCase(conversationRepository, syncManager)
 
-<<<<<<< HEAD
-    val updateConversationMutedStatus: UpdateConversationMutedStatusUseCase
-        get() = UpdateConversationMutedStatusUseCaseImpl(conversationRepository)
-=======
     val getOrCreateOneToOneConversationUseCase: GetOrCreateOneToOneConversationUseCase
         get() = GetOrCreateOneToOneConversationUseCase(conversationRepository)
 
->>>>>>> c6a4e729
+    val updateConversationMutedStatus: UpdateConversationMutedStatusUseCase
+        get() = UpdateConversationMutedStatusUseCaseImpl(conversationRepository)
 }