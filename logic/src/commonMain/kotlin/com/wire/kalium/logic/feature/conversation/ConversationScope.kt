--- conflicted
+++ resolved
@@ -219,15 +219,13 @@
             conversationGroupRepository
         )
 
-<<<<<<< HEAD
-    val getConversationUnreadEventsCountUseCase: GetConversationUnreadEventsCountUseCase
-        get() = GetConversationUnreadEventsCountUseCaseImpl(conversationRepository)
-=======
     val updateMessageTimer: UpdateMessageTimerUseCase
         get() = UpdateMessageTimerUseCaseImpl(
             conversationGroupRepository,
             persistMessage,
             selfUserId
         )
->>>>>>> ea916627
+
+    val getConversationUnreadEventsCountUseCase: GetConversationUnreadEventsCountUseCase
+        get() = GetConversationUnreadEventsCountUseCaseImpl(conversationRepository)
 }