/*
 * Wire
 * Copyright (C) 2024 Wire Swiss GmbH
 *
 * This program is free software: you can redistribute it and/or modify
 * it under the terms of the GNU General Public License as published by
 * the Free Software Foundation, either version 3 of the License, or
 * (at your option) any later version.
 *
 * This program is distributed in the hope that it will be useful,
 * but WITHOUT ANY WARRANTY; without even the implied warranty of
 * MERCHANTABILITY or FITNESS FOR A PARTICULAR PURPOSE. See the
 * GNU General Public License for more details.
 *
 * You should have received a copy of the GNU General Public License
 * along with this program. If not, see http://www.gnu.org/licenses/.
 */

package com.wire.kalium.logic.feature.conversation

import co.touchlab.stately.collections.ConcurrentMutableMap
import com.wire.kalium.logger.KaliumLogger
import com.wire.kalium.logic.cache.SelfConversationIdProvider
import com.wire.kalium.logic.configuration.server.ServerConfig
import com.wire.kalium.logic.configuration.server.ServerConfigRepository
import com.wire.kalium.logic.data.asset.AssetRepository
import com.wire.kalium.logic.data.connection.ConnectionRepository
import com.wire.kalium.logic.data.conversation.ConversationGroupRepository
import com.wire.kalium.logic.data.conversation.ConversationRepository
import com.wire.kalium.logic.data.conversation.MLSConversationRepository
import com.wire.kalium.logic.data.conversation.NewGroupConversationSystemMessagesCreator
import com.wire.kalium.logic.data.conversation.TypingIndicatorIncomingRepositoryImpl
import com.wire.kalium.logic.data.conversation.TypingIndicatorOutgoingRepositoryImpl
import com.wire.kalium.logic.data.conversation.TypingIndicatorSenderHandler
import com.wire.kalium.logic.data.conversation.TypingIndicatorSenderHandlerImpl
import com.wire.kalium.logic.data.conversation.folders.ConversationFolderRepository
import com.wire.kalium.logic.data.id.CurrentClientIdProvider
import com.wire.kalium.logic.data.id.SelfTeamIdProvider
import com.wire.kalium.logic.data.message.MessageRepository
import com.wire.kalium.logic.data.message.PersistMessageUseCase
import com.wire.kalium.logic.data.properties.UserPropertyRepository
import com.wire.kalium.logic.data.sync.SlowSyncRepository
import com.wire.kalium.logic.data.team.TeamRepository
import com.wire.kalium.logic.data.user.UserId
import com.wire.kalium.logic.data.user.UserRepository
import com.wire.kalium.logic.di.UserStorage
import com.wire.kalium.logic.feature.connection.MarkConnectionRequestAsNotifiedUseCase
import com.wire.kalium.logic.feature.connection.MarkConnectionRequestAsNotifiedUseCaseImpl
import com.wire.kalium.logic.feature.connection.ObserveConnectionListUseCase
import com.wire.kalium.logic.feature.connection.ObservePendingConnectionRequestsUseCase
import com.wire.kalium.logic.feature.connection.ObservePendingConnectionRequestsUseCaseImpl
import com.wire.kalium.logic.feature.conversation.createconversation.CreateChannelUseCase
import com.wire.kalium.logic.feature.conversation.createconversation.CreateRegularGroupUseCase
import com.wire.kalium.logic.feature.conversation.createconversation.CreateRegularGroupUseCaseImpl
import com.wire.kalium.logic.feature.conversation.createconversation.GroupConversationCreator
import com.wire.kalium.logic.feature.conversation.createconversation.GroupConversationCreatorImpl
import com.wire.kalium.logic.feature.conversation.folder.AddConversationToFavoritesUseCase
import com.wire.kalium.logic.feature.conversation.folder.AddConversationToFavoritesUseCaseImpl
import com.wire.kalium.logic.feature.conversation.folder.CreateConversationFolderUseCase
import com.wire.kalium.logic.feature.conversation.folder.CreateConversationFolderUseCaseImpl
import com.wire.kalium.logic.feature.conversation.folder.GetFavoriteFolderUseCase
import com.wire.kalium.logic.feature.conversation.folder.GetFavoriteFolderUseCaseImpl
import com.wire.kalium.logic.feature.conversation.folder.MoveConversationToFolderUseCase
import com.wire.kalium.logic.feature.conversation.folder.MoveConversationToFolderUseCaseImpl
import com.wire.kalium.logic.feature.conversation.folder.ObserveConversationsFromFolderUseCase
import com.wire.kalium.logic.feature.conversation.folder.ObserveConversationsFromFolderUseCaseImpl
import com.wire.kalium.logic.feature.conversation.folder.ObserveUserFoldersUseCase
import com.wire.kalium.logic.feature.conversation.folder.ObserveUserFoldersUseCaseImpl
import com.wire.kalium.logic.feature.conversation.folder.RemoveConversationFromFavoritesUseCase
import com.wire.kalium.logic.feature.conversation.folder.RemoveConversationFromFavoritesUseCaseImpl
import com.wire.kalium.logic.feature.conversation.folder.RemoveConversationFromFolderUseCase
import com.wire.kalium.logic.feature.conversation.folder.RemoveConversationFromFolderUseCaseImpl
import com.wire.kalium.logic.feature.conversation.guestroomlink.CanCreatePasswordProtectedLinksUseCase
import com.wire.kalium.logic.feature.conversation.guestroomlink.GenerateGuestRoomLinkUseCase
import com.wire.kalium.logic.feature.conversation.guestroomlink.GenerateGuestRoomLinkUseCaseImpl
import com.wire.kalium.logic.feature.conversation.guestroomlink.ObserveGuestRoomLinkUseCase
import com.wire.kalium.logic.feature.conversation.guestroomlink.ObserveGuestRoomLinkUseCaseImpl
import com.wire.kalium.logic.feature.conversation.guestroomlink.RevokeGuestRoomLinkUseCase
import com.wire.kalium.logic.feature.conversation.guestroomlink.RevokeGuestRoomLinkUseCaseImpl
import com.wire.kalium.logic.feature.conversation.keyingmaterials.UpdateKeyingMaterialsUseCase
import com.wire.kalium.logic.feature.conversation.keyingmaterials.UpdateKeyingMaterialsUseCaseImpl
import com.wire.kalium.logic.feature.conversation.messagetimer.UpdateMessageTimerUseCase
import com.wire.kalium.logic.feature.conversation.messagetimer.UpdateMessageTimerUseCaseImpl
import com.wire.kalium.logic.feature.conversation.mls.OneOnOneResolver
import com.wire.kalium.logic.feature.message.MessageSender
import com.wire.kalium.logic.feature.message.ephemeral.DeleteEphemeralMessagesAfterEndDateUseCase
import com.wire.kalium.logic.feature.message.receipt.ConversationWorkQueue
import com.wire.kalium.logic.feature.message.receipt.ParallelConversationWorkQueue
import com.wire.kalium.logic.feature.message.receipt.SendConfirmationUseCase
import com.wire.kalium.logic.feature.publicuser.RefreshUsersWithoutMetadataUseCase
import com.wire.kalium.logic.feature.team.DeleteTeamConversationUseCase
import com.wire.kalium.logic.feature.team.DeleteTeamConversationUseCaseImpl
import com.wire.kalium.logic.sync.SyncManager
import com.wire.kalium.logic.sync.receiver.conversation.RenamedConversationEventHandler
import com.wire.kalium.logic.sync.receiver.handler.CodeUpdateHandlerImpl
import com.wire.kalium.util.KaliumDispatcher
import com.wire.kalium.util.KaliumDispatcherImpl
import kotlinx.coroutines.CoroutineScope

@Suppress("LongParameterList")
class ConversationScope internal constructor(
    internal val conversationRepository: ConversationRepository,
    private val conversationGroupRepository: ConversationGroupRepository,
    private val connectionRepository: ConnectionRepository,
    private val userRepository: UserRepository,
    private val conversationFolderRepository: ConversationFolderRepository,
    private val syncManager: SyncManager,
    private val mlsConversationRepository: MLSConversationRepository,
    private val currentClientIdProvider: CurrentClientIdProvider,
    private val messageSender: MessageSender,
    private val teamRepository: TeamRepository,
    private val slowSyncRepository: SlowSyncRepository,
    private val selfUserId: UserId,
    private val selfConversationIdProvider: SelfConversationIdProvider,
    private val persistMessage: PersistMessageUseCase,
    private val selfTeamIdProvider: SelfTeamIdProvider,
    private val sendConfirmation: SendConfirmationUseCase,
    private val renamedConversationHandler: RenamedConversationEventHandler,
    private val serverConfigRepository: ServerConfigRepository,
    private val userStorage: UserStorage,
    userPropertyRepository: UserPropertyRepository,
    private val deleteEphemeralMessageEndDate: DeleteEphemeralMessagesAfterEndDateUseCase,
    private val oneOnOneResolver: OneOnOneResolver,
    private val scope: CoroutineScope,
    private val kaliumLogger: KaliumLogger,
    private val refreshUsersWithoutMetadata: RefreshUsersWithoutMetadataUseCase,
    private val serverConfigLinks: ServerConfig.Links,
    internal val messageRepository: MessageRepository,
    internal val assetRepository: AssetRepository,
    private val newGroupConversationSystemMessagesCreator: NewGroupConversationSystemMessagesCreator,
    internal val dispatcher: KaliumDispatcher = KaliumDispatcherImpl,
) {

    val getConversations: GetConversationsUseCase
        get() = GetConversationsUseCase(conversationRepository)

    val getConversationDetails: GetConversationUseCase
        get() = GetConversationUseCase(conversationRepository)

    val getOneToOneConversation: GetOneToOneConversationDetailsUseCase
        get() = GetOneToOneConversationDetailsUseCase(conversationRepository)

    val observeConversationListDetails: ObserveConversationListDetailsUseCase
        get() = ObserveConversationListDetailsUseCaseImpl(conversationRepository)

    val observeConversationListDetailsWithEvents: ObserveConversationListDetailsWithEventsUseCase
        get() = ObserveConversationListDetailsWithEventsUseCaseImpl(conversationRepository, conversationFolderRepository, getFavoriteFolder)

    val observeConversationMembers: ObserveConversationMembersUseCase
        get() = ObserveConversationMembersUseCaseImpl(conversationRepository, userRepository)

    val getMembersToMention: MembersToMentionUseCase
        get() = MembersToMentionUseCase(observeConversationMembers = observeConversationMembers, selfUserId = selfUserId)

    val observeUserListById: ObserveUserListByIdUseCase
        get() = ObserveUserListByIdUseCase(userRepository)

    val observeConversationDetails: ObserveConversationDetailsUseCase
        get() = ObserveConversationDetailsUseCase(conversationRepository)

    val getConversationProtocolInfo: GetConversationProtocolInfoUseCase
        get() = GetConversationProtocolInfoUseCase(conversationRepository)

    val notifyConversationIsOpen: NotifyConversationIsOpenUseCase
        get() = NotifyConversationIsOpenUseCaseImpl(
            oneOnOneResolver,
            conversationRepository,
            deleteEphemeralMessageEndDate,
            slowSyncRepository,
            kaliumLogger
        )

    val observeIsSelfUserMemberUseCase: ObserveIsSelfUserMemberUseCase
        get() = ObserveIsSelfUserMemberUseCaseImpl(conversationRepository, selfUserId)

    val observeConversationInteractionAvailabilityUseCase: ObserveConversationInteractionAvailabilityUseCase
        get() = ObserveConversationInteractionAvailabilityUseCase(
            conversationRepository,
            selfUserId = selfUserId,
            selfClientIdProvider = currentClientIdProvider,
            userRepository = userRepository
        )

    val deleteTeamConversation: DeleteTeamConversationUseCase
        get() = DeleteTeamConversationUseCaseImpl(selfTeamIdProvider, teamRepository, conversationRepository)

    internal val createGroupConversation: GroupConversationCreator
        get() = GroupConversationCreatorImpl(
            conversationRepository,
            conversationGroupRepository,
            syncManager,
            currentClientIdProvider,
            newGroupConversationSystemMessagesCreator,
            refreshUsersWithoutMetadata
        )

    val createRegularGroup: CreateRegularGroupUseCase
        get() = CreateRegularGroupUseCaseImpl(createGroupConversation)

    val createChannel: CreateChannelUseCase
        get() = CreateChannelUseCase(createGroupConversation)

    val addMemberToConversationUseCase: AddMemberToConversationUseCase
        get() = AddMemberToConversationUseCaseImpl(conversationGroupRepository, userRepository, refreshUsersWithoutMetadata)

    val addServiceToConversationUseCase: AddServiceToConversationUseCase
        get() = AddServiceToConversationUseCase(groupRepository = conversationGroupRepository)

    val getOrCreateOneToOneConversationUseCase: GetOrCreateOneToOneConversationUseCase
        get() = GetOrCreateOneToOneConversationUseCaseImpl(
            conversationRepository,
            userRepository,
            oneOnOneResolver
        )

    val isOneToOneConversationCreatedUseCase: IsOneToOneConversationCreatedUseCase
        get() = IsOneToOneConversationCreatedUseCaseImpl(userRepository)

    val updateConversationMutedStatus: UpdateConversationMutedStatusUseCase
        get() = UpdateConversationMutedStatusUseCaseImpl(conversationRepository)

    val updateConversationArchivedStatus: UpdateConversationArchivedStatusUseCase
        get() = UpdateConversationArchivedStatusUseCaseImpl(conversationRepository)

    @Deprecated(
        "Name is misleading, and this field will be removed",
        ReplaceWith("observePendingConnectionRequests")
    )
    val observeConnectionList: ObserveConnectionListUseCase
        get() = observePendingConnectionRequests

    val observePendingConnectionRequests: ObservePendingConnectionRequestsUseCase
        get() = ObservePendingConnectionRequestsUseCaseImpl(connectionRepository)

    val markConnectionRequestAsNotified: MarkConnectionRequestAsNotifiedUseCase
        get() = MarkConnectionRequestAsNotifiedUseCaseImpl(connectionRepository)

    private val conversationWorkQueue: ConversationWorkQueue by lazy {
        ParallelConversationWorkQueue(scope, kaliumLogger, KaliumDispatcherImpl.default)
    }

    val updateConversationReadDateUseCase: UpdateConversationReadDateUseCase
        get() = UpdateConversationReadDateUseCase(
            conversationRepository,
            messageSender,
            currentClientIdProvider,
            selfUserId,
            selfConversationIdProvider,
            sendConfirmation,
            conversationWorkQueue,
            kaliumLogger
        )

    val updateConversationAccess: UpdateConversationAccessRoleUseCase
        get() = UpdateConversationAccessRoleUseCase(conversationRepository, conversationGroupRepository, syncManager)

    val updateConversationMemberRole: UpdateConversationMemberRoleUseCase
        get() = UpdateConversationMemberRoleUseCaseImpl(conversationRepository)

    val removeMemberFromConversation: RemoveMemberFromConversationUseCase
        get() = RemoveMemberFromConversationUseCaseImpl(conversationGroupRepository)

    val leaveConversation: LeaveConversationUseCase
        get() = LeaveConversationUseCaseImpl(conversationGroupRepository, selfUserId)

    val renameConversation: RenameConversationUseCase
        get() = RenameConversationUseCaseImpl(
            conversationRepository,
            persistMessage,
            renamedConversationHandler,
            selfUserId
        )

    val updateMLSGroupsKeyingMaterials: UpdateKeyingMaterialsUseCase
<<<<<<< HEAD
        get() = UpdateKeyingMaterialsUseCaseImpl(
            mlsConversationRepository,
            conversationRepository,
            updateKeyingMaterialThresholdProvider
        )
=======
        get() = UpdateKeyingMaterialsUseCaseImpl(mlsConversationRepository)
>>>>>>> a80946f8

    val clearConversationAssetsLocally: ClearConversationAssetsLocallyUseCase
        get() = ClearConversationAssetsLocallyUseCaseImpl(
            messageRepository,
            assetRepository
        )

    val clearConversationContent: ClearConversationContentUseCase
        get() = ClearConversationContentUseCaseImpl(
            conversationRepository,
            messageSender,
            selfUserId,
            currentClientIdProvider,
            selfConversationIdProvider,
            clearConversationAssetsLocally
        )

    val deleteConversationLocallyUseCase: DeleteConversationLocallyUseCase
        get() = DeleteConversationLocallyUseCaseImpl(
            clearConversationContent,
            conversationRepository
        )

    val joinConversationViaCode: JoinConversationViaCodeUseCase
        get() = JoinConversationViaCodeUseCase(conversationGroupRepository, selfUserId)

    val checkIConversationInviteCode: CheckConversationInviteCodeUseCase
        get() = CheckConversationInviteCodeUseCase(
            conversationGroupRepository,
            conversationRepository,
            selfUserId
        )

    val updateConversationReceiptMode: UpdateConversationReceiptModeUseCase
        get() = UpdateConversationReceiptModeUseCaseImpl(
            conversationRepository = conversationRepository,
            persistMessage = persistMessage,
            selfUserId = selfUserId
        )

    val generateGuestRoomLink: GenerateGuestRoomLinkUseCase
        get() = GenerateGuestRoomLinkUseCaseImpl(
            conversationGroupRepository,
            CodeUpdateHandlerImpl(userStorage.database.conversationDAO, serverConfigLinks)
        )

    val revokeGuestRoomLink: RevokeGuestRoomLinkUseCase
        get() = RevokeGuestRoomLinkUseCaseImpl(
            conversationGroupRepository
        )

    val observeGuestRoomLink: ObserveGuestRoomLinkUseCase
        get() = ObserveGuestRoomLinkUseCaseImpl(
            conversationGroupRepository
        )

    val updateMessageTimer: UpdateMessageTimerUseCase
        get() = UpdateMessageTimerUseCaseImpl(
            conversationGroupRepository
        )

    val getConversationUnreadEventsCountUseCase: GetConversationUnreadEventsCountUseCase
        get() = GetConversationUnreadEventsCountUseCaseImpl(conversationRepository)

    val refreshConversationsWithoutMetadata: RefreshConversationsWithoutMetadataUseCase
        get() = RefreshConversationsWithoutMetadataUseCaseImpl(
            conversationRepository = conversationRepository
        )

    val canCreatePasswordProtectedLinks: CanCreatePasswordProtectedLinksUseCase
        get() = CanCreatePasswordProtectedLinksUseCase(
            serverConfigRepository,
            selfUserId
        )

    val observeArchivedUnreadConversationsCount: ObserveArchivedUnreadConversationsCountUseCase
        get() = ObserveArchivedUnreadConversationsCountUseCaseImpl(conversationRepository)

    private val typingIndicatorSenderHandler: TypingIndicatorSenderHandler =
        TypingIndicatorSenderHandlerImpl(conversationRepository = conversationRepository, userSessionCoroutineScope = scope)

    internal val typingIndicatorIncomingRepository =
        TypingIndicatorIncomingRepositoryImpl(
            ConcurrentMutableMap(),
            userPropertyRepository
        )

    internal val typingIndicatorOutgoingRepository =
        TypingIndicatorOutgoingRepositoryImpl(
            typingIndicatorSenderHandler,
            userPropertyRepository
        )

    val sendTypingEvent: SendTypingEventUseCase
        get() = SendTypingEventUseCaseImpl(typingIndicatorOutgoingRepository)

    val observeUsersTyping: ObserveUsersTypingUseCase
        get() = ObserveUsersTypingUseCaseImpl(typingIndicatorIncomingRepository, userRepository)

    val clearUsersTypingEvents: ClearUsersTypingEventsUseCase
        get() = ClearUsersTypingEventsUseCaseImpl(typingIndicatorIncomingRepository)

    val setUserInformedAboutVerificationBeforeMessagingUseCase: SetUserInformedAboutVerificationUseCase
        get() = SetUserInformedAboutVerificationUseCaseImpl(conversationRepository)
    val observeInformAboutVerificationBeforeMessagingFlagUseCase: ObserveDegradedConversationNotifiedUseCase
        get() = ObserveDegradedConversationNotifiedUseCaseImpl(conversationRepository)
    val setNotifiedAboutConversationUnderLegalHold: SetNotifiedAboutConversationUnderLegalHoldUseCase
        get() = SetNotifiedAboutConversationUnderLegalHoldUseCaseImpl(conversationRepository)
    val observeConversationUnderLegalHoldNotified: ObserveConversationUnderLegalHoldNotifiedUseCase
        get() = ObserveConversationUnderLegalHoldNotifiedUseCaseImpl(conversationRepository)
    val syncConversationCode: SyncConversationCodeUseCase
        get() = SyncConversationCodeUseCase(conversationGroupRepository, serverConfigLinks)
    val observeConversationsFromFolder: ObserveConversationsFromFolderUseCase
        get() = ObserveConversationsFromFolderUseCaseImpl(conversationFolderRepository)
    val getFavoriteFolder: GetFavoriteFolderUseCase
        get() = GetFavoriteFolderUseCaseImpl(conversationFolderRepository)
    val addConversationToFavorites: AddConversationToFavoritesUseCase
        get() = AddConversationToFavoritesUseCaseImpl(conversationFolderRepository)
    val removeConversationFromFavorites: RemoveConversationFromFavoritesUseCase
        get() = RemoveConversationFromFavoritesUseCaseImpl(conversationFolderRepository)
    val observeUserFolders: ObserveUserFoldersUseCase
        get() = ObserveUserFoldersUseCaseImpl(conversationFolderRepository)
    val moveConversationToFolder: MoveConversationToFolderUseCase
        get() = MoveConversationToFolderUseCaseImpl(conversationFolderRepository)
    val removeConversationFromFolder: RemoveConversationFromFolderUseCase
        get() = RemoveConversationFromFolderUseCaseImpl(conversationFolderRepository)
    val createConversationFolder: CreateConversationFolderUseCase
        get() = CreateConversationFolderUseCaseImpl(conversationFolderRepository)
}<|MERGE_RESOLUTION|>--- conflicted
+++ resolved
@@ -272,15 +272,10 @@
         )
 
     val updateMLSGroupsKeyingMaterials: UpdateKeyingMaterialsUseCase
-<<<<<<< HEAD
         get() = UpdateKeyingMaterialsUseCaseImpl(
             mlsConversationRepository,
-            conversationRepository,
-            updateKeyingMaterialThresholdProvider
-        )
-=======
-        get() = UpdateKeyingMaterialsUseCaseImpl(mlsConversationRepository)
->>>>>>> a80946f8
+            conversationRepository
+        )
 
     val clearConversationAssetsLocally: ClearConversationAssetsLocallyUseCase
         get() = ClearConversationAssetsLocallyUseCaseImpl(
