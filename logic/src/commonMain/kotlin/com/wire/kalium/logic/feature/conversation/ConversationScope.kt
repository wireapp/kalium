/*
 * Wire
 * Copyright (C) 2023 Wire Swiss GmbH
 *
 * This program is free software: you can redistribute it and/or modify
 * it under the terms of the GNU General Public License as published by
 * the Free Software Foundation, either version 3 of the License, or
 * (at your option) any later version.
 *
 * This program is distributed in the hope that it will be useful,
 * but WITHOUT ANY WARRANTY; without even the implied warranty of
 * MERCHANTABILITY or FITNESS FOR A PARTICULAR PURPOSE. See the
 * GNU General Public License for more details.
 *
 * You should have received a copy of the GNU General Public License
 * along with this program. If not, see http://www.gnu.org/licenses/.
 */

package com.wire.kalium.logic.feature.conversation

import com.wire.kalium.logic.cache.SelfConversationIdProvider
import com.wire.kalium.logic.data.asset.AssetRepository
import com.wire.kalium.logic.data.connection.ConnectionRepository
import com.wire.kalium.logic.data.conversation.ConversationGroupRepository
import com.wire.kalium.logic.data.conversation.ConversationRepository
import com.wire.kalium.logic.data.conversation.MLSConversationRepository
import com.wire.kalium.logic.data.conversation.UpdateKeyingMaterialThresholdProvider
import com.wire.kalium.logic.data.id.QualifiedIdMapper
import com.wire.kalium.logic.data.message.PersistMessageUseCase
import com.wire.kalium.logic.data.team.TeamRepository
import com.wire.kalium.logic.data.user.UserId
import com.wire.kalium.logic.data.user.UserRepository
import com.wire.kalium.logic.feature.CurrentClientIdProvider
import com.wire.kalium.logic.feature.SelfTeamIdProvider
import com.wire.kalium.logic.feature.connection.MarkConnectionRequestAsNotifiedUseCase
import com.wire.kalium.logic.feature.connection.MarkConnectionRequestAsNotifiedUseCaseImpl
import com.wire.kalium.logic.feature.connection.ObserveConnectionListUseCase
import com.wire.kalium.logic.feature.connection.ObserveConnectionListUseCaseImpl
import com.wire.kalium.logic.feature.conversation.guestroomlink.GenerateGuestRoomLinkUseCase
import com.wire.kalium.logic.feature.conversation.guestroomlink.GenerateGuestRoomLinkUseCaseImpl
import com.wire.kalium.logic.feature.conversation.guestroomlink.ObserveGuestRoomLinkUseCase
import com.wire.kalium.logic.feature.conversation.guestroomlink.ObserveGuestRoomLinkUseCaseImpl
import com.wire.kalium.logic.feature.conversation.guestroomlink.RevokeGuestRoomLinkUseCase
import com.wire.kalium.logic.feature.conversation.guestroomlink.RevokeGuestRoomLinkUseCaseImpl
import com.wire.kalium.logic.feature.conversation.keyingmaterials.UpdateKeyingMaterialsUseCase
import com.wire.kalium.logic.feature.conversation.keyingmaterials.UpdateKeyingMaterialsUseCaseImpl
import com.wire.kalium.logic.feature.conversation.messagetimer.UpdateMessageTimerUseCase
import com.wire.kalium.logic.feature.conversation.messagetimer.UpdateMessageTimerUseCaseImpl
import com.wire.kalium.logic.feature.message.MessageSender
import com.wire.kalium.logic.feature.message.SendConfirmationUseCase
import com.wire.kalium.logic.feature.team.DeleteTeamConversationUseCase
import com.wire.kalium.logic.feature.team.DeleteTeamConversationUseCaseImpl
import com.wire.kalium.logic.feature.team.GetSelfTeamUseCase
import com.wire.kalium.logic.feature.team.GetSelfTeamUseCaseImpl
import com.wire.kalium.logic.feature.user.IsSelfATeamMemberUseCase
import com.wire.kalium.logic.sync.SyncManager
import com.wire.kalium.logic.sync.receiver.conversation.RenamedConversationEventHandler
import kotlinx.coroutines.CoroutineScope

@Suppress("LongParameterList")
class ConversationScope internal constructor(
    private val conversationRepository: ConversationRepository,
    private val conversationGroupRepository: ConversationGroupRepository,
    private val connectionRepository: ConnectionRepository,
    private val userRepository: UserRepository,
    private val syncManager: SyncManager,
    private val mlsConversationRepository: MLSConversationRepository,
    private val currentClientIdProvider: CurrentClientIdProvider,
    private val assetRepository: AssetRepository,
    private val messageSender: MessageSender,
    private val teamRepository: TeamRepository,
    private val selfUserId: UserId,
    private val selfConversationIdProvider: SelfConversationIdProvider,
    private val persistMessage: PersistMessageUseCase,
    private val updateKeyingMaterialThresholdProvider: UpdateKeyingMaterialThresholdProvider,
    private val selfTeamIdProvider: SelfTeamIdProvider,
    private val sendConfirmation: SendConfirmationUseCase,
    private val renamedConversationHandler: RenamedConversationEventHandler,
    private val qualifiedIdMapper: QualifiedIdMapper,
    private val isSelfATeamMember: IsSelfATeamMemberUseCase,
    private val scope: CoroutineScope
) {

    val getSelfTeamUseCase: GetSelfTeamUseCase
        get() = GetSelfTeamUseCaseImpl(
            userRepository = userRepository,
            teamRepository = teamRepository,
        )

    val getConversations: GetConversationsUseCase
        get() = GetConversationsUseCase(conversationRepository)

    val getConversationDetails: GetConversationUseCase
        get() = GetConversationUseCase(conversationRepository)

    val getOneToOneConversation: GetOneToOneConversationUseCase
        get() = GetOneToOneConversationUseCase(conversationRepository)

    val observeConversationListDetails: ObserveConversationListDetailsUseCase
        get() = ObserveConversationListDetailsUseCaseImpl(conversationRepository)

    val observeConversationMembers: ObserveConversationMembersUseCase
        get() = ObserveConversationMembersUseCaseImpl(conversationRepository, userRepository)

    val getMembersToMention: MembersToMentionUseCase
        get() = MembersToMentionUseCase(observeConversationMembers, userRepository)

    val observeUserListById: ObserveUserListByIdUseCase
        get() = ObserveUserListByIdUseCase(userRepository)

    val observeConversationDetails: ObserveConversationDetailsUseCase
        get() = ObserveConversationDetailsUseCase(conversationRepository)

    val observeIsSelfUserMemberUseCase: ObserveIsSelfUserMemberUseCase
        get() = ObserveIsSelfUserMemberUseCaseImpl(conversationRepository, selfUserId)

    val observeConversationInteractionAvailabilityUseCase: ObserveConversationInteractionAvailabilityUseCase
        get() = ObserveConversationInteractionAvailabilityUseCase(conversationRepository)

    val deleteTeamConversation: DeleteTeamConversationUseCase
        get() = DeleteTeamConversationUseCaseImpl(selfTeamIdProvider, teamRepository, conversationRepository)

    val createGroupConversation: CreateGroupConversationUseCase
        get() = CreateGroupConversationUseCase(
            conversationRepository,
            conversationGroupRepository,
            syncManager,
            currentClientIdProvider,
            selfUserId,
            persistMessage,
            isSelfATeamMember
        )

    val addMemberToConversationUseCase: AddMemberToConversationUseCase
        get() = AddMemberToConversationUseCaseImpl(conversationGroupRepository)

    val addServiceToConversationUseCase: AddServiceToConversationUseCase
        get() = AddServiceToConversationUseCase(groupRepository = conversationGroupRepository)

    val getOrCreateOneToOneConversationUseCase: GetOrCreateOneToOneConversationUseCase
        get() = GetOrCreateOneToOneConversationUseCase(conversationRepository, conversationGroupRepository)

    val updateConversationMutedStatus: UpdateConversationMutedStatusUseCase
        get() = UpdateConversationMutedStatusUseCaseImpl(conversationRepository)

    val observeConnectionList: ObserveConnectionListUseCase
        get() = ObserveConnectionListUseCaseImpl(connectionRepository)

    val markConnectionRequestAsNotified: MarkConnectionRequestAsNotifiedUseCase
        get() = MarkConnectionRequestAsNotifiedUseCaseImpl(connectionRepository)

    val updateConversationReadDateUseCase: UpdateConversationReadDateUseCase
        get() = UpdateConversationReadDateUseCase(
            conversationRepository,
            messageSender,
            currentClientIdProvider,
            selfUserId,
            selfConversationIdProvider,
            sendConfirmation,
            scope
        )

    val updateConversationAccess: UpdateConversationAccessRoleUseCase
        get() = UpdateConversationAccessRoleUseCase(conversationRepository, conversationGroupRepository, syncManager)

    val updateConversationMemberRole: UpdateConversationMemberRoleUseCase
        get() = UpdateConversationMemberRoleUseCaseImpl(conversationRepository)

    val removeMemberFromConversation: RemoveMemberFromConversationUseCase
        get() = RemoveMemberFromConversationUseCaseImpl(conversationGroupRepository)

    val leaveConversation: LeaveConversationUseCase
        get() = LeaveConversationUseCaseImpl(conversationGroupRepository, selfUserId)

    val renameConversation: RenameConversationUseCase
        get() = RenameConversationUseCaseImpl(conversationRepository, persistMessage, renamedConversationHandler, selfUserId)

    val updateMLSGroupsKeyingMaterials: UpdateKeyingMaterialsUseCase
        get() = UpdateKeyingMaterialsUseCaseImpl(mlsConversationRepository, updateKeyingMaterialThresholdProvider)

    val clearConversationContent: ClearConversationContentUseCase
        get() = ClearConversationContentUseCaseImpl(
            clearConversationContent = ClearConversationContentImpl(conversationRepository, assetRepository),
            messageSender,
            selfUserId,
            currentClientIdProvider,
            selfConversationIdProvider
        )

    val joinConversationViaCode: JoinConversationViaCodeUseCase
        get() = JoinConversationViaCodeUseCase(conversationGroupRepository, selfUserId)

    val checkIConversationInviteCode: CheckConversationInviteCodeUseCase
        get() = CheckConversationInviteCodeUseCase(
            conversationGroupRepository,
            conversationRepository,
            selfUserId
        )

    val updateConversationReceiptMode: UpdateConversationReceiptModeUseCase
        get() = UpdateConversationReceiptModeUseCaseImpl(
            conversationRepository = conversationRepository,
            persistMessage = persistMessage,
            selfUserId = selfUserId
        )

    val generateGuestRoomLink: GenerateGuestRoomLinkUseCase
        get() = GenerateGuestRoomLinkUseCaseImpl(
            conversationGroupRepository
        )

    val revokeGuestRoomLink: RevokeGuestRoomLinkUseCase
        get() = RevokeGuestRoomLinkUseCaseImpl(
            conversationGroupRepository
        )

    val observeGuestRoomLink: ObserveGuestRoomLinkUseCase
        get() = ObserveGuestRoomLinkUseCaseImpl(
            conversationGroupRepository
        )

<<<<<<< HEAD
    val refreshConversationsWithoutMetadata: RefreshConversationsWithoutMetadataUseCase
        get() = RefreshConversationsWithoutMetadataUseCaseImpl(
            conversationRepository = conversationRepository
        )
=======
    val updateMessageTimer: UpdateMessageTimerUseCase
        get() = UpdateMessageTimerUseCaseImpl(
            conversationGroupRepository,
            persistMessage,
            selfUserId
        )

    val getConversationUnreadEventsCountUseCase: GetConversationUnreadEventsCountUseCase
        get() = GetConversationUnreadEventsCountUseCaseImpl(conversationRepository)
>>>>>>> 116e0aa3
}<|MERGE_RESOLUTION|>--- conflicted
+++ resolved
@@ -219,12 +219,6 @@
             conversationGroupRepository
         )
 
-<<<<<<< HEAD
-    val refreshConversationsWithoutMetadata: RefreshConversationsWithoutMetadataUseCase
-        get() = RefreshConversationsWithoutMetadataUseCaseImpl(
-            conversationRepository = conversationRepository
-        )
-=======
     val updateMessageTimer: UpdateMessageTimerUseCase
         get() = UpdateMessageTimerUseCaseImpl(
             conversationGroupRepository,
@@ -234,5 +228,9 @@
 
     val getConversationUnreadEventsCountUseCase: GetConversationUnreadEventsCountUseCase
         get() = GetConversationUnreadEventsCountUseCaseImpl(conversationRepository)
->>>>>>> 116e0aa3
+
+    val refreshConversationsWithoutMetadata: RefreshConversationsWithoutMetadataUseCase
+        get() = RefreshConversationsWithoutMetadataUseCaseImpl(
+            conversationRepository = conversationRepository
+        )
 }