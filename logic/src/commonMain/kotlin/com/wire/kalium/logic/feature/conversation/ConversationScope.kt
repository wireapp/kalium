package com.wire.kalium.logic.feature.conversation

import com.wire.kalium.logic.data.call.CallRepository
import com.wire.kalium.logic.data.client.ClientRepository
import com.wire.kalium.logic.data.connection.ConnectionRepository
import com.wire.kalium.logic.data.conversation.ConversationRepository
import com.wire.kalium.logic.data.conversation.MLSConversationRepository
import com.wire.kalium.logic.data.user.UserRepository
import com.wire.kalium.logic.feature.connection.MarkConnectionRequestAsNotifiedUseCase
import com.wire.kalium.logic.feature.connection.MarkConnectionRequestAsNotifiedUseCaseImpl
import com.wire.kalium.logic.feature.connection.ObserveConnectionListUseCase
import com.wire.kalium.logic.feature.connection.ObserveConnectionListUseCaseImpl
import com.wire.kalium.logic.feature.conversation.keyingmaterials.UpdateKeyingMaterialsUseCase
import com.wire.kalium.logic.feature.conversation.keyingmaterials.UpdateKeyingMaterialsUseCaseImpl
import com.wire.kalium.logic.sync.SyncManager

@Suppress("LongParameterList")
class ConversationScope(
    private val conversationRepository: ConversationRepository,
    private val connectionRepository: ConnectionRepository,
    private val userRepository: UserRepository,
    private val callRepository: CallRepository,
    private val syncManager: SyncManager,
    private val mlsConversationRepository: MLSConversationRepository,
    private val clientRepository: ClientRepository
) {
    val getConversations: GetConversationsUseCase
        get() = GetConversationsUseCase(conversationRepository)

    val getConversationDetails: GetConversationUseCase
        get() = GetConversationUseCase(conversationRepository)

    val observeConversationListDetails: ObserveConversationListDetailsUseCase
        get() = ObserveConversationListDetailsUseCaseImpl(conversationRepository, callRepository)

    val observeConversationsAndConnectionListUseCase: ObserveConversationsAndConnectionsUseCase
        get() = ObserveConversationsAndConnectionsUseCaseImpl(observeConversationListDetails, observeConnectionList)

    val observeConversationMembers: ObserveConversationMembersUseCase
        get() = ObserveConversationMembersUseCase(conversationRepository, userRepository)

    val observeUserListById: ObserveUserListByIdUseCase
        get() = ObserveUserListByIdUseCase(userRepository)

    val observeConversationDetails: ObserveConversationDetailsUseCase
        get() = ObserveConversationDetailsUseCase(conversationRepository)

    val syncConversations: SyncConversationsUseCase
        get() = SyncConversationsUseCase(conversationRepository)

    val createGroupConversation: CreateGroupConversationUseCase
        get() = CreateGroupConversationUseCase(conversationRepository, syncManager, clientRepository)

    val addMemberToConversationUseCase: AddMemberToConversationUseCase
        get() = AddMemberToConversationUseCaseImpl(conversationRepository, mlsConversationRepository)

    val getOrCreateOneToOneConversationUseCase: GetOrCreateOneToOneConversationUseCase
        get() = GetOrCreateOneToOneConversationUseCase(conversationRepository)

    val updateConversationMutedStatus: UpdateConversationMutedStatusUseCase
        get() = UpdateConversationMutedStatusUseCaseImpl(conversationRepository)

    val observeConnectionList: ObserveConnectionListUseCase
        get() = ObserveConnectionListUseCaseImpl(connectionRepository)

    val markConnectionRequestAsNotified: MarkConnectionRequestAsNotifiedUseCase
        get() = MarkConnectionRequestAsNotifiedUseCaseImpl(connectionRepository)

    val joinExistingMLSConversations: JoinExistingMLSConversationsUseCase
        get() = JoinExistingMLSConversationsUseCase(conversationRepository)

    val updateConversationReadDateUseCase: UpdateConversationReadDateUseCase
        get() = UpdateConversationReadDateUseCase(conversationRepository)

    val updateConversationAccess: UpdateConversationAccessRoleUseCase
        get() =
        UpdateConversationAccessRoleUseCase(conversationRepository)

    val updateConversationMemberRole: UpdateConversationMemberRoleUseCase
        get() = UpdateConversationMemberRoleUseCaseImpl(conversationRepository)

<<<<<<< HEAD
    val updateMLSGroupsKeyingMaterials: UpdateKeyingMaterialsUseCase
        get() = UpdateKeyingMaterialsUseCaseImpl(mlsConversationRepository)

=======
    val removeMemberFromConversation: RemoveMemberFromConversationUseCase
        get() = RemoveMemberFromConversationUseCaseImpl(conversationRepository)
>>>>>>> 785ecd85
}<|MERGE_RESOLUTION|>--- conflicted
+++ resolved
@@ -79,12 +79,10 @@
     val updateConversationMemberRole: UpdateConversationMemberRoleUseCase
         get() = UpdateConversationMemberRoleUseCaseImpl(conversationRepository)
 
-<<<<<<< HEAD
+    val removeMemberFromConversation: RemoveMemberFromConversationUseCase
+        get() = RemoveMemberFromConversationUseCaseImpl(conversationRepository)
+
     val updateMLSGroupsKeyingMaterials: UpdateKeyingMaterialsUseCase
         get() = UpdateKeyingMaterialsUseCaseImpl(mlsConversationRepository)
 
-=======
-    val removeMemberFromConversation: RemoveMemberFromConversationUseCase
-        get() = RemoveMemberFromConversationUseCaseImpl(conversationRepository)
->>>>>>> 785ecd85
 }