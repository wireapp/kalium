--- conflicted
+++ resolved
@@ -67,11 +67,9 @@
     val joinExistingMLSConversations: JoinExistingMLSConversationsUseCase
         get() = JoinExistingMLSConversationsUseCase(conversationRepository)
 
-<<<<<<< HEAD
     val updateConversationReadDateUseCase: UpdateConversationReadDateUseCase
         get() = UpdateConversationReadDateUseCase(conversationRepository)
 
-=======
->>>>>>> 89c46cc1
-    val updateConversationAccess: UpdateConversationAccessRoleUseCase get() = UpdateConversationAccessRoleUseCase(conversationRepository)
+    val updateConversationAccess: UpdateConversationAccessRoleUseCase get() =
+        UpdateConversationAccessRoleUseCase(conversationRepository)
 }