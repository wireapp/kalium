package com.wire.kalium.logic.feature.conversation

import com.wire.kalium.logic.data.call.CallRepository
import com.wire.kalium.logic.data.client.ClientRepository
import com.wire.kalium.logic.data.connection.ConnectionRepository
import com.wire.kalium.logic.data.conversation.ConversationRepository
import com.wire.kalium.logic.data.conversation.MLSConversationRepository
import com.wire.kalium.logic.data.user.UserRepository
import com.wire.kalium.logic.feature.connection.MarkConnectionRequestAsNotifiedUseCase
import com.wire.kalium.logic.feature.connection.MarkConnectionRequestAsNotifiedUseCaseImpl
import com.wire.kalium.logic.feature.connection.ObserveConnectionListUseCase
import com.wire.kalium.logic.feature.connection.ObserveConnectionListUseCaseImpl
import com.wire.kalium.logic.sync.SyncManager

@Suppress("LongParameterList")
class ConversationScope(
    private val conversationRepository: ConversationRepository,
    private val connectionRepository: ConnectionRepository,
    private val userRepository: UserRepository,
    private val callRepository: CallRepository,
    private val syncManager: SyncManager,
    private val mlsConversationRepository: MLSConversationRepository,
    private val clientRepository: ClientRepository
) {
    val getConversations: GetConversationsUseCase
        get() = GetConversationsUseCase(conversationRepository)

    val getConversationDetails: GetConversationUseCase
        get() = GetConversationUseCase(conversationRepository)

    val observeConversationListDetails: ObserveConversationListDetailsUseCase
        get() = ObserveConversationListDetailsUseCaseImpl(conversationRepository, callRepository)

    val observeConversationsAndConnectionListUseCase: ObserveConversationsAndConnectionsUseCase
        get() = ObserveConversationsAndConnectionsUseCaseImpl(observeConversationListDetails, observeConnectionList)

    val observeConversationMembers: ObserveConversationMembersUseCase
        get() = ObserveConversationMembersUseCase(conversationRepository, userRepository)

    val observeUserListById: ObserveUserListByIdUseCase
        get() = ObserveUserListByIdUseCase(userRepository)

    val observeConversationDetails: ObserveConversationDetailsUseCase
        get() = ObserveConversationDetailsUseCase(conversationRepository)

    val createGroupConversation: CreateGroupConversationUseCase
        get() = CreateGroupConversationUseCase(conversationRepository, syncManager, clientRepository)

    val addMemberToConversationUseCase: AddMemberToConversationUseCase
        get() = AddMemberToConversationUseCaseImpl(conversationRepository, mlsConversationRepository)

    val getOrCreateOneToOneConversationUseCase: GetOrCreateOneToOneConversationUseCase
        get() = GetOrCreateOneToOneConversationUseCase(conversationRepository)

    val updateConversationMutedStatus: UpdateConversationMutedStatusUseCase
        get() = UpdateConversationMutedStatusUseCaseImpl(conversationRepository)

    val observeConnectionList: ObserveConnectionListUseCase
        get() = ObserveConnectionListUseCaseImpl(connectionRepository)

    val markConnectionRequestAsNotified: MarkConnectionRequestAsNotifiedUseCase
        get() = MarkConnectionRequestAsNotifiedUseCaseImpl(connectionRepository)

<<<<<<< HEAD
=======
    val joinExistingMLSConversations: JoinExistingMLSConversationsUseCase
        get() = JoinExistingMLSConversationsUseCase(conversationRepository)

    val updateConversationReadDateUseCase: UpdateConversationReadDateUseCase
        get() = UpdateConversationReadDateUseCase(conversationRepository)

>>>>>>> c2b505b1
    val updateConversationAccess: UpdateConversationAccessRoleUseCase
        get() =
        UpdateConversationAccessRoleUseCase(conversationRepository)

    val updateConversationMemberRole: UpdateConversationMemberRoleUseCase
        get() = UpdateConversationMemberRoleUseCaseImpl(conversationRepository)
}<|MERGE_RESOLUTION|>--- conflicted
+++ resolved
@@ -61,18 +61,11 @@
     val markConnectionRequestAsNotified: MarkConnectionRequestAsNotifiedUseCase
         get() = MarkConnectionRequestAsNotifiedUseCaseImpl(connectionRepository)
 
-<<<<<<< HEAD
-=======
-    val joinExistingMLSConversations: JoinExistingMLSConversationsUseCase
-        get() = JoinExistingMLSConversationsUseCase(conversationRepository)
-
     val updateConversationReadDateUseCase: UpdateConversationReadDateUseCase
         get() = UpdateConversationReadDateUseCase(conversationRepository)
 
->>>>>>> c2b505b1
     val updateConversationAccess: UpdateConversationAccessRoleUseCase
-        get() =
-        UpdateConversationAccessRoleUseCase(conversationRepository)
+        get() = UpdateConversationAccessRoleUseCase(conversationRepository)
 
     val updateConversationMemberRole: UpdateConversationMemberRoleUseCase
         get() = UpdateConversationMemberRoleUseCaseImpl(conversationRepository)
