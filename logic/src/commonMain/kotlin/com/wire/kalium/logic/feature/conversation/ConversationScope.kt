package com.wire.kalium.logic.feature.conversation

import com.wire.kalium.logic.data.call.CallRepository
import com.wire.kalium.logic.data.client.ClientRepository
import com.wire.kalium.logic.data.connection.ConnectionRepository
import com.wire.kalium.logic.data.conversation.ConversationRepository
import com.wire.kalium.logic.data.conversation.MLSConversationRepository
import com.wire.kalium.logic.data.user.UserRepository
import com.wire.kalium.logic.feature.connection.MarkConnectionRequestAsNotifiedUseCase
import com.wire.kalium.logic.feature.connection.MarkConnectionRequestAsNotifiedUseCaseImpl
import com.wire.kalium.logic.feature.connection.ObserveConnectionListUseCase
import com.wire.kalium.logic.feature.connection.ObserveConnectionListUseCaseImpl
import com.wire.kalium.logic.sync.SyncManager

@Suppress("LongParameterList")
class ConversationScope(
    private val conversationRepository: ConversationRepository,
    private val connectionRepository: ConnectionRepository,
    private val userRepository: UserRepository,
    private val callRepository: CallRepository,
    private val syncManager: SyncManager,
    private val mlsConversationRepository: MLSConversationRepository,
    private val clientRepository: ClientRepository
) {
    val getConversations: GetConversationsUseCase
        get() = GetConversationsUseCase(conversationRepository, syncManager)

    val getConversationDetails: GetConversationDetailsUseCase
        get() = GetConversationDetailsUseCase(conversationRepository, syncManager)

    val observeConversationListDetails: ObserveConversationListDetailsUseCase
        get() = ObserveConversationListDetailsUseCaseImpl(conversationRepository, syncManager, callRepository)

    val observeConversationsAndConnectionListUseCase: ObserveConversationsAndConnectionsUseCase
        get() = ObserveConversationsAndConnectionsUseCaseImpl(syncManager, observeConversationListDetails, observeConnectionList)

    val observeConversationMembers: ObserveConversationMembersUseCase
        get() = ObserveConversationMembersUseCase(conversationRepository, userRepository, syncManager)

    val observeUserListById: ObserveUserListByIdUseCase
        get() = ObserveUserListByIdUseCase(userRepository, syncManager)

    val observeConversationDetails: ObserveConversationDetailsUseCase
        get() = ObserveConversationDetailsUseCase(conversationRepository, syncManager)

    val syncConversations: SyncConversationsUseCase
        get() = SyncConversationsUseCase(conversationRepository)

    val createGroupConversation: CreateGroupConversationUseCase
        get() = CreateGroupConversationUseCase(conversationRepository, syncManager, clientRepository)

    val addMemberToConversationUseCase: AddMemberToConversationUseCase
        get() = AddMemberToConversationUseCaseImpl(conversationRepository, mlsConversationRepository)

    val getOrCreateOneToOneConversationUseCase: GetOrCreateOneToOneConversationUseCase
        get() = GetOrCreateOneToOneConversationUseCase(conversationRepository)

    val updateConversationMutedStatus: UpdateConversationMutedStatusUseCase
        get() = UpdateConversationMutedStatusUseCaseImpl(conversationRepository)

    val observeConnectionList: ObserveConnectionListUseCase
        get() = ObserveConnectionListUseCaseImpl(connectionRepository, syncManager)

<<<<<<< HEAD
    val updateConversationAccess: UpdateConversationAccessRoleUseCase get() = UpdateConversationAccessRoleUseCase(conversationRepository)
=======
    val markConnectionRequestAsNotified: MarkConnectionRequestAsNotifiedUseCase
        get() = MarkConnectionRequestAsNotifiedUseCaseImpl(connectionRepository)
>>>>>>> 98471772
}<|MERGE_RESOLUTION|>--- conflicted
+++ resolved
@@ -61,10 +61,8 @@
     val observeConnectionList: ObserveConnectionListUseCase
         get() = ObserveConnectionListUseCaseImpl(connectionRepository, syncManager)
 
-<<<<<<< HEAD
-    val updateConversationAccess: UpdateConversationAccessRoleUseCase get() = UpdateConversationAccessRoleUseCase(conversationRepository)
-=======
     val markConnectionRequestAsNotified: MarkConnectionRequestAsNotifiedUseCase
         get() = MarkConnectionRequestAsNotifiedUseCaseImpl(connectionRepository)
->>>>>>> 98471772
+
+    val updateConversationAccess: UpdateConversationAccessRoleUseCase get() = UpdateConversationAccessRoleUseCase(conversationRepository)
 }