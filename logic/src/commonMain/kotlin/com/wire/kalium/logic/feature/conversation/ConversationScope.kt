--- conflicted
+++ resolved
@@ -27,11 +27,9 @@
     val syncConversations: SyncConversationsUseCase
         get() = SyncConversationsUseCase(conversationRepository)
 
-<<<<<<< HEAD
+    val createGroupConversation: CreateGroupConversationUseCase
+        get() = CreateGroupConversationUseCase(conversationRepository, syncManager)
+
     val updateConversationMutedStatus: UpdateConversationMutedStatusUseCase
         get() = UpdateConversationMutedStatusUseCaseImpl(conversationRepository)
-=======
-    val createGroupConversation: CreateGroupConversationUseCase
-        get() = CreateGroupConversationUseCase(conversationRepository, syncManager)
->>>>>>> 12bad0c8
 }