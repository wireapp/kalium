--- conflicted
+++ resolved
@@ -43,11 +43,8 @@
     private val selfConversationIdProvider: SelfConversationIdProvider,
     private val persistMessage: PersistMessageUseCase,
     private val updateKeyingMaterialThresholdProvider: UpdateKeyingMaterialThresholdProvider,
-<<<<<<< HEAD
+    private val selfTeamIdProvider: SelfTeamIdProvider,
     private val sendConfirmation: SendConfirmationUseCase
-=======
-    private val selfTeamIdProvider: SelfTeamIdProvider
->>>>>>> 3cc3c905
 ) {
 
     val getSelfTeamUseCase: GetSelfTeamUseCase
