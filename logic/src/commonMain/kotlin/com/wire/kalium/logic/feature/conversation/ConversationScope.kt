package com.wire.kalium.logic.feature.conversation

import com.wire.kalium.logic.data.call.CallRepository
import com.wire.kalium.logic.data.client.ClientRepository
import com.wire.kalium.logic.data.connection.ConnectionRepository
import com.wire.kalium.logic.data.conversation.ConversationRepository
import com.wire.kalium.logic.data.conversation.MLSConversationRepository
import com.wire.kalium.logic.data.user.UserRepository
import com.wire.kalium.logic.feature.connection.MarkConnectionRequestAsNotifiedUseCase
import com.wire.kalium.logic.feature.connection.MarkConnectionRequestAsNotifiedUseCaseImpl
import com.wire.kalium.logic.feature.connection.ObserveConnectionListUseCase
import com.wire.kalium.logic.feature.connection.ObserveConnectionListUseCaseImpl
import com.wire.kalium.logic.sync.SyncManager

@Suppress("LongParameterList")
class ConversationScope(
    private val conversationRepository: ConversationRepository,
    private val connectionRepository: ConnectionRepository,
    private val userRepository: UserRepository,
    private val callRepository: CallRepository,
    private val syncManager: SyncManager,
    private val mlsConversationRepository: MLSConversationRepository,
    private val clientRepository: ClientRepository
) {
    val getConversations: GetConversationsUseCase
        get() = GetConversationsUseCase(conversationRepository, syncManager)

    val getConversationDetails: GetConversationUseCase
        get() = GetConversationUseCase(conversationRepository, syncManager)

    val observeConversationListDetails: ObserveConversationListDetailsUseCase
        get() = ObserveConversationListDetailsUseCaseImpl(conversationRepository, syncManager, callRepository)

    val observeConversationsAndConnectionListUseCase: ObserveConversationsAndConnectionsUseCase
        get() = ObserveConversationsAndConnectionsUseCaseImpl(syncManager, observeConversationListDetails, observeConnectionList)

    val observeConversationMembers: ObserveConversationMembersUseCase
        get() = ObserveConversationMembersUseCase(conversationRepository, userRepository, syncManager)

    val observeUserListById: ObserveUserListByIdUseCase
        get() = ObserveUserListByIdUseCase(userRepository, syncManager)

    val observeConversationDetails: ObserveConversationDetailsUseCase
        get() = ObserveConversationDetailsUseCase(conversationRepository, syncManager)

    val syncConversations: SyncConversationsUseCase
        get() = SyncConversationsUseCase(conversationRepository)

    val createGroupConversation: CreateGroupConversationUseCase
        get() = CreateGroupConversationUseCase(conversationRepository, syncManager, clientRepository)

    val addMemberToConversationUseCase: AddMemberToConversationUseCase
        get() = AddMemberToConversationUseCaseImpl(conversationRepository, mlsConversationRepository)

    val getOrCreateOneToOneConversationUseCase: GetOrCreateOneToOneConversationUseCase
        get() = GetOrCreateOneToOneConversationUseCase(conversationRepository)

    val updateConversationMutedStatus: UpdateConversationMutedStatusUseCase
        get() = UpdateConversationMutedStatusUseCaseImpl(conversationRepository)

    val observeConnectionList: ObserveConnectionListUseCase
        get() = ObserveConnectionListUseCaseImpl(connectionRepository, syncManager)

    val markConnectionRequestAsNotified: MarkConnectionRequestAsNotifiedUseCase
        get() = MarkConnectionRequestAsNotifiedUseCaseImpl(connectionRepository)

    val joinExistingMLSConversations: JoinExistingMLSConversationsUseCase
        get() = JoinExistingMLSConversationsUseCase(conversationRepository)

<<<<<<< HEAD
    val updateConversationReadDateUseCase: UpdateConversationReadDateUseCase
        get() = UpdateConversationReadDateUseCase(conversationRepository)

    val updateConversationAccess: UpdateConversationAccessRoleUseCase get() =
        UpdateConversationAccessRoleUseCase(conversationRepository)
=======
    val updateConversationAccess: UpdateConversationAccessRoleUseCase
        get() = UpdateConversationAccessRoleUseCase(conversationRepository)

    val updateConversationMemberRole: UpdateConversationMemberRoleUseCase
        get() = UpdateConversationMemberRoleUseCaseImpl(conversationRepository)
>>>>>>> 653dc295
}<|MERGE_RESOLUTION|>--- conflicted
+++ resolved
@@ -67,17 +67,13 @@
     val joinExistingMLSConversations: JoinExistingMLSConversationsUseCase
         get() = JoinExistingMLSConversationsUseCase(conversationRepository)
 
-<<<<<<< HEAD
     val updateConversationReadDateUseCase: UpdateConversationReadDateUseCase
         get() = UpdateConversationReadDateUseCase(conversationRepository)
 
-    val updateConversationAccess: UpdateConversationAccessRoleUseCase get() =
+    val updateConversationAccess: UpdateConversationAccessRoleUseCase
+        get() =
         UpdateConversationAccessRoleUseCase(conversationRepository)
-=======
-    val updateConversationAccess: UpdateConversationAccessRoleUseCase
-        get() = UpdateConversationAccessRoleUseCase(conversationRepository)
 
     val updateConversationMemberRole: UpdateConversationMemberRoleUseCase
         get() = UpdateConversationMemberRoleUseCaseImpl(conversationRepository)
->>>>>>> 653dc295
 }