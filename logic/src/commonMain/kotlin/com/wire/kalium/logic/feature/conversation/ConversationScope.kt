--- conflicted
+++ resolved
@@ -33,15 +33,12 @@
     private val syncManager: SyncManager,
     private val mlsConversationRepository: MLSConversationRepository,
     private val clientRepository: ClientRepository,
-<<<<<<< HEAD
     private val assetRepository: AssetRepository
-=======
     private val messageSender: MessageSender,
     private val teamRepository: TeamRepository,
     private val selfUserId: UserId,
     private val persistMessage: PersistMessageUseCase,
     private val updateKeyingMaterialThresholdProvider: UpdateKeyingMaterialThresholdProvider
->>>>>>> d82e0040
 ) {
 
     val getSelfTeamUseCase: GetSelfTeamUseCase
