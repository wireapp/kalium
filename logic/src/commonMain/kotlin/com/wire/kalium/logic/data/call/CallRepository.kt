--- conflicted
+++ resolved
@@ -21,13 +21,10 @@
     fun incomingCallsFlow(): Flow<List<Call>>
     fun ongoingCallsFlow(): Flow<List<Call>>
     fun createCall(call: Call)
+    fun removeCallById(conversationId: String)
     fun updateCallStatusById(conversationId: String, status: CallStatus)
-<<<<<<< HEAD
     fun updateIsMutedById(conversationId: String, isMuted: Boolean)
     fun updateIsCameraOnById(conversationId: String, isCameraOn: Boolean)
-=======
-    fun removeCallById(conversationId: String)
->>>>>>> ecb6badb
     fun updateCallParticipants(conversationId: String, participants: List<Participant>)
 }
 
@@ -96,7 +93,6 @@
         }
     }
 
-<<<<<<< HEAD
     override fun updateIsMutedById(conversationId: String, isMuted: Boolean) {
         val callProfile = _callProfile.value
         callProfile.calls[conversationId]?.let { call ->
@@ -125,12 +121,12 @@
                 calls = updatedCalls
             )
         }
-=======
+    }
+
     override fun removeCallById(conversationId: String) {
         val callProfile = _callProfile.value
         val oldValues = callProfile.calls.filterKeys { it != conversationId }
         _callProfile.value = CallProfile(oldValues)
->>>>>>> ecb6badb
     }
 
     override fun updateCallParticipants(conversationId: String, participants: List<Participant>) {
