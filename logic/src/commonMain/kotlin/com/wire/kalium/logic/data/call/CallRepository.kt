--- conflicted
+++ resolved
@@ -55,13 +55,9 @@
         _callProfile.value = callProfile
     }
 
-<<<<<<< HEAD
-    override fun callsFlow(): Flow<List<Call>> = allCalls.map { it.calls.values.toList() }
-=======
     override fun callsFlow(): Flow<List<Call>> = allCalls.map {
                 it.calls.values.toList()
     }
->>>>>>> 4587dee4
 
     override fun incomingCallsFlow(): Flow<List<Call>> = allCalls.map {
         it.calls.values.filter { call ->
