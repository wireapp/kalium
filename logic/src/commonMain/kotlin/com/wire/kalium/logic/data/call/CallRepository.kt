package com.wire.kalium.logic.data.call

import com.benasher44.uuid.uuid4
import com.wire.kalium.logic.CoreFailure
import com.wire.kalium.logic.callingLogger
import com.wire.kalium.logic.data.conversation.Conversation
import com.wire.kalium.logic.data.conversation.ConversationDetails
import com.wire.kalium.logic.data.conversation.ConversationRepository
import com.wire.kalium.logic.data.id.ConversationId
import com.wire.kalium.logic.data.id.FederatedIdMapper
import com.wire.kalium.logic.data.id.QualifiedIdMapper
import com.wire.kalium.logic.data.message.Message
import com.wire.kalium.logic.data.message.MessageContent
import com.wire.kalium.logic.data.message.PersistMessageUseCase
import com.wire.kalium.logic.data.team.TeamRepository
import com.wire.kalium.logic.data.user.UserId
import com.wire.kalium.logic.data.user.UserRepository
import com.wire.kalium.logic.data.user.toUserId
import com.wire.kalium.logic.di.MapperProvider
import com.wire.kalium.logic.feature.call.Call
import com.wire.kalium.logic.feature.call.CallStatus
import com.wire.kalium.logic.functional.Either
import com.wire.kalium.logic.util.TimeParser
import com.wire.kalium.logic.wrapApiRequest
import com.wire.kalium.logic.wrapStorageRequest
import com.wire.kalium.network.api.call.CallApi
import com.wire.kalium.persistence.dao.ConversationEntity
import com.wire.kalium.persistence.dao.call.CallDAO
import com.wire.kalium.persistence.dao.call.CallEntity
import kotlinx.coroutines.flow.Flow
import kotlinx.coroutines.flow.MutableStateFlow
import kotlinx.coroutines.flow.combine
import kotlinx.coroutines.flow.first
import kotlin.math.max

@Suppress("TooManyFunctions")
interface CallRepository {
    suspend fun getCallConfigResponse(limit: Int?): Either<CoreFailure, String>
    suspend fun connectToSFT(url: String, data: String): Either<CoreFailure, ByteArray>
    fun updateCallMetadataProfileFlow(callMetadataProfile: CallMetadataProfile)
    fun getCallMetadataProfile(): CallMetadataProfile
    suspend fun callsFlow(): Flow<List<Call>>
    suspend fun incomingCallsFlow(): Flow<List<Call>>
    suspend fun ongoingCallsFlow(): Flow<List<Call>>
    suspend fun establishedCallsFlow(): Flow<List<Call>>
    suspend fun createCall(conversationId: ConversationId, status: CallStatus, callerId: String, isMuted: Boolean, isCameraOn: Boolean)
    suspend fun updateCallStatusById(conversationIdString: String, status: CallStatus)
    fun updateIsMutedById(conversationId: String, isMuted: Boolean)
    fun updateIsCameraOnById(conversationId: String, isCameraOn: Boolean)
    fun updateCallParticipants(conversationId: String, participants: List<Participant>)
    fun updateParticipantsActiveSpeaker(conversationId: String, activeSpeakers: CallActiveSpeakers)
    suspend fun getLastClosedCallCreatedByConversationId(conversationId: ConversationId): Flow<String?>
    suspend fun getLastCallConversationTypeByConversationId(conversationId: ConversationId): Conversation.Type
}

@Suppress("LongParameterList", "TooManyFunctions")
internal class CallDataSource(
    private val callApi: CallApi,
    private val qualifiedIdMapper: QualifiedIdMapper,
    private val persistMessage: PersistMessageUseCase,
    private val callDAO: CallDAO,
    private val conversationRepository: ConversationRepository,
    private val userRepository: UserRepository,
    private val teamRepository: TeamRepository,
    private val timeParser: TimeParser,
    private val callMapper: CallMapper = MapperProvider.callMapper()
) : CallRepository {

    private val _callMetadataProfile = MutableStateFlow(CallMetadataProfile(data = emptyMap()))

    override suspend fun getCallConfigResponse(limit: Int?): Either<CoreFailure, String> = wrapApiRequest {
        callApi.getCallConfig(limit = limit)
    }

    override suspend fun connectToSFT(url: String, data: String): Either<CoreFailure, ByteArray> = wrapApiRequest {
        callApi.connectToSFT(url = url, data = data)
    }

    override fun updateCallMetadataProfileFlow(callMetadataProfile: CallMetadataProfile) {
        _callMetadataProfile.value = callMetadataProfile
    }

    override fun getCallMetadataProfile(): CallMetadataProfile = _callMetadataProfile.value

    override suspend fun callsFlow(): Flow<List<Call>> = callDAO
        .observeCalls()
        .combineWithCallsMetadata()

    override suspend fun incomingCallsFlow(): Flow<List<Call>> = callDAO
        .observeIncomingCalls()
        .combineWithCallsMetadata()

    override suspend fun ongoingCallsFlow(): Flow<List<Call>> = callDAO
        .observeOngoingCalls()
        .combineWithCallsMetadata()

    override suspend fun establishedCallsFlow(): Flow<List<Call>> = callDAO
        .observeEstablishedCalls()
        .combineWithCallsMetadata()

    // This needs to be reworked the logic into the useCases
    @Suppress("LongMethod", "NestedBlockDepth")
    override suspend fun createCall(
        conversationId: ConversationId,
        status: CallStatus,
        callerId: String,
        isMuted: Boolean,
        isCameraOn: Boolean
    ) {
        val conversation: ConversationDetails = conversationRepository
            .observeConversationDetailsById(conversationId)
            .first()

        // in OnIncomingCall we get callerId without a domain,
        // to cover that case and have a valid UserId we have that workaround
        // TODO fix this callerId in OnIncomingCall once we support federation
        val myId = userRepository.getSelfUserId()
        val callerIdWithDomain = UserId(callerId.toUserId().value, myId.domain)
        val caller = userRepository.getKnownUser(callerIdWithDomain).first()

        val team = caller?.teamId
            ?.let { teamId -> teamRepository.getTeam(teamId).first() }

        val callEntity = callMapper.toCallEntity(
            conversationId = conversationId,
            id = uuid4().toString(),
            status = status,
            conversationType = conversation.conversation.type,
            callerId = callerIdWithDomain
        )

        val metadata = CallMetadata(
            conversationName = conversation.conversation.name,
            conversationType = conversation.conversation.type,
            callerName = caller?.name,
            callerTeamName = team?.name,
            isMuted = isMuted,
            isCameraOn = isCameraOn,
            establishedTime = null
        )

        val isCallInCurrentSession = _callMetadataProfile.value.data.containsKey(conversationId.toString())
        val lastCallStatus = callDAO.getCallStatusByConversationId(conversationId = callEntity.conversationId)

        val isOneOnOneCall = callEntity.conversationType == ConversationEntity.Type.ONE_ON_ONE
        val isGroupCall = callEntity.conversationType == ConversationEntity.Type.GROUP

        val activeCallStatus = listOf(
            CallEntity.Status.ESTABLISHED,
            CallEntity.Status.ANSWERED,
            CallEntity.Status.STILL_ONGOING
        )

        callingLogger.i("[CallRepository][createCall] -> lastCallStatus: [$lastCallStatus] | ConversationId: [$conversationId] " +
                "| status: [$status]")
        if (status == CallStatus.INCOMING && !isCallInCurrentSession) {
            updateCallMetadata(
                conversationId = conversationId,
                metadata = metadata
            )
            val callNewStatus = if (isGroupCall) CallStatus.STILL_ONGOING else CallStatus.CLOSED
            if (lastCallStatus in activeCallStatus) { // LAST CALL ACTIVE
                callingLogger.i("[CallRepository][createCall] -> Update.1 | callNewStatus: [$callNewStatus]")
                // Update database
                updateCallStatusById(
                    conversationIdString = conversationId.toString(),
                    status = callNewStatus
                )
            }

            if ((lastCallStatus !in activeCallStatus && isGroupCall) || isOneOnOneCall) {
                callingLogger.i("[CallRepository][createCall] -> Update.2 | lastCallStatus: [$lastCallStatus] " +
                        "| isGroupCall: [$isGroupCall] | isOneOnOneCall: [$isOneOnOneCall]")
                // Save into database
                wrapStorageRequest {
                    callDAO.insertCall(call = callEntity)
                }
            }
        } else {
            callingLogger.i("[CallRepository][createCall] -> else | lastCallStatus: [$lastCallStatus] | status: [$status]")
            if (lastCallStatus !in activeCallStatus || (status == CallStatus.STARTED)) {
                callingLogger.i("[CallRepository][createCall] -> Insert Call")
                // Save into database
                wrapStorageRequest {
                    callDAO.insertCall(call = callEntity)
                }

                // Save into metadata
                updateCallMetadata(
                    conversationId = conversationId,
                    metadata = metadata
                )
            }
        }
    }

    private fun updateCallMetadata(
        conversationId: ConversationId,
        metadata: CallMetadata
    ) {
        val callMetadataProfile = _callMetadataProfile.value
        val updatedCallMetadata = callMetadataProfile.data.toMutableMap().apply {
            this[conversationId.toString()] = metadata
        }

        _callMetadataProfile.value = callMetadataProfile.copy(
            data = updatedCallMetadata
        )
    }

    override suspend fun updateCallStatusById(conversationIdString: String, status: CallStatus) {
        val callMetadataProfile = _callMetadataProfile.value
<<<<<<< HEAD
        val modifiedConversationId = qualifiedIdMapper.fromStringToQualifiedID(conversationIdString)
=======
        val modifiedConversationId = conversationId.toConversationId()

        // Update Call in Database
        wrapStorageRequest {
            callDAO.updateLastCallStatusByConversationId(
                status = callMapper.toCallEntityStatus(callStatus = status),
                conversationId = callMapper.fromConversationIdToQualifiedIDEntity(conversationId = modifiedConversationId)
            )
            callingLogger.i("[CallRepository][UpdateCallStatusById] -> ConversationId: [$conversationId] " +
                    "| status: [$status]")
        }

>>>>>>> 9b242d94
        callMetadataProfile.data[modifiedConversationId.toString()]?.let { call ->
            val updatedCallMetadata = callMetadataProfile.data.toMutableMap().apply {
                val establishedTime =
                    if (status == CallStatus.ESTABLISHED) timeParser.currentTimeStamp()
                    else call.establishedTime

                // Update Metadata
                this[modifiedConversationId.toString()] = call.copy(establishedTime = establishedTime)

                // Persist Missed Call Message if necessary
                if ((status == CallStatus.CLOSED && establishedTime == null) || status == CallStatus.MISSED) {
                    callingLogger.i("[CallRepository][UpdateCallStatusById] -> Persist Missed Call Message")
                    persistMissedCallMessageIfNeeded(conversationId = modifiedConversationId)
                }
            }

            _callMetadataProfile.value = callMetadataProfile.copy(
                data = updatedCallMetadata
            )
        }
    }

    override fun updateIsMutedById(conversationId: String, isMuted: Boolean) {
        val callMetadataProfile = _callMetadataProfile.value
        callMetadataProfile.data[conversationId]?.let { callMetadata ->
            val updatedCallMetaData = callMetadataProfile.data.toMutableMap().apply {
                this[conversationId] = callMetadata.copy(
                    isMuted = isMuted
                )
            }

            _callMetadataProfile.value = callMetadataProfile.copy(
                data = updatedCallMetaData
            )
        }
    }

    override fun updateIsCameraOnById(conversationId: String, isCameraOn: Boolean) {
        val callMetadataProfile = _callMetadataProfile.value
        callMetadataProfile.data[conversationId]?.let { call ->
            val updatedCallMetadata = callMetadataProfile.data.toMutableMap().apply {
                this[conversationId] = call.copy(
                    isCameraOn = isCameraOn
                )
            }

            _callMetadataProfile.value = callMetadataProfile.copy(
                data = updatedCallMetadata
            )
        }
    }

    override fun updateCallParticipants(conversationId: String, participants: List<Participant>) {
        val callMetadataProfile = _callMetadataProfile.value

        callMetadataProfile.data[conversationId]?.let { call ->
            callingLogger.i("updateCallParticipants() - conversationId: $conversationId with size of: ${participants.size}")

            val updatedCallMetadata = callMetadataProfile.data.toMutableMap().apply {
                this[conversationId] = call.copy(
                    participants = participants,
                    maxParticipants = max(call.maxParticipants, participants.size + 1)
                )
            }

            _callMetadataProfile.value = callMetadataProfile.copy(
                data = updatedCallMetadata
            )
        }
    }

    override fun updateParticipantsActiveSpeaker(conversationId: String, activeSpeakers: CallActiveSpeakers) {
        val callMetadataProfile = _callMetadataProfile.value

        callMetadataProfile.data[conversationId]?.let { call ->
            callingLogger.i("updateActiveSpeakers() - conversationId: $conversationId with size of: ${activeSpeakers.activeSpeakers.size}")

            val updatedParticipants = callMapper.activeSpeakerMapper.mapParticipantsActiveSpeaker(
                participants = call.participants,
                activeSpeakers = activeSpeakers
            )

            val updatedCallMetadata = callMetadataProfile.data.toMutableMap().apply {
                this[conversationId] = call.copy(
                    participants = updatedParticipants,
                    maxParticipants = max(call.maxParticipants, updatedParticipants.size + 1)
                )
            }

            _callMetadataProfile.value = callMetadataProfile.copy(
                data = updatedCallMetadata
            )
        }
    }

    override suspend fun getLastClosedCallCreatedByConversationId(conversationId: ConversationId): Flow<String?> =
        callDAO.getLastClosedCallByConversationId(
            conversationId = callMapper.fromConversationIdToQualifiedIDEntity(
                conversationId = conversationId
            )
        )

    override suspend fun getLastCallConversationTypeByConversationId(conversationId: ConversationId): Conversation.Type =
        callDAO.getLastCallConversationTypeByConversationId(
            conversationId = callMapper.fromConversationIdToQualifiedIDEntity(
                conversationId = conversationId
            )
        )?.let {
            callMapper.toConversationType(conversationType = it)
        } ?: Conversation.Type.ONE_ON_ONE

    private suspend fun persistMissedCallMessageIfNeeded(
        conversationId: ConversationId
    ) {
        val callerId = callDAO.getCallerIdByConversationId(
            conversationId = callMapper.fromConversationIdToQualifiedIDEntity(
                conversationId = conversationId
            )
        )

        val message = Message.System(
            uuid4().toString(),
            MessageContent.MissedCall,
            conversationId,
            timeParser.currentTimeStamp(),
            callerId.toUserId(),
            Message.Status.SENT,
            Message.Visibility.VISIBLE
        )
        persistMessage(message)
    }

    private fun Flow<List<CallEntity>>.combineWithCallsMetadata(): Flow<List<Call>> =
        this.combine(_callMetadataProfile) { calls, metadata ->
            calls.map { call ->
                val conversationId = ConversationId(
                    value = call.conversationId.value,
                    domain = call.conversationId.domain
                )

                callMapper.toCall(
                    callEntity = call,
                    metadata = metadata.data[conversationId.toString()]
                )
            }
        }
}<|MERGE_RESOLUTION|>--- conflicted
+++ resolved
@@ -210,10 +210,7 @@
 
     override suspend fun updateCallStatusById(conversationIdString: String, status: CallStatus) {
         val callMetadataProfile = _callMetadataProfile.value
-<<<<<<< HEAD
         val modifiedConversationId = qualifiedIdMapper.fromStringToQualifiedID(conversationIdString)
-=======
-        val modifiedConversationId = conversationId.toConversationId()
 
         // Update Call in Database
         wrapStorageRequest {
@@ -225,7 +222,6 @@
                     "| status: [$status]")
         }
 
->>>>>>> 9b242d94
         callMetadataProfile.data[modifiedConversationId.toString()]?.let { call ->
             val updatedCallMetadata = callMetadataProfile.data.toMutableMap().apply {
                 val establishedTime =
