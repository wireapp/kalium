package com.wire.kalium.logic.data.call

import com.wire.kalium.logic.CoreFailure
import com.wire.kalium.logic.callingLogger
import com.wire.kalium.logic.data.conversation.ConversationDetails
import com.wire.kalium.logic.data.conversation.ConversationRepository
import com.wire.kalium.logic.data.id.ConversationId
import com.wire.kalium.logic.data.team.TeamRepository
import com.wire.kalium.logic.data.user.UserRepository
import com.wire.kalium.logic.data.user.toUserId
import com.wire.kalium.logic.feature.call.Call
import com.wire.kalium.logic.feature.call.CallStatus
import com.wire.kalium.logic.functional.Either
import com.wire.kalium.logic.wrapApiRequest
import com.wire.kalium.network.api.call.CallApi
import kotlinx.coroutines.flow.Flow
import kotlinx.coroutines.flow.MutableStateFlow
import kotlinx.coroutines.flow.asStateFlow
import kotlinx.coroutines.flow.first
import kotlinx.coroutines.flow.map
import kotlin.math.max

interface CallRepository {
    suspend fun getCallConfigResponse(limit: Int?): Either<CoreFailure, String>
    suspend fun connectToSFT(url: String, data: String): Either<CoreFailure, ByteArray>
    fun updateCallProfileFlow(callProfile: CallProfile)
    fun callsFlow(): Flow<List<Call>>
    fun incomingCallsFlow(): Flow<List<Call>>
    fun ongoingCallsFlow(): Flow<List<Call>>
<<<<<<< HEAD
    suspend fun createCall(conversationId: ConversationId, status: CallStatus, callerId: String)
    fun updateCallStatusById(conversationId: String, status: CallStatus)
=======
    fun createCall(call: Call)
>>>>>>> 5adf80ed
    fun removeCallById(conversationId: String)
    fun updateCallStatusById(conversationId: String, status: CallStatus)
    fun updateIsMutedById(conversationId: String, isMuted: Boolean)
    fun updateIsCameraOnById(conversationId: String, isCameraOn: Boolean)
    fun updateCallParticipants(conversationId: String, participants: List<Participant>)
}

internal class CallDataSource(
    private val callApi: CallApi,
    private val conversationRepository: ConversationRepository,
    private val userRepository: UserRepository,
    private val teamRepository: TeamRepository
) : CallRepository {

    //TODO(question): to be saved somewhere ?
    private val _callProfile = MutableStateFlow(CallProfile(calls = emptyMap()))
    private val allCalls = _callProfile.asStateFlow()

    override suspend fun getCallConfigResponse(limit: Int?): Either<CoreFailure, String> = wrapApiRequest {
        callApi.getCallConfig(limit = limit)
    }

    override suspend fun connectToSFT(url: String, data: String): Either<CoreFailure, ByteArray> = wrapApiRequest {
        callApi.connectToSFT(url = url, data = data)
    }

    override fun updateCallProfileFlow(callProfile: CallProfile) {
        _callProfile.value = callProfile
    }

    override fun callsFlow(): Flow<List<Call>> = allCalls.map {
        it.calls.values.toList()
    }

    override fun incomingCallsFlow(): Flow<List<Call>> = allCalls.map {
        it.calls.values.filter { call ->
            call.status == CallStatus.INCOMING
        }
    }

    override fun ongoingCallsFlow(): Flow<List<Call>> = allCalls.map {
        it.calls.values.filter { call ->
            call.status in listOf(
                CallStatus.ESTABLISHED,
                CallStatus.ANSWERED
            )
        }
    }

    override suspend fun createCall(conversationId: ConversationId, status: CallStatus, callerId: String) {
        val conversation: ConversationDetails = conversationRepository
            .getConversationDetailsById(conversationId)
            .first()

        val caller = userRepository.getKnownUser(callerId.toUserId()).first()

        val team = caller?.team
            ?.let { teamId -> teamRepository.getTeam(teamId).first() }

        val call = Call(
            conversationId = conversationId,
            status = status,
            callerId = callerId,
            conversationName = conversation.conversation.name,
            conversationType = conversation.conversation.type,
            callerName = caller?.name,
            callerTeamName = team?.name
        )

        val callProfile = _callProfile.value
        val updatedCalls = callProfile.calls.toMutableMap().apply {
            this[call.conversationId.toString()] = call
        }

        _callProfile.value = callProfile.copy(
            calls = updatedCalls
        )
    }

    override fun updateCallStatusById(conversationId: String, status: CallStatus) {
        val callProfile = _callProfile.value
        callProfile.calls[conversationId]?.let { call ->
            val updatedCalls = callProfile.calls.toMutableMap().apply {
                this[conversationId] = call.copy(
                    status = status
                )
            }

            _callProfile.value = callProfile.copy(
                calls = updatedCalls
            )
        }
    }

    override fun updateIsMutedById(conversationId: String, isMuted: Boolean) {
        val callProfile = _callProfile.value
        callProfile.calls[conversationId]?.let { call ->
            val updatedCalls = callProfile.calls.toMutableMap().apply {
                this[conversationId] = call.copy(
                    isMuted = isMuted
                )
            }

            _callProfile.value = callProfile.copy(
                calls = updatedCalls
            )
        }
    }

    override fun updateIsCameraOnById(conversationId: String, isCameraOn: Boolean) {
        val callProfile = _callProfile.value
        callProfile.calls[conversationId]?.let { call ->
            val updatedCalls = callProfile.calls.toMutableMap().apply {
                this[conversationId] = call.copy(
                    isCameraOn = isCameraOn
                )
            }

            _callProfile.value = callProfile.copy(
                calls = updatedCalls
            )
        }
    }

    override fun removeCallById(conversationId: String) {
        val callProfile = _callProfile.value
        val oldValues = callProfile.calls.filterKeys { it != conversationId }
        _callProfile.value = CallProfile(oldValues)
    }

    override fun updateCallParticipants(conversationId: String, participants: List<Participant>) {
        val callProfile = _callProfile.value

        callProfile[conversationId]?.let {
            callingLogger.i("onParticipantsChanged() - conversationId: $conversationId")
            participants.forEachIndexed { index, participant ->
                callingLogger.i("onParticipantsChanged() - Participant[$index/${participants.size}]: ${participant.id}")
            }

            _callProfile.value = callProfile.copy(
                calls = callProfile.calls.apply {
                    this.toMutableMap()[conversationId] = it.copy(
                        participants = participants,
                        maxParticipants = max(it.maxParticipants, participants.size + 1)
                    )
                }
            )
        }
    }
}<|MERGE_RESOLUTION|>--- conflicted
+++ resolved
@@ -27,14 +27,9 @@
     fun callsFlow(): Flow<List<Call>>
     fun incomingCallsFlow(): Flow<List<Call>>
     fun ongoingCallsFlow(): Flow<List<Call>>
-<<<<<<< HEAD
-    suspend fun createCall(conversationId: ConversationId, status: CallStatus, callerId: String)
+    suspend fun createCall(conversationId: ConversationId, status: CallStatus, callerId: String, isMuted: Boolean, isCameraOn: Boolean)
     fun updateCallStatusById(conversationId: String, status: CallStatus)
-=======
-    fun createCall(call: Call)
->>>>>>> 5adf80ed
     fun removeCallById(conversationId: String)
-    fun updateCallStatusById(conversationId: String, status: CallStatus)
     fun updateIsMutedById(conversationId: String, isMuted: Boolean)
     fun updateIsCameraOnById(conversationId: String, isCameraOn: Boolean)
     fun updateCallParticipants(conversationId: String, participants: List<Participant>)
@@ -82,7 +77,13 @@
         }
     }
 
-    override suspend fun createCall(conversationId: ConversationId, status: CallStatus, callerId: String) {
+    override suspend fun createCall(
+        conversationId: ConversationId,
+        status: CallStatus,
+        callerId: String,
+        isMuted: Boolean,
+        isCameraOn: Boolean
+    ) {
         val conversation: ConversationDetails = conversationRepository
             .getConversationDetailsById(conversationId)
             .first()
@@ -99,7 +100,9 @@
             conversationName = conversation.conversation.name,
             conversationType = conversation.conversation.type,
             callerName = caller?.name,
-            callerTeamName = team?.name
+            callerTeamName = team?.name,
+            isMuted = isMuted,
+            isCameraOn = isCameraOn
         )
 
         val callProfile = _callProfile.value
