package com.wire.kalium.logic.data.call

import com.wire.kalium.logic.CoreFailure
import com.wire.kalium.logic.callingLogger
import com.wire.kalium.logic.data.id.toConversationId
import com.wire.kalium.logic.di.MapperProvider
import com.wire.kalium.logic.feature.call.Call
import com.wire.kalium.logic.feature.call.CallStatus
import com.wire.kalium.logic.functional.Either
import com.wire.kalium.logic.wrapApiRequest
import com.wire.kalium.network.api.call.CallApi
import kotlinx.coroutines.flow.Flow
import kotlinx.coroutines.flow.MutableStateFlow
import kotlinx.coroutines.flow.asStateFlow
import kotlinx.coroutines.flow.map
import kotlin.math.max

interface CallRepository {
    suspend fun getCallConfigResponse(limit: Int?): Either<CoreFailure, String>
    suspend fun connectToSFT(url: String, data: String): Either<CoreFailure, ByteArray>
    fun updateCallProfileFlow(callProfile: CallProfile)
    fun callsFlow(): Flow<List<Call>>
    fun incomingCallsFlow(): Flow<List<Call>>
    fun ongoingCallsFlow(): Flow<List<Call>>
    fun createCall(call: Call)
    fun removeCallById(conversationId: String)
    fun updateCallStatusById(conversationId: String, status: CallStatus)
    fun updateIsMutedById(conversationId: String, isMuted: Boolean)
    fun updateIsCameraOnById(conversationId: String, isCameraOn: Boolean)
    fun updateCallParticipants(conversationId: String, participants: List<Participant>)
    fun updateParticipantsActiveSpeaker(conversationId: String, activeSpeakers: CallActiveSpeakers)
}

internal class CallDataSource(
    private val callApi: CallApi,
    private val callMapper: CallMapper = MapperProvider.callMapper()
) : CallRepository {

    //TODO(question): to be saved somewhere ?
    private val _callProfile = MutableStateFlow(CallProfile(calls = emptyMap()))
    private val allCalls = _callProfile.asStateFlow()

    override suspend fun getCallConfigResponse(limit: Int?): Either<CoreFailure, String> = wrapApiRequest {
        callApi.getCallConfig(limit = limit)
    }

    override suspend fun connectToSFT(url: String, data: String): Either<CoreFailure, ByteArray> = wrapApiRequest {
        callApi.connectToSFT(url = url, data = data)
    }

    override fun updateCallProfileFlow(callProfile: CallProfile) {
        _callProfile.value = callProfile
    }

    override fun callsFlow(): Flow<List<Call>> = allCalls.map {
        it.calls.values.toList()
    }

    override fun incomingCallsFlow(): Flow<List<Call>> = allCalls.map {
        it.calls.values.filter { call ->
            call.status == CallStatus.INCOMING
        }
    }

        override fun ongoingCallsFlow(): Flow<List<Call>> = allCalls.map {
        it.calls.values.filter { call ->
            call.status in listOf(
                CallStatus.ESTABLISHED,
                CallStatus.ANSWERED
            )
        }
    }

    override fun createCall(call: Call) {
        val callProfile = _callProfile.value
        val updatedCalls = callProfile.calls.toMutableMap().apply {
            this[call.conversationId.toString()] = call
        }

        _callProfile.value = callProfile.copy(
            calls = updatedCalls
        )
    }

    override fun updateCallStatusById(conversationId: String, status: CallStatus) {
        val callProfile = _callProfile.value
        val modifiedConversationId = conversationId.toConversationId().toString()
        callProfile.calls[modifiedConversationId]?.let { call ->
            val updatedCalls = callProfile.calls.toMutableMap().apply {
                this[modifiedConversationId] = call.copy(
                    status = status
                )
            }

            _callProfile.value = callProfile.copy(
                calls = updatedCalls
            )
        }
    }

    override fun updateIsMutedById(conversationId: String, isMuted: Boolean) {
        val callProfile = _callProfile.value
        callProfile.calls[conversationId]?.let { call ->
            val updatedCalls = callProfile.calls.toMutableMap().apply {
                this[conversationId] = call.copy(
                    isMuted = isMuted
                )
            }

            _callProfile.value = callProfile.copy(
                calls = updatedCalls
            )
        }
    }

    override fun updateIsCameraOnById(conversationId: String, isCameraOn: Boolean) {
        val callProfile = _callProfile.value
        callProfile.calls[conversationId]?.let { call ->
            val updatedCalls = callProfile.calls.toMutableMap().apply {
                this[conversationId] = call.copy(
                    isCameraOn = isCameraOn
                )
            }

            _callProfile.value = callProfile.copy(
                calls = updatedCalls
            )
        }
    }

    override fun removeCallById(conversationId: String) {
        val callProfile = _callProfile.value
        val oldValues = callProfile.calls.filterKeys { it != conversationId }
        _callProfile.value = CallProfile(oldValues)
    }

    override fun updateCallParticipants(conversationId: String, participants: List<Participant>) {
        val callProfile = _callProfile.value

<<<<<<< HEAD
        callProfile[conversationId]?.let {
            callingLogger.i("onParticipantsChanged() - conversationId: $conversationId")
            participants.forEachIndexed { index, participant ->
                callingLogger.i("onParticipantsChanged() - Participant[$index/${participants.size - 1}]: ${participant.id}")
            }

            _callProfile.value = callProfile.copy(
                calls = callProfile.calls.toMutableMap().apply {
                    this[conversationId] = it.copy(
                        participants = participants,
                        maxParticipants = max(it.maxParticipants, participants.size + 1)
                    )
                }
=======
        callProfile[conversationId]?.let { call ->
            callingLogger.i("updateCallParticipants() - conversationId: $conversationId with size of: ${participants.size}")

            val updatedCalls = callProfile.calls.toMutableMap().apply {
                this[conversationId] = call.copy(
                    participants = participants,
                    maxParticipants = max(call.maxParticipants, participants.size + 1)
                )
            }

            _callProfile.value = callProfile.copy(
                calls = updatedCalls
            )
        }
    }

    override fun updateParticipantsActiveSpeaker(conversationId: String, activeSpeakers: CallActiveSpeakers) {
        val callProfile = _callProfile.value

        callProfile.calls[conversationId]?.let { call ->
            callingLogger.i("updateActiveSpeakers() - conversationId: $conversationId with size of: ${activeSpeakers.activeSpeakers.size}")

            val updatedParticipants = callMapper.activeSpeakerMapper.mapParticipantsActiveSpeaker(
                participants = call.participants,
                activeSpeakers = activeSpeakers
            )

            val updatedCalls = callProfile.calls.toMutableMap().apply {
                this[conversationId] = call.copy(
                    participants = updatedParticipants,
                    maxParticipants = max(call.maxParticipants, updatedParticipants.size + 1)
                )
            }

            _callProfile.value = callProfile.copy(
                calls = updatedCalls
>>>>>>> 5e2c02d7
            )
        }
    }
}<|MERGE_RESOLUTION|>--- conflicted
+++ resolved
@@ -137,21 +137,6 @@
     override fun updateCallParticipants(conversationId: String, participants: List<Participant>) {
         val callProfile = _callProfile.value
 
-<<<<<<< HEAD
-        callProfile[conversationId]?.let {
-            callingLogger.i("onParticipantsChanged() - conversationId: $conversationId")
-            participants.forEachIndexed { index, participant ->
-                callingLogger.i("onParticipantsChanged() - Participant[$index/${participants.size - 1}]: ${participant.id}")
-            }
-
-            _callProfile.value = callProfile.copy(
-                calls = callProfile.calls.toMutableMap().apply {
-                    this[conversationId] = it.copy(
-                        participants = participants,
-                        maxParticipants = max(it.maxParticipants, participants.size + 1)
-                    )
-                }
-=======
         callProfile[conversationId]?.let { call ->
             callingLogger.i("updateCallParticipants() - conversationId: $conversationId with size of: ${participants.size}")
 
@@ -188,7 +173,6 @@
 
             _callProfile.value = callProfile.copy(
                 calls = updatedCalls
->>>>>>> 5e2c02d7
             )
         }
     }
