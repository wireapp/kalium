--- conflicted
+++ resolved
@@ -57,11 +57,8 @@
 @Suppress("LongParameterList", "TooManyFunctions")
 internal class CallDataSource(
     private val callApi: CallApi,
-<<<<<<< HEAD
+    private val persistMessage: PersistMessageUseCase,
     private val callDAO: CallDAO,
-=======
-    private val persistMessage: PersistMessageUseCase,
->>>>>>> 5c3f897b
     private val conversationRepository: ConversationRepository,
     private val userRepository: UserRepository,
     private val teamRepository: TeamRepository,
@@ -69,13 +66,7 @@
     private val callMapper: CallMapper = MapperProvider.callMapper()
 ) : CallRepository {
 
-<<<<<<< HEAD
     private val _callMetadataProfile = MutableStateFlow(CallMetadataProfile(data = emptyMap()))
-=======
-    // TODO(question): to be saved somewhere?
-    private val _callProfile = MutableStateFlow(CallProfile(calls = emptyMap()))
-    private val allCalls = _callProfile.asStateFlow()
->>>>>>> 5c3f897b
 
     override suspend fun getCallConfigResponse(limit: Int?): Either<CoreFailure, String> = wrapApiRequest {
         callApi.getCallConfig(limit = limit)
@@ -253,7 +244,7 @@
 
                 // Persist Missed Call Message if necessary
                 if ((status == CallStatus.CLOSED && establishedTime == null) || status == CallStatus.MISSED) {
-                    persistMissedCallMessage(conversationId = modifiedConversationId)
+                    persistMissedCallMessageIfNeeded(conversationId = modifiedConversationId)
                 }
             }
 
@@ -336,31 +327,16 @@
         }
     }
 
-<<<<<<< HEAD
     /**
      * To be used only in Debug mode
      */
     override suspend fun deleteAllCalls() {
         wrapStorageRequest {
             callDAO.deleteAllCalls()
-=======
-    private suspend fun persistMissedCallMessageIfNeeded(call: Call) {
-        if ((call.status == CallStatus.CLOSED && call.establishedTime == null) || call.status == CallStatus.MISSED) {
-            val message = Message.System(
-                uuid4().toString(),
-                MessageContent.MissedCall,
-                call.conversationId,
-                timeParser.currentTimeStamp(),
-                call.callerId.toUserId(),
-                Message.Status.SENT,
-                Message.Visibility.VISIBLE
-            )
-            persistMessage(message)
->>>>>>> 5c3f897b
-        }
-    }
-
-    private suspend fun persistMissedCallMessage(
+        }
+    }
+
+    private suspend fun persistMissedCallMessageIfNeeded(
         conversationId: ConversationId
     ) {
         val callerId = callDAO.getCallerIdByConversationId(
@@ -369,17 +345,16 @@
             )
         )
 
-        messageRepository.persistMessage(
-            Message.System(
-                uuid4().toString(),
-                MessageContent.MissedCall,
-                conversationId,
-                timeParser.currentTimeStamp(),
-                callerId.toUserId(),
-                Message.Status.SENT,
-                Message.Visibility.VISIBLE
-            )
-        )
+        val message = Message.System(
+            uuid4().toString(),
+            MessageContent.MissedCall,
+            conversationId,
+            timeParser.currentTimeStamp(),
+            callerId.toUserId(),
+            Message.Status.SENT,
+            Message.Visibility.VISIBLE
+        )
+        persistMessage(message)
     }
 
     private fun Flow<List<CallEntity>>.combineWithCallsMetadata(): Flow<List<Call>> =
