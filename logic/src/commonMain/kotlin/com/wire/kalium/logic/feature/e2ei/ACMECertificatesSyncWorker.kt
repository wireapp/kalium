/*
 * Wire
 * Copyright (C) 2023 Wire Swiss GmbH
 *
 * This program is free software: you can redistribute it and/or modify
 * it under the terms of the GNU General Public License as published by
 * the Free Software Foundation, either version 3 of the License, or
 * (at your option) any later version.
 *
 * This program is distributed in the hope that it will be useful,
 * but WITHOUT ANY WARRANTY; without even the implied warranty of
 * MERCHANTABILITY or FITNESS FOR A PARTICULAR PURPOSE. See the
 * GNU General Public License for more details.
 *
 * You should have received a copy of the GNU General Public License
 * along with this program. If not, see http://www.gnu.org/licenses/.
 */
package com.wire.kalium.logic.feature.e2ei

import com.wire.kalium.logger.KaliumLogger
import com.wire.kalium.logic.data.e2ei.E2EIRepository
import com.wire.kalium.logic.feature.user.IsE2EIEnabledUseCase
import com.wire.kalium.logic.functional.intervalFlow
import kotlin.time.Duration
import kotlin.time.Duration.Companion.days

/**
 * Worker that periodically syncs ACME Certificates.
 */
internal interface ACMECertificatesSyncWorker {
    suspend fun execute()
}

internal class ACMECertificatesSyncWorkerImpl(
    private val e2eiRepository: E2EIRepository,
    private val syncInterval: Duration = DEFAULT_SYNC_INTERVAL,
    private val isE2EIEnabledUseCase: IsE2EIEnabledUseCase,
    kaliumLogger: KaliumLogger
) : ACMECertificatesSyncWorker {

    private val logger = kaliumLogger.withTextTag("ACMECertificatesSyncWorker")

    override suspend fun execute() {
        logger.d("Starting to monitor")
        intervalFlow(syncInterval.inWholeMilliseconds)
            .collect {
<<<<<<< HEAD
                logger.i("Fetching federation certificates")
                //e2eiRepository.fetchFederationCertificates()
=======
                if (isE2EIEnabledUseCase()) {
                    logger.i("Fetching federation certificates")
                    e2eiRepository.fetchFederationCertificates()
                }
>>>>>>> 4d9c0d18
            }
    }

    private companion object {
        val DEFAULT_SYNC_INTERVAL = 1.days
    }
}<|MERGE_RESOLUTION|>--- conflicted
+++ resolved
@@ -44,15 +44,10 @@
         logger.d("Starting to monitor")
         intervalFlow(syncInterval.inWholeMilliseconds)
             .collect {
-<<<<<<< HEAD
-                logger.i("Fetching federation certificates")
-                //e2eiRepository.fetchFederationCertificates()
-=======
                 if (isE2EIEnabledUseCase()) {
                     logger.i("Fetching federation certificates")
                     e2eiRepository.fetchFederationCertificates()
                 }
->>>>>>> 4d9c0d18
             }
     }
 
