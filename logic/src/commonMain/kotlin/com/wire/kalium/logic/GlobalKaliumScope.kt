/*
 * Wire
 * Copyright (C) 2023 Wire Swiss GmbH
 *
 * This program is free software: you can redistribute it and/or modify
 * it under the terms of the GNU General Public License as published by
 * the Free Software Foundation, either version 3 of the License, or
 * (at your option) any later version.
 *
 * This program is distributed in the hope that it will be useful,
 * but WITHOUT ANY WARRANTY; without even the implied warranty of
 * MERCHANTABILITY or FITNESS FOR A PARTICULAR PURPOSE. See the
 * GNU General Public License for more details.
 *
 * You should have received a copy of the GNU General Public License
 * along with this program. If not, see http://www.gnu.org/licenses/.
 */

package com.wire.kalium.logic

import com.wire.kalium.logic.configuration.notification.NotificationTokenDataSource
import com.wire.kalium.logic.configuration.notification.NotificationTokenRepository
import com.wire.kalium.logic.configuration.server.ServerConfigDataSource
import com.wire.kalium.logic.configuration.server.ServerConfigRepository
import com.wire.kalium.logic.data.client.UserClientRepositoryProvider
import com.wire.kalium.logic.data.client.UserClientRepositoryProviderImpl
import com.wire.kalium.logic.data.session.SessionDataSource
import com.wire.kalium.logic.data.session.SessionRepository
import com.wire.kalium.logic.feature.UserSessionScopeProvider
import com.wire.kalium.logic.feature.appVersioning.ObserveIfAppUpdateRequiredUseCase
import com.wire.kalium.logic.feature.appVersioning.ObserveIfAppUpdateRequiredUseCaseImpl
import com.wire.kalium.logic.feature.auth.AddAuthenticatedUserUseCase
import com.wire.kalium.logic.feature.auth.AuthenticationScopeProvider
import com.wire.kalium.logic.feature.auth.ValidateEmailUseCase
import com.wire.kalium.logic.feature.auth.ValidateEmailUseCaseImpl
import com.wire.kalium.logic.feature.auth.ValidatePasswordUseCase
import com.wire.kalium.logic.feature.auth.ValidatePasswordUseCaseImpl
import com.wire.kalium.logic.feature.auth.ValidateUserHandleUseCase
import com.wire.kalium.logic.feature.auth.ValidateUserHandleUseCaseImpl
import com.wire.kalium.logic.feature.client.ClearNewClientsForUserUseCase
import com.wire.kalium.logic.feature.client.ClearNewClientsForUserUseCaseImpl
import com.wire.kalium.logic.feature.client.ObserveNewClientsUseCase
import com.wire.kalium.logic.feature.client.ObserveNewClientsUseCaseImpl
import com.wire.kalium.logic.feature.notificationToken.SaveNotificationTokenUseCase
import com.wire.kalium.logic.feature.notificationToken.SaveNotificationTokenUseCaseImpl
import com.wire.kalium.logic.feature.rootDetection.CheckSystemIntegrityUseCase
import com.wire.kalium.logic.feature.rootDetection.CheckSystemIntegrityUseCaseImpl
import com.wire.kalium.logic.feature.rootDetection.RootDetectorImpl
import com.wire.kalium.logic.feature.server.FetchApiVersionUseCase
import com.wire.kalium.logic.feature.server.FetchApiVersionUseCaseImpl
import com.wire.kalium.logic.feature.server.GetServerConfigUseCase
import com.wire.kalium.logic.feature.server.ObserveServerConfigUseCase
import com.wire.kalium.logic.feature.server.ServerConfigForAccountUseCase
import com.wire.kalium.logic.feature.server.StoreServerConfigUseCase
import com.wire.kalium.logic.feature.server.StoreServerConfigUseCaseImpl
import com.wire.kalium.logic.feature.server.UpdateApiVersionsUseCase
import com.wire.kalium.logic.feature.server.UpdateApiVersionsUseCaseImpl
import com.wire.kalium.logic.feature.session.DeleteSessionUseCase
import com.wire.kalium.logic.feature.session.DoesValidSessionExistUseCase
import com.wire.kalium.logic.feature.session.GetSessionsUseCase
import com.wire.kalium.logic.feature.session.SessionScope
import com.wire.kalium.logic.feature.user.ObserveValidAccountsUseCase
import com.wire.kalium.logic.feature.user.ObserveValidAccountsUseCaseImpl
import com.wire.kalium.logic.feature.user.webSocketStatus.ObservePersistentWebSocketConnectionStatusUseCase
import com.wire.kalium.logic.feature.user.webSocketStatus.ObservePersistentWebSocketConnectionStatusUseCaseImpl
import com.wire.kalium.logic.featureFlags.KaliumConfigs
import com.wire.kalium.network.NetworkStateObserver
import com.wire.kalium.network.networkContainer.UnboundNetworkContainer
import com.wire.kalium.network.networkContainer.UnboundNetworkContainerCommon
import com.wire.kalium.persistence.db.GlobalDatabaseProvider
import com.wire.kalium.persistence.kmmSettings.GlobalPrefProvider
import kotlinx.coroutines.CoroutineScope
import kotlinx.coroutines.SupervisorJob
import kotlin.coroutines.CoroutineContext

/**
 * Scope that exposes all operations that are user and backend agnostic, like
 * - Storing and retrieving sessions after authenticating
 * - Updating client or device metadata (like push notification token)
 * - Getting back-end information from a deeplink
 *
 * @see [com.wire.kalium.logic.feature.auth.AuthenticationScope]
 * @see [com.wire.kalium.logic.feature.UserSessionScope]
 */
@Suppress("LongParameterList")
class GlobalKaliumScope internal constructor(
    userAgent: String,
    private val globalDatabase: GlobalDatabaseProvider,
    private val globalPreferences: GlobalPrefProvider,
    private val kaliumConfigs: KaliumConfigs,
    private val userSessionScopeProvider: Lazy<UserSessionScopeProvider>,
    private val authenticationScopeProvider: AuthenticationScopeProvider,
    private val networkStateObserver: NetworkStateObserver
) : CoroutineScope {

    override val coroutineContext: CoroutineContext = SupervisorJob()

    val unboundNetworkContainer: UnboundNetworkContainer by lazy {
        UnboundNetworkContainerCommon(
            networkStateObserver,
            kaliumConfigs.developmentApiEnabled,
            userAgent,
            kaliumConfigs.ignoreSSLCertificatesForUnboundCalls,
            kaliumConfigs.certPinningConfig()
        )
    }

    internal val serverConfigRepository: ServerConfigRepository
        get() = ServerConfigDataSource(
            unboundNetworkContainer.serverConfigApi,
            globalDatabase.serverConfigurationDAO,
            unboundNetworkContainer.remoteVersion,
            kaliumConfigs.developmentApiEnabled
        )

    val sessionRepository: SessionRepository
        get() = SessionDataSource(
            globalDatabase.accountsDAO,
            globalPreferences.authTokenStorage,
            serverConfigRepository,
            kaliumConfigs
        )

    val observePersistentWebSocketConnectionStatus: ObservePersistentWebSocketConnectionStatusUseCase
        get() = ObservePersistentWebSocketConnectionStatusUseCaseImpl(sessionRepository)

    private val notificationTokenRepository: NotificationTokenRepository
        get() =
            NotificationTokenDataSource(globalPreferences.tokenStorage)

    val validateEmailUseCase: ValidateEmailUseCase get() = ValidateEmailUseCaseImpl()
    val validateUserHandleUseCase: ValidateUserHandleUseCase get() = ValidateUserHandleUseCaseImpl()
    val validatePasswordUseCase: ValidatePasswordUseCase get() = ValidatePasswordUseCaseImpl()

    val addAuthenticatedAccount: AddAuthenticatedUserUseCase
        get() =
            AddAuthenticatedUserUseCase(sessionRepository, serverConfigRepository)
    val getSessions: GetSessionsUseCase get() = GetSessionsUseCase(sessionRepository)
    val doesValidSessionExist: DoesValidSessionExistUseCase get() = DoesValidSessionExistUseCase(sessionRepository)
    val observeValidAccounts: ObserveValidAccountsUseCase
        get() = ObserveValidAccountsUseCaseImpl(sessionRepository, userSessionScopeProvider.value)

    val session: SessionScope get() = SessionScope(sessionRepository)
    val fetchServerConfigFromDeepLink: GetServerConfigUseCase get() = GetServerConfigUseCase(serverConfigRepository)
    val fetchApiVersion: FetchApiVersionUseCase get() = FetchApiVersionUseCaseImpl(serverConfigRepository)
    val observeServerConfig: ObserveServerConfigUseCase get() = ObserveServerConfigUseCase(serverConfigRepository)
    val updateApiVersions: UpdateApiVersionsUseCase get() = UpdateApiVersionsUseCaseImpl(serverConfigRepository)
    val storeServerConfig: StoreServerConfigUseCase get() = StoreServerConfigUseCaseImpl(serverConfigRepository)

    val saveNotificationToken: SaveNotificationTokenUseCase
        get() = SaveNotificationTokenUseCaseImpl(
            notificationTokenRepository,
            observeValidAccounts,
            userSessionScopeProvider.value
        )

    val deleteSession: DeleteSessionUseCase
        get() = DeleteSessionUseCase(sessionRepository, userSessionScopeProvider.value)

    val serverConfigForAccounts: ServerConfigForAccountUseCase
        get() =
            ServerConfigForAccountUseCase(serverConfigRepository)

    val observeIfAppUpdateRequired: ObserveIfAppUpdateRequiredUseCase
        get() = ObserveIfAppUpdateRequiredUseCaseImpl(
            serverConfigRepository,
            authenticationScopeProvider,
            userSessionScopeProvider.value,
<<<<<<< HEAD
            kaliumConfigs
=======
            networkStateObserver
>>>>>>> 23ccfbcf
        )

    val checkSystemIntegrity: CheckSystemIntegrityUseCase
        get() = CheckSystemIntegrityUseCaseImpl(
            kaliumConfigs,
            RootDetectorImpl(),
            sessionRepository
        )

    private val userClientRepositoryProvider: UserClientRepositoryProvider
        get() = UserClientRepositoryProviderImpl(userSessionScopeProvider.value)

    val observeNewClientsUseCase: ObserveNewClientsUseCase
        get() = ObserveNewClientsUseCaseImpl(sessionRepository, observeValidAccounts, userClientRepositoryProvider)

    val clearNewClientsForUser: ClearNewClientsForUserUseCase
        get() = ClearNewClientsForUserUseCaseImpl(userSessionScopeProvider.value)
}<|MERGE_RESOLUTION|>--- conflicted
+++ resolved
@@ -166,11 +166,8 @@
             serverConfigRepository,
             authenticationScopeProvider,
             userSessionScopeProvider.value,
-<<<<<<< HEAD
+            networkStateObserver,
             kaliumConfigs
-=======
-            networkStateObserver
->>>>>>> 23ccfbcf
         )
 
     val checkSystemIntegrity: CheckSystemIntegrityUseCase
