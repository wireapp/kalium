package com.wire.kalium.logic

import com.wire.kalium.logic.configuration.GlobalConfigDataSource
import com.wire.kalium.logic.configuration.GlobalConfigRepository
import com.wire.kalium.logic.configuration.notification.NotificationTokenDataSource
import com.wire.kalium.logic.configuration.notification.NotificationTokenRepository
import com.wire.kalium.logic.configuration.server.ServerConfigDataSource
import com.wire.kalium.logic.configuration.server.ServerConfigRepository
import com.wire.kalium.logic.data.session.SessionDataSource
import com.wire.kalium.logic.data.session.SessionRepository
import com.wire.kalium.logic.feature.UserSessionScopeProvider
import com.wire.kalium.logic.feature.auth.AddAuthenticatedUserUseCase
import com.wire.kalium.logic.feature.notificationToken.SaveNotificationTokenUseCase
import com.wire.kalium.logic.feature.notificationToken.SaveNotificationTokenUseCaseImpl
import com.wire.kalium.logic.feature.server.FetchApiVersionUseCase
import com.wire.kalium.logic.feature.server.FetchApiVersionUseCaseImpl
import com.wire.kalium.logic.feature.server.GetServerConfigUseCase
import com.wire.kalium.logic.feature.server.ObserveServerConfigUseCase
import com.wire.kalium.logic.feature.server.UpdateApiVersionsUseCase
import com.wire.kalium.logic.feature.server.UpdateApiVersionsUseCaseImpl
import com.wire.kalium.logic.feature.session.DeleteSessionUseCase
import com.wire.kalium.logic.feature.session.GetSessionsUseCase
import com.wire.kalium.logic.feature.session.SessionScope
import com.wire.kalium.logic.feature.user.ObserveValidAccountsUseCase
import com.wire.kalium.logic.feature.user.ObserveValidAccountsUseCaseImpl
import com.wire.kalium.logic.feature.user.loggingStatus.EnableLoggingUseCase
import com.wire.kalium.logic.feature.user.loggingStatus.EnableLoggingUseCaseImpl
import com.wire.kalium.logic.feature.user.loggingStatus.IsLoggingEnabledUseCase
import com.wire.kalium.logic.feature.user.loggingStatus.IsLoggingEnabledUseCaseImpl
import com.wire.kalium.logic.feature.user.webSocketStatus.ObservePersistentWebSocketConnectionStatusUseCase
import com.wire.kalium.logic.feature.user.webSocketStatus.ObservePersistentWebSocketConnectionStatusUseCaseImpl
import com.wire.kalium.logic.feature.user.webSocketStatus.PersistPersistentWebSocketConnectionStatusUseCase
import com.wire.kalium.logic.feature.user.webSocketStatus.PersistPersistentWebSocketConnectionStatusUseCaseImpl
import com.wire.kalium.logic.featureFlags.GetBuildConfigsUseCase
import com.wire.kalium.logic.featureFlags.GetBuildConfigsUseCaseImpl
import com.wire.kalium.logic.featureFlags.KaliumConfigs
import com.wire.kalium.network.UnboundNetworkContainer
import com.wire.kalium.persistence.db.GlobalDatabaseProvider
import com.wire.kalium.persistence.kmmSettings.GlobalPrefProvider

/**
 * Scope that exposes all operations that are user and backend agnostic, like
 * - Storing and retrieving sessions after authenticating
 * - Updating client or device metadata (like push notification token)
 * - Getting back-end information from a deeplink
 *
 * @see [com.wire.kalium.logic.feature.auth.AuthenticationScope]
 * @see [com.wire.kalium.logic.feature.UserSessionScope]
 */

class GlobalKaliumScope(
    private val globalDatabase: Lazy<GlobalDatabaseProvider>,
    private val globalPreferences: Lazy<GlobalPrefProvider>,
    private val kaliumConfigs: KaliumConfigs,
    private val userSessionScopeProvider: Lazy<UserSessionScopeProvider>
) {

    private val unboundNetworkContainer: UnboundNetworkContainer by lazy {
        UnboundNetworkContainer(developmentApiEnabled = kaliumConfigs.developmentApiEnabled)
    }

    internal val serverConfigRepository: ServerConfigRepository
        get() = ServerConfigDataSource(
            unboundNetworkContainer.serverConfigApi,
            globalDatabase.value.serverConfigurationDAO,
            unboundNetworkContainer.remoteVersion,
        )

    val sessionRepository: SessionRepository
        get() =
            SessionDataSource(
                globalDatabase.value.accountsDAO,
                globalPreferences.value.authTokenStorage,
                serverConfigRepository
            )

    private val notificationTokenRepository: NotificationTokenRepository
        get() =
            NotificationTokenDataSource(globalPreferences.value.tokenStorage)
    private val globalConfigRepository: GlobalConfigRepository
        get() =
            GlobalConfigDataSource(globalPreferences.value.globalAppConfigStorage)
    val addAuthenticatedAccount: AddAuthenticatedUserUseCase
        get() =
            AddAuthenticatedUserUseCase(sessionRepository, serverConfigRepository)
    val getSessions: GetSessionsUseCase get() = GetSessionsUseCase(sessionRepository)
    val observeValidAccounts: ObserveValidAccountsUseCase
        get() = ObserveValidAccountsUseCaseImpl(sessionRepository, userSessionScopeProvider.value)

    val session: SessionScope get() = SessionScope(sessionRepository)
    val fetchServerConfigFromDeepLink: GetServerConfigUseCase get() = GetServerConfigUseCase(serverConfigRepository)
    val fetchApiVersion: FetchApiVersionUseCase get() = FetchApiVersionUseCaseImpl(serverConfigRepository)
    val observeServerConfig: ObserveServerConfigUseCase get() = ObserveServerConfigUseCase(serverConfigRepository)
    val updateApiVersions: UpdateApiVersionsUseCase get() = UpdateApiVersionsUseCaseImpl(serverConfigRepository)

    val saveNotificationToken: SaveNotificationTokenUseCase
<<<<<<< HEAD
        get() = SaveNotificationTokenUseCaseImpl(notificationTokenRepository, observeValidAccounts, userSessionScopeProvider.value)
    val enableLogging: EnableLoggingUseCase get() = EnableLoggingUseCaseImpl(userConfigRepository)
    val isLoggingEnabled: IsLoggingEnabledUseCase get() = IsLoggingEnabledUseCaseImpl(userConfigRepository)
=======
        get() = SaveNotificationTokenUseCase(notificationTokenRepository)
    val enableLogging: EnableLoggingUseCase get() = EnableLoggingUseCaseImpl(globalConfigRepository)
    val isLoggingEnabled: IsLoggingEnabledUseCase get() = IsLoggingEnabledUseCaseImpl(globalConfigRepository)
>>>>>>> 82c62c1b
    val buildConfigs: GetBuildConfigsUseCase get() = GetBuildConfigsUseCaseImpl(kaliumConfigs)
    val persistPersistentWebSocketConnectionStatus: PersistPersistentWebSocketConnectionStatusUseCase
        get() = PersistPersistentWebSocketConnectionStatusUseCaseImpl(
            globalConfigRepository
        )
    val observePersistentWebSocketConnectionStatus: ObservePersistentWebSocketConnectionStatusUseCase
        get() = ObservePersistentWebSocketConnectionStatusUseCaseImpl(
            globalConfigRepository
        )
    val deleteSession: DeleteSessionUseCase
        get() = DeleteSessionUseCase(sessionRepository, userSessionScopeProvider.value)
}<|MERGE_RESOLUTION|>--- conflicted
+++ resolved
@@ -94,15 +94,9 @@
     val updateApiVersions: UpdateApiVersionsUseCase get() = UpdateApiVersionsUseCaseImpl(serverConfigRepository)
 
     val saveNotificationToken: SaveNotificationTokenUseCase
-<<<<<<< HEAD
         get() = SaveNotificationTokenUseCaseImpl(notificationTokenRepository, observeValidAccounts, userSessionScopeProvider.value)
-    val enableLogging: EnableLoggingUseCase get() = EnableLoggingUseCaseImpl(userConfigRepository)
-    val isLoggingEnabled: IsLoggingEnabledUseCase get() = IsLoggingEnabledUseCaseImpl(userConfigRepository)
-=======
-        get() = SaveNotificationTokenUseCase(notificationTokenRepository)
     val enableLogging: EnableLoggingUseCase get() = EnableLoggingUseCaseImpl(globalConfigRepository)
     val isLoggingEnabled: IsLoggingEnabledUseCase get() = IsLoggingEnabledUseCaseImpl(globalConfigRepository)
->>>>>>> 82c62c1b
     val buildConfigs: GetBuildConfigsUseCase get() = GetBuildConfigsUseCaseImpl(kaliumConfigs)
     val persistPersistentWebSocketConnectionStatus: PersistPersistentWebSocketConnectionStatusUseCase
         get() = PersistPersistentWebSocketConnectionStatusUseCaseImpl(
