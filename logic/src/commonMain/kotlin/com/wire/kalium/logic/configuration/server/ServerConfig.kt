--- conflicted
+++ resolved
@@ -16,13 +16,9 @@
 
 @Serializable
 data class ServerConfig(
-<<<<<<< HEAD
-    val id: String, val links: Links, val metaData: MetaData
-=======
     @SerialName("config_id") val id: String,
     @SerialName("links") val links: Links,
     @SerialName("metadata")val metaData: MetaData
->>>>>>> a6f41a00
 ) {
     @Serializable
     data class Links(
@@ -34,17 +30,12 @@
         @SerialName("websiteUrl") val website: String,
         @SerialName("title") val title: String
     )
-
     @Serializable
     data class MetaData(
         @SerialName("federation") val federation: Boolean,
-<<<<<<< HEAD
-        @SerialName("commonApiVersion") @Serializable(with = CommonApiVersionTypeSerializer::class) val commonApiVersion: CommonApiVersionType,
-=======
         @SerialName("commonApiVersion")
         @Serializable(with = CommonApiVersionTypeSerializer::class)
         val commonApiVersion: CommonApiVersionType,
->>>>>>> a6f41a00
         @SerialName("domain") val domain: String?
     )
 
@@ -78,13 +69,9 @@
     fun toDTO(links: ServerConfig.Links): ServerConfigDTO.Links
     fun toDTO(serverConfigEntity: ServerConfigEntity): ServerConfigDTO
     fun fromDTO(wireServer: ServerConfigDTO): ServerConfig
-<<<<<<< HEAD
     fun toEntity(serverLinks: ServerConfig): ServerConfigEntity
     fun toEntity(serverLinks: ServerConfig.Links): ServerConfigEntity.Links
 
-=======
-    fun toEntity(backend: ServerConfig): ServerConfigEntity
->>>>>>> a6f41a00
     fun fromEntity(serverConfigEntity: ServerConfigEntity): ServerConfig
     fun fromEntity(serverConfigEntityLinls: ServerConfigEntity.Links): ServerConfig.Links
 
@@ -124,7 +111,6 @@
     override fun toDTO(serverConfigEntity: ServerConfigEntity): ServerConfigDTO = with(serverConfigEntity) {
         ServerConfigDTO(
             id = id, links = ServerConfigDTO.Links(
-<<<<<<< HEAD
                 api = Url(links.api),
                 accounts = Url(links.accounts),
                 webSocket = Url(links.webSocket),
@@ -176,59 +162,11 @@
             teams = teams,
             website = website,
             title = title,
-=======
-                api = Url(apiBaseUrl),
-                accounts = Url(accountBaseUrl),
-                webSocket = Url(webSocketBaseUrl),
-                blackList = Url(blackListUrl),
-                teams = Url(teamsUrl),
-                website = Url(websiteUrl),
-                title = title,
-            ), ServerConfigDTO.MetaData(
-                federation = federation, commonApiVersion = apiVersionMapper.toDTO(commonApiVersion), domain
-            )
-        )
-    }
-
-
-    override fun fromDTO(wireServer: ServerConfigDTO): ServerConfig = with(wireServer) {
-        ServerConfig(
-            id = id, ServerConfig.Links(
-                api = links.api.toString(),
-                website = links.website.toString(),
-                webSocket = links.webSocket.toString(),
-                accounts = links.accounts.toString(),
-                blackList = links.blackList.toString(),
-                teams = links.teams.toString(),
-                title = links.title,
-            ), ServerConfig.MetaData(
-                commonApiVersion = apiVersionMapper.fromDTO(metaData.commonApiVersion),
-                federation = metaData.federation,
-                domain = metaData.domain
-            )
-        )
-    }
-
-    override fun toEntity(backend: ServerConfig): ServerConfigEntity = with(backend) {
-        ServerConfigEntity(
-            id = id,
-            apiBaseUrl = links.api,
-            accountBaseUrl = links.accounts,
-            webSocketBaseUrl = links.webSocket,
-            blackListUrl = links.blackList,
-            teamsUrl = links.teams,
-            websiteUrl = links.website,
-            title = links.title,
-            federation = metaData.federation,
-            commonApiVersion = metaData.commonApiVersion.version,
-            domain = metaData.domain
->>>>>>> a6f41a00
         )
     }
 
     override fun fromEntity(serverConfigEntity: ServerConfigEntity): ServerConfig = with(serverConfigEntity) {
         ServerConfig(
-<<<<<<< HEAD
             id = id,
             links = fromEntity(links),
             metaData = ServerConfig.MetaData(metaData.federation, metaData.apiVersion.toCommonApiVersionType(), metaData.domain)
@@ -238,17 +176,6 @@
     override fun fromEntity(serverConfigEntityLinls: ServerConfigEntity.Links): ServerConfig.Links = with(serverConfigEntityLinls) {
         ServerConfig.Links(
             api = api, accounts = accounts, webSocket = webSocket, blackList = blackList, teams = teams, website = website, title = title
-=======
-            id, ServerConfig.Links(
-                api = apiBaseUrl,
-                accounts = accountBaseUrl,
-                webSocket = webSocketBaseUrl,
-                blackList = blackListUrl,
-                teams = teamsUrl,
-                website = websiteUrl,
-                title = title,
-            ), ServerConfig.MetaData(federation, commonApiVersion.toCommonApiVersionType(), domain)
->>>>>>> a6f41a00
         )
     }
 }
