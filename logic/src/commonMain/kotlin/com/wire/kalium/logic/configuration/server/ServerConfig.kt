package com.wire.kalium.logic.configuration.server

import com.wire.kalium.network.tools.ApiVersionDTO
import com.wire.kalium.network.tools.ServerConfigDTO
import com.wire.kalium.persistence.model.ServerConfigEntity
import io.ktor.http.Url
import kotlinx.serialization.ExperimentalSerializationApi
import kotlinx.serialization.KSerializer
import kotlinx.serialization.SerialName
import kotlinx.serialization.Serializable
import kotlinx.serialization.Serializer
import kotlinx.serialization.descriptors.PrimitiveKind
import kotlinx.serialization.descriptors.PrimitiveSerialDescriptor
import kotlinx.serialization.encoding.Decoder
import kotlinx.serialization.encoding.Encoder

@Serializable
data class ServerConfig(
    @SerialName("config_id") val id: String,
    @SerialName("links") val links: Links,
    @SerialName("metadata") val metaData: MetaData
) {
    @Serializable
    data class Links(
        @SerialName("apiBaseUrl") val api: String,
        @SerialName("accountsBaseUrl") val accounts: String,
        @SerialName("webSocketBaseUrl") val webSocket: String,
        @SerialName("blackListUrl") val blackList: String,
        @SerialName("teamsUrl") val teams: String,
        @SerialName("websiteUrl") val website: String,
        @SerialName("title") val title: String
    )
    @Serializable
    data class MetaData(
        @SerialName("federation") val federation: Boolean,
        @SerialName("commonApiVersion")
        @Serializable(with = CommonApiVersionTypeSerializer::class)
        val commonApiVersion: CommonApiVersionType,
        @SerialName("domain") val domain: String?
    )

    companion object {
        val PRODUCTION = Links(
            api = """https://prod-nginz-https.wire.com""",
            accounts = """https://account.wire.com""",
            webSocket = """https://prod-nginz-ssl.wire.com""",
            teams = """https://teams.wire.com""",
            blackList = """https://clientblacklist.wire.com/prod""",
            website = """https://wire.com""",
            title = "production"
        )

        val STAGING = Links(
            api = """https://staging-nginz-https.zinfra.io""",
            accounts = """https://wire-account-staging.zinfra.io""",
            webSocket = """https://staging-nginz-ssl.zinfra.io""",
            teams = """https://wire-teams-staging.zinfra.io""",
            blackList = """https://clientblacklist.wire.com/staging""",
            website = """https://wire.com""",
            title = "staging"
        )
        val DEFAULT = PRODUCTION
    }
}


interface ServerConfigMapper {
    fun toDTO(serverConfig: ServerConfig): ServerConfigDTO
    fun toDTO(links: ServerConfig.Links): ServerConfigDTO.Links
    fun toDTO(serverConfigEntity: ServerConfigEntity): ServerConfigDTO
    fun fromDTO(wireServer: ServerConfigDTO): ServerConfig
<<<<<<< HEAD
    fun fromDTO(links: ServerConfigDTO.Links): ServerConfig.Links
    fun fromDTO(metadata: ServerConfigDTO.MetaData): ServerConfig.MetaData
    fun toEntity(serverLinks: ServerConfig): ServerConfigEntity
    fun toEntity(serverLinks: ServerConfig.Links): ServerConfigEntity.Links
    fun fromEntity(serverConfigEntity: ServerConfigEntity): ServerConfig
    fun fromEntity(serverConfigEntityLinls: ServerConfigEntity.Links): ServerConfig.Links
=======
    fun toEntity(serverLinks: ServerConfig): ServerConfigEntity
    fun toEntity(serverLinks: ServerConfig.Links): ServerConfigEntity.Links

    fun fromEntity(serverConfigEntity: ServerConfigEntity): ServerConfig
    fun fromEntity(serverConfigEntityLinks: ServerConfigEntity.Links): ServerConfig.Links
>>>>>>> 95f59382

}

class ServerConfigMapperImpl(
    private val apiVersionMapper: ApiVersionMapper
) : ServerConfigMapper {
    override fun toDTO(serverConfig: ServerConfig): ServerConfigDTO = with(serverConfig) {
        ServerConfigDTO(
            id = id, links = ServerConfigDTO.Links(
                Url(links.api),
                Url(links.accounts),
                Url(links.webSocket),
                Url(links.blackList),
                Url(links.teams),
                Url(links.website),
                links.title,
            ), ServerConfigDTO.MetaData(
                federation = metaData.federation, apiVersionMapper.toDTO(metaData.commonApiVersion), metaData.domain
            )
        )
    }

    override fun toDTO(links: ServerConfig.Links): ServerConfigDTO.Links = with(links) {
        ServerConfigDTO.Links(
            Url(links.api),
            Url(links.accounts),
            Url(links.webSocket),
            Url(links.blackList),
            Url(links.teams),
            Url(links.website),
            title,
        )
    }

    override fun toDTO(serverConfigEntity: ServerConfigEntity): ServerConfigDTO = with(serverConfigEntity) {
        ServerConfigDTO(
            id = id, links = ServerConfigDTO.Links(
                api = Url(links.api),
                accounts = Url(links.accounts),
                webSocket = Url(links.webSocket),
                blackList = Url(links.blackList),
                teams = Url(links.teams),
                website = Url(links.website),
                title = links.title,
            ), ServerConfigDTO.MetaData(
                federation = metaData.federation, commonApiVersion = apiVersionMapper.toDTO(metaData.apiVersion), domain = metaData.domain
            )
        )
    }


    override fun fromDTO(wireServer: ServerConfigDTO): ServerConfig = with(wireServer) {
        ServerConfig(id = id, links = fromDTO(links), metaData = fromDTO(metaData))
    }

    override fun fromDTO(links: ServerConfigDTO.Links): ServerConfig.Links = with(links) {
        ServerConfig.Links(
            api = api.toString(),
            website = website.toString(),
            webSocket = webSocket.toString(),
            accounts = accounts.toString(),
            blackList = blackList.toString(),
            teams = teams.toString(),
            title = title,
        )
    }

    override fun fromDTO(metadata: ServerConfigDTO.MetaData): ServerConfig.MetaData = with(metadata) {
        ServerConfig.MetaData(federation, apiVersionMapper.fromDTO(commonApiVersion), domain)
    }

    override fun toEntity(serverLinks: ServerConfig): ServerConfigEntity = with(serverLinks) {
        ServerConfigEntity(
            id = id,
            links = toEntity(links),
            metaData = ServerConfigEntity.MetaData(
                federation = metaData.federation, apiVersion = metaData.commonApiVersion.version, domain = metaData.domain
            )
        )
    }

    override fun toEntity(serverLinks: ServerConfig.Links): ServerConfigEntity.Links = with(serverLinks) {
        ServerConfigEntity.Links(
            api = api,
            accounts = accounts,
            webSocket = webSocket,
            blackList = blackList,
            teams = teams,
            website = website,
            title = title,
        )
    }

    override fun fromEntity(serverConfigEntity: ServerConfigEntity): ServerConfig = with(serverConfigEntity) {
        ServerConfig(
            id = id,
            links = fromEntity(links),
            metaData = ServerConfig.MetaData(metaData.federation, metaData.apiVersion.toCommonApiVersionType(), metaData.domain)
        )
    }

<<<<<<< HEAD
    override fun fromEntity(serverConfigEntityLinls: ServerConfigEntity.Links): ServerConfig.Links = with(serverConfigEntityLinls) {
=======
    override fun fromEntity(serverConfigEntityLinks: ServerConfigEntity.Links): ServerConfig.Links = with(serverConfigEntityLinks) {
>>>>>>> 95f59382
        ServerConfig.Links(
            api = api, accounts = accounts, webSocket = webSocket, blackList = blackList, teams = teams, website = website, title = title
        )
    }
}

sealed class CommonApiVersionType(open val version: Int) {
    object New : CommonApiVersionType(NEW_API_VERSION_NUMBER)
    object Unknown : CommonApiVersionType(UNKNOWN_API_VERSION_NUMBER)
    data class Valid(override val version: Int) : CommonApiVersionType(version)

    companion object {
        const val NEW_API_VERSION_NUMBER = -1
        const val UNKNOWN_API_VERSION_NUMBER = -2
        const val MINIMUM_VALID_API_VERSION = 0
    }
}

fun Int?.toCommonApiVersionType() = when {
    this != null && this >= CommonApiVersionType.MINIMUM_VALID_API_VERSION -> CommonApiVersionType.Valid(this)
    this == CommonApiVersionType.NEW_API_VERSION_NUMBER -> CommonApiVersionType.New
    else -> CommonApiVersionType.Unknown
}

@OptIn(ExperimentalSerializationApi::class)
@Serializer(CommonApiVersionType::class)
class CommonApiVersionTypeSerializer : KSerializer<CommonApiVersionType> {
    override val descriptor = PrimitiveSerialDescriptor("common_api_version", PrimitiveKind.INT)
    override fun serialize(encoder: Encoder, value: CommonApiVersionType) {
        encoder.encodeInt(value.version)
    }

    override fun deserialize(decoder: Decoder): CommonApiVersionType = decoder.decodeInt().toCommonApiVersionType()
}

interface ApiVersionMapper {
    fun fromDTO(apiVersionDTO: ApiVersionDTO): CommonApiVersionType
    fun toDTO(commonApiVersion: CommonApiVersionType): ApiVersionDTO
    fun toDTO(commonApiVersion: Int): ApiVersionDTO

}

class ApiVersionMapperImpl : ApiVersionMapper {
    override fun fromDTO(apiVersionDTO: ApiVersionDTO): CommonApiVersionType = when (apiVersionDTO) {
        ApiVersionDTO.Invalid.New -> CommonApiVersionType.New
        ApiVersionDTO.Invalid.Unknown -> CommonApiVersionType.Unknown
        is ApiVersionDTO.Valid -> CommonApiVersionType.Valid(apiVersionDTO.version)
    }

    override fun toDTO(commonApiVersion: CommonApiVersionType): ApiVersionDTO = when (commonApiVersion) {
        CommonApiVersionType.New -> ApiVersionDTO.Invalid.New
        CommonApiVersionType.Unknown -> ApiVersionDTO.Invalid.Unknown
        is CommonApiVersionType.Valid -> ApiVersionDTO.Valid(commonApiVersion.version)
    }

    override fun toDTO(commonApiVersion: Int): ApiVersionDTO = ApiVersionDTO.fromInt(commonApiVersion)
}<|MERGE_RESOLUTION|>--- conflicted
+++ resolved
@@ -69,21 +69,12 @@
     fun toDTO(links: ServerConfig.Links): ServerConfigDTO.Links
     fun toDTO(serverConfigEntity: ServerConfigEntity): ServerConfigDTO
     fun fromDTO(wireServer: ServerConfigDTO): ServerConfig
-<<<<<<< HEAD
     fun fromDTO(links: ServerConfigDTO.Links): ServerConfig.Links
     fun fromDTO(metadata: ServerConfigDTO.MetaData): ServerConfig.MetaData
     fun toEntity(serverLinks: ServerConfig): ServerConfigEntity
     fun toEntity(serverLinks: ServerConfig.Links): ServerConfigEntity.Links
     fun fromEntity(serverConfigEntity: ServerConfigEntity): ServerConfig
-    fun fromEntity(serverConfigEntityLinls: ServerConfigEntity.Links): ServerConfig.Links
-=======
-    fun toEntity(serverLinks: ServerConfig): ServerConfigEntity
-    fun toEntity(serverLinks: ServerConfig.Links): ServerConfigEntity.Links
-
-    fun fromEntity(serverConfigEntity: ServerConfigEntity): ServerConfig
     fun fromEntity(serverConfigEntityLinks: ServerConfigEntity.Links): ServerConfig.Links
->>>>>>> 95f59382
-
 }
 
 class ServerConfigMapperImpl(
@@ -184,11 +175,7 @@
         )
     }
 
-<<<<<<< HEAD
-    override fun fromEntity(serverConfigEntityLinls: ServerConfigEntity.Links): ServerConfig.Links = with(serverConfigEntityLinls) {
-=======
     override fun fromEntity(serverConfigEntityLinks: ServerConfigEntity.Links): ServerConfig.Links = with(serverConfigEntityLinks) {
->>>>>>> 95f59382
         ServerConfig.Links(
             api = api, accounts = accounts, webSocket = webSocket, blackList = blackList, teams = teams, website = website, title = title
         )
