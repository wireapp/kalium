/*
 * Wire
 * Copyright (C) 2023 Wire Swiss GmbH
 *
 * This program is free software: you can redistribute it and/or modify
 * it under the terms of the GNU General Public License as published by
 * the Free Software Foundation, either version 3 of the License, or
 * (at your option) any later version.
 *
 * This program is distributed in the hope that it will be useful,
 * but WITHOUT ANY WARRANTY; without even the implied warranty of
 * MERCHANTABILITY or FITNESS FOR A PARTICULAR PURPOSE. See the
 * GNU General Public License for more details.
 *
 * You should have received a copy of the GNU General Public License
 * along with this program. If not, see http://www.gnu.org/licenses/.
 */

package com.wire.kalium.logic.feature.asset

import com.benasher44.uuid.uuid4
import com.wire.kalium.cryptography.utils.AES256Key
import com.wire.kalium.cryptography.utils.SHA256Key
import com.wire.kalium.cryptography.utils.generateRandomAES256Key
import com.wire.kalium.logic.CoreFailure
import com.wire.kalium.logic.data.asset.AssetRepository
import com.wire.kalium.logic.data.asset.UploadedAssetId
import com.wire.kalium.logic.data.asset.isDisplayableImageMimeType
import com.wire.kalium.logic.data.id.ConversationId
import com.wire.kalium.logic.data.message.AssetContent
import com.wire.kalium.logic.data.message.Message
import com.wire.kalium.logic.data.message.MessageContent
import com.wire.kalium.logic.data.message.MessageEncryptionAlgorithm
import com.wire.kalium.logic.data.message.PersistMessageUseCase
import com.wire.kalium.logic.data.properties.UserPropertyRepository
import com.wire.kalium.logic.data.sync.SlowSyncRepository
import com.wire.kalium.logic.data.sync.SlowSyncStatus
import com.wire.kalium.logic.data.user.UserId
import com.wire.kalium.logic.feature.CurrentClientIdProvider
import com.wire.kalium.logic.feature.message.MessageSender
import com.wire.kalium.logic.functional.Either
import com.wire.kalium.logic.functional.flatMap
import com.wire.kalium.logic.functional.fold
import com.wire.kalium.logic.functional.onFailure
import com.wire.kalium.logic.functional.onSuccess
import com.wire.kalium.logic.kaliumLogger
import com.wire.kalium.logic.util.fileExtension
import com.wire.kalium.logic.util.isGreaterThan
import com.wire.kalium.util.DateTimeUtil
import com.wire.kalium.util.KaliumDispatcher
import kotlinx.coroutines.CoroutineScope
import kotlinx.coroutines.flow.first
import kotlinx.coroutines.launch
import okio.Path
import kotlin.time.Duration

fun interface ScheduleNewAssetMessageUseCase {
    /**
     * Function that enables sending an asset message to a given conversation with the strategy of fire & forget. This message is persisted
     * locally and the asset upload is scheduled but not awaited, so returning a [ScheduleNewAssetMessageResult.Success] doesn't mean that
     * the asset upload succeeded, but instead that the creation and persistence of the initial asset message succeeded.
     *
     * @param conversationId the id of the conversation where the asset wants to be sent
     * @param assetDataPath the raw data of the asset to be uploaded to the backend and sent to the given conversation
     * @param assetDataSize the size of the original asset file
     * @param assetName the name of the original asset file
     * @param assetMimeType the type of the asset file
     * @return an [ScheduleNewAssetMessageResult] containing a [CoreFailure] in case the creation and the local persistence of the original
     * asset message went wrong or the [ScheduleNewAssetMessageResult.Success.messageId] in case the creation of the preview asset message
     * succeeded. Note that this doesn't imply that the asset upload will succeed, it just confirms that the creation and persistence of the
     * initial worked out.
     */
    @Suppress("LongParameterList")
    suspend operator fun invoke(
        conversationId: ConversationId,
        assetDataPath: Path,
        assetDataSize: Long,
        assetName: String,
        assetMimeType: String,
        assetWidth: Int?,
        assetHeight: Int?,
<<<<<<< HEAD
        expireAfter: Duration?,
=======
        expireAfter: Duration?
>>>>>>> 5f9ec76e
    ): ScheduleNewAssetMessageResult
}

@Suppress("LongParameterList")
internal class ScheduleNewAssetMessageUseCaseImpl(
    private val persistMessage: PersistMessageUseCase,
    private val updateAssetMessageUploadStatus: UpdateAssetMessageUploadStatusUseCase,
    private val currentClientIdProvider: CurrentClientIdProvider,
    private val assetDataSource: AssetRepository,
    private val userId: UserId,
    private val slowSyncRepository: SlowSyncRepository,
    private val messageSender: MessageSender,
    private val userPropertyRepository: UserPropertyRepository,
    private val scope: CoroutineScope,
    private val dispatcher: KaliumDispatcher,
) : ScheduleNewAssetMessageUseCase {
    override suspend fun invoke(
        conversationId: ConversationId,
        assetDataPath: Path,
        assetDataSize: Long,
        assetName: String,
        assetMimeType: String,
        assetWidth: Int?,
        assetHeight: Int?,
        expireAfter: Duration?
    ): ScheduleNewAssetMessageResult {
        slowSyncRepository.slowSyncStatus.first {
            it is SlowSyncStatus.Complete
        }

        // Generate the otr asymmetric key that will be used to encrypt the data
        val otrKey = generateRandomAES256Key()
        val currentAssetMessageContent = AssetMessageMetadata(
            conversationId = conversationId,
            mimeType = assetMimeType,
            assetDataPath = assetDataPath,
            assetDataSize = assetDataSize,
            assetName = assetName,
            assetWidth = assetWidth,
            assetHeight = assetHeight,
            otrKey = otrKey,
            sha256Key = SHA256Key(ByteArray(DEFAULT_BYTE_ARRAY_SIZE)), // Sha256 will be replaced with right values after asset upload
            assetId = UploadedAssetId("", ""), // Asset ID will be replaced with right value after asset upload
        )
        lateinit var message: Message.Regular

        return currentClientIdProvider().flatMap { currentClientId ->
            // Create a unique message ID
            val generatedMessageUuid = uuid4().toString()
            val expectsReadConfirmation = userPropertyRepository.getReadReceiptsStatus()

            message = Message.Regular(
                id = generatedMessageUuid,
                content = MessageContent.Asset(
                    provideAssetMessageContent(
                        currentAssetMessageContent,
                        Message.UploadStatus.UPLOAD_IN_PROGRESS // We set UPLOAD_IN_PROGRESS when persisting the message for the first time
                    )
                ),
                conversationId = conversationId,
                date = DateTimeUtil.currentIsoDateTimeString(),
                senderUserId = userId,
                senderClientId = currentClientId,
                status = Message.Status.PENDING,
                editStatus = Message.EditStatus.NotEdited,
                expectsReadConfirmation = expectsReadConfirmation,
                expirationData = expireAfter?.let {
<<<<<<< HEAD
                    Message.ExpirationData(
                        expireAfter,
                        Message.ExpirationData.SelfDeletionStatus.NotStarted
                    )
=======
                    Message.ExpirationData(expireAfter, Message.ExpirationData.SelfDeletionStatus.NotStarted)
>>>>>>> 5f9ec76e
                },
                isSelfMessage = true
            )

            // We persist the asset message right away so that it can be displayed on the conversation screen loading
            persistMessage(message).onSuccess {
                // We schedule the asset upload and return Either.Right(Unit) so later it's transformed to Success(message.id)
                scope.launch(dispatcher.io) {
                    uploadAssetAndUpdateMessage(currentAssetMessageContent, message, conversationId, expectsReadConfirmation)
                }
            }
        }.fold({
            updateAssetMessageUploadStatus(Message.UploadStatus.FAILED_UPLOAD, conversationId, message.id)
            ScheduleNewAssetMessageResult.Failure(it)
        }, {
            ScheduleNewAssetMessageResult.Success(message.id)
        })
    }

    private suspend fun uploadAssetAndUpdateMessage(
        currentAssetMessageContent: AssetMessageMetadata,
        message: Message.Regular,
        conversationId: ConversationId,
        expectsReadConfirmation: Boolean
    ): Either<CoreFailure, Unit> =
        // The assetDataSource will encrypt the data with the provided otrKey and upload it if successful
        assetDataSource.uploadAndPersistPrivateAsset(
            currentAssetMessageContent.mimeType,
            currentAssetMessageContent.assetDataPath,
            currentAssetMessageContent.otrKey,
            currentAssetMessageContent.assetName.fileExtension()
        ).onFailure {
            updateAssetMessageUploadStatus(Message.UploadStatus.FAILED_UPLOAD, conversationId, message.id)
        }.flatMap { (assetId, sha256) ->
            // We update the message with the remote data (assetId & sha256 key) obtained by the successful asset upload and we persist and
            // update the message on the DB layer to display the changes on the Conversation screen
            val updatedAssetMessageContent = currentAssetMessageContent.copy(sha256Key = sha256, assetId = assetId)
            val updatedMessage = message.copy(
                // We update the upload status to UPLOADED as the upload succeeded
                content = MessageContent.Asset(
                    value = provideAssetMessageContent(
                        updatedAssetMessageContent,
                        Message.UploadStatus.UPLOADED
                    )
                ),
                expectsReadConfirmation = expectsReadConfirmation
            )
            persistMessage(updatedMessage).onFailure {
                // TODO: Should we fail the whole message sending if the updated message persistence fails? Check when implementing AR-2408
                kaliumLogger.e(
                    "There was an error when trying to persist the updated asset message with the information returned by the backend "
                )
            }.onSuccess {
                // Finally we try to send the Asset Message to the recipients of the given conversation
                prepareAndSendAssetMessage(message, conversationId)
            }
        }

    @Suppress("LongParameterList")
    private suspend fun prepareAndSendAssetMessage(
        message: Message,
        conversationId: ConversationId
    ): Either<CoreFailure, Unit> =
        messageSender.sendPendingMessage(conversationId, message.id)

    @Suppress("LongParameterList")
    private fun provideAssetMessageContent(
        assetMessageMetadata: AssetMessageMetadata,
        uploadStatus: Message.UploadStatus
    ): AssetContent {
        with(assetMessageMetadata) {
            return AssetContent(
                sizeInBytes = assetDataSize,
                name = assetName,
                mimeType = mimeType,
                metadata = when {
                    isDisplayableImageMimeType(mimeType) && (assetHeight.isGreaterThan(0) && (assetWidth.isGreaterThan(0))) -> {
                        AssetContent.AssetMetadata.Image(assetWidth, assetHeight)
                    }

                    else -> null
                },
                remoteData = AssetContent.RemoteData(
                    otrKey = otrKey.data,
                    sha256 = sha256Key.data,
                    assetId = assetId.key,
                    encryptionAlgorithm = MessageEncryptionAlgorithm.AES_CBC,
                    assetDomain = assetId.domain,
                    assetToken = assetId.assetToken
                ),
                // Asset is already in our local storage and therefore accessible but until we don't save it to external storage the asset
                // will only be treated as "SAVED_INTERNALLY"
                downloadStatus = Message.DownloadStatus.SAVED_INTERNALLY,
                uploadStatus = uploadStatus
            )
        }
    }

    private companion object {
        const val DEFAULT_BYTE_ARRAY_SIZE = 16
    }
}

sealed class ScheduleNewAssetMessageResult {
    class Success(val messageId: String) : ScheduleNewAssetMessageResult()
    class Failure(val coreFailure: CoreFailure) : ScheduleNewAssetMessageResult()
}

private data class AssetMessageMetadata(
    val conversationId: ConversationId,
    val mimeType: String,
    val assetId: UploadedAssetId,
    val assetDataPath: Path,
    val assetDataSize: Long,
    val assetName: String,
    val assetWidth: Int?,
    val assetHeight: Int?,
    val otrKey: AES256Key,
    val sha256Key: SHA256Key
)<|MERGE_RESOLUTION|>--- conflicted
+++ resolved
@@ -79,11 +79,7 @@
         assetMimeType: String,
         assetWidth: Int?,
         assetHeight: Int?,
-<<<<<<< HEAD
-        expireAfter: Duration?,
-=======
         expireAfter: Duration?
->>>>>>> 5f9ec76e
     ): ScheduleNewAssetMessageResult
 }
 
@@ -151,14 +147,7 @@
                 editStatus = Message.EditStatus.NotEdited,
                 expectsReadConfirmation = expectsReadConfirmation,
                 expirationData = expireAfter?.let {
-<<<<<<< HEAD
-                    Message.ExpirationData(
-                        expireAfter,
-                        Message.ExpirationData.SelfDeletionStatus.NotStarted
-                    )
-=======
                     Message.ExpirationData(expireAfter, Message.ExpirationData.SelfDeletionStatus.NotStarted)
->>>>>>> 5f9ec76e
                 },
                 isSelfMessage = true
             )
