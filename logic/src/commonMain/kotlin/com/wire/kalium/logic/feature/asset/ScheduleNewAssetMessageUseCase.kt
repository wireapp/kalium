--- conflicted
+++ resolved
@@ -79,11 +79,7 @@
         assetMimeType: String,
         assetWidth: Int?,
         assetHeight: Int?,
-<<<<<<< HEAD
         expireAfter : Duration?
-=======
-        expireAfter : Duration?,
->>>>>>> 0650a40a
     ): ScheduleNewAssetMessageResult
 }
 
@@ -108,11 +104,7 @@
         assetMimeType: String,
         assetWidth: Int?,
         assetHeight: Int?,
-<<<<<<< HEAD
         expireAfter : Duration?
-=======
-        expireAfter: Duration?
->>>>>>> 0650a40a
     ): ScheduleNewAssetMessageResult {
         slowSyncRepository.slowSyncStatus.first {
             it is SlowSyncStatus.Complete
@@ -154,15 +146,11 @@
                 status = Message.Status.PENDING,
                 editStatus = Message.EditStatus.NotEdited,
                 expectsReadConfirmation = expectsReadConfirmation,
-<<<<<<< HEAD
+                expirationData = expireAfter?.let{ Message.ExpirationData(expireAfter, Message.ExpirationData.SelfDeletionStatus.NotStarted) },
                 isSelfMessage = true,
                 expirationData = expireAfter?.let {
                     Message.ExpirationData(expireAfter = it, selfDeletionStatus = Message.ExpirationData.SelfDeletionStatus.NotStarted)
                 }
-=======
-                expirationData = expireAfter?.let{ Message.ExpirationData(expireAfter, Message.ExpirationData.SelfDeletionStatus.NotStarted) },
-                isSelfMessage = true
->>>>>>> 0650a40a
             )
 
             // We persist the asset message right away so that it can be displayed on the conversation screen loading
