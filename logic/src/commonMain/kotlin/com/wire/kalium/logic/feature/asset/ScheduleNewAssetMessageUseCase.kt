--- conflicted
+++ resolved
@@ -79,11 +79,7 @@
         assetMimeType: String,
         assetWidth: Int?,
         assetHeight: Int?,
-<<<<<<< HEAD
-        expireAfter : Duration?,
-=======
         expireAfter: Duration?
->>>>>>> b8f42851
     ): ScheduleNewAssetMessageResult
 }
 
@@ -150,13 +146,9 @@
                 status = Message.Status.PENDING,
                 editStatus = Message.EditStatus.NotEdited,
                 expectsReadConfirmation = expectsReadConfirmation,
-<<<<<<< HEAD
-                expirationData = expireAfter?.let{ Message.ExpirationData(expireAfter, Message.ExpirationData.SelfDeletionStatus.NotStarted) },
-=======
                 expirationData = expireAfter?.let {
                     Message.ExpirationData(expireAfter, Message.ExpirationData.SelfDeletionStatus.NotStarted)
                 },
->>>>>>> b8f42851
                 isSelfMessage = true
             )
 
