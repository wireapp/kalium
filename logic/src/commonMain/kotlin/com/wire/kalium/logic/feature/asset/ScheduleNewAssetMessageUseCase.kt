--- conflicted
+++ resolved
@@ -286,11 +286,7 @@
             assetDataPath = currentAssetMessageContent.assetDataPath,
             otrKey = currentAssetMessageContent.otrKey,
             extension = currentAssetMessageContent.assetName.fileExtension(),
-<<<<<<< HEAD
-            conversationId = conversationId,
-=======
             conversationId = conversationId.toApi(),
->>>>>>> c8c3f270
             filename = currentAssetMessageContent.assetName,
             filetype = currentAssetMessageContent.mimeType,
         ).onFailure {
