--- conflicted
+++ resolved
@@ -66,19 +66,9 @@
 ) : DeleteEphemeralMessageForSelfUserAsReceiverUseCase {
     override suspend fun invoke(conversationId: ConversationId, messageId: String): Either<CoreFailure, Unit> =
         currentClientIdProvider().flatMap { currentClientId ->
-<<<<<<< HEAD
             messageRepository.getMessageById(conversationId, messageId)
                 .flatMap { message ->
                     sendDeleteMessageToSelf(
-=======
-            messageRepository.getMessageById(conversationId, messageId).flatMap { message ->
-                sendDeleteMessageToSelf(
-                    message.id,
-                    conversationId,
-                    currentClientId
-                ).flatMap {
-                    sendDeleteMessageToOriginalSender(
->>>>>>> 07320d43
                         message.id,
                         conversationId,
                         currentClientId
@@ -95,6 +85,7 @@
                         messageRepository.deleteMessage(messageId, conversationId)
                     }
                 }
+            }
         }
 
     private suspend fun sendDeleteMessageToSelf(
@@ -112,13 +103,8 @@
                 senderClientId = currentClientId,
                 status = Message.Status.PENDING,
                 isSelfMessage = true
-<<<<<<< HEAD
             ).let { deleteSignalingMessage ->
                 messageSender.sendMessage(deleteSignalingMessage, MessageTarget.Conversation())
-=======
-            ).let { deleteSinglingMessage ->
-                messageSender.sendMessage(deleteSinglingMessage, MessageTarget.Conversation)
->>>>>>> 07320d43
             }
         }
     }
@@ -128,7 +114,6 @@
         conversationId: ConversationId,
         originalMessageSender: UserId,
         currentClientId: ClientId
-<<<<<<< HEAD
     ) = Message.Signaling(
         id = uuid4().toString(),
         content = MessageContent.DeleteMessage(messageToDelete),
@@ -143,25 +128,6 @@
             deleteSignalingMessage,
             MessageTarget.Users(userId = listOf(originalMessageSender))
         )
-=======
-    ) = ephemeralMessageRepository.recipientsForDeletedEphemeral(conversationId, originalMessageSender).flatMap { recipients ->
-        if (recipients.isEmpty()) return@flatMap Either.Right(Unit)
-        Message.Signaling(
-            id = uuid4().toString(),
-            content = MessageContent.DeleteMessage(messageToDelete),
-            conversationId = conversationId,
-            date = DateTimeUtil.currentIsoDateTimeString(),
-            senderUserId = selfUserId,
-            senderClientId = currentClientId,
-            status = Message.Status.PENDING,
-            isSelfMessage = true
-        ).let { deleteSinglingMessage ->
-            messageSender.sendMessage(
-                deleteSinglingMessage,
-                MessageTarget.Client(recipients)
-            )
-        }
->>>>>>> 07320d43
     }
 
     private suspend fun deleteMessageAssetIfExists(message: Message) {
