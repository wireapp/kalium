/*
 * Wire
 * Copyright (C) 2023 Wire Swiss GmbH
 *
 * This program is free software: you can redistribute it and/or modify
 * it under the terms of the GNU General Public License as published by
 * the Free Software Foundation, either version 3 of the License, or
 * (at your option) any later version.
 *
 * This program is distributed in the hope that it will be useful,
 * but WITHOUT ANY WARRANTY; without even the implied warranty of
 * MERCHANTABILITY or FITNESS FOR A PARTICULAR PURPOSE. See the
 * GNU General Public License for more details.
 *
 * You should have received a copy of the GNU General Public License
 * along with this program. If not, see http://www.gnu.org/licenses/.
 */
package com.wire.kalium.logic.feature.message.ephemeral

import com.benasher44.uuid.uuid4
import com.wire.kalium.logger.KaliumLogger.Companion.ApplicationFlow.ASSETS
import com.wire.kalium.logic.CoreFailure
import com.wire.kalium.logic.cache.SelfConversationIdProvider
import com.wire.kalium.logic.data.asset.AssetRepository
import com.wire.kalium.logic.data.conversation.ClientId
import com.wire.kalium.logic.data.id.ConversationId
import com.wire.kalium.logic.data.message.EphemeralMessageRepository
import com.wire.kalium.logic.data.message.Message
import com.wire.kalium.logic.data.message.MessageContent
import com.wire.kalium.logic.data.message.MessageRepository
import com.wire.kalium.logic.data.user.UserId
import com.wire.kalium.logic.feature.CurrentClientIdProvider
import com.wire.kalium.logic.feature.message.MessageSender
import com.wire.kalium.logic.feature.message.MessageTarget
import com.wire.kalium.logic.functional.Either
import com.wire.kalium.logic.functional.flatMap
import com.wire.kalium.logic.functional.foldToEitherWhileRight
import com.wire.kalium.logic.functional.onFailure
import com.wire.kalium.logic.functional.onSuccess
import com.wire.kalium.logic.kaliumLogger
import com.wire.kalium.util.DateTimeUtil

/**
 * When the self user is receiver of the self deletion message,
 * we delete it permanently after expiration and inform the sender by broadcasting a message to delete
 * for the self-deleting message, before the receiver does it on the sender side, the message is simply marked as deleted
 * see [com.wire.kalium.logic.feature.message.ephemeral.DeleteEphemeralMessageForSelfUserAsReceiverUseCaseImpl]
 **/
internal interface DeleteEphemeralMessageForSelfUserAsReceiverUseCase {
    /**
     * @param conversationId the conversation id that contains the self-deleting message
     * @param messageId the id of the self-deleting message
     */
    suspend operator fun invoke(conversationId: ConversationId, messageId: String): Either<CoreFailure, Unit>
}

@Suppress("LongParameterList")
internal class DeleteEphemeralMessageForSelfUserAsReceiverUseCaseImpl(
    private val messageRepository: MessageRepository,
    private val assetRepository: AssetRepository,
    private val ephemeralMessageRepository: EphemeralMessageRepository,
    private val currentClientIdProvider: CurrentClientIdProvider,
    private val messageSender: MessageSender,
    private val selfUserId: UserId,
    private val selfConversationIdProvider: SelfConversationIdProvider
) : DeleteEphemeralMessageForSelfUserAsReceiverUseCase {
    override suspend fun invoke(conversationId: ConversationId, messageId: String): Either<CoreFailure, Unit> =
        currentClientIdProvider().flatMap { currentClientId ->
            messageRepository.getMessageById(conversationId, messageId).flatMap { message ->
<<<<<<< HEAD
                currentClientIdProvider().flatMap { currentClientId ->
                    sendDeleteMessageToSelf(
                        message.id,
                        conversationId,
                        currentClientId
                    )
                }.flatMap {
=======
                sendDeleteMessageToSelf(
                    message.id,
                    currentClientId
                ).flatMap {
>>>>>>> e5c2ff4e
                    sendDeleteMessageToOriginalSender(
                        message.id,
                        message.conversationId,
                        message.senderUserId,
                        currentClientId
<<<<<<< HEAD
                    )
                }.onSuccess {
                    deleteMessageAssetIfExists(message)
                }.flatMap {
                    messageRepository.deleteMessage(messageId, conversationId)
=======
                    ).onSuccess {
                        deleteMessageAssetIfExists(message)
                    }.flatMap {
                        messageRepository.deleteMessage(messageId, conversationId)
                    }
>>>>>>> e5c2ff4e
                }
            }
        }

    private suspend fun sendDeleteMessageToSelf(
        messageToDelete: String,
<<<<<<< HEAD
        conversationId: ConversationId,
=======
>>>>>>> e5c2ff4e
        currentClientId: ClientId
    ): Either<CoreFailure, Unit> = selfConversationIdProvider().flatMap { selfConversaionIdList ->
        selfConversaionIdList.foldToEitherWhileRight(Unit) { selfConversationId, _ ->
            Message.Signaling(
                id = uuid4().toString(),
<<<<<<< HEAD
                content = MessageContent.DeleteForMe(messageToDelete, conversationId),
=======
                content = MessageContent.DeleteMessage(messageToDelete),
>>>>>>> e5c2ff4e
                conversationId = selfConversationId,
                date = DateTimeUtil.currentIsoDateTimeString(),
                senderUserId = selfUserId,
                senderClientId = currentClientId,
                status = Message.Status.PENDING,
<<<<<<< HEAD
                isSelfMessage = true
=======
                isSelfMessage = false
>>>>>>> e5c2ff4e
            ).let { deleteSinglingMessage ->
                messageSender.sendMessage(deleteSinglingMessage, MessageTarget.Conversation)
            }
        }
    }

    private suspend fun sendDeleteMessageToOriginalSender(
        messageToDelete: String,
        conversationId: ConversationId,
        originalMessageSender: UserId,
        currentClientId: ClientId
    ) = ephemeralMessageRepository.recipientsForDeletedEphemeral(conversationId, originalMessageSender).flatMap { recipients ->
        if (recipients.isEmpty()) return@flatMap Either.Right(Unit)
        Message.Signaling(
            id = uuid4().toString(),
            content = MessageContent.DeleteMessage(messageToDelete),
            conversationId = conversationId,
            date = DateTimeUtil.currentIsoDateTimeString(),
            senderUserId = selfUserId,
            senderClientId = currentClientId,
            status = Message.Status.PENDING,
<<<<<<< HEAD
            isSelfMessage = true
=======
            isSelfMessage = false
>>>>>>> e5c2ff4e
        ).let { deleteSinglingMessage ->
            messageSender.sendMessage(
                deleteSinglingMessage,
                MessageTarget.Client(recipients)
            )
        }
    }

    private suspend fun deleteMessageAssetIfExists(message: Message) {
        (message.content as? MessageContent.Asset)?.value?.remoteData?.let { assetToRemove ->
            assetRepository.deleteAsset(
                assetToRemove.assetId,
                assetToRemove.assetDomain,
                assetToRemove.assetToken
            ).onFailure {
                kaliumLogger.withFeatureId(ASSETS).w("delete message asset failure: $it")
            }
        }
    }
}<|MERGE_RESOLUTION|>--- conflicted
+++ resolved
@@ -67,68 +67,38 @@
     override suspend fun invoke(conversationId: ConversationId, messageId: String): Either<CoreFailure, Unit> =
         currentClientIdProvider().flatMap { currentClientId ->
             messageRepository.getMessageById(conversationId, messageId).flatMap { message ->
-<<<<<<< HEAD
-                currentClientIdProvider().flatMap { currentClientId ->
-                    sendDeleteMessageToSelf(
-                        message.id,
-                        conversationId,
-                        currentClientId
-                    )
-                }.flatMap {
-=======
                 sendDeleteMessageToSelf(
                     message.id,
                     currentClientId
                 ).flatMap {
->>>>>>> e5c2ff4e
                     sendDeleteMessageToOriginalSender(
                         message.id,
                         message.conversationId,
                         message.senderUserId,
                         currentClientId
-<<<<<<< HEAD
-                    )
-                }.onSuccess {
-                    deleteMessageAssetIfExists(message)
-                }.flatMap {
-                    messageRepository.deleteMessage(messageId, conversationId)
-=======
                     ).onSuccess {
                         deleteMessageAssetIfExists(message)
                     }.flatMap {
                         messageRepository.deleteMessage(messageId, conversationId)
                     }
->>>>>>> e5c2ff4e
                 }
             }
         }
 
     private suspend fun sendDeleteMessageToSelf(
         messageToDelete: String,
-<<<<<<< HEAD
-        conversationId: ConversationId,
-=======
->>>>>>> e5c2ff4e
         currentClientId: ClientId
     ): Either<CoreFailure, Unit> = selfConversationIdProvider().flatMap { selfConversaionIdList ->
         selfConversaionIdList.foldToEitherWhileRight(Unit) { selfConversationId, _ ->
             Message.Signaling(
                 id = uuid4().toString(),
-<<<<<<< HEAD
                 content = MessageContent.DeleteForMe(messageToDelete, conversationId),
-=======
-                content = MessageContent.DeleteMessage(messageToDelete),
->>>>>>> e5c2ff4e
                 conversationId = selfConversationId,
                 date = DateTimeUtil.currentIsoDateTimeString(),
                 senderUserId = selfUserId,
                 senderClientId = currentClientId,
                 status = Message.Status.PENDING,
-<<<<<<< HEAD
                 isSelfMessage = true
-=======
-                isSelfMessage = false
->>>>>>> e5c2ff4e
             ).let { deleteSinglingMessage ->
                 messageSender.sendMessage(deleteSinglingMessage, MessageTarget.Conversation)
             }
@@ -150,11 +120,7 @@
             senderUserId = selfUserId,
             senderClientId = currentClientId,
             status = Message.Status.PENDING,
-<<<<<<< HEAD
             isSelfMessage = true
-=======
-            isSelfMessage = false
->>>>>>> e5c2ff4e
         ).let { deleteSinglingMessage ->
             messageSender.sendMessage(
                 deleteSinglingMessage,
