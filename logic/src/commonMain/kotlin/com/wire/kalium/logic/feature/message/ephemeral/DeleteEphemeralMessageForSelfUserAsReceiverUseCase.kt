--- conflicted
+++ resolved
@@ -66,7 +66,6 @@
 ) : DeleteEphemeralMessageForSelfUserAsReceiverUseCase {
     override suspend fun invoke(conversationId: ConversationId, messageId: String): Either<CoreFailure, Unit> =
         currentClientIdProvider().flatMap { currentClientId ->
-<<<<<<< HEAD
             messageRepository.getMessageById(conversationId, messageId)
                 .flatMap { message ->
                     sendDeleteMessageToSelf(
@@ -81,19 +80,6 @@
                             currentClientId
                         )
                     }.onSuccess {
-=======
-            messageRepository.getMessageById(conversationId, messageId).flatMap { message ->
-                sendDeleteMessageToSelf(
-                    message.id,
-                    currentClientId
-                ).flatMap {
-                    sendDeleteMessageToOriginalSender(
-                        message.id,
-                        message.conversationId,
-                        message.senderUserId,
-                        currentClientId
-                    ).onSuccess {
->>>>>>> e5c2ff4e
                         deleteMessageAssetIfExists(message)
                     }.flatMap {
                         messageRepository.deleteMessage(messageId, conversationId)
@@ -103,34 +89,21 @@
 
     private suspend fun sendDeleteMessageToSelf(
         messageToDelete: String,
-<<<<<<< HEAD
         conversationId: ConversationId,
-=======
->>>>>>> e5c2ff4e
         currentClientId: ClientId
     ): Either<CoreFailure, Unit> = selfConversationIdProvider().flatMap { selfConversaionIdList ->
         selfConversaionIdList.foldToEitherWhileRight(Unit) { selfConversationId, _ ->
             Message.Signaling(
                 id = uuid4().toString(),
-<<<<<<< HEAD
                 content = MessageContent.DeleteForMe(messageToDelete, conversationId),
-=======
-                content = MessageContent.DeleteMessage(messageToDelete),
->>>>>>> e5c2ff4e
                 conversationId = selfConversationId,
                 date = DateTimeUtil.currentIsoDateTimeString(),
                 senderUserId = selfUserId,
                 senderClientId = currentClientId,
                 status = Message.Status.PENDING,
-<<<<<<< HEAD
                 isSelfMessage = true
             ).let { deleteSignalingMessage ->
                 messageSender.sendMessage(deleteSignalingMessage, MessageTarget.Conversation())
-=======
-                isSelfMessage = false
-            ).let { deleteSinglingMessage ->
-                messageSender.sendMessage(deleteSinglingMessage, MessageTarget.Conversation)
->>>>>>> e5c2ff4e
             }
         }
     }
@@ -140,7 +113,6 @@
         conversationId: ConversationId,
         originalMessageSender: UserId,
         currentClientId: ClientId
-<<<<<<< HEAD
     ) = Message.Signaling(
         id = uuid4().toString(),
         content = MessageContent.DeleteMessage(messageToDelete),
@@ -155,25 +127,6 @@
             deleteSignalingMessage,
             MessageTarget.Users(userId = listOf(originalMessageSender))
         )
-=======
-    ) = ephemeralMessageRepository.recipientsForDeletedEphemeral(conversationId, originalMessageSender).flatMap { recipients ->
-        if (recipients.isEmpty()) return@flatMap Either.Right(Unit)
-        Message.Signaling(
-            id = uuid4().toString(),
-            content = MessageContent.DeleteMessage(messageToDelete),
-            conversationId = conversationId,
-            date = DateTimeUtil.currentIsoDateTimeString(),
-            senderUserId = selfUserId,
-            senderClientId = currentClientId,
-            status = Message.Status.PENDING,
-            isSelfMessage = false
-        ).let { deleteSinglingMessage ->
-            messageSender.sendMessage(
-                deleteSinglingMessage,
-                MessageTarget.Client(recipients)
-            )
-        }
->>>>>>> e5c2ff4e
     }
 
     private suspend fun deleteMessageAssetIfExists(message: Message) {
