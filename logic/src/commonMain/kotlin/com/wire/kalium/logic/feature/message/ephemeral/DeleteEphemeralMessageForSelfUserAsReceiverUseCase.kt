--- conflicted
+++ resolved
@@ -111,7 +111,6 @@
         conversationId: ConversationId,
         originalMessageSender: UserId,
         currentClientId: ClientId
-<<<<<<< HEAD
     ) = Message.Signaling(
         id = uuid4().toString(),
         content = MessageContent.DeleteMessage(messageToDelete),
@@ -120,31 +119,12 @@
         senderUserId = selfUserId,
         senderClientId = currentClientId,
         status = Message.Status.PENDING,
-        isSelfMessage = false
+        isSelfMessage = true
     ).let { deleteSinglingMessage ->
         messageSender.sendMessage(
             deleteSinglingMessage,
             MessageTarget.Users(userId = listOf(originalMessageSender))
         )
-=======
-    ) = ephemeralMessageRepository.recipientsForDeletedEphemeral(conversationId, originalMessageSender).flatMap { recipients ->
-        if (recipients.isEmpty()) return@flatMap Either.Right(Unit)
-        Message.Signaling(
-            id = uuid4().toString(),
-            content = MessageContent.DeleteMessage(messageToDelete),
-            conversationId = conversationId,
-            date = DateTimeUtil.currentIsoDateTimeString(),
-            senderUserId = selfUserId,
-            senderClientId = currentClientId,
-            status = Message.Status.PENDING,
-            isSelfMessage = true
-        ).let { deleteSinglingMessage ->
-            messageSender.sendMessage(
-                deleteSinglingMessage,
-                MessageTarget.Client(recipients)
-            )
-        }
->>>>>>> 03c16d27
     }
 
     private suspend fun deleteMessageAssetIfExists(message: Message) {
