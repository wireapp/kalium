package com.wire.kalium.logic.data.user

import com.wire.kalium.logic.CoreFailure
import com.wire.kalium.logic.NetworkFailure
import com.wire.kalium.logic.data.asset.AssetRepository
import com.wire.kalium.logic.data.id.IdMapper
import com.wire.kalium.logic.functional.Either
import com.wire.kalium.logic.functional.suspending
import com.wire.kalium.logic.wrapApiRequest
import com.wire.kalium.network.api.user.details.ListUserRequest
import com.wire.kalium.network.api.user.details.UserDetailsApi
import com.wire.kalium.network.api.user.details.qualifiedIds
import com.wire.kalium.network.api.user.self.ChangeHandleRequest
import com.wire.kalium.network.api.user.self.SelfApi
import com.wire.kalium.persistence.dao.MetadataDAO
import com.wire.kalium.persistence.dao.UserDAO
import com.wire.kalium.persistence.dao.UserEntity
import kotlinx.coroutines.flow.Flow
import kotlinx.coroutines.flow.filterNotNull
import kotlinx.coroutines.flow.first
import kotlinx.coroutines.flow.firstOrNull
import kotlinx.coroutines.flow.flatMapMerge
import kotlinx.coroutines.flow.map
import kotlinx.serialization.decodeFromString
import kotlinx.serialization.encodeToString
import kotlinx.serialization.json.Json
import com.wire.kalium.persistence.dao.QualifiedID as QualifiedIDEntity

// FIXME: missing unit test
interface UserRepository {
    suspend fun fetchSelfUser(): Either<CoreFailure, Unit>
    suspend fun fetchKnownUsers(): Either<CoreFailure, Unit>
    suspend fun fetchUsersByIds(ids: Set<UserId>): Either<CoreFailure, Unit>
    suspend fun getSelfUser(): Flow<SelfUser>
    suspend fun updateSelfUser(newName: String? = null, newAccent: Int? = null, newAssetId: String? = null): Either<CoreFailure, SelfUser>
    suspend fun searchKnownUsersByNameOrHandleOrEmail(searchQuery: String): Flow<List<UserEntity>>
    suspend fun updateSelfHandle(handle: String): Either<NetworkFailure, Unit>
    suspend fun updateLocalSelfUserHandle(handle: String)
}

class UserDataSource(
    private val userDAO: UserDAO,
    private val metadataDAO: MetadataDAO,
    private val selfApi: SelfApi,
    private val userApi: UserDetailsApi,
    private val idMapper: IdMapper,
    private val userMapper: UserMapper,
    private val assetRepository: AssetRepository
) : UserRepository {

    private suspend fun getSelfUserId(): QualifiedIDEntity {
        val encodedValue = metadataDAO.valueByKey(SELF_USER_ID_KEY).firstOrNull()
        return encodedValue?.let { Json.decodeFromString<QualifiedIDEntity>(it) }
            ?: run { throw IllegalStateException() }
    }

    override suspend fun fetchSelfUser(): Either<CoreFailure, Unit> = suspending {
        wrapApiRequest { selfApi.getSelfInfo() }.map {
            userMapper.fromApiModelToDaoModel(it)
<<<<<<< HEAD
        }.flatMap { userEntity ->
            // Fetching self user team here because SyncSelfUserUseCase is (which is using this function)
            // doesn't have a return value, and this team fetch doesn't make sense adding to GetSelfUserUseCase
            // as we don't want to be fetching the user team everytime we get the user.
            userEntity.team?.let { teamId -> teamRepository.fetchTeamById(teamId = teamId) }
            assetRepository.downloadUsersPictureAssets(listOf(userEntity.previewAssetId, userEntity.completeAssetId))
            // TODO: handle storage error
            userDAO.insertUser(userEntity)
            metadataDAO.insertValue(Json.encodeToString(userEntity.id), SELF_USER_ID_KEY)
=======
        }.coFold({
            Either.Left(it)
        }, { user ->
            assetRepository.downloadUsersPictureAssets(listOf(user.previewAssetId, user.completeAssetId))
            userDAO.insertUser(user)
            metadataDAO.insertValue(Json.encodeToString(user.id), SELF_USER_ID_KEY)
>>>>>>> 6c009dc0
            Either.Right(Unit)
        }
    }

    override suspend fun fetchKnownUsers(): Either<CoreFailure, Unit> {
        // TODO: handle storage error
        val ids = userDAO.getAllUsers().first().map { userEntry ->
            idMapper.fromDaoModel(userEntry.id)
        }
        return fetchUsersByIds(ids.toSet())
    }

    override suspend fun fetchUsersByIds(ids: Set<UserId>): Either<CoreFailure, Unit> {
        return suspending {
            wrapApiRequest {
                userApi.getMultipleUsers(ListUserRequest.qualifiedIds(ids.map(idMapper::toApiModel)))
            }.flatMap {
                // TODO: handle storage error
                userDAO.insertUsers(it.map(userMapper::fromApiModelToDaoModel))
                Either.Right(Unit)
            }
        }
    }

    override suspend fun getSelfUser(): Flow<SelfUser> {
        // TODO: handle storage error
        return metadataDAO.valueByKey(SELF_USER_ID_KEY).filterNotNull().flatMapMerge { encodedValue ->
            val selfUserID: QualifiedIDEntity = Json.decodeFromString(encodedValue)
            userDAO.getUserByQualifiedID(selfUserID)
                .filterNotNull()
                .map(userMapper::fromDaoModel)
        }
    }

    // FIXME: user info can be updated with null, null and null
    override suspend fun updateSelfUser(newName: String?, newAccent: Int?, newAssetId: String?): Either<CoreFailure, SelfUser> {
        val user =
            getSelfUser().firstOrNull() ?: return Either.Left(CoreFailure.Unknown(NullPointerException()))
        val updateRequest = userMapper.fromModelToUpdateApiModel(user, newName, newAccent, newAssetId)
        return suspending {
            wrapApiRequest { selfApi.updateSelf(updateRequest) }
                .map { userMapper.fromUpdateRequestToDaoModel(user, updateRequest) }
                .flatMap {
                    // TODO: handle storage error
                    userDAO.updateUser(it)
                    Either.Right(userMapper.fromDaoModel(it))
                }
        }
    }


    override suspend fun searchKnownUsersByNameOrHandleOrEmail(searchQuery: String) =
        userDAO.getUserByNameOrHandleOrEmail(searchQuery)

    override suspend fun updateSelfHandle(handle: String): Either<NetworkFailure, Unit> = suspending {
        wrapApiRequest {
            selfApi.changeHandle(ChangeHandleRequest(handle))
        }
    }

    override suspend fun updateLocalSelfUserHandle(handle: String) =
        userDAO.updateUserHandle(getSelfUserId(), handle)


    companion object {
        const val SELF_USER_ID_KEY = "selfUserID"
    }
}<|MERGE_RESOLUTION|>--- conflicted
+++ resolved
@@ -55,32 +55,17 @@
     }
 
     override suspend fun fetchSelfUser(): Either<CoreFailure, Unit> = suspending {
-        wrapApiRequest { selfApi.getSelfInfo() }.map {
-            userMapper.fromApiModelToDaoModel(it)
-<<<<<<< HEAD
-        }.flatMap { userEntity ->
-            // Fetching self user team here because SyncSelfUserUseCase is (which is using this function)
-            // doesn't have a return value, and this team fetch doesn't make sense adding to GetSelfUserUseCase
-            // as we don't want to be fetching the user team everytime we get the user.
-            userEntity.team?.let { teamId -> teamRepository.fetchTeamById(teamId = teamId) }
-            assetRepository.downloadUsersPictureAssets(listOf(userEntity.previewAssetId, userEntity.completeAssetId))
-            // TODO: handle storage error
-            userDAO.insertUser(userEntity)
-            metadataDAO.insertValue(Json.encodeToString(userEntity.id), SELF_USER_ID_KEY)
-=======
-        }.coFold({
-            Either.Left(it)
-        }, { user ->
-            assetRepository.downloadUsersPictureAssets(listOf(user.previewAssetId, user.completeAssetId))
-            userDAO.insertUser(user)
-            metadataDAO.insertValue(Json.encodeToString(user.id), SELF_USER_ID_KEY)
->>>>>>> 6c009dc0
-            Either.Right(Unit)
-        }
+        wrapApiRequest { selfApi.getSelfInfo() }
+            .map { userMapper.fromApiModelToDaoModel(it) }
+            .flatMap { userEntity ->
+                assetRepository.downloadUsersPictureAssets(listOf(userEntity.previewAssetId, userEntity.completeAssetId))
+                userDAO.insertUser(userEntity)
+                metadataDAO.insertValue(Json.encodeToString(userEntity.id), SELF_USER_ID_KEY)
+                Either.Right(Unit)
+            }
     }
 
     override suspend fun fetchKnownUsers(): Either<CoreFailure, Unit> {
-        // TODO: handle storage error
         val ids = userDAO.getAllUsers().first().map { userEntry ->
             idMapper.fromDaoModel(userEntry.id)
         }
