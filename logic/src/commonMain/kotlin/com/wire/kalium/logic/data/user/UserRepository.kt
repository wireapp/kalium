package com.wire.kalium.logic.data.user

import com.wire.kalium.logic.CoreFailure
import com.wire.kalium.logic.data.asset.AssetRepository
import com.wire.kalium.logic.data.id.IdMapper
import com.wire.kalium.logic.functional.Either
import com.wire.kalium.logic.functional.suspending
import com.wire.kalium.logic.wrapApiRequest
import com.wire.kalium.network.api.user.details.ListUserRequest
import com.wire.kalium.network.api.user.details.UserDetailsApi
import com.wire.kalium.network.api.user.details.qualifiedIds
import com.wire.kalium.network.api.user.self.SelfApi
import com.wire.kalium.network.utils.isSuccessful
import com.wire.kalium.persistence.dao.MetadataDAO
import com.wire.kalium.persistence.dao.UserDAO
import kotlinx.coroutines.flow.Flow
import kotlinx.coroutines.flow.filterNotNull
import kotlinx.coroutines.flow.first
import kotlinx.coroutines.flow.firstOrNull
import kotlinx.coroutines.flow.flatMapMerge
import kotlinx.coroutines.flow.map
import kotlinx.serialization.decodeFromString
import kotlinx.serialization.encodeToString
import kotlinx.serialization.json.Json
import com.wire.kalium.persistence.dao.QualifiedID as QualifiedIDEntity

interface UserRepository {
    suspend fun fetchSelfUser(): Either<CoreFailure, Unit>
    suspend fun fetchKnownUsers(): Either<CoreFailure, Unit>
    suspend fun fetchUsersByIds(ids: Set<UserId>): Either<CoreFailure, Unit>
    suspend fun getSelfUser(): Flow<SelfUser>
<<<<<<< HEAD
    suspend fun updateSelfUser(newName: String? = null, newAccent: Int? = null, newAssetId: String? = null): Either<CoreFailure, Unit>
    suspend fun searchKnownUsersByNameOrHandleOrEmail(searchQuery: String): Flow<List<UserEntity>>
=======
    suspend fun updateSelfUser(newName: String? = null, newAccent: Int? = null, newAssetId: String? = null): Either<CoreFailure, SelfUser>
>>>>>>> 5ace415f
}

class UserDataSource(
    private val userDAO: UserDAO,
    private val metadataDAO: MetadataDAO,
    private val selfApi: SelfApi,
    private val userApi: UserDetailsApi,
    private val idMapper: IdMapper,
    private val userMapper: UserMapper,
    private val assetRepository: AssetRepository
) : UserRepository {

    override suspend fun fetchSelfUser(): Either<CoreFailure, Unit> = suspending {
        wrapApiRequest { selfApi.getSelfInfo() }.map {
            userMapper.fromApiModelToDaoModel(it)
        }.coFold({
            Either.Left(it)
        }, { user ->
            assetRepository.downloadUsersPictureAssets(listOf(user.previewAssetId, user.completeAssetId))
            userDAO.insertUser(user)
            metadataDAO.insertValue(Json.encodeToString(user.id), SELF_USER_ID_KEY)
            Either.Right(Unit)
        })
    }

    override suspend fun fetchKnownUsers(): Either<CoreFailure, Unit> {
        val ids = userDAO.getAllUsers().first().map { userEntry ->
            idMapper.fromDaoModel(userEntry.id)
        }
        return fetchUsersByIds(ids.toSet())
    }

    override suspend fun fetchUsersByIds(ids: Set<UserId>): Either<CoreFailure, Unit> {
        return suspending {
            wrapApiRequest {
                userApi.getMultipleUsers(ListUserRequest.qualifiedIds(ids.map(idMapper::toApiModel)))
            }.coFold({
                Either.Left(it)
            }, {
                userDAO.insertUsers(it.map(userMapper::fromApiModelToDaoModel))
                Either.Right(Unit)
            })
        }
    }

    override suspend fun getSelfUser(): Flow<SelfUser> {
        return metadataDAO.valueByKey(SELF_USER_ID_KEY).filterNotNull().flatMapMerge { encodedValue ->
            val selfUserID: QualifiedIDEntity = Json.decodeFromString(encodedValue)
            userDAO.getUserByQualifiedID(selfUserID)
                .filterNotNull()
                .map(userMapper::fromDaoModel)
        }
    }

    override suspend fun updateSelfUser(newName: String?, newAccent: Int?, newAssetId: String?): Either<CoreFailure, SelfUser> {
        val user =
            getSelfUser().firstOrNull() ?: return Either.Left(CoreFailure.Unknown(NullPointerException()))

        val updateRequest = userMapper.fromModelToUpdateApiModel(user, newName, newAccent, newAssetId)
        val updatedSelf = selfApi.updateSelf(updateRequest)

        return if (updatedSelf.isSuccessful()) {
            val updatedUser = userMapper.fromUpdateRequestToDaoModel(user, updateRequest)
            userDAO.updateUser(updatedUser)
            Either.Right(userMapper.fromDaoModel(updatedUser))
        } else {
            Either.Left(CoreFailure.Unknown(IllegalStateException()))
        }
    }

    override suspend fun searchKnownUsersByNameOrHandleOrEmail(searchQuery: String) =
        userDAO.getUserByNameOrHandleOrEmail(searchQuery)

    companion object {
        const val SELF_USER_ID_KEY = "selfUserID"
    }
}<|MERGE_RESOLUTION|>--- conflicted
+++ resolved
@@ -29,12 +29,8 @@
     suspend fun fetchKnownUsers(): Either<CoreFailure, Unit>
     suspend fun fetchUsersByIds(ids: Set<UserId>): Either<CoreFailure, Unit>
     suspend fun getSelfUser(): Flow<SelfUser>
-<<<<<<< HEAD
-    suspend fun updateSelfUser(newName: String? = null, newAccent: Int? = null, newAssetId: String? = null): Either<CoreFailure, Unit>
+    suspend fun updateSelfUser(newName: String? = null, newAccent: Int? = null, newAssetId: String? = null): Either<CoreFailure, SelfUser>
     suspend fun searchKnownUsersByNameOrHandleOrEmail(searchQuery: String): Flow<List<UserEntity>>
-=======
-    suspend fun updateSelfUser(newName: String? = null, newAccent: Int? = null, newAssetId: String? = null): Either<CoreFailure, SelfUser>
->>>>>>> 5ace415f
 }
 
 class UserDataSource(
