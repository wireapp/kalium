--- conflicted
+++ resolved
@@ -122,12 +122,7 @@
     private val sessionRepository: SessionRepository,
     private val selfUserId: UserId,
     private val qualifiedIdMapper: QualifiedIdMapper,
-<<<<<<< HEAD
-    private val teamIdProvider: SelfTeamIdProvider,
-    private val clientRepository: ClientRemoteRepository,
-=======
     private val selfTeamIdProvider: SelfTeamIdProvider,
->>>>>>> d99bdb44
     private val idMapper: IdMapper = MapperProvider.idMapper(),
     private val userMapper: UserMapper = MapperProvider.userMapper(),
     private val teamMapper: TeamMapper = MapperProvider.teamMapper(),
@@ -414,7 +409,7 @@
     }
 
     override suspend fun getAllRecipients(): Either<CoreFailure, Pair<List<Recipient>, List<Recipient>>> =
-        teamIdProvider().flatMap { teamId ->
+        selfTeamIdProvider().flatMap { teamId ->
             val teamMateIds = teamId?.value?.let { selfTeamId ->
                 wrapStorageRequest { userDAO.getAllUsersByTeam(selfTeamId).map { it.id.toModel() } }
             }?.getOrNull() ?: listOf()
