package com.wire.kalium.logic.data.user

import com.wire.kalium.logic.CoreFailure
import com.wire.kalium.logic.NetworkFailure
import com.wire.kalium.logic.data.asset.AssetRepository
import com.wire.kalium.logic.data.id.IdMapper
import com.wire.kalium.logic.data.id.QualifiedID
import com.wire.kalium.logic.data.publicuser.PublicUserMapper
import com.wire.kalium.logic.data.publicuser.model.OtherUser
import com.wire.kalium.logic.di.MapperProvider
import com.wire.kalium.logic.functional.Either
import com.wire.kalium.logic.functional.flatMap
import com.wire.kalium.logic.functional.map
import com.wire.kalium.logic.wrapApiRequest
import com.wire.kalium.logic.wrapStorageRequest
import com.wire.kalium.network.api.user.details.ListUserRequest
import com.wire.kalium.network.api.user.details.UserDetailsApi
import com.wire.kalium.network.api.user.details.qualifiedIds
import com.wire.kalium.network.api.user.self.ChangeHandleRequest
import com.wire.kalium.network.api.user.self.SelfApi
import com.wire.kalium.persistence.dao.MetadataDAO
import com.wire.kalium.persistence.dao.QualifiedIDEntity
import com.wire.kalium.persistence.dao.UserDAO
import com.wire.kalium.persistence.dao.UserEntity
import kotlinx.coroutines.flow.Flow
import kotlinx.coroutines.flow.filterNotNull
import kotlinx.coroutines.flow.first
import kotlinx.coroutines.flow.firstOrNull
import kotlinx.coroutines.flow.flatMapMerge
import kotlinx.coroutines.flow.map
import kotlinx.serialization.decodeFromString
import kotlinx.serialization.encodeToString
import kotlinx.serialization.json.Json

// TODO(testing): missing unit test
interface UserRepository {
    suspend fun fetchSelfUser(): Either<CoreFailure, Unit>
    suspend fun fetchKnownUsers(): Either<CoreFailure, Unit>
    suspend fun fetchUsersByIds(ids: Set<UserId>): Either<CoreFailure, Unit>
    suspend fun getSelfUser(): Flow<SelfUser>
    suspend fun getSelfUserId(): QualifiedID
    suspend fun updateSelfUser(newName: String? = null, newAccent: Int? = null, newAssetId: String? = null): Either<CoreFailure, SelfUser>
    suspend fun updateSelfHandle(handle: String): Either<NetworkFailure, Unit>
    suspend fun updateLocalSelfUserHandle(handle: String)
    suspend fun getAllContacts(): List<OtherUser>
    suspend fun getKnownUser(userId: UserId): Flow<OtherUser?>
    suspend fun fetchUserInfo(userId: UserId): Either<CoreFailure, OtherUser>
}

class UserDataSource(
    private val userDAO: UserDAO,
    private val metadataDAO: MetadataDAO,
    private val selfApi: SelfApi,
    private val userDetailsApi: UserDetailsApi,
    private val assetRepository: AssetRepository,
    private val idMapper: IdMapper = MapperProvider.idMapper(),
    private val userMapper: UserMapper = MapperProvider.userMapper(),
    private val publicUserMapper: PublicUserMapper = MapperProvider.publicUserMapper()
) : UserRepository {

    override suspend fun getSelfUserId(): QualifiedID {
        return idMapper.fromDaoModel(_getSelfUserId())
    }

    private suspend fun _getSelfUserId(): QualifiedIDEntity {
        val encodedValue = metadataDAO.valueByKey(SELF_USER_ID_KEY).firstOrNull()
        return encodedValue?.let { Json.decodeFromString<QualifiedIDEntity>(it) }
            ?: run { throw IllegalStateException() }
    }

    override suspend fun fetchSelfUser(): Either<CoreFailure, Unit> = wrapApiRequest { selfApi.getSelfInfo() }
        .map { userMapper.fromApiModelToDaoModel(it).copy(connectionStatus = UserEntity.ConnectionState.ACCEPTED) }
        .flatMap { userEntity ->
            assetRepository.downloadUsersPictureAssets(listOf(userEntity.previewAssetId, userEntity.completeAssetId))
            userDAO.insertUser(userEntity)
            metadataDAO.insertValue(Json.encodeToString(userEntity.id), SELF_USER_ID_KEY)
            Either.Right(Unit)
        }


    override suspend fun fetchKnownUsers(): Either<CoreFailure, Unit> {
        val ids = userDAO.getAllUsers().first().map { userEntry ->
            idMapper.fromDaoModel(userEntry.id)
        }
        return fetchUsersByIds(ids.toSet())
    }

    override suspend fun fetchUsersByIds(ids: Set<UserId>): Either<CoreFailure, Unit> =
        wrapApiRequest {
            userDetailsApi.getMultipleUsers(ListUserRequest.qualifiedIds(ids.map(idMapper::toApiModel)))
        }.flatMap {
            wrapStorageRequest {
<<<<<<< HEAD
                userDAO.updateUsers(it.map(userMapper::fromApiModelToDaoModel))
=======
                userDAO.insertUsers(it.map(userMapper::fromApiModelToDaoModel))
>>>>>>> 823ce57f
            }
        }

    override suspend fun getSelfUser(): Flow<SelfUser> {
        return metadataDAO.valueByKey(SELF_USER_ID_KEY).filterNotNull().flatMapMerge { encodedValue ->
            val selfUserID: QualifiedIDEntity = Json.decodeFromString(encodedValue)
            userDAO.getUserByQualifiedID(selfUserID)
                .filterNotNull()
                .map(userMapper::fromDaoModelToSelfUser)
        }
    }

    // FIXME(refactor): user info can be updated with null, null and null
    override suspend fun updateSelfUser(newName: String?, newAccent: Int?, newAssetId: String?): Either<CoreFailure, SelfUser> {
        val user = getSelfUser().firstOrNull() ?: return Either.Left(CoreFailure.Unknown(NullPointerException()))
        val updateRequest = userMapper.fromModelToUpdateApiModel(user, newName, newAccent, newAssetId)
        return wrapApiRequest { selfApi.updateSelf(updateRequest) }
            .map { userMapper.fromUpdateRequestToDaoModel(user, updateRequest) }
            .flatMap { userEntity ->
                wrapStorageRequest {
                    userDAO.updateUser(userEntity)
                }.map { userMapper.fromDaoModelToSelfUser(userEntity) }
            }
    }

    override suspend fun updateSelfHandle(handle: String): Either<NetworkFailure, Unit> = wrapApiRequest {
        selfApi.changeHandle(ChangeHandleRequest(handle))
    }

    override suspend fun updateLocalSelfUserHandle(handle: String) =
        userDAO.updateUserHandle(_getSelfUserId(), handle)

    override suspend fun getAllContacts(): List<OtherUser> {
        val selfUserId = _getSelfUserId()

        return userDAO.getAllUsersByConnectionStatus(connectionState = UserEntity.ConnectionState.ACCEPTED)
            .filter { it.id != selfUserId }
            .map { userEntity -> publicUserMapper.fromDaoModelToPublicUser(userEntity) }
    }

    override suspend fun getKnownUser(userId: UserId) =
        userDAO.getUserByQualifiedID(qualifiedID = idMapper.toDaoModel(userId))
            .map { userEntity -> userEntity?.let { publicUserMapper.fromDaoModelToPublicUser(userEntity) } }

    override suspend fun fetchUserInfo(userId: UserId): Either<CoreFailure, OtherUser> =
        wrapApiRequest { userDetailsApi.getUserInfo(idMapper.toApiModel(userId)) }.map { userProfile ->
            publicUserMapper.fromUserDetailResponse(userProfile)
        }

    companion object {
        const val SELF_USER_ID_KEY = "selfUserID"
    }
}<|MERGE_RESOLUTION|>--- conflicted
+++ resolved
@@ -90,15 +90,12 @@
             userDetailsApi.getMultipleUsers(ListUserRequest.qualifiedIds(ids.map(idMapper::toApiModel)))
         }.flatMap {
             wrapStorageRequest {
-<<<<<<< HEAD
-                userDAO.updateUsers(it.map(userMapper::fromApiModelToDaoModel))
-=======
                 userDAO.insertUsers(it.map(userMapper::fromApiModelToDaoModel))
->>>>>>> 823ce57f
             }
         }
 
     override suspend fun getSelfUser(): Flow<SelfUser> {
+        // TODO: handle storage error
         return metadataDAO.valueByKey(SELF_USER_ID_KEY).filterNotNull().flatMapMerge { encodedValue ->
             val selfUserID: QualifiedIDEntity = Json.decodeFromString(encodedValue)
             userDAO.getUserByQualifiedID(selfUserID)
