/*
 * Wire
 * Copyright (C) 2023 Wire Swiss GmbH
 *
 * This program is free software: you can redistribute it and/or modify
 * it under the terms of the GNU General Public License as published by
 * the Free Software Foundation, either version 3 of the License, or
 * (at your option) any later version.
 *
 * This program is distributed in the hope that it will be useful,
 * but WITHOUT ANY WARRANTY; without even the implied warranty of
 * MERCHANTABILITY or FITNESS FOR A PARTICULAR PURPOSE. See the
 * GNU General Public License for more details.
 *
 * You should have received a copy of the GNU General Public License
 * along with this program. If not, see http://www.gnu.org/licenses/.
 */

package com.wire.kalium.logic.data.user

import co.touchlab.stately.collections.ConcurrentMutableMap
import com.wire.kalium.logic.CoreFailure
import com.wire.kalium.logic.StorageFailure
import com.wire.kalium.logic.data.conversation.MemberMapper
import com.wire.kalium.logic.data.conversation.Recipient
import com.wire.kalium.logic.data.event.Event
import com.wire.kalium.logic.data.id.ConversationId
import com.wire.kalium.logic.data.id.IdMapper
import com.wire.kalium.logic.data.id.NetworkQualifiedId
import com.wire.kalium.logic.data.id.QualifiedID
import com.wire.kalium.logic.data.id.SelfTeamIdProvider
import com.wire.kalium.logic.data.id.toApi
import com.wire.kalium.logic.data.id.toDao
import com.wire.kalium.logic.data.id.toModel
import com.wire.kalium.logic.data.message.UserSummary
import com.wire.kalium.logic.data.session.SessionRepository
import com.wire.kalium.logic.data.team.Team
import com.wire.kalium.logic.data.team.TeamMapper
import com.wire.kalium.logic.data.user.type.UserEntityTypeMapper
import com.wire.kalium.logic.di.MapperProvider
import com.wire.kalium.logic.failure.SelfUserDeleted
import com.wire.kalium.logic.functional.Either
import com.wire.kalium.logic.functional.flatMap
import com.wire.kalium.logic.functional.fold
import com.wire.kalium.logic.functional.foldToEitherWhileRight
import com.wire.kalium.logic.functional.getOrNull
import com.wire.kalium.logic.functional.map
import com.wire.kalium.logic.functional.mapRight
import com.wire.kalium.logic.kaliumLogger
import com.wire.kalium.logic.wrapApiRequest
import com.wire.kalium.logic.wrapStorageRequest
import com.wire.kalium.network.api.base.authenticated.self.SelfApi
import com.wire.kalium.network.api.base.authenticated.userDetails.ListUserRequest
import com.wire.kalium.network.api.base.authenticated.userDetails.ListUsersDTO
import com.wire.kalium.network.api.base.authenticated.userDetails.UserDetailsApi
import com.wire.kalium.network.api.base.authenticated.userDetails.qualifiedIds
import com.wire.kalium.network.api.base.model.SelfUserDTO
import com.wire.kalium.network.api.base.model.UserProfileDTO
import com.wire.kalium.network.api.base.model.isTeamMember
import com.wire.kalium.persistence.dao.ConnectionEntity
import com.wire.kalium.persistence.dao.MetadataDAO
import com.wire.kalium.persistence.dao.QualifiedIDEntity
import com.wire.kalium.persistence.dao.UserDAO
import com.wire.kalium.persistence.dao.UserIDEntity
import com.wire.kalium.persistence.dao.UserTypeEntity
import com.wire.kalium.persistence.dao.client.ClientDAO
import com.wire.kalium.util.DateTimeUtil
import kotlinx.coroutines.ExperimentalCoroutinesApi
import kotlinx.coroutines.FlowPreview
import kotlinx.coroutines.flow.Flow
import kotlinx.coroutines.flow.filterNotNull
import kotlinx.coroutines.flow.firstOrNull
import kotlinx.coroutines.flow.flatMapMerge
import kotlinx.coroutines.flow.map
import kotlinx.coroutines.flow.onEach
import kotlinx.datetime.Instant
import kotlinx.serialization.encodeToString
import kotlinx.serialization.json.Json
import kotlin.time.Duration.Companion.minutes

@Suppress("TooManyFunctions")
interface UserRepository {
    suspend fun fetchSelfUser(): Either<CoreFailure, Unit>

    /**
     * Fetches user information for all of users id stored in the DB
     */
    suspend fun fetchAllOtherUsers(): Either<CoreFailure, Unit>
    suspend fun fetchUsersByIds(qualifiedUserIdList: Set<UserId>): Either<CoreFailure, Unit>
    suspend fun fetchUsersIfUnknownByIds(ids: Set<UserId>): Either<CoreFailure, Unit>
    suspend fun observeSelfUser(): Flow<SelfUser>
    suspend fun observeSelfUserWithTeam(): Flow<Pair<SelfUser, Team?>>
    suspend fun updateSelfUser(newName: String? = null, newAccent: Int? = null, newAssetId: String? = null): Either<CoreFailure, Unit>
    suspend fun getSelfUser(): SelfUser?
    suspend fun observeAllKnownUsers(): Flow<Either<StorageFailure, List<OtherUser>>>
    suspend fun getKnownUser(userId: UserId): Flow<OtherUser?>
    suspend fun getKnownUserMinimized(userId: UserId): OtherUserMinimized?
    suspend fun getUsersWithOneOnOneConversation(): List<OtherUser>
    suspend fun observeUser(userId: UserId): Flow<User?>
    suspend fun userById(userId: UserId): Either<CoreFailure, OtherUser>
    suspend fun updateOtherUserAvailabilityStatus(userId: UserId, status: UserAvailabilityStatus)
    fun observeAllKnownUsersNotInConversation(conversationId: ConversationId): Flow<Either<StorageFailure, List<OtherUser>>>

    /**
     * @return [Pair] of two Recipients lists, where [Pair.first] is the list of Recipients from my own team
     * and [Pair.second] is the list of all the other Recipients.
     */
    suspend fun getAllRecipients(): Either<CoreFailure, Pair<List<Recipient>, List<Recipient>>>
    suspend fun updateUserFromEvent(event: Event.User.Update): Either<CoreFailure, Unit>
    suspend fun removeUser(userId: UserId): Either<CoreFailure, Unit>

    /**
     * Marks federated user as defederated in order to hold conversation history
     * when backends stops federating.
     */
    suspend fun defederateUser(userId: UserId): Either<CoreFailure, Unit>

    // TODO: move to migration repo
    suspend fun insertUsersIfUnknown(users: List<User>): Either<StorageFailure, Unit>
    suspend fun fetchUserInfo(userId: UserId): Either<CoreFailure, Unit>

    /**
     * Updates users without metadata from the server.
     */
    suspend fun syncUsersWithoutMetadata(): Either<CoreFailure, Unit>

    /**
     * Removes broken user asset to avoid fetching it until next sync.
     */
    suspend fun removeUserBrokenAsset(qualifiedID: QualifiedID): Either<CoreFailure, Unit>

    /**
     * Gets users summary by their ids.
     */
    suspend fun getUsersSummaryByIds(userIds: List<QualifiedID>): Either<StorageFailure, List<UserSummary>>

    suspend fun updateSupportedProtocols(protocols: Set<SupportedProtocol>): Either<CoreFailure, Unit>

    suspend fun updateActiveOneOnOneConversation(userId: UserId, conversationId: ConversationId): Either<CoreFailure, Unit>
}

@Suppress("LongParameterList", "TooManyFunctions")
internal class UserDataSource internal constructor(
    private val userDAO: UserDAO,
    private val metadataDAO: MetadataDAO,
    private val clientDAO: ClientDAO,
    private val selfApi: SelfApi,
    private val userDetailsApi: UserDetailsApi,
    private val sessionRepository: SessionRepository,
    private val selfUserId: UserId,
    private val selfTeamIdProvider: SelfTeamIdProvider,
    private val idMapper: IdMapper = MapperProvider.idMapper(),
    private val userMapper: UserMapper = MapperProvider.userMapper(),
    private val teamMapper: TeamMapper = MapperProvider.teamMapper(),
    private val availabilityStatusMapper: AvailabilityStatusMapper = MapperProvider.availabilityStatusMapper(),
    private val userTypeEntityMapper: UserEntityTypeMapper = MapperProvider.userTypeEntityMapper(),
    private val memberMapper: MemberMapper = MapperProvider.memberMapper(),
) : UserRepository {

    /**
     * Stores the last time a user's details were fetched from remote.
     *
     * @see Event.User.Update
     * @see USER_DETAILS_MAX_AGE
     */
    private val userDetailsRefreshInstantCache = ConcurrentMutableMap<UserId, Instant>()

    override suspend fun fetchSelfUser(): Either<CoreFailure, Unit> = wrapApiRequest { selfApi.getSelfInfo() }
        .flatMap { userDTO ->
            if (userDTO.deleted == true) {
                Either.Left(SelfUserDeleted)
            } else {
                updateSelfUserProviderAccountInfo(userDTO)
                    .map { userMapper.fromSelfUserDtoToUserEntity(userDTO).copy(connectionStatus = ConnectionEntity.State.ACCEPTED) }
                    .flatMap { userEntity ->
                        wrapStorageRequest { userDAO.upsertUser(userEntity) }
                            .flatMap {
                                wrapStorageRequest { metadataDAO.insertValue(Json.encodeToString(userEntity.id), SELF_USER_ID_KEY) }
                            }
                    }
            }
        }

    private suspend fun updateSelfUserProviderAccountInfo(userDTO: SelfUserDTO): Either<StorageFailure, Unit> =
        sessionRepository.updateSsoIdAndScimInfo(userDTO.id.toModel(), idMapper.toSsoId(userDTO.ssoID), userDTO.managedByDTO)

    override suspend fun getKnownUser(userId: UserId): Flow<OtherUser?> =
        userDAO.observeUserDetailsByQualifiedID(qualifiedID = userId.toDao())
            .map { userEntity ->
                userEntity?.let { userMapper.fromUserDetailsEntityToOtherUser(userEntity) }
            }.onEach { otherUser ->
                if (otherUser != null) {
                    refreshUserDetailsIfNeeded(userId)
                }
            }

    override suspend fun getUsersWithOneOnOneConversation(): List<OtherUser> {
        return userDAO.getUsersWithOneOnOneConversation()
            .map(userMapper::fromUserEntityToOtherUser)
    }

    /**
     * Only refresh user profiles if it wasn't fetched recently.
     *
     * @see userDetailsRefreshInstantCache
     * @see USER_DETAILS_MAX_AGE
     */
    private suspend fun refreshUserDetailsIfNeeded(userId: UserId) {
        val now = DateTimeUtil.currentInstant()
        val wasFetchedRecently = userDetailsRefreshInstantCache[userId]?.let { now < it + USER_DETAILS_MAX_AGE } ?: false
        if (!wasFetchedRecently) {
            fetchUserInfo(userId).also {
                kaliumLogger.d("Federated user, refreshing user info from API after $USER_DETAILS_MAX_AGE")
            }
            userDetailsRefreshInstantCache[userId] = now
        }
    }

    override suspend fun fetchAllOtherUsers(): Either<CoreFailure, Unit> {
        val ids = userDAO.allOtherUsersId().map(UserIDEntity::toModel).toSet()

        return fetchUsersByIds(ids)
    }

    override suspend fun fetchUserInfo(userId: UserId) =
        wrapApiRequest { userDetailsApi.getUserInfo(userId.toApi()) }
            .flatMap { userProfileDTO -> persistUsers(listOf(userProfileDTO)) }

    @Suppress("MagicNumber")
    override suspend fun fetchUsersByIds(qualifiedUserIdList: Set<UserId>): Either<CoreFailure, Unit> =
        if (qualifiedUserIdList.isEmpty()) {
            Either.Right(Unit)
        } else {
            qualifiedUserIdList
                .chunked(BATCH_SIZE)
                .foldToEitherWhileRight(ListUsersDTO(emptyList(), emptyList())) { chunk, acc ->
                    wrapApiRequest {
                        kaliumLogger.d("Fetching ${chunk.size} users")
                        userDetailsApi.getMultipleUsers(
                            ListUserRequest.qualifiedIds(chunk.map { userId -> userId.toApi() })
                        )
                    }.map {
                        kaliumLogger.d("Found ${it.usersFound.size} users and ${it.usersFailed.size} failed users")
                        acc.copy(
                            usersFound = (acc.usersFound + it.usersFound).distinct(),
                            usersFailed = (acc.usersFailed + it.usersFailed).distinct(),
                        )
                    }
                }
                .flatMap { listUserProfileDTO ->
                    if (listUserProfileDTO.usersFailed.isNotEmpty()) {
                        kaliumLogger.d("Handling ${listUserProfileDTO.usersFailed.size} failed users")
                        persistIncompleteUsers(listUserProfileDTO.usersFailed)
                    }
                    persistUsers(listUserProfileDTO.usersFound)
                }
        }

    private suspend fun persistIncompleteUsers(usersFailed: List<NetworkQualifiedId>) = wrapStorageRequest {
        userDAO.insertOrIgnoreUsers(usersFailed.map { userMapper.fromFailedUserToEntity(it) })
    }

    private suspend fun persistUsers(listUserProfileDTO: List<UserProfileDTO>) = wrapStorageRequest {
        val selfUserDomain = selfUserId.domain
        val selfUserTeamId = selfTeamIdProvider().getOrNull()?.value
        val teamMembers = listUserProfileDTO
            .filter { userProfileDTO -> userProfileDTO.isTeamMember(selfUserTeamId, selfUserDomain) }
<<<<<<< HEAD
        val otherUsers = listUserProfileDTO
            .filter { userProfileDTO -> !userProfileDTO.isTeamMember(selfUserTeamId, selfUserDomain) }

        teamMembers.map { userProfileDTO ->
            userMapper.fromUserProfileDtoToUserEntity(
                userProfile = userProfileDTO,
                connectionState = ConnectionEntity.State.ACCEPTED, // this won't be updated, just to avoid a null value
                userTypeEntity = userDAO.observeUserDetailsByQualifiedID(userProfileDTO.id.toDao())
                    .firstOrNull()?.userType ?: UserTypeEntity.STANDARD
            )
        }.let {
            userDAO.upsertUsers(it)
            userDAO.upsertConnectionStatuses(it.associate { it.id to it.connectionStatus })
        }
=======
            .map { userProfileDTO ->
                userMapper.fromUserProfileDtoToUserEntity(
                    userProfile = userProfileDTO,
                    connectionState = ConnectionEntity.State.ACCEPTED,
                    userTypeEntity = userDAO.observeUserDetailsByQualifiedID(userProfileDTO.id.toDao())
                        .firstOrNull()?.userType ?: UserTypeEntity.STANDARD
                )
            }
>>>>>>> 323edb62

        val otherUsers = listUserProfileDTO
            .filter { userProfileDTO -> !userProfileDTO.isTeamMember(selfUserTeamId, selfUserDomain) }
            .map { userProfileDTO ->
                userMapper.fromUserProfileDtoToUserEntity(
                    userProfile = userProfileDTO,
                    connectionState = ConnectionEntity.State.NOT_CONNECTED, // this won't be updated, just to avoid a null value
                    userTypeEntity = userTypeEntityMapper.fromTeamAndDomain(
                        otherUserDomain = userProfileDTO.id.domain,
                        selfUserTeamId = selfUserTeamId,
                        otherUserTeamId = userProfileDTO.teamId,
                        selfUserDomain = selfUserId.domain,
                        isService = userProfileDTO.service != null
                    )
                )
            }
        if (teamMembers.isNotEmpty()) {
            userDAO.upsertUsers(teamMembers)
        }

        if (otherUsers.isNotEmpty()) {
            userDAO.upsertUsers(otherUsers)
        }
    }

    override suspend fun fetchUsersIfUnknownByIds(ids: Set<UserId>): Either<CoreFailure, Unit> = wrapStorageRequest {
        val qualifiedIDList = ids.map { it.toDao() }
        val knownUsers = userDAO.getUsersDetailsByQualifiedIDList(ids.map { it.toDao() })
        // TODO we should differentiate users with incomplete data not by checking if name isNullOrBlank
        // TODO but add separate property (when federated backend is down)
        qualifiedIDList.filterNot { knownUsers.any { userEntity -> userEntity.id == it && !userEntity.name.isNullOrBlank() } }
    }.flatMap { missingIds ->
        if (missingIds.isEmpty()) Either.Right(Unit)
        else fetchUsersByIds(missingIds.map { it.toModel() }.toSet())
    }

    @OptIn(ExperimentalCoroutinesApi::class)
    override suspend fun observeSelfUser(): Flow<SelfUser> {
        return metadataDAO.valueByKeyFlow(SELF_USER_ID_KEY).onEach {
            // If the self user is not in the database, proactively fetch it.
            if (it == null) {
                val logPrefix = "Observing self user before insertion"
                kaliumLogger.w("$logPrefix: Triggering a fetch.")
                fetchSelfUser().fold({ failure ->
                    kaliumLogger.e("""$logPrefix failed: {"failure":"$failure"}""")
                }, {
                    kaliumLogger.i("$logPrefix: Succeeded")
                })
            }
        }.filterNotNull().flatMapMerge { encodedValue ->
            val selfUserID: QualifiedIDEntity = Json.decodeFromString(encodedValue)
            userDAO.observeUserDetailsByQualifiedID(selfUserID)
                .filterNotNull()
                .map(userMapper::fromUserDetailsEntityToSelfUser)
        }
    }

    @OptIn(FlowPreview::class)
    override suspend fun observeSelfUserWithTeam(): Flow<Pair<SelfUser, Team?>> {
        return metadataDAO.valueByKeyFlow(SELF_USER_ID_KEY).filterNotNull().flatMapMerge { encodedValue ->
            val selfUserID: QualifiedIDEntity = Json.decodeFromString(encodedValue)
            userDAO.getUserDetailsWithTeamByQualifiedID(selfUserID)
                .filterNotNull()
                .map { (user, team) ->
                    userMapper.fromUserDetailsEntityToSelfUser(user) to team?.let { teamMapper.fromDaoModelToTeam(it) }
                }
        }
    }

    @Deprecated(
        message = "Create a dedicated function to update the corresponding user property, instead of updating the whole user",
        replaceWith = ReplaceWith("eg: updateSelfDisplayName(displayName: String)")
    )
    // FIXME(refactor): create a dedicated function to update avatar, as this is the only usage of this function.
    override suspend fun updateSelfUser(newName: String?, newAccent: Int?, newAssetId: String?): Either<CoreFailure, Unit> {
        val updateRequest = userMapper.fromModelToUpdateApiModel(newName, newAccent, newAssetId)
        return wrapApiRequest { selfApi.updateSelf(updateRequest) }
            .map { userMapper.fromUpdateRequestToPartialUserEntity(updateRequest, selfUserId) }
            .flatMap { partialUserEntity ->
                wrapStorageRequest {
                    userDAO.updateUser(selfUserId.toDao(), partialUserEntity)
                }
            }.map { }
    }

    // TODO: replace the flow with selfUser and cache it
    override suspend fun getSelfUser(): SelfUser? =
        observeSelfUser().firstOrNull()

    override suspend fun observeAllKnownUsers(): Flow<Either<StorageFailure, List<OtherUser>>> {
        val selfUserId = selfUserId.toDao()
        return userDAO.observeAllUsersDetailsByConnectionStatus(connectionState = ConnectionEntity.State.ACCEPTED)
            .wrapStorageRequest()
            .mapRight { users ->
                users
                    .filter { it.id != selfUserId && !it.deleted && !it.hasIncompleteMetadata }
                    .map { userEntity -> userMapper.fromUserDetailsEntityToOtherUser(userEntity) }
            }
    }

    override suspend fun getKnownUserMinimized(userId: UserId) = userDAO.getUserMinimizedByQualifiedID(
        qualifiedID = userId.toDao()
    )?.let {
        userMapper.fromUserEntityToOtherUserMinimized(it)
    }

    override suspend fun observeUser(userId: UserId): Flow<User?> =
        userDAO.observeUserDetailsByQualifiedID(qualifiedID = userId.toDao())
            .map { userEntity ->
                // TODO: cache SelfUserId so it's not fetched from DB every single time
                if (userId == selfUserId) {
                    userEntity?.let { userMapper.fromUserDetailsEntityToSelfUser(userEntity) }
                } else {
                    userEntity?.let { userMapper.fromUserDetailsEntityToOtherUser(userEntity) }
                }
            }

    override suspend fun userById(userId: UserId): Either<CoreFailure, OtherUser> =
        wrapApiRequest { userDetailsApi.getUserInfo(userId.toApi()) }.flatMap { userProfileDTO ->
            getSelfUser()?.let { selfUser ->
                Either.Right(
                    userMapper.fromUserProfileDtoToOtherUser(userProfileDTO, selfUser)
                )
            } ?: Either.Left(StorageFailure.DataNotFound)
        }

    override suspend fun updateOtherUserAvailabilityStatus(userId: UserId, status: UserAvailabilityStatus) {
        userDAO.updateUserAvailabilityStatus(userId.toDao(), availabilityStatusMapper.fromModelAvailabilityStatusToDao(status))
    }

    override suspend fun updateSupportedProtocols(protocols: Set<SupportedProtocol>): Either<CoreFailure, Unit> {
        return wrapApiRequest { selfApi.updateSupportedProtocols(protocols.map { it.toApi() }) }
            .flatMap {
                wrapStorageRequest {
                    userDAO.updateUserSupportedProtocols(selfUserId.toDao(), protocols.map { it.toDao() }.toSet())
                }
            }
    }

    override suspend fun updateActiveOneOnOneConversation(userId: UserId, conversationId: ConversationId): Either<CoreFailure, Unit> =
        wrapStorageRequest { userDAO.updateActiveOneOnOneConversation(userId.toDao(), conversationId.toDao()) }

    override fun observeAllKnownUsersNotInConversation(
        conversationId: ConversationId
    ): Flow<Either<StorageFailure, List<OtherUser>>> {
        return userDAO.observeUsersDetailsNotInConversation(conversationId.toDao())
            .wrapStorageRequest()
            .mapRight { users ->
                users
                    .filter { !it.deleted && !it.hasIncompleteMetadata }
                    .map { userMapper.fromUserDetailsEntityToOtherUser(it) }
            }
    }

    override suspend fun getAllRecipients(): Either<CoreFailure, Pair<List<Recipient>, List<Recipient>>> =
        selfTeamIdProvider().flatMap { teamId ->
            val teamMateIds = teamId?.value?.let { selfTeamId ->
                wrapStorageRequest { userDAO.getAllUsersDetailsByTeam(selfTeamId).map { it.id.toModel() } }
            }?.getOrNull() ?: listOf()

            wrapStorageRequest {
                memberMapper.fromMapOfClientsEntityToRecipients(clientDAO.selectAllClients())
            }.map { allRecipients ->
                val teamRecipients = mutableListOf<Recipient>()
                val otherRecipients = mutableListOf<Recipient>()
                allRecipients.forEach {
                    if (teamMateIds.contains(it.id)) teamRecipients.add(it)
                    else otherRecipients.add(it)
                }
                teamRecipients.toList() to otherRecipients.toList()
            }
        }

    override suspend fun updateUserFromEvent(event: Event.User.Update): Either<CoreFailure, Unit> = wrapStorageRequest {
        userDAO.updateUser(event.userId.toDao(), userMapper.fromUserUpdateEventToPartialUserEntity(event))
    }.flatMap { updated ->
        if (!updated) {
            Either.Left(StorageFailure.DataNotFound)
        } else {
            Either.Right(Unit)
        }
    }

    override suspend fun removeUser(userId: UserId): Either<CoreFailure, Unit> {
        return wrapStorageRequest {
            userDAO.markUserAsDeleted(userId.toDao())
        }
    }

    override suspend fun defederateUser(userId: UserId): Either<CoreFailure, Unit> {
        return wrapStorageRequest {
            userDAO.markUserAsDefederated(userId.toDao())
        }
    }

    override suspend fun insertUsersIfUnknown(users: List<User>): Either<StorageFailure, Unit> =
        wrapStorageRequest {
            userDAO.insertOrIgnoreUsers(
                users.map { user ->
                    when (user) {
                        is OtherUser -> userMapper.fromOtherToUserEntity(user)
                        is SelfUser -> userMapper.fromSelfUserToUserEntity(user)
                    }
                }
            )
        }

    override suspend fun syncUsersWithoutMetadata(): Either<CoreFailure, Unit> = wrapStorageRequest {
        userDAO.getUsersDetailsWithoutMetadata()
    }.flatMap { usersWithoutMetadata ->
        kaliumLogger.d("Numbers of users to refresh: ${usersWithoutMetadata.size}")
        val userIds = usersWithoutMetadata.map { it.id.toModel() }.toSet()
        fetchUsersByIds(userIds)
    }

    override suspend fun removeUserBrokenAsset(qualifiedID: QualifiedID) = wrapStorageRequest {
        userDAO.removeUserAsset(qualifiedID.toDao())
    }

    override suspend fun getUsersSummaryByIds(userIds: List<QualifiedID>): Either<StorageFailure, List<UserSummary>> =
        wrapStorageRequest {
            userDAO.getUsersDetailsByQualifiedIDList(userIds.map { it.toDao() }).map {
                userMapper.fromEntityToUserSummary(it.toSimpleEntity())
            }
        }

    companion object {
        internal const val SELF_USER_ID_KEY = "selfUserID"

        /**
         * Maximum age for user details.
         *
         * The USER_DETAILS_MAX_AGE constant represents the maximum age in minutes that user details can be considered valid. After
         * this duration, the user details should be refreshed.
         *
         * This is needed because some users don't get `user.update` events, so we need to refresh their details every so often.
         */
        internal val USER_DETAILS_MAX_AGE = 5.minutes
        internal const val BATCH_SIZE = 500
    }
}<|MERGE_RESOLUTION|>--- conflicted
+++ resolved
@@ -265,31 +265,14 @@
         val selfUserTeamId = selfTeamIdProvider().getOrNull()?.value
         val teamMembers = listUserProfileDTO
             .filter { userProfileDTO -> userProfileDTO.isTeamMember(selfUserTeamId, selfUserDomain) }
-<<<<<<< HEAD
-        val otherUsers = listUserProfileDTO
-            .filter { userProfileDTO -> !userProfileDTO.isTeamMember(selfUserTeamId, selfUserDomain) }
-
-        teamMembers.map { userProfileDTO ->
-            userMapper.fromUserProfileDtoToUserEntity(
-                userProfile = userProfileDTO,
-                connectionState = ConnectionEntity.State.ACCEPTED, // this won't be updated, just to avoid a null value
-                userTypeEntity = userDAO.observeUserDetailsByQualifiedID(userProfileDTO.id.toDao())
-                    .firstOrNull()?.userType ?: UserTypeEntity.STANDARD
-            )
-        }.let {
-            userDAO.upsertUsers(it)
-            userDAO.upsertConnectionStatuses(it.associate { it.id to it.connectionStatus })
-        }
-=======
             .map { userProfileDTO ->
                 userMapper.fromUserProfileDtoToUserEntity(
                     userProfile = userProfileDTO,
-                    connectionState = ConnectionEntity.State.ACCEPTED,
+                    connectionState = ConnectionEntity.State.ACCEPTED,  // this won't be updated, just to avoid a null value
                     userTypeEntity = userDAO.observeUserDetailsByQualifiedID(userProfileDTO.id.toDao())
                         .firstOrNull()?.userType ?: UserTypeEntity.STANDARD
                 )
             }
->>>>>>> 323edb62
 
         val otherUsers = listUserProfileDTO
             .filter { userProfileDTO -> !userProfileDTO.isTeamMember(selfUserTeamId, selfUserDomain) }
@@ -308,6 +291,7 @@
             }
         if (teamMembers.isNotEmpty()) {
             userDAO.upsertUsers(teamMembers)
+            userDAO.upsertConnectionStatuses(teamMembers.associate { it.id to it.connectionStatus })
         }
 
         if (otherUsers.isNotEmpty()) {
