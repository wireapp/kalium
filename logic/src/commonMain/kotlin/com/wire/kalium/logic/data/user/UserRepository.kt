--- conflicted
+++ resolved
@@ -228,16 +228,6 @@
 
     override suspend fun fetchUserInfo(userId: UserId) =
         wrapApiRequest { userDetailsApi.getUserInfo(userId.toApi()) }
-<<<<<<< HEAD
-            .onFailure {
-                if (it is NetworkFailure.ServerMiscommunication &&
-                    it.kaliumException is KaliumException.InvalidRequestError &&
-                    it.kaliumException.isNotFound()) {
-                    wrapStorageRequest { userDAO.markUserAsDeletedAndRemoveFromGroupConv(userId.toDao()) }
-                }
-            }
-=======
->>>>>>> e2f290b9
             .flatMap { userProfileDTO ->
                 fetchTeamMembersByIds(listOf(userProfileDTO))
                     .flatMap { persistUsers(listOf(userProfileDTO), it) }
