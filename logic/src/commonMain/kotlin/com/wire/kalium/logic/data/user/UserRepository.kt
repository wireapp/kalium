--- conflicted
+++ resolved
@@ -13,11 +13,6 @@
 import com.wire.kalium.network.api.user.self.SelfApi
 import com.wire.kalium.network.utils.isSuccessful
 import com.wire.kalium.persistence.dao.MetadataDAO
-<<<<<<< HEAD
-=======
-import com.wire.kalium.persistence.dao.QualifiedID as QualifiedIDEntity
-import com.wire.kalium.logic.data.id.QualifiedID
->>>>>>> 7c753d77
 import com.wire.kalium.persistence.dao.UserDAO
 import com.wire.kalium.persistence.dao.UserEntity
 import kotlinx.coroutines.flow.Flow
@@ -49,24 +44,13 @@
     private val assetRepository: AssetRepository
 ) : UserRepository {
 
-<<<<<<< HEAD
-    override suspend fun fetchSelfUser(): Either<CoreFailure, Unit> {
-        val selfInfoResponse = selfApi.getSelfInfo()
-
-        return if (!selfInfoResponse.isSuccessful()) {
-            Either.Left(CoreFailure.ServerMiscommunication)
-        } else {
-            val user = userMapper.fromApiModelToDaoModel(selfInfoResponse.value)
-            // Save (in case there is no data) a reference to the asset id (profile picture)
-            assetRepository.saveUserPictureAsset(listOf(user.previewAssetId, user.completeAssetId))
-=======
     override suspend fun fetchSelfUser(): Either<CoreFailure, Unit> = suspending {
         wrapApiRequest { selfApi.getSelfInfo() }.map {
             userMapper.fromApiModelToDaoModel(it)
         }.coFold({
             Either.Left(it)
         }, { user ->
->>>>>>> 7c753d77
+            assetRepository.saveUserPictureAsset(listOf(user.previewAssetId, user.completeAssetId))
             userDAO.insertUser(user)
             metadataDAO.insertValue(Json.encodeToString(user.id), SELF_USER_ID_KEY)
             Either.Right(Unit)
@@ -87,29 +71,13 @@
             }.coFold({
                 Either.Left(it)
             }, {
-                userDAO.insertUsers(it.map(userMapper::fromApiModelToDaoModel))
+                val usersToBePersisted = it.map(userMapper::fromApiModelToDaoModel)
+                // Save (in case there is no data) a reference to the asset id (profile picture)
+                assetRepository.saveUserPictureAsset(mapAssetsForUsersToBePersisted(usersToBePersisted))
+                userDAO.insertUsers(usersToBePersisted)
                 Either.Right(Unit)
             })
         }
-<<<<<<< HEAD
-        val usersToBePersisted = usersRequestResult.value.map(userMapper::fromApiModelToDaoModel)
-        // Save (in case there is no data) a reference to the asset id (profile picture)
-        assetRepository.saveUserPictureAsset(mapAssetsForUsersToBePersisted(usersToBePersisted))
-        userDAO.insertUsers(usersToBePersisted)
-
-        // TODO Wrap DB calls to catch exceptions and return `Either.Left` when exceptions occur
-        return Either.Right(Unit)
-=======
->>>>>>> 7c753d77
-    }
-    
-    private fun mapAssetsForUsersToBePersisted(usersToBePersisted: List<UserEntity>): List<UserAssetId> {
-        val assetsId = mutableListOf<UserAssetId>()
-        usersToBePersisted.map {
-            assetsId.add(it.completeAssetId)
-            assetsId.add(it.previewAssetId)
-        }
-        return assetsId
     }
 
     override suspend fun getSelfUser(): Flow<SelfUser> {
@@ -119,6 +87,15 @@
                 .filterNotNull()
                 .map(userMapper::fromDaoModel)
         }
+    }
+
+    private fun mapAssetsForUsersToBePersisted(usersToBePersisted: List<UserEntity>): List<UserAssetId> {
+        val assetsId = mutableListOf<UserAssetId>()
+        usersToBePersisted.map {
+            assetsId.add(it.completeAssetId)
+            assetsId.add(it.previewAssetId)
+        }
+        return assetsId
     }
 
     override suspend fun updateSelfUser(newName: String?, newAccent: Int?, newAssetId: String?): Either<CoreFailure, Unit> {
