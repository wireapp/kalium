--- conflicted
+++ resolved
@@ -108,16 +108,13 @@
     suspend fun getAllRecipients(): Either<CoreFailure, Pair<List<Recipient>, List<Recipient>>>
     suspend fun updateUserFromEvent(event: Event.User.Update): Either<CoreFailure, Unit>
     suspend fun removeUser(userId: UserId): Either<CoreFailure, Unit>
-<<<<<<< HEAD
 
     /**
      * Marks federated user as defederated in order to hold conversation history
      * when backends stops federating.
      */
     suspend fun defederateUser(userId: UserId): Either<CoreFailure, Unit>
-=======
     // TODO: move to migration repo
->>>>>>> d2f94d32
     suspend fun insertUsersIfUnknown(users: List<User>): Either<StorageFailure, Unit>
     suspend fun fetchUserInfo(userId: UserId): Either<CoreFailure, Unit>
 
