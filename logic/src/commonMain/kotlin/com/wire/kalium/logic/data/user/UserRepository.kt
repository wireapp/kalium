package com.wire.kalium.logic.data.user

import com.wire.kalium.logic.CoreFailure
import com.wire.kalium.logic.NetworkFailure
import com.wire.kalium.logic.StorageFailure
import com.wire.kalium.logic.data.id.ConversationId
import com.wire.kalium.logic.data.id.IdMapper
import com.wire.kalium.logic.data.id.QualifiedID
import com.wire.kalium.logic.data.publicuser.PublicUserMapper
import com.wire.kalium.logic.data.user.type.DomainUserTypeMapper
import com.wire.kalium.logic.data.user.type.UserEntityTypeMapper
import com.wire.kalium.logic.di.MapperProvider
import com.wire.kalium.logic.functional.Either
import com.wire.kalium.logic.functional.flatMap
import com.wire.kalium.logic.functional.map
import com.wire.kalium.logic.wrapApiRequest
import com.wire.kalium.logic.wrapStorageRequest
import com.wire.kalium.network.api.UserSsoIdDTO
import com.wire.kalium.network.api.user.details.ListUserRequest
import com.wire.kalium.network.api.user.details.UserDetailsApi
import com.wire.kalium.network.api.user.details.UserProfileDTO
import com.wire.kalium.network.api.user.details.qualifiedIds
import com.wire.kalium.network.api.user.self.ChangeHandleRequest
import com.wire.kalium.network.api.user.self.SelfApi
import com.wire.kalium.persistence.dao.ConnectionEntity
import com.wire.kalium.persistence.dao.MetadataDAO
import com.wire.kalium.persistence.dao.QualifiedIDEntity
import com.wire.kalium.persistence.dao.UserDAO
import kotlinx.coroutines.flow.Flow
import kotlinx.coroutines.flow.filterNotNull
import kotlinx.coroutines.flow.first
import kotlinx.coroutines.flow.firstOrNull
import kotlinx.coroutines.flow.flatMapMerge
import kotlinx.coroutines.flow.map
import kotlinx.serialization.decodeFromString
import kotlinx.serialization.encodeToString
import kotlinx.serialization.json.Json

@Suppress("TooManyFunctions")
interface UserRepository {
    suspend fun fetchSelfUser(): Either<CoreFailure, Unit>
    suspend fun fetchKnownUsers(): Either<CoreFailure, Unit>
    suspend fun fetchUsersByIds(ids: Set<UserId>): Either<CoreFailure, Unit>
    suspend fun fetchUsersIfUnknownByIds(ids: Set<UserId>): Either<CoreFailure, Unit>
    suspend fun observeSelfUser(): Flow<SelfUser>
    suspend fun getSelfUserId(): QualifiedID
    suspend fun updateSelfUser(newName: String? = null, newAccent: Int? = null, newAssetId: String? = null): Either<CoreFailure, SelfUser>
    suspend fun getSelfUser(): SelfUser?
    suspend fun updateSelfHandle(handle: String): Either<NetworkFailure, Unit>
    suspend fun updateLocalSelfUserHandle(handle: String)
    suspend fun getAllKnownUsers(): Either<StorageFailure, List<OtherUser>>
    suspend fun getKnownUser(userId: UserId): Flow<OtherUser?>
    suspend fun observeUser(userId: UserId): Flow<User?>
    suspend fun userById(userId: UserId): Either<CoreFailure, OtherUser>
    suspend fun updateSelfUserAvailabilityStatus(status: UserAvailabilityStatus)
    suspend fun getAllKnownUsersNotInConversation(conversationId: ConversationId): Either<StorageFailure, List<OtherUser>>
    suspend fun storeSelfSsoId(ssoId: SsoId?): Either<StorageFailure, Unit>
    suspend fun selfSsoId(): Either<StorageFailure, SsoId>
}

@Suppress("LongParameterList", "TooManyFunctions")
internal class UserDataSource(
    private val userDAO: UserDAO,
    private val metadataDAO: MetadataDAO,
    private val selfApi: SelfApi,
    private val userDetailsApi: UserDetailsApi,
    private val idMapper: IdMapper = MapperProvider.idMapper(),
    private val userMapper: UserMapper = MapperProvider.userMapper(),
    private val publicUserMapper: PublicUserMapper = MapperProvider.publicUserMapper(),
    private val availabilityStatusMapper: AvailabilityStatusMapper = MapperProvider.availabilityStatusMapper(),
    private val userTypeEntityMapper: UserEntityTypeMapper = MapperProvider.userTypeEntityMapper(),
    private val userTypeMapper: DomainUserTypeMapper = MapperProvider.userTypeMapper()
) : UserRepository {

    override suspend fun getSelfUserId(): QualifiedID {
        return idMapper.fromDaoModel(getSelfUserIDEntity())
    }

    private suspend fun getSelfUserIDEntity(): QualifiedIDEntity {
        val encodedValue = metadataDAO.observerValueByKey(SELF_USER_ID_KEY).firstOrNull()
        return encodedValue?.let { Json.decodeFromString<QualifiedIDEntity>(it) }
            ?: run { throw IllegalStateException() }
    }

    override suspend fun fetchSelfUser(): Either<CoreFailure, Unit> = wrapApiRequest { selfApi.getSelfInfo() }
<<<<<<< HEAD
        .flatMap { userDTO ->
            storeSelfSsoId(idMapper.toSsoId(userDTO.ssoID))
                .map { userMapper.fromApiSelfModelToDaoModel(userDTO).copy(connectionStatus = ConnectionEntity.State.ACCEPTED) }
                .flatMap { userEntity ->
                    wrapStorageRequest { userDAO.insertUser(userEntity) }
                        .flatMap {
                            wrapStorageRequest { metadataDAO.insertValue(Json.encodeToString(userEntity.id), SELF_USER_ID_KEY) }
                        }
                }
=======
        .map { userMapper.fromApiSelfModelToDaoModel(it).copy(connectionStatus = ConnectionEntity.State.ACCEPTED) }
        .flatMap { userEntity ->
            userDAO.insertUser(userEntity)
            metadataDAO.insertValue(Json.encodeToString(userEntity.id), SELF_USER_ID_KEY)
            Either.Right(Unit)
>>>>>>> 1b566ca6
        }

    override suspend fun fetchKnownUsers(): Either<CoreFailure, Unit> {
        val ids = userDAO.getAllUsers().first().map { userEntry ->
            idMapper.fromDaoModel(userEntry.id)
        }
        return fetchUsersByIds(ids.toSet())
    }

    override suspend fun fetchUsersByIds(ids: Set<UserId>): Either<CoreFailure, Unit> =
        wrapApiRequest {
            userDetailsApi.getMultipleUsers(ListUserRequest.qualifiedIds(ids.map(idMapper::toApiModel)))
        }.flatMap {
            wrapStorageRequest {
                val selfUser = getSelfUser()
                val selfUserTeamId = selfUser?.teamId?.value
                val teamMembers = it.filter { userProfileDTO -> isTeamMember(selfUserTeamId, userProfileDTO, selfUser) }
                val otherUsers = it.filter { userProfileDTO -> !isTeamMember(selfUserTeamId, userProfileDTO, selfUser) }
                userDAO.upsertTeamMembers(
                    teamMembers.map { userProfileDTO ->
                        userMapper.fromApiModelWithUserTypeEntityToDaoModel(
                            userProfileDTO = userProfileDTO,
                            null
                        )
                    }
                )

                userDAO.upsertUsers(
                    otherUsers.map { userProfileDTO ->
                        userMapper.fromApiModelWithUserTypeEntityToDaoModel(
                            userProfileDTO = userProfileDTO,
                            userTypeEntity = userTypeEntityMapper.fromTeamAndDomain(
                                otherUserDomain = userProfileDTO.id.domain,
                                selfUserTeamId = selfUser?.teamId?.value,
                                otherUserTeamId = userProfileDTO.teamId,
                                selfUserDomain = selfUser?.id?.domain,
                                isService = userProfileDTO.service != null
                            )
                        )
                    }
                )
            }
        }

    private fun isTeamMember(
        selfUserTeamId: String?,
        userProfileDTO: UserProfileDTO,
        selfUser: SelfUser?
    ) = (selfUserTeamId != null &&
            userProfileDTO.teamId == selfUserTeamId &&
            userProfileDTO.id.domain == selfUser?.id?.domain)

    override suspend fun fetchUsersIfUnknownByIds(ids: Set<UserId>): Either<CoreFailure, Unit> = wrapStorageRequest {
        val qualifiedIDList = ids.map(idMapper::toDaoModel)
        val knownUsers = userDAO.getUsersByQualifiedIDList(ids.map(idMapper::toDaoModel))
        qualifiedIDList.filterNot { knownUsers.any { userEntity -> userEntity.id == it } }
    }.flatMap { missingIds ->
        if (missingIds.isEmpty()) Either.Right(Unit)
        else fetchUsersByIds(missingIds.map { idMapper.fromDaoModel(it) }.toSet())
    }

    override suspend fun observeSelfUser(): Flow<SelfUser> {
        // TODO: handle storage error
        return metadataDAO.observerValueByKey(SELF_USER_ID_KEY).filterNotNull().flatMapMerge { encodedValue ->
            val selfUserID: QualifiedIDEntity = Json.decodeFromString(encodedValue)
            userDAO.getUserByQualifiedID(selfUserID)
                .filterNotNull()
                .map(userMapper::fromDaoModelToSelfUser)
        }
    }

    // FIXME(refactor): user info can be updated with null, null and null
    override suspend fun updateSelfUser(newName: String?, newAccent: Int?, newAssetId: String?): Either<CoreFailure, SelfUser> {
        val user = observeSelfUser().firstOrNull() ?: return Either.Left(CoreFailure.Unknown(NullPointerException()))
        val updateRequest = userMapper.fromModelToUpdateApiModel(user, newName, newAccent, newAssetId)
        return wrapApiRequest { selfApi.updateSelf(updateRequest) }
            .map { userMapper.fromUpdateRequestToDaoModel(user, updateRequest) }
            .flatMap { userEntity ->
                wrapStorageRequest {
                    userDAO.updateSelfUser(userEntity)
                }.map { userMapper.fromDaoModelToSelfUser(userEntity) }
            }
    }

    // TODO: replace the flow with selfUser and cache it
    override suspend fun getSelfUser(): SelfUser? =
        observeSelfUser().firstOrNull()

    override suspend fun updateSelfHandle(handle: String): Either<NetworkFailure, Unit> = wrapApiRequest {
        selfApi.changeHandle(ChangeHandleRequest(handle))
    }

    override suspend fun updateLocalSelfUserHandle(handle: String) =
        userDAO.updateUserHandle(getSelfUserIDEntity(), handle)

    override suspend fun getAllKnownUsers(): Either<StorageFailure, List<OtherUser>> {
        return wrapStorageRequest {
            val selfUserId = getSelfUserIDEntity()

            userDAO.getAllUsersByConnectionStatus(connectionState = ConnectionEntity.State.ACCEPTED)
                .filter { it.id != selfUserId }
                .map { userEntity -> publicUserMapper.fromDaoModelToPublicUser(userEntity) }
        }
    }

    override suspend fun getKnownUser(userId: UserId): Flow<OtherUser?> =
        userDAO.getUserByQualifiedID(qualifiedID = idMapper.toDaoModel(userId))
            .map { userEntity -> userEntity?.let { publicUserMapper.fromDaoModelToPublicUser(userEntity) } }

    override suspend fun observeUser(userId: UserId): Flow<User?> =
        userDAO.getUserByQualifiedID(qualifiedID = idMapper.toDaoModel(userId))
            .map { userEntity ->
                // TODO: cache SelfUserId so it's not fetched from DB every single time
                if (userId == getSelfUserId()) {
                    userEntity?.let { userMapper.fromDaoModelToSelfUser(userEntity) }
                } else {
                    userEntity?.let { publicUserMapper.fromDaoModelToPublicUser(userEntity) }
                }
            }

    override suspend fun userById(userId: UserId): Either<CoreFailure, OtherUser> =
        wrapApiRequest { userDetailsApi.getUserInfo(idMapper.toApiModel(userId)) }.map { userProfile ->
            val selfUser = getSelfUser()
            publicUserMapper.fromUserDetailResponseWithUsertype(
                userDetailResponse = userProfile,
                userType = userTypeMapper.fromTeamAndDomain(
                    otherUserDomain = userProfile.id.domain,
                    selfUserTeamId = selfUser?.teamId?.value,
                    otherUserTeamId = userProfile.teamId,
                    selfUserDomain = selfUser?.id?.domain,
                    isService = userProfile.service != null
                )
            )
        }

    override suspend fun updateSelfUserAvailabilityStatus(status: UserAvailabilityStatus) {
        userDAO.updateUserAvailabilityStatus(
            getSelfUserIDEntity(),
            availabilityStatusMapper.fromModelAvailabilityStatusToDao(status)
        )
    }

    override suspend fun getAllKnownUsersNotInConversation(conversationId: ConversationId): Either<StorageFailure, List<OtherUser>> {
        return wrapStorageRequest {
            userDAO.getUsersNotInConversation(idMapper.toDaoModel(conversationId))
                .map { publicUserMapper.fromDaoModelToPublicUser(it) }
        }
    }

    override suspend fun storeSelfSsoId(ssoId: SsoId?): Either<StorageFailure, Unit> {
        TODO("Not yet implemented")
    }

    override suspend fun selfSsoId(): Either<StorageFailure, SsoId> = wrapStorageRequest {
        metadataDAO.valueByKey(SELF_USER_SSO_ID_KEY)
    }.map {
        Json.decodeFromString<SsoId>(it)
    }

    companion object {
        const val SELF_USER_ID_KEY = "selfUserID"
        const val SELF_USER_SSO_ID_KEY = "self_user_sso_id"
    }
}<|MERGE_RESOLUTION|>--- conflicted
+++ resolved
@@ -15,7 +15,6 @@
 import com.wire.kalium.logic.functional.map
 import com.wire.kalium.logic.wrapApiRequest
 import com.wire.kalium.logic.wrapStorageRequest
-import com.wire.kalium.network.api.UserSsoIdDTO
 import com.wire.kalium.network.api.user.details.ListUserRequest
 import com.wire.kalium.network.api.user.details.UserDetailsApi
 import com.wire.kalium.network.api.user.details.UserProfileDTO
@@ -83,7 +82,6 @@
     }
 
     override suspend fun fetchSelfUser(): Either<CoreFailure, Unit> = wrapApiRequest { selfApi.getSelfInfo() }
-<<<<<<< HEAD
         .flatMap { userDTO ->
             storeSelfSsoId(idMapper.toSsoId(userDTO.ssoID))
                 .map { userMapper.fromApiSelfModelToDaoModel(userDTO).copy(connectionStatus = ConnectionEntity.State.ACCEPTED) }
@@ -93,13 +91,6 @@
                             wrapStorageRequest { metadataDAO.insertValue(Json.encodeToString(userEntity.id), SELF_USER_ID_KEY) }
                         }
                 }
-=======
-        .map { userMapper.fromApiSelfModelToDaoModel(it).copy(connectionStatus = ConnectionEntity.State.ACCEPTED) }
-        .flatMap { userEntity ->
-            userDAO.insertUser(userEntity)
-            metadataDAO.insertValue(Json.encodeToString(userEntity.id), SELF_USER_ID_KEY)
-            Either.Right(Unit)
->>>>>>> 1b566ca6
         }
 
     override suspend fun fetchKnownUsers(): Either<CoreFailure, Unit> {
@@ -254,9 +245,7 @@
     }
 
     override suspend fun selfSsoId(): Either<StorageFailure, SsoId> = wrapStorageRequest {
-        metadataDAO.valueByKey(SELF_USER_SSO_ID_KEY)
-    }.map {
-        Json.decodeFromString<SsoId>(it)
+        TODO()
     }
 
     companion object {
