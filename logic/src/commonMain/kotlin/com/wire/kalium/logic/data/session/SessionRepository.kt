package com.wire.kalium.logic.data.session

import com.wire.kalium.logic.CoreFailure
<<<<<<< HEAD
import com.wire.kalium.logic.StorageFailure
=======
import com.wire.kalium.logic.data.id.IdMapper
import com.wire.kalium.logic.data.user.UserId
>>>>>>> d33a08a6
import com.wire.kalium.logic.di.MapperProvider
import com.wire.kalium.logic.feature.auth.AuthSession
import com.wire.kalium.logic.functional.Either
import com.wire.kalium.logic.functional.flatMap
import com.wire.kalium.logic.functional.map
import com.wire.kalium.logic.wrapStorageRequest
import com.wire.kalium.persistence.client.SessionStorage

interface SessionRepository {
<<<<<<< HEAD
    fun storeSession(autSession: AuthSession): Either<StorageFailure, Unit>

    // TODO: exposing all session is unnecessary since we only need the IDs of the users getAllSessions(): Either<SessionFailure, List<UserIDs>>
    fun allSessions(): Either<StorageFailure, List<AuthSession>>
    fun userSession(userIdValue: String): Either<StorageFailure, AuthSession>
    fun doesSessionExist(userIdValue: String): Either<CoreFailure, Boolean>
    fun updateCurrentSession(userIdValue: String): Either<StorageFailure, Unit>
    fun currentSession(): Either<StorageFailure, AuthSession>
    fun deleteSession(userIdValue: String): Either<StorageFailure, Unit>
=======
    fun storeSession(autSession: AuthSession)

    // TODO: exposing all session is unnecessary since we only need the IDs of the users getAllSessions(): Either<SessionFailure, List<UserIDs>>
    fun allSessions(): Either<SessionFailure, List<AuthSession>>
    fun userSession(userId: UserId): Either<SessionFailure, AuthSession>
    fun doesSessionExist(userId: UserId): Either<CoreFailure, Boolean>
    fun updateCurrentSession(userId: UserId)
    fun currentSession(): Either<SessionFailure, AuthSession>
    fun deleteSession(userId: UserId)
>>>>>>> d33a08a6
}

internal class SessionDataSource(
    private val sessionStorage: SessionStorage,
    private val sessionMapper: SessionMapper = MapperProvider.sessionMapper(),
    private val idMapper: IdMapper = MapperProvider.idMapper()
) : SessionRepository {
    override fun storeSession(autSession: AuthSession): Either<StorageFailure, Unit> =
        wrapStorageRequest { sessionStorage.addSession(sessionMapper.toPersistenceSession(autSession)) }

    override fun allSessions(): Either<StorageFailure, List<AuthSession>> =
        wrapStorageRequest { sessionStorage.allSessions()?.values?.toList()?.map { sessionMapper.fromPersistenceSession(it) } }

<<<<<<< HEAD

    override fun userSession(userIdValue: String): Either<StorageFailure, AuthSession> =
        wrapStorageRequest { sessionStorage.userSession(userIdValue) }.map { sessionMapper.fromPersistenceSession(it) }


    override fun doesSessionExist(userIdValue: String): Either<CoreFailure, Boolean> = allSessions().flatMap { sessionsList ->
=======
    override fun userSession(userId: UserId): Either<SessionFailure, AuthSession> =
        idMapper.toDaoModel(userId).let { userIdEntity ->
            when (val result = sessionStorage.userSession(userIdEntity)) {
                is PreferencesResult.Success -> Either.Right(sessionMapper.fromPersistenceSession(result.data))
                PreferencesResult.DataNotFound -> Either.Left(SessionFailure.NoSessionFound)
            }
        }


    override fun doesSessionExist(userId: UserId): Either<CoreFailure, Boolean> = allSessions().flatMap { sessionsList ->
>>>>>>> d33a08a6
        sessionsList.forEach {
            if (it.userId == userId) {
                Either.Right(true)
            }
        }
        Either.Right(false)
    }


<<<<<<< HEAD
    override fun updateCurrentSession(userIdValue: String): Either<StorageFailure, Unit> =
        wrapStorageRequest { sessionStorage.setCurrentSession(userIdValue) }

    override fun currentSession(): Either<StorageFailure, AuthSession> =
        wrapStorageRequest { sessionStorage.currentSession() }.map { sessionMapper.fromPersistenceSession(it) }
=======
    override fun updateCurrentSession(userId: UserId) = sessionStorage.setCurrentSession(idMapper.toDaoModel(userId))
>>>>>>> d33a08a6


<<<<<<< HEAD
    override fun deleteSession(userIdValue: String): Either<StorageFailure, Unit> =
        wrapStorageRequest { sessionStorage.deleteSession(userIdValue) }
=======
    override fun deleteSession(userId: UserId) = sessionStorage.deleteSession(idMapper.toDaoModel(userId))
>>>>>>> d33a08a6
}

<|MERGE_RESOLUTION|>--- conflicted
+++ resolved
@@ -1,42 +1,25 @@
 package com.wire.kalium.logic.data.session
 
-import com.wire.kalium.logic.CoreFailure
-<<<<<<< HEAD
 import com.wire.kalium.logic.StorageFailure
-=======
 import com.wire.kalium.logic.data.id.IdMapper
 import com.wire.kalium.logic.data.user.UserId
->>>>>>> d33a08a6
 import com.wire.kalium.logic.di.MapperProvider
 import com.wire.kalium.logic.feature.auth.AuthSession
 import com.wire.kalium.logic.functional.Either
-import com.wire.kalium.logic.functional.flatMap
 import com.wire.kalium.logic.functional.map
 import com.wire.kalium.logic.wrapStorageRequest
 import com.wire.kalium.persistence.client.SessionStorage
 
 interface SessionRepository {
-<<<<<<< HEAD
     fun storeSession(autSession: AuthSession): Either<StorageFailure, Unit>
 
     // TODO: exposing all session is unnecessary since we only need the IDs of the users getAllSessions(): Either<SessionFailure, List<UserIDs>>
     fun allSessions(): Either<StorageFailure, List<AuthSession>>
-    fun userSession(userIdValue: String): Either<StorageFailure, AuthSession>
-    fun doesSessionExist(userIdValue: String): Either<CoreFailure, Boolean>
-    fun updateCurrentSession(userIdValue: String): Either<StorageFailure, Unit>
+    fun userSession(userId: UserId): Either<StorageFailure, AuthSession>
+    fun doesSessionExist(userId: UserId): Either<StorageFailure, Boolean>
+    fun updateCurrentSession(userId: UserId): Either<StorageFailure, Unit>
     fun currentSession(): Either<StorageFailure, AuthSession>
-    fun deleteSession(userIdValue: String): Either<StorageFailure, Unit>
-=======
-    fun storeSession(autSession: AuthSession)
-
-    // TODO: exposing all session is unnecessary since we only need the IDs of the users getAllSessions(): Either<SessionFailure, List<UserIDs>>
-    fun allSessions(): Either<SessionFailure, List<AuthSession>>
-    fun userSession(userId: UserId): Either<SessionFailure, AuthSession>
-    fun doesSessionExist(userId: UserId): Either<CoreFailure, Boolean>
-    fun updateCurrentSession(userId: UserId)
-    fun currentSession(): Either<SessionFailure, AuthSession>
-    fun deleteSession(userId: UserId)
->>>>>>> d33a08a6
+    fun deleteSession(userId: UserId): Either<StorageFailure, Unit>
 }
 
 internal class SessionDataSource(
@@ -44,56 +27,45 @@
     private val sessionMapper: SessionMapper = MapperProvider.sessionMapper(),
     private val idMapper: IdMapper = MapperProvider.idMapper()
 ) : SessionRepository {
+
     override fun storeSession(autSession: AuthSession): Either<StorageFailure, Unit> =
         wrapStorageRequest { sessionStorage.addSession(sessionMapper.toPersistenceSession(autSession)) }
 
     override fun allSessions(): Either<StorageFailure, List<AuthSession>> =
         wrapStorageRequest { sessionStorage.allSessions()?.values?.toList()?.map { sessionMapper.fromPersistenceSession(it) } }
 
-<<<<<<< HEAD
-
-    override fun userSession(userIdValue: String): Either<StorageFailure, AuthSession> =
-        wrapStorageRequest { sessionStorage.userSession(userIdValue) }.map { sessionMapper.fromPersistenceSession(it) }
-
-
-    override fun doesSessionExist(userIdValue: String): Either<CoreFailure, Boolean> = allSessions().flatMap { sessionsList ->
-=======
-    override fun userSession(userId: UserId): Either<SessionFailure, AuthSession> =
+    override fun userSession(userId: UserId): Either<StorageFailure, AuthSession> =
         idMapper.toDaoModel(userId).let { userIdEntity ->
-            when (val result = sessionStorage.userSession(userIdEntity)) {
-                is PreferencesResult.Success -> Either.Right(sessionMapper.fromPersistenceSession(result.data))
-                PreferencesResult.DataNotFound -> Either.Left(SessionFailure.NoSessionFound)
-            }
+            wrapStorageRequest { sessionStorage.userSession(userIdEntity) }
+                .map { sessionMapper.fromPersistenceSession(it) }
         }
 
+    override fun doesSessionExist(userId: UserId): Either<StorageFailure, Boolean> = allSessions().fold(
+        {
+            when (it) {
+                StorageFailure.DataNotFound -> Either.Right(false)
+                is StorageFailure.Generic -> Either.Left(it)
+            }
+        }, { sessionsList ->
+            sessionsList.forEach {
+                if (it.userId == userId) {
+                    return@fold Either.Right(true)
+                }
+            }
+            Either.Right(false)
+        })
 
-    override fun doesSessionExist(userId: UserId): Either<CoreFailure, Boolean> = allSessions().flatMap { sessionsList ->
->>>>>>> d33a08a6
-        sessionsList.forEach {
-            if (it.userId == userId) {
-                Either.Right(true)
-            }
+    override fun updateCurrentSession(userId: UserId): Either<StorageFailure, Unit> =
+        idMapper.toDaoModel(userId).let { userIdEntity ->
+            wrapStorageRequest { sessionStorage.setCurrentSession(userIdEntity) }
         }
-        Either.Right(false)
-    }
-
-
-<<<<<<< HEAD
-    override fun updateCurrentSession(userIdValue: String): Either<StorageFailure, Unit> =
-        wrapStorageRequest { sessionStorage.setCurrentSession(userIdValue) }
 
     override fun currentSession(): Either<StorageFailure, AuthSession> =
         wrapStorageRequest { sessionStorage.currentSession() }.map { sessionMapper.fromPersistenceSession(it) }
-=======
-    override fun updateCurrentSession(userId: UserId) = sessionStorage.setCurrentSession(idMapper.toDaoModel(userId))
->>>>>>> d33a08a6
 
 
-<<<<<<< HEAD
-    override fun deleteSession(userIdValue: String): Either<StorageFailure, Unit> =
-        wrapStorageRequest { sessionStorage.deleteSession(userIdValue) }
-=======
-    override fun deleteSession(userId: UserId) = sessionStorage.deleteSession(idMapper.toDaoModel(userId))
->>>>>>> d33a08a6
-}
-
+    override fun deleteSession(userId: UserId): Either<StorageFailure, Unit> =
+        idMapper.toDaoModel(userId).let { userIdEntity ->
+            wrapStorageRequest { sessionStorage.deleteSession(userIdEntity) }
+        }
+}