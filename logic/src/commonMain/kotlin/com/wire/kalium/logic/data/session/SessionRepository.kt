--- conflicted
+++ resolved
@@ -92,19 +92,6 @@
     override suspend fun doesSessionExist(userId: UserId): Either<StorageFailure, Boolean> =
         wrapStorageRequest { accountsDAO.doesAccountExists(idMapper.toDaoModel(userId)) }
 
-<<<<<<< HEAD
-    override fun doesSessionExist(userId: UserId): Either<StorageFailure, Boolean> = allSessions().fold(
-        {
-            when (it) {
-                StorageFailure.DataNotFound -> Either.Right(false)
-                is StorageFailure.Generic -> Either.Left(it)
-            }
-        }, { sessionsList ->
-            sessionsList.forEach {
-                if (it.token.userId == userId) {
-                    return@fold Either.Right(true)
-                }
-=======
     override suspend fun doesValidSessionExist(userId: UserId): Either<StorageFailure, Boolean> =
         wrapStorageRequest { accountsDAO.doesValidAccountExists(idMapper.toDaoModel(userId)) }
 
@@ -116,7 +103,6 @@
                     serverConfigRepository.configById(it.serverConfigId).fold({ return Either.Left(it) }, { it })
                 val ssoId: SsoId? = sessionMapper.fromSsoIdEntity(it.ssoId)
                 Either.Right(Account(accountInfo, serverConfig, ssoId))
->>>>>>> a859842b
             }
 
     override suspend fun userAccountInfo(userId: UserId): Either<StorageFailure, AccountInfo> =
@@ -132,29 +118,10 @@
         isHardLogout: Boolean
     ): Either<StorageFailure, Unit> =
         wrapStorageRequest {
-<<<<<<< HEAD
-            sessionStorage.userSession(idMapper.toDaoModel(userId))
-        }.flatMap { existSession ->
-            wrapStorageRequest {
-                sessionStorage.addOrReplaceSession(
-                    AuthSessionEntity.Invalid(
-                        idMapper.toDaoModel(userId),
-                        serverLinks = existSession.serverLinks,
-                        reason = com.wire.kalium.persistence.model.LogoutReason.values()[reason.ordinal],
-                        hardLogout = isHardLogout,
-                        ssoId = existSession.ssoId,
-                        tokenType = existSession.tokenType,
-                        refreshToken = existSession.refreshToken,
-                        accessToken = existSession.accessToken
-                    )
-                )
-            }
-=======
             accountsDAO.markAccountAsInvalid(
                 idMapper.toDaoModel(userId),
                 sessionMapper.toLogoutReasonEntity(reason)
             )
->>>>>>> a859842b
         }
 
     override fun currentSession(): Either<StorageFailure, AccountInfo> =
