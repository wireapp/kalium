--- conflicted
+++ resolved
@@ -1,10 +1,7 @@
 package com.wire.kalium.logic.data.session
 
 import com.wire.kalium.logic.CoreFailure
-<<<<<<< HEAD
-=======
 import com.wire.kalium.logic.di.MapperProvider
->>>>>>> 14b8baad
 import com.wire.kalium.logic.failure.SessionFailure
 import com.wire.kalium.logic.feature.auth.AuthSession
 import com.wire.kalium.logic.functional.Either
@@ -14,10 +11,6 @@
 
 interface SessionRepository {
     fun storeSession(autSession: AuthSession)
-<<<<<<< HEAD
-=======
-
->>>>>>> 14b8baad
     // TODO: exposing all session is unnecessary since we only need the IDs of the users getAllSessions(): Either<SessionFailure, List<UserIDs>>
     fun allSessions(): Either<SessionFailure, List<AuthSession>>
     fun userSession(userIdValue: String): Either<SessionFailure, AuthSession>
@@ -28,8 +21,7 @@
 }
 
 internal class SessionDataSource(
-<<<<<<< HEAD
-    private val sessionStorage: SessionStorage, private val sessionMapper: SessionMapper
+    private val sessionStorage: SessionStorage, private val sessionMapper: SessionMapper = MapperProvider.sessionMapper()
 ) : SessionRepository {
     override fun storeSession(autSession: AuthSession) = sessionStorage.addSession(sessionMapper.toPersistenceSession(autSession))
 
@@ -45,24 +37,6 @@
     }
 
     override fun doesSessionExist(userIdValue: String): Either<CoreFailure, Boolean> =  allSessions().flatMap { sessionsList ->
-=======
-    private val sessionStorage: SessionStorage, private val sessionMapper: SessionMapper = MapperProvider.sessionMapper()
-) : SessionRepository {
-    override fun storeSession(autSession: AuthSession) = sessionStorage.addSession(sessionMapper.toPersistenceSession(autSession))
-
-    override fun allSessions(): Either<SessionFailure, List<AuthSession>> = when (val result = sessionStorage.allSessions()) {
-        is PreferencesResult.Success -> Either.Right(result.data.values.toList().map { sessionMapper.fromPersistenceSession(it) })
-        is PreferencesResult.DataNotFound -> Either.Left(SessionFailure.NoSessionFound)
-    }
-
-    override fun userSession(userIdValue: String): Either<SessionFailure, AuthSession> =
-        when (val result = sessionStorage.userSession(userIdValue)) {
-            is PreferencesResult.Success -> Either.Right(sessionMapper.fromPersistenceSession(result.data))
-            PreferencesResult.DataNotFound -> Either.Left(SessionFailure.NoSessionFound)
-        }
-
-    override fun doesSessionExist(userIdValue: String): Either<CoreFailure, Boolean> = allSessions().flatMap { sessionsList ->
->>>>>>> 14b8baad
         sessionsList.forEach {
             if (it.userId == userIdValue) {
                 Either.Right(true)
