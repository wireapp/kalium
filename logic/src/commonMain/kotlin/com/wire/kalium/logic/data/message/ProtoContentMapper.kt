--- conflicted
+++ resolved
@@ -150,22 +150,6 @@
         val typeName = genericMessage.content?.value?.let { it as? pbandk.Message }?.descriptor?.name
 
         val readableContent = when (val protoContent = genericMessage.content) {
-<<<<<<< HEAD
-            is GenericMessage.Content.Text -> {
-                val mentions = protoContent.value.mentions
-                val mentionsMapped = mentions.map { messageMentionMapper.fromProtoToModel(it) }
-                MessageContent.Text(
-                    protoContent.value.content,
-                    mentionsMapped,
-                    protoContent.value.quote?.let {
-                        MessageContent.QuoteReference(
-                            it.quotedMessageId,
-                            it.quotedMessageSha256?.array
-                        )
-                    }, null
-                )
-            }
-=======
             is GenericMessage.Content.Text -> MessageContent.Text(
                 protoContent.value.content,
                 protoContent.value.mentions.mapNotNull { messageMentionMapper.fromProtoToModel(it) },
@@ -177,7 +161,6 @@
                     )
                 }, null
             )
->>>>>>> 9b56ea81
 
             is GenericMessage.Content.Asset -> {
                 // Backend sends some preview asset messages just with img metadata and no keys or asset id, so we need to overwrite one with the other one
