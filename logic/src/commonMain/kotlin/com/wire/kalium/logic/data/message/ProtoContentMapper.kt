--- conflicted
+++ resolved
@@ -64,8 +64,11 @@
             is MessageContent.DeleteMessage -> GenericMessage.Content.Deleted(MessageDelete(messageId = readableContent.messageId))
             is MessageContent.DeleteForMe -> packHidden(readableContent)
 
-            is MessageContent.Availability ->
-                GenericMessage.Content.Availability(availabilityMapper.fromModelAvailabilityToProto(readableContent.status))
+            is MessageContent.Availability -> GenericMessage.Content.Availability(
+                availabilityMapper.fromModelAvailabilityToProto(
+                    readableContent.status
+                )
+            )
 
             is MessageContent.LastRead -> packLastRead(readableContent)
 
@@ -77,28 +80,22 @@
 
             is MessageContent.TextEdited -> TODO("Message type not yet supported")
 
-            is MessageContent.FailedDecryption,
-            is MessageContent.RestrictedAsset,
-            is MessageContent.Unknown,
-            MessageContent.Ignored -> throw IllegalArgumentException("Unexpected message content type: $readableContent")
+            is MessageContent.FailedDecryption, is MessageContent.RestrictedAsset, is MessageContent.Unknown, MessageContent.Ignored -> throw IllegalArgumentException(
+                "Unexpected message content type: $readableContent"
+            )
         }
 
     private fun mapExternalMessageToProtobuf(protoContent: ProtoContent.ExternalMessageInstructions) =
-        GenericMessage.Content.External(
-            External(
-                ByteArr(protoContent.otrKey),
-                protoContent.sha256?.let { ByteArr(it) },
-                protoContent.encryptionAlgorithm?.let { encryptionAlgorithmMapper.toProtoBufModel(it) }
-            )
-        )
+        GenericMessage.Content.External(External(ByteArr(protoContent.otrKey),
+            protoContent.sha256?.let { ByteArr(it) },
+            protoContent.encryptionAlgorithm?.let { encryptionAlgorithmMapper.toProtoBufModel(it) }))
 
     override fun decodeFromProtobuf(encodedContent: PlainMessageBlob): ProtoContent {
         val genericMessage = GenericMessage.decodeFromByteArray(encodedContent.data)
         val protobufModel = genericMessage.content
         protobufModel?.let {
             kaliumLogger.d(
-                "Decoded message: {id:${genericMessage.messageId.obfuscateId()} ," +
-                        "content: ${it::class}}"
+                "Decoded message: {id:${genericMessage.messageId.obfuscateId()} ," + "content: ${it::class}}"
             )
         }
 
@@ -120,8 +117,11 @@
 
             is GenericMessage.Content.Asset -> unpackAsset(protoContent)
 
-            is GenericMessage.Content.Availability ->
-                MessageContent.Availability(availabilityMapper.fromProtoAvailabilityToModel(protoContent.value))
+            is GenericMessage.Content.Availability -> MessageContent.Availability(
+                availabilityMapper.fromProtoAvailabilityToModel(
+                    protoContent.value
+                )
+            )
 
             is GenericMessage.Content.ButtonAction -> MessageContent.Unknown(typeName, encodedContent.data, true)
             is GenericMessage.Content.ButtonActionConfirmation -> MessageContent.Unknown(typeName, encodedContent.data, true)
@@ -159,9 +159,7 @@
                 type = when (receiptContent.type) {
                     ReceiptType.DELIVERED -> Confirmation.Type.DELIVERED
                     ReceiptType.READ -> Confirmation.Type.READ
-                },
-                firstMessageId = firstMessage,
-                moreMessageIds = restOfMessageIds
+                }, firstMessageId = firstMessage, moreMessageIds = restOfMessageIds
             )
         )
     }
@@ -177,27 +175,20 @@
         }
     }?.let { type ->
         MessageContent.Receipt(
-            type = type,
-            messageIds = listOf(protoContent.value.firstMessageId) + protoContent.value.moreMessageIds
+            type = type, messageIds = listOf(protoContent.value.firstMessageId) + protoContent.value.moreMessageIds
         )
     } ?: MessageContent.Ignored
 
-    private fun packReaction(readableContent: MessageContent.Reaction) = GenericMessage.Content.Reaction(
-        Reaction(
-            emoji = readableContent.emojiSet
-                .map { it.trim() }
-                .filter { it.isNotBlank() }
-                .joinToString(separator = ",") { it },
+    private fun packReaction(readableContent: MessageContent.Reaction) =
+        GenericMessage.Content.Reaction(Reaction(emoji = readableContent.emojiSet.map { it.trim() }.filter { it.isNotBlank() }
+            .joinToString(separator = ",") { it },
             messageId = readableContent.messageId
         )
-    )
+        )
 
     private fun unpackReaction(protoContent: GenericMessage.Content.Reaction): MessageContent.Reaction {
         val emoji = protoContent.value.emoji
-        val emojiSet = emoji?.split(',')
-            ?.map { it.trim() }
-            ?.filter { it.isNotBlank() }
-            ?.toSet() ?: emptySet()
+        val emojiSet = emoji?.split(',')?.map { it.trim() }?.filter { it.isNotBlank() }?.toSet() ?: emptySet()
         return MessageContent.Reaction(protoContent.value.messageId, emojiSet)
     }
 
@@ -210,8 +201,7 @@
     )
 
     private fun unpackLastRead(
-        genericMessage: GenericMessage,
-        protoContent: GenericMessage.Content.LastRead
+        genericMessage: GenericMessage, protoContent: GenericMessage.Content.LastRead
     ) = MessageContent.LastRead(
         messageId = genericMessage.messageId,
         conversationId = extractConversationId(protoContent.value.qualifiedConversationId, protoContent.value.conversationId),
@@ -227,8 +217,7 @@
     )
 
     private fun unpackHidden(
-        genericMessage: GenericMessage,
-        protoContent: GenericMessage.Content.Hidden
+        genericMessage: GenericMessage, protoContent: GenericMessage.Content.Hidden
     ): MessageContent.Signaling {
         val hiddenMessage = genericMessage.hidden
         return if (hiddenMessage != null) {
@@ -243,19 +232,14 @@
     }
 
     private fun unpackEdited(
-        protoContent: GenericMessage.Content.Edited,
-        typeName: String?,
-        encodedContent: PlainMessageBlob,
-        genericMessage: GenericMessage
+        protoContent: GenericMessage.Content.Edited, typeName: String?, encodedContent: PlainMessageBlob, genericMessage: GenericMessage
     ): MessageContent.FromProto {
         val replacingMessageId = protoContent.value.replacingMessageId
         return when (val editContent = protoContent.value.content) {
             is MessageEdit.Content.Text -> {
                 val mentions = editContent.value.mentions.map { messageMentionMapper.fromProtoToModel(it) }
                 MessageContent.TextEdited(
-                    editMessageId = replacingMessageId,
-                    newContent = editContent.value.content,
-                    newMentions = mentions
+                    editMessageId = replacingMessageId, newContent = editContent.value.content, newMentions = mentions
                 )
             }
             // TODO: for now we do not implement it
@@ -298,21 +282,17 @@
         )
     }
 
-    private fun unpackText(protoContent: GenericMessage.Content.Text) = MessageContent.Text(
-        value = protoContent.value.content,
+    private fun unpackText(protoContent: GenericMessage.Content.Text) = MessageContent.Text(value = protoContent.value.content,
         mentions = protoContent.value.mentions.map { messageMentionMapper.fromProtoToModel(it) },
         quotedMessageReference = protoContent.value.quote?.let {
             MessageContent.QuoteReference(
-                quotedMessageId = it.quotedMessageId,
-                quotedMessageSha256 = it.quotedMessageSha256?.array,
-                isVerified = false
+                quotedMessageId = it.quotedMessageId, quotedMessageSha256 = it.quotedMessageSha256?.array, isVerified = false
             )
         },
         quotedMessageDetails = null,
         expectsReadConfirmation = protoContent.value.expectsReadConfirmation
     )
 
-<<<<<<< HEAD
     private fun packAsset(readableContent: MessageContent.Asset): GenericMessage.Content.Asset {
         return GenericMessage.Content.Asset(
             asset = assetMapper.fromAssetContentToProtoAssetMessage(
@@ -330,15 +310,10 @@
         )
     }
 
-    private fun extractConversationId(qualifiedConversationID: QualifiedConversationId?): ConversationId? {
-=======
     private fun extractConversationId(
-        qualifiedConversationID: QualifiedConversationId?,
-        unqualifiedConversationID: String
+        qualifiedConversationID: QualifiedConversationId?, unqualifiedConversationID: String
     ): ConversationId {
->>>>>>> 1a74a10a
-        return if (qualifiedConversationID != null)
-            idMapper.fromProtoModel(qualifiedConversationID)
+        return if (qualifiedConversationID != null) idMapper.fromProtoModel(qualifiedConversationID)
         else ConversationId(unqualifiedConversationID, selfUserId.domain)
     }
 }