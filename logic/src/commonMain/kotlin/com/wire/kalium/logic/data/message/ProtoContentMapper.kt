--- conflicted
+++ resolved
@@ -53,8 +53,12 @@
     @Suppress("ComplexMethod")
     private fun mapReadableContentToProtobuf(protoContent: ProtoContent.Readable) =
         when (val readableContent = protoContent.messageContent) {
-<<<<<<< HEAD
-            is MessageContent.Text -> GenericMessage.Content.Text(Text(content = readableContent.value))
+            is MessageContent.Text -> GenericMessage.Content.Text(
+                Text(
+                    content = readableContent.value,
+                    mentions = readableContent.mentions.map { messageMentionMapper.fromModelToProto(it) })
+            )
+
             is MessageContent.Confirmation -> GenericMessage.Content.Confirmation(
                 Confirmation(
                     type = confirmationTypeMapper.fromModelConfirmationTypeToProto(readableContent.type),
@@ -62,14 +66,6 @@
                     moreMessageIds = readableContent.moreMessageIds
                 )
             )
-=======
-            is MessageContent.Text -> GenericMessage.Content.Text(
-                Text(
-                    content = readableContent.value,
-                    mentions = readableContent.mentions.map { messageMentionMapper.fromModelToProto(it) })
-            )
-
->>>>>>> 21c1b65a
             is MessageContent.Calling -> GenericMessage.Content.Calling(Calling(content = readableContent.value))
             is MessageContent.Asset -> GenericMessage.Content.Asset(assetMapper.fromAssetContentToProtoAssetMessage(readableContent.value))
             is MessageContent.Knock -> GenericMessage.Content.Knock(Knock(hotKnock = readableContent.hotKnock))
