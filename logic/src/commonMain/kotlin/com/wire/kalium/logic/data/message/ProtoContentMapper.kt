package com.wire.kalium.logic.data.message

import com.wire.kalium.logic.data.asset.AssetMapper
import com.wire.kalium.logic.data.user.AvailabilityStatusMapper
import com.wire.kalium.logic.di.MapperProvider
import com.wire.kalium.logic.kaliumLogger
import com.wire.kalium.protobuf.decodeFromByteArray
import com.wire.kalium.protobuf.encodeToByteArray
import com.wire.kalium.protobuf.messages.Calling
import com.wire.kalium.protobuf.messages.External
import com.wire.kalium.protobuf.messages.GenericMessage
import com.wire.kalium.protobuf.messages.Knock
import com.wire.kalium.protobuf.messages.MessageDelete
import com.wire.kalium.protobuf.messages.LastRead
import com.wire.kalium.protobuf.messages.MessageEdit
import com.wire.kalium.protobuf.messages.MessageHide
import com.wire.kalium.protobuf.messages.Text
import pbandk.ByteArr
import kotlinx.datetime.Instant

interface ProtoContentMapper {
    fun encodeToProtobuf(protoContent: ProtoContent): PlainMessageBlob
    fun decodeFromProtobuf(encodedContent: PlainMessageBlob): ProtoContent
}

class ProtoContentMapperImpl(
    private val assetMapper: AssetMapper = MapperProvider.assetMapper(),
    private val availabilityMapper: AvailabilityStatusMapper = MapperProvider.availabilityStatusMapper(),
    private val encryptionAlgorithmMapper: EncryptionAlgorithmMapper = MapperProvider.encryptionAlgorithmMapper()
) : ProtoContentMapper {

    override fun encodeToProtobuf(protoContent: ProtoContent): PlainMessageBlob {
        val messageContent = when (protoContent) {
            is ProtoContent.ExternalMessageInstructions -> mapExternalMessageToProtobuf(protoContent)
            is ProtoContent.Readable -> mapReadableContentToProtobuf(protoContent)
        }

        val message = GenericMessage(protoContent.messageUid, messageContent)
        return PlainMessageBlob(message.encodeToByteArray())
    }

    private fun mapReadableContentToProtobuf(protoContent: ProtoContent.Readable) =
        when (val readableContent = protoContent.messageContent) {
            is MessageContent.Text -> GenericMessage.Content.Text(Text(content = readableContent.value))
            is MessageContent.Calling -> GenericMessage.Content.Calling(MessageContent.Calling(content = readableContent.value))
            is MessageContent.Asset -> GenericMessage.Content.Asset(assetMapper.fromAssetContentToProtoAssetMessage(readableContent.value))
            is MessageContent.Knock -> GenericMessage.Content.Knock(Knock(hotKnock = readableContent.hotKnock))
            is MessageContent.DeleteMessage -> GenericMessage.Content.Deleted(MessageDelete(messageId = readableContent.messageId))
            is MessageContent.DeleteForMe -> GenericMessage.Content.Hidden(
                MessageHide(
                    messageId = readableContent.messageId,
                    conversationId = readableContent.conversationId,
                    qualifiedConversationId = readableContent.unqualifiedConversationId
                )
            )
            is MessageContent.Availability ->
                GenericMessage.Content.Availability(availabilityMapper.fromModelAvailabilityToProto(readableContent.status))
            is MessageContent.LastRead -> {
                GenericMessage.Content.LastRead(
                        qualifiedConversationId = readableContent.unqualifiedConversationId,
                        conversationId = readableContent.conversationId,
                        lastReadTimestamp = readableContent.time.toEpochMilliseconds(),
                )
            }

            else -> throw IllegalArgumentException("Unexpected message content type: $readableContent")
        }

    private fun mapExternalMessageToProtobuf(protoContent: ProtoContent.ExternalMessageInstructions) =
        GenericMessage.Content.External(
            External(
                ByteArr(protoContent.otrKey),
                protoContent.sha256?.let { ByteArr(it) },
                protoContent.encryptionAlgorithm?.let { encryptionAlgorithmMapper.toProtoBufModel(it) }
            )
        )

    override fun decodeFromProtobuf(encodedContent: PlainMessageBlob): ProtoContent {
        val genericMessage = GenericMessage.decodeFromByteArray(encodedContent.data)

        kaliumLogger.d("Received message $genericMessage")
        val protobufModel = genericMessage.content

        return if (protobufModel is GenericMessage.Content.External) {
            val external = protobufModel.value
            val algorithm = encryptionAlgorithmMapper.fromProtobufModel(external.encryption)
            ProtoContent.ExternalMessageInstructions(genericMessage.messageId, external.otrKey.array, external.sha256?.array, algorithm)
        } else {
            ProtoContent.Readable(genericMessage.messageId, getReadableContent(genericMessage, encodedContent))
        }
    }

    @Suppress("ComplexMethod")
    private fun getReadableContent(genericMessage: GenericMessage, encodedContent: PlainMessageBlob): MessageContent.FromProto {
        val typeName = genericMessage.content?.value?.let { it as? pbandk.Message }?.descriptor?.name

        val readableContent = when (val protoContent = genericMessage.content) {
            is GenericMessage.Content.Text -> MessageContent.Text(protoContent.value.content)
            is GenericMessage.Content.Asset -> {
                // Backend sends some preview asset messages just with img metadata and no keys or asset id, so we need to overwrite one with the other one
                MessageContent.Asset(assetMapper.fromProtoAssetMessageToAssetContent(protoContent.value))
            }

            is GenericMessage.Content.Availability ->
                MessageContent.Availability(availabilityMapper.fromProtoAvailabilityToModel(protoContent.value))
            is GenericMessage.Content.ButtonAction -> MessageContent.Unknown(typeName, encodedContent.data, true)
            is GenericMessage.Content.ButtonActionConfirmation -> MessageContent.Unknown(typeName, encodedContent.data, true)
            is GenericMessage.Content.Calling -> MessageContent.Calling(value = protoContent.value.content)
            is GenericMessage.Content.Cleared -> MessageContent.Ignored
            is GenericMessage.Content.ClientAction -> MessageContent.Ignored
            is GenericMessage.Content.Composite -> MessageContent.Unknown(typeName, encodedContent.data)
            is GenericMessage.Content.Confirmation -> MessageContent.Ignored
            is GenericMessage.Content.DataTransfer -> MessageContent.Ignored
            is GenericMessage.Content.Deleted -> MessageContent.DeleteMessage(protoContent.value.messageId)
            is GenericMessage.Content.Edited -> {
                val replacingMessageId = protoContent.value.replacingMessageId
                when (val editContent = protoContent.value.content) {
                    is MessageEdit.Content.Text -> {
                        MessageContent.TextEdited(replacingMessageId, editContent.value.content)
                    }
                    // TODO: for now we do not implement it
                    is MessageEdit.Content.Composite -> {
                        MessageContent.Unknown(typeName, encodedContent.data)
                    }

                    null -> {
                        kaliumLogger.w("Edit content is unexpected. Message UUID = $genericMessage.")
                        MessageContent.Ignored
                    }
                }
            }

            is GenericMessage.Content.Ephemeral -> MessageContent.Ignored
            is GenericMessage.Content.Image -> MessageContent.Ignored // Deprecated in favor of GenericMessage.Content.Asset
            is GenericMessage.Content.Hidden -> {
                val hiddenMessage = genericMessage.hidden
                if (hiddenMessage != null) {
                    MessageContent.DeleteForMe(
                        hiddenMessage.messageId,
                        hiddenMessage.conversationId,
                        hiddenMessage.qualifiedConversationId
                    )
                } else {
                    kaliumLogger.w("Hidden message is null. Message UUID = $genericMessage.")
                    MessageContent.Ignored
                }
            }

<<<<<<< HEAD
            is GenericMessage.Content.Knock -> MessageContent.Ignored
            is GenericMessage.Content.LastRead -> {
                MessageContent.LastRead(
                    messageId = genericMessage.messageId,
                    unqualifiedConversationId= protoContent.value.qualifiedConversationId,
                    conversationId = protoContent.value.conversationId,
                    time = Instant.fromEpochMilliseconds(protoContent.value.lastReadTimestamp)
                )
            }
=======
            is GenericMessage.Content.Knock -> MessageContent.Knock(protoContent.value.hotKnock)
            is GenericMessage.Content.LastRead -> MessageContent.Ignored
>>>>>>> d8d98623
            is GenericMessage.Content.Location -> MessageContent.Unknown(typeName, encodedContent.data)
            is GenericMessage.Content.Reaction -> MessageContent.Ignored
            else -> {
                kaliumLogger.w("Null content when parsing protobuf. Message UUID = $genericMessage.")
                MessageContent.Ignored
            }
        }
        return readableContent
    }
}<|MERGE_RESOLUTION|>--- conflicted
+++ resolved
@@ -1,6 +1,8 @@
 package com.wire.kalium.logic.data.message
 
 import com.wire.kalium.logic.data.asset.AssetMapper
+import com.wire.kalium.logic.data.id.ConversationId
+import com.wire.kalium.logic.data.id.IdMapper
 import com.wire.kalium.logic.data.user.AvailabilityStatusMapper
 import com.wire.kalium.logic.di.MapperProvider
 import com.wire.kalium.logic.kaliumLogger
@@ -10,13 +12,14 @@
 import com.wire.kalium.protobuf.messages.External
 import com.wire.kalium.protobuf.messages.GenericMessage
 import com.wire.kalium.protobuf.messages.Knock
+import com.wire.kalium.protobuf.messages.LastRead
 import com.wire.kalium.protobuf.messages.MessageDelete
-import com.wire.kalium.protobuf.messages.LastRead
 import com.wire.kalium.protobuf.messages.MessageEdit
 import com.wire.kalium.protobuf.messages.MessageHide
 import com.wire.kalium.protobuf.messages.Text
+import com.wire.kalium.protobuf.messages.QualifiedConversationId
+import kotlinx.datetime.Instant
 import pbandk.ByteArr
-import kotlinx.datetime.Instant
 
 interface ProtoContentMapper {
     fun encodeToProtobuf(protoContent: ProtoContent): PlainMessageBlob
@@ -26,7 +29,8 @@
 class ProtoContentMapperImpl(
     private val assetMapper: AssetMapper = MapperProvider.assetMapper(),
     private val availabilityMapper: AvailabilityStatusMapper = MapperProvider.availabilityStatusMapper(),
-    private val encryptionAlgorithmMapper: EncryptionAlgorithmMapper = MapperProvider.encryptionAlgorithmMapper()
+    private val encryptionAlgorithmMapper: EncryptionAlgorithmMapper = MapperProvider.encryptionAlgorithmMapper(),
+    private val idMapper : IdMapper = MapperProvider.idMapper()
 ) : ProtoContentMapper {
 
     override fun encodeToProtobuf(protoContent: ProtoContent): PlainMessageBlob {
@@ -42,24 +46,26 @@
     private fun mapReadableContentToProtobuf(protoContent: ProtoContent.Readable) =
         when (val readableContent = protoContent.messageContent) {
             is MessageContent.Text -> GenericMessage.Content.Text(Text(content = readableContent.value))
-            is MessageContent.Calling -> GenericMessage.Content.Calling(MessageContent.Calling(content = readableContent.value))
+            is MessageContent.Calling -> GenericMessage.Content.Calling(Calling(content = readableContent.value))
             is MessageContent.Asset -> GenericMessage.Content.Asset(assetMapper.fromAssetContentToProtoAssetMessage(readableContent.value))
             is MessageContent.Knock -> GenericMessage.Content.Knock(Knock(hotKnock = readableContent.hotKnock))
             is MessageContent.DeleteMessage -> GenericMessage.Content.Deleted(MessageDelete(messageId = readableContent.messageId))
             is MessageContent.DeleteForMe -> GenericMessage.Content.Hidden(
                 MessageHide(
                     messageId = readableContent.messageId,
-                    conversationId = readableContent.conversationId,
-                    qualifiedConversationId = readableContent.unqualifiedConversationId
+                    qualifiedConversationId = readableContent.conversationId?.let {  idMapper.toProtoModel(it) },
+                    conversationId = readableContent.unqualifiedConversationId
                 )
             )
             is MessageContent.Availability ->
                 GenericMessage.Content.Availability(availabilityMapper.fromModelAvailabilityToProto(readableContent.status))
             is MessageContent.LastRead -> {
                 GenericMessage.Content.LastRead(
-                        qualifiedConversationId = readableContent.unqualifiedConversationId,
-                        conversationId = readableContent.conversationId,
+                    LastRead(
+                        conversationId = readableContent.unqualifiedConversationId,
+                        qualifiedConversationId = readableContent.conversationId?.let {  idMapper.toProtoModel(it) },
                         lastReadTimestamp = readableContent.time.toEpochMilliseconds(),
+                    )
                 )
             }
 
@@ -136,9 +142,9 @@
                 val hiddenMessage = genericMessage.hidden
                 if (hiddenMessage != null) {
                     MessageContent.DeleteForMe(
-                        hiddenMessage.messageId,
-                        hiddenMessage.conversationId,
-                        hiddenMessage.qualifiedConversationId
+                        messageId = hiddenMessage.messageId,
+                        unqualifiedConversationId = hiddenMessage.conversationId,
+                        conversationId = extractConversationId(protoContent.value.qualifiedConversationId),
                     )
                 } else {
                     kaliumLogger.w("Hidden message is null. Message UUID = $genericMessage.")
@@ -146,20 +152,15 @@
                 }
             }
 
-<<<<<<< HEAD
-            is GenericMessage.Content.Knock -> MessageContent.Ignored
+            is GenericMessage.Content.Knock -> MessageContent.Knock(protoContent.value.hotKnock)
             is GenericMessage.Content.LastRead -> {
                 MessageContent.LastRead(
                     messageId = genericMessage.messageId,
-                    unqualifiedConversationId= protoContent.value.qualifiedConversationId,
-                    conversationId = protoContent.value.conversationId,
+                    unqualifiedConversationId = protoContent.value.conversationId,
+                    conversationId = extractConversationId(protoContent.value.qualifiedConversationId),
                     time = Instant.fromEpochMilliseconds(protoContent.value.lastReadTimestamp)
                 )
             }
-=======
-            is GenericMessage.Content.Knock -> MessageContent.Knock(protoContent.value.hotKnock)
-            is GenericMessage.Content.LastRead -> MessageContent.Ignored
->>>>>>> d8d98623
             is GenericMessage.Content.Location -> MessageContent.Unknown(typeName, encodedContent.data)
             is GenericMessage.Content.Reaction -> MessageContent.Ignored
             else -> {
@@ -169,4 +170,10 @@
         }
         return readableContent
     }
+
+    private fun extractConversationId(qualifiedConversationID: QualifiedConversationId?): ConversationId? {
+        return if (qualifiedConversationID != null)
+            idMapper.fromProtoModel(qualifiedConversationID)
+        else null
+    }
 }