--- conflicted
+++ resolved
@@ -91,10 +91,7 @@
         }
     }
 
-<<<<<<< HEAD
-=======
     @Suppress("ComplexMethod")
->>>>>>> 50a4051b
     private fun mapNormalContent(
         readableContent: MessageContent.FromProto,
         expectsReadConfirmation: Boolean
