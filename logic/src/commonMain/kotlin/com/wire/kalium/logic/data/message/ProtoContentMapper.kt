/*
 * Wire
 * Copyright (C) 2023 Wire Swiss GmbH
 *
 * This program is free software: you can redistribute it and/or modify
 * it under the terms of the GNU General Public License as published by
 * the Free Software Foundation, either version 3 of the License, or
 * (at your option) any later version.
 *
 * This program is distributed in the hope that it will be useful,
 * but WITHOUT ANY WARRANTY; without even the implied warranty of
 * MERCHANTABILITY or FITNESS FOR A PARTICULAR PURPOSE. See the
 * GNU General Public License for more details.
 *
 * You should have received a copy of the GNU General Public License
 * along with this program. If not, see http://www.gnu.org/licenses/.
 */

package com.wire.kalium.logic.data.message

import com.wire.kalium.logger.obfuscateId
import com.wire.kalium.logic.data.asset.AssetMapper
import com.wire.kalium.logic.data.id.ConversationId
import com.wire.kalium.logic.data.id.IdMapper
import com.wire.kalium.logic.data.message.mention.MessageMentionMapper
import com.wire.kalium.logic.data.message.receipt.ReceiptType
import com.wire.kalium.logic.data.user.AvailabilityStatusMapper
import com.wire.kalium.logic.data.user.UserId
import com.wire.kalium.logic.di.MapperProvider
import com.wire.kalium.logic.kaliumLogger
import com.wire.kalium.protobuf.decodeFromByteArray
import com.wire.kalium.protobuf.encodeToByteArray
import com.wire.kalium.protobuf.messages.Asset
import com.wire.kalium.protobuf.messages.Calling
import com.wire.kalium.protobuf.messages.Cleared
import com.wire.kalium.protobuf.messages.ClientAction
import com.wire.kalium.protobuf.messages.Confirmation
import com.wire.kalium.protobuf.messages.Ephemeral
import com.wire.kalium.protobuf.messages.External
import com.wire.kalium.protobuf.messages.GenericMessage
import com.wire.kalium.protobuf.messages.Knock
import com.wire.kalium.protobuf.messages.LastRead
import com.wire.kalium.protobuf.messages.MessageDelete
import com.wire.kalium.protobuf.messages.MessageEdit
import com.wire.kalium.protobuf.messages.MessageHide
import com.wire.kalium.protobuf.messages.QualifiedConversationId
import com.wire.kalium.protobuf.messages.Quote
import com.wire.kalium.protobuf.messages.Reaction
import com.wire.kalium.protobuf.messages.Text
import kotlinx.datetime.Instant
import pbandk.ByteArr

interface ProtoContentMapper {
    fun encodeToProtobuf(protoContent: ProtoContent): PlainMessageBlob
    fun decodeFromProtobuf(encodedContent: PlainMessageBlob): ProtoContent
}

@Suppress("TooManyFunctions")
class ProtoContentMapperImpl(
    private val assetMapper: AssetMapper = MapperProvider.assetMapper(),
    private val availabilityMapper: AvailabilityStatusMapper = MapperProvider.availabilityStatusMapper(),
    private val encryptionAlgorithmMapper: EncryptionAlgorithmMapper = MapperProvider.encryptionAlgorithmMapper(),
    private val idMapper: IdMapper = MapperProvider.idMapper(),
    private val selfUserId: UserId,
    private val messageMentionMapper: MessageMentionMapper = MapperProvider.messageMentionMapper(selfUserId),
) : ProtoContentMapper {

    override fun encodeToProtobuf(protoContent: ProtoContent): PlainMessageBlob {
        val messageContent = when (protoContent) {
            is ProtoContent.ExternalMessageInstructions -> mapExternalMessageToProtobuf(protoContent)
            is ProtoContent.Readable -> mapReadableContentToProtobuf(protoContent)
        }

        val message = GenericMessage(protoContent.messageUid, messageContent)
        return PlainMessageBlob(message.encodeToByteArray())
    }

    @Suppress("ComplexMethod")
    private fun mapReadableContentToProtobuf(protoContent: ProtoContent.Readable): GenericMessage.Content<out Any> {
        return if (protoContent.expiresAfterMillis != null) {
            mapEphemeralContent(
                protoContent.messageContent,
                protoContent.expiresAfterMillis,
                protoContent.expectsReadConfirmation
            )
        } else {
            mapNormalContent(
                protoContent.messageContent,
                protoContent.expectsReadConfirmation
            )
        }
    }

    @Suppress("ComplexMethod")
    private fun mapNormalContent(
        readableContent: MessageContent.FromProto,
        expectsReadConfirmation: Boolean
    ): GenericMessage.Content<out Any> {
        return when (readableContent) {
            is MessageContent.Text -> packText(readableContent, expectsReadConfirmation)
            is MessageContent.Calling -> packCalling(readableContent)
            is MessageContent.Asset -> packAsset(readableContent, expectsReadConfirmation)
            is MessageContent.Knock -> GenericMessage.Content.Knock(Knock(hotKnock = readableContent.hotKnock))
            is MessageContent.DeleteMessage -> GenericMessage.Content.Deleted(MessageDelete(messageId = readableContent.messageId))
            is MessageContent.DeleteForMe -> packHidden(readableContent)
            is MessageContent.Availability -> GenericMessage.Content.Availability(
                availabilityMapper.fromModelAvailabilityToProto(
                    readableContent.status
                )
            )

            is MessageContent.LastRead -> packLastRead(readableContent)
            is MessageContent.Cleared -> packCleared(readableContent)
            is MessageContent.Reaction -> packReaction(readableContent)
            is MessageContent.Receipt -> packReceipt(readableContent)
            is MessageContent.ClientAction -> packClientAction()
            is MessageContent.TextEdited -> packEdited(readableContent)
            is MessageContent.FailedDecryption, is MessageContent.RestrictedAsset, is MessageContent.Unknown, MessageContent.Ignored ->
                throw IllegalArgumentException(
                    "Unexpected message content type: $readableContent"
                )
        }
    }

    private fun mapEphemeralContent(
        readableContent: MessageContent.FromProto,
        expireAfterMillis: Long,
        expectsReadConfirmation: Boolean
    ): GenericMessage.Content<out Any> {
        val ephemeralContent = when (readableContent) {
            is MessageContent.Text -> {
                val text = packText(readableContent, expectsReadConfirmation)
                Ephemeral.Content.Text(
                    text.value
                )
            }

            is MessageContent.Asset -> {
                val asset = packAsset(readableContent, expectsReadConfirmation)
                Ephemeral.Content.Asset(
                    asset.value
                )
            }

            is MessageContent.Knock -> {
                val knock = GenericMessage.Content.Knock(Knock(hotKnock = readableContent.hotKnock))
<<<<<<< HEAD
                Ephemeral.Content.Knock(
                    knock.value
                )
=======
                Ephemeral.Content.Knock(knock.value)
>>>>>>> ec573e9e
            }

            is MessageContent.FailedDecryption,
            is MessageContent.RestrictedAsset,
            is MessageContent.Unknown,
            is MessageContent.Availability,
            is MessageContent.Calling,
            is MessageContent.Cleared,
            MessageContent.ClientAction,
            is MessageContent.DeleteForMe,
            is MessageContent.DeleteMessage,
            MessageContent.Ignored,
            is MessageContent.LastRead,
            is MessageContent.Reaction,
            is MessageContent.Receipt,
<<<<<<< HEAD
            is MessageContent.TextEdited ->
                throw IllegalArgumentException(
                    "Unexpected message content type for ephemeral message:" +
                            " ${readableContent.getType()}"
                )
=======
            is MessageContent.TextEdited -> throw IllegalArgumentException(
                "Unexpected message content type: ${readableContent.getType()}"
            )
>>>>>>> ec573e9e
        }
        return GenericMessage.Content.Ephemeral(Ephemeral(expireAfterMillis = expireAfterMillis, content = ephemeralContent))
    }

    private fun mapExternalMessageToProtobuf(protoContent: ProtoContent.ExternalMessageInstructions) =
        GenericMessage.Content.External(
            External(ByteArr(protoContent.otrKey),
                protoContent.sha256?.let { ByteArr(it) },
                protoContent.encryptionAlgorithm?.let { encryptionAlgorithmMapper.toProtoBufModel(it) })
        )

    override fun decodeFromProtobuf(encodedContent: PlainMessageBlob): ProtoContent {
        val genericMessage = GenericMessage.decodeFromByteArray(encodedContent.data)
        val protobufModel = genericMessage.content

        return if (protobufModel is GenericMessage.Content.External) {
            val external = protobufModel.value
            val algorithm = encryptionAlgorithmMapper.fromProtobufModel(external.encryption)
            ProtoContent.ExternalMessageInstructions(genericMessage.messageId, external.otrKey.array, external.sha256?.array, algorithm)
        } else {
            val expectsReadConfirmation = when (val content = genericMessage.content) {
                is GenericMessage.Content.Text -> content.value.expectsReadConfirmation ?: false
                is GenericMessage.Content.Asset -> content.value.expectsReadConfirmation ?: false
                else -> false
            }
            val expiresAfterMillis: Long? = when (val content = genericMessage.content) {
                is GenericMessage.Content.Ephemeral -> content.value.expireAfterMillis
                else -> null
            }
            ProtoContent.Readable(
                messageUid = genericMessage.messageId,
                messageContent = getReadableContent(genericMessage, encodedContent),
                expectsReadConfirmation = expectsReadConfirmation,
                expiresAfterMillis = expiresAfterMillis
            )
        }
    }

    @Suppress("ComplexMethod", "LongMethod")
    private fun getReadableContent(
        genericMessage: GenericMessage,
        encodedContent: PlainMessageBlob
    ): MessageContent.FromProto {
        val typeName = genericMessage.content?.value?.let { it as? pbandk.Message }?.descriptor?.name

        val readableContent = when (val protoContent = genericMessage.content) {
            is GenericMessage.Content.Text -> unpackText(protoContent)
            is GenericMessage.Content.Asset -> unpackAsset(protoContent)
            is GenericMessage.Content.Availability -> MessageContent.Availability(
                availabilityMapper.fromProtoAvailabilityToModel(
                    protoContent.value
                )
            )

            is GenericMessage.Content.ButtonAction -> MessageContent.Unknown(typeName, encodedContent.data, true)
            is GenericMessage.Content.ButtonActionConfirmation -> MessageContent.Unknown(typeName, encodedContent.data, true)
            is GenericMessage.Content.Calling -> unpackCalling(protoContent)
            is GenericMessage.Content.Cleared -> unpackCleared(protoContent)
            is GenericMessage.Content.ClientAction -> MessageContent.ClientAction
            is GenericMessage.Content.Composite -> MessageContent.Unknown(typeName, encodedContent.data)
            is GenericMessage.Content.Confirmation -> unpackReceipt(protoContent)
            is GenericMessage.Content.DataTransfer -> MessageContent.Ignored
            is GenericMessage.Content.Deleted -> MessageContent.DeleteMessage(protoContent.value.messageId)
            is GenericMessage.Content.Edited -> unpackEdited(protoContent, typeName, encodedContent, genericMessage)
            is GenericMessage.Content.Ephemeral -> unpackEphemeral(protoContent)
            is GenericMessage.Content.Image -> MessageContent.Ignored // Deprecated in favor of GenericMessage.Content.Asset
            is GenericMessage.Content.Hidden -> unpackHidden(genericMessage, protoContent)
            is GenericMessage.Content.Knock -> MessageContent.Knock(protoContent.value.hotKnock)
            is GenericMessage.Content.LastRead -> unpackLastRead(genericMessage, protoContent)
            is GenericMessage.Content.Location -> MessageContent.Unknown(typeName, encodedContent.data)
            is GenericMessage.Content.Reaction -> unpackReaction(protoContent)

            is GenericMessage.Content.External -> {
                kaliumLogger.w("External content when parsing protobuf. Message UUID = ${genericMessage.messageId.obfuscateId()}")
                MessageContent.Ignored
            }
            null -> {
                kaliumLogger.w("Null content when parsing protobuf. Message UUID = ${genericMessage.messageId.obfuscateId()}")
                MessageContent.Ignored
            }
        }
        return readableContent
    }

    private fun packReceipt(
        receiptContent: MessageContent.Receipt
    ): GenericMessage.Content.Confirmation {
        val firstMessage = receiptContent.messageIds.first()
        val restOfMessageIds = receiptContent.messageIds.drop(1)
        return GenericMessage.Content.Confirmation(
            Confirmation(
                type = when (receiptContent.type) {
                    ReceiptType.DELIVERED -> Confirmation.Type.DELIVERED
                    ReceiptType.READ -> Confirmation.Type.READ
                }, firstMessageId = firstMessage, moreMessageIds = restOfMessageIds
            )
        )
    }

    private fun unpackReceipt(
        protoContent: GenericMessage.Content.Confirmation
    ): MessageContent.FromProto = when (val protoType = protoContent.value.type) {
        Confirmation.Type.DELIVERED -> ReceiptType.DELIVERED
        Confirmation.Type.READ -> ReceiptType.READ
        is Confirmation.Type.UNRECOGNIZED -> {
            kaliumLogger.w("Unrecognised receipt type received = ${protoType.value}:${protoType.name}")
            null
        }
    }?.let { type ->
        MessageContent.Receipt(
            type = type, messageIds = listOf(protoContent.value.firstMessageId) + protoContent.value.moreMessageIds
        )
    } ?: MessageContent.Ignored

    private fun packReaction(readableContent: MessageContent.Reaction) =
        GenericMessage.Content.Reaction(Reaction(emoji = readableContent.emojiSet.map { it.trim() }.filter { it.isNotBlank() }
            .joinToString(separator = ",") { it },
            messageId = readableContent.messageId
        )
        )

    private fun packClientAction() = GenericMessage.Content.ClientAction(ClientAction.RESET_SESSION)

    private fun unpackReaction(protoContent: GenericMessage.Content.Reaction): MessageContent.Reaction {
        val emoji = protoContent.value.emoji
        val emojiSet = emoji?.split(',')
            ?.map {
                it.trim().let { trimmedReaction ->
                    if (trimmedReaction == "❤️") {
                        "❤"
                    } else trimmedReaction
                }
            }
            ?.filter { it.isNotBlank() }
            ?.toSet()
            ?: emptySet()
        return MessageContent.Reaction(protoContent.value.messageId, emojiSet)
    }

    private fun packLastRead(readableContent: MessageContent.LastRead) = GenericMessage.Content.LastRead(
        LastRead(
            conversationId = readableContent.conversationId.value,
            qualifiedConversationId = idMapper.toProtoModel(readableContent.conversationId),
            lastReadTimestamp = readableContent.time.toEpochMilliseconds()
        )
    )

    private fun unpackLastRead(
        genericMessage: GenericMessage,
        protoContent: GenericMessage.Content.LastRead
    ) = MessageContent.LastRead(
        messageId = genericMessage.messageId,
        conversationId = extractConversationId(protoContent.value.qualifiedConversationId, protoContent.value.conversationId),
        time = Instant.fromEpochMilliseconds(protoContent.value.lastReadTimestamp)
    )

    private fun packHidden(readableContent: MessageContent.DeleteForMe) = GenericMessage.Content.Hidden(
        MessageHide(
            messageId = readableContent.messageId,
            qualifiedConversationId = idMapper.toProtoModel(readableContent.conversationId),
            conversationId = readableContent.conversationId.value
        )
    )

    private fun unpackHidden(
        genericMessage: GenericMessage,
        protoContent: GenericMessage.Content.Hidden
    ): MessageContent.Signaling {
        val hiddenMessage = genericMessage.hidden
        return if (hiddenMessage != null) {
            MessageContent.DeleteForMe(
                messageId = hiddenMessage.messageId,
                conversationId = extractConversationId(protoContent.value.qualifiedConversationId, hiddenMessage.conversationId),
            )
        } else {
            kaliumLogger.w("Hidden message is null. Message UUID = $genericMessage.")
            MessageContent.Ignored
        }
    }

    private fun packEdited(readableContent: MessageContent.TextEdited): GenericMessage.Content.Edited {
        val mentions = readableContent.newMentions.map { messageMentionMapper.fromModelToProto(it) }
        return GenericMessage.Content.Edited(
            MessageEdit(
                replacingMessageId = readableContent.editMessageId,
                content = MessageEdit.Content.Text( // TODO: for now we do not implement Composite
                    Text(
                        content = readableContent.newContent,
                        mentions = mentions,
                    )
                )
            )
        )
    }

    private fun unpackEdited(
        protoContent: GenericMessage.Content.Edited,
        typeName: String?,
        encodedContent: PlainMessageBlob,
        genericMessage: GenericMessage
    ): MessageContent.FromProto {
        val replacingMessageId = protoContent.value.replacingMessageId
        return when (val editContent = protoContent.value.content) {
            is MessageEdit.Content.Text -> {
                val mentions = editContent.value.mentions.mapNotNull { messageMentionMapper.fromProtoToModel(it) }
                MessageContent.TextEdited(
                    editMessageId = replacingMessageId, newContent = editContent.value.content, newMentions = mentions
                )
            }
            // TODO: for now we do not implement it
            is MessageEdit.Content.Composite -> {
                MessageContent.Unknown(typeName = typeName, encodedData = encodedContent.data)
            }

            null -> {
                kaliumLogger.w("Edit content is unexpected. Message UUID = ${genericMessage.messageId.obfuscateId()}")
                MessageContent.Ignored
            }
        }
    }

    private fun packCalling(readableContent: MessageContent.Calling) = GenericMessage.Content.Calling(
        Calling(
            content = readableContent.value,
            qualifiedConversationId = readableContent.conversationId?.let { idMapper.toProtoModel(it) }
        )
    )

    private fun unpackCalling(protoContent: GenericMessage.Content.Calling) = MessageContent.Calling(
        value = protoContent.value.content,
        conversationId = protoContent.value.qualifiedConversationId?.let { idMapper.fromProtoModel(it) }
    )

    private fun packCleared(readableContent: MessageContent.Cleared) = GenericMessage.Content.Cleared(
        Cleared(
            conversationId = readableContent.conversationId.value,
            qualifiedConversationId = idMapper.toProtoModel(readableContent.conversationId),
            clearedTimestamp = readableContent.time.toEpochMilliseconds()
        )
    )

    private fun unpackCleared(protoContent: GenericMessage.Content.Cleared) = MessageContent.Cleared(
        conversationId = extractConversationId(protoContent.value.qualifiedConversationId, protoContent.value.conversationId),
        time = Instant.fromEpochMilliseconds(protoContent.value.clearedTimestamp)
    )

    private fun packText(readableContent: MessageContent.Text, expectsReadConfirmation: Boolean): GenericMessage.Content.Text {
        val mentions = readableContent.mentions.map { messageMentionMapper.fromModelToProto(it) }
        val quote = readableContent.quotedMessageReference?.let {
            Quote(it.quotedMessageId, it.quotedMessageSha256?.let { hash -> ByteArr(hash) })
        }
        return GenericMessage.Content.Text(
            Text(
                content = readableContent.value,
                mentions = mentions,
                quote = quote,
                expectsReadConfirmation = expectsReadConfirmation
            )
        )
    }

    private fun unpackText(protoContent: GenericMessage.Content.Text) = MessageContent.Text(
        value = protoContent.value.content,
        mentions = protoContent.value.mentions.mapNotNull { messageMentionMapper.fromProtoToModel(it) },
        quotedMessageReference = protoContent.value.quote?.let {
            MessageContent.QuoteReference(
                quotedMessageId = it.quotedMessageId, quotedMessageSha256 = it.quotedMessageSha256?.array, isVerified = false
            )
        },
        quotedMessageDetails = null
    )

    private fun packAsset(readableContent: MessageContent.Asset, expectsReadConfirmation: Boolean): GenericMessage.Content.Asset {
        return GenericMessage.Content.Asset(
            asset = assetMapper.fromAssetContentToProtoAssetMessage(
                readableContent,
                expectsReadConfirmation
            )
        )
    }

    private fun unpackEphemeral(
        protoContent: GenericMessage.Content.Ephemeral
    ): MessageContent.FromProto {
        val messageContent = when (val ephemeralContent = protoContent.value.content) {
            is Ephemeral.Content.Text -> {
                val genericMessageTextContent = GenericMessage.Content.Text(
                    Text(
                        content = ephemeralContent.value.content,
                        mentions = ephemeralContent.value.mentions,
                        quote = ephemeralContent.value.quote,
                        expectsReadConfirmation = ephemeralContent.value.expectsReadConfirmation
                    )
                )
                unpackText(genericMessageTextContent)
            }

            is Ephemeral.Content.Asset -> {
                val genericAssetContent = GenericMessage.Content.Asset(
                    Asset(
                        original = ephemeralContent.value.original,
                        status = ephemeralContent.value.status,
                        expectsReadConfirmation = ephemeralContent.value.expectsReadConfirmation
                    )
                )
                unpackAsset(genericAssetContent)
            }

            is Ephemeral.Content.Knock -> {
                MessageContent.Knock(
                    ephemeralContent.value.hotKnock
                )
            }

            // Handle self-deleting Location messages when they are implemented
            is Ephemeral.Content.Image,
            is Ephemeral.Content.Location,
            null -> {
                MessageContent.Ignored
            }
        }

        return messageContent
    }

    private fun unpackAsset(protoContent: GenericMessage.Content.Asset): MessageContent.Asset {
        // Backend sends some preview asset messages just with img metadata and no
        // keys or asset id,so we need to overwrite one with the other one
        return MessageContent.Asset(
            value = assetMapper.fromProtoAssetMessageToAssetContent(protoContent.value)
        )
    }

    private fun extractConversationId(
        qualifiedConversationID: QualifiedConversationId?,
        unqualifiedConversationID: String
    ): ConversationId {
        return if (qualifiedConversationID != null) idMapper.fromProtoModel(qualifiedConversationID)
        else ConversationId(unqualifiedConversationID, selfUserId.domain)
    }
}<|MERGE_RESOLUTION|>--- conflicted
+++ resolved
@@ -144,13 +144,9 @@
 
             is MessageContent.Knock -> {
                 val knock = GenericMessage.Content.Knock(Knock(hotKnock = readableContent.hotKnock))
-<<<<<<< HEAD
                 Ephemeral.Content.Knock(
                     knock.value
                 )
-=======
-                Ephemeral.Content.Knock(knock.value)
->>>>>>> ec573e9e
             }
 
             is MessageContent.FailedDecryption,
@@ -166,17 +162,9 @@
             is MessageContent.LastRead,
             is MessageContent.Reaction,
             is MessageContent.Receipt,
-<<<<<<< HEAD
-            is MessageContent.TextEdited ->
-                throw IllegalArgumentException(
-                    "Unexpected message content type for ephemeral message:" +
-                            " ${readableContent.getType()}"
-                )
-=======
             is MessageContent.TextEdited -> throw IllegalArgumentException(
                 "Unexpected message content type: ${readableContent.getType()}"
             )
->>>>>>> ec573e9e
         }
         return GenericMessage.Content.Ephemeral(Ephemeral(expireAfterMillis = expireAfterMillis, content = ephemeralContent))
     }
