/*
 * Wire
 * Copyright (C) 2023 Wire Swiss GmbH
 *
 * This program is free software: you can redistribute it and/or modify
 * it under the terms of the GNU General Public License as published by
 * the Free Software Foundation, either version 3 of the License, or
 * (at your option) any later version.
 *
 * This program is distributed in the hope that it will be useful,
 * but WITHOUT ANY WARRANTY; without even the implied warranty of
 * MERCHANTABILITY or FITNESS FOR A PARTICULAR PURPOSE. See the
 * GNU General Public License for more details.
 *
 * You should have received a copy of the GNU General Public License
 * along with this program. If not, see http://www.gnu.org/licenses/.
 */

package com.wire.kalium.logic.feature.message

import com.wire.kalium.logger.KaliumLogger.Companion.ApplicationFlow.MESSAGES
import com.wire.kalium.logic.CoreFailure
import com.wire.kalium.logic.NetworkFailure
import com.wire.kalium.logic.StorageFailure
import com.wire.kalium.logic.data.conversation.ClientId
import com.wire.kalium.logic.data.conversation.Conversation
import com.wire.kalium.logic.data.conversation.ConversationOptions
import com.wire.kalium.logic.data.conversation.ConversationRepository
import com.wire.kalium.logic.data.conversation.MLSConversationRepository
import com.wire.kalium.logic.data.conversation.Recipient
import com.wire.kalium.logic.data.id.ConversationId
import com.wire.kalium.logic.data.id.GroupID
import com.wire.kalium.logic.data.message.BroadcastMessage
import com.wire.kalium.logic.data.message.Message
import com.wire.kalium.logic.data.message.MessageEnvelope
import com.wire.kalium.logic.data.message.MessageRepository
<<<<<<< HEAD
import com.wire.kalium.logic.data.message.MessageSent
=======
import com.wire.kalium.logic.data.user.UserId
import com.wire.kalium.logic.data.user.UserRepository
>>>>>>> 596b40bb
import com.wire.kalium.logic.failure.ProteusSendMessageFailure
import com.wire.kalium.logic.functional.Either
import com.wire.kalium.logic.functional.flatMap
import com.wire.kalium.logic.functional.fold
import com.wire.kalium.logic.functional.map
import com.wire.kalium.logic.functional.onFailure
import com.wire.kalium.logic.kaliumLogger
import com.wire.kalium.logic.sync.SyncManager
import com.wire.kalium.network.exceptions.KaliumException
import com.wire.kalium.network.exceptions.isMlsStaleMessage
import com.wire.kalium.persistence.dao.message.MessageEntity
import com.wire.kalium.util.DateTimeUtil
import kotlinx.coroutines.CoroutineScope
import kotlinx.coroutines.withContext
import kotlinx.datetime.toInstant
import kotlin.math.max

/**
 * Responsible for orchestrating all the pieces necessary
 * for sending a message to the wanted recipients.
 * Will handle reading and updating message status, retries
 * in case of connectivity issues, and encryption based on
 * [ConversationOptions.Protocol].
 *
 * @see MessageSenderImpl
 */
interface MessageSender {
    /**
     * Given the [ConversationId] and UUID of a message that
     * was previously persisted locally,
     * attempts to send the message to suitable recipients.
     *
     * Will handle all the needed encryption and possible set-up
     * steps and retries depending on the [ConversationOptions.Protocol].
     *
     * In case of connectivity failure, will schedule a retry in the future using a [MessageSendingScheduler].
     *
     * @param conversationId
     * @param messageUuid
     */
    @Deprecated(
        "For now we don't support re-sending pending messages, they should fail immediately when there's an error, " +
                "even if it's no network",
        ReplaceWith("sendMessage")
    )
    suspend fun sendPendingMessage(conversationId: ConversationId, messageUuid: String): Either<CoreFailure, Unit>

    /**
     * Attempts to send the given [Message] to suitable recipients.
     *
     * Will handle all the needed encryption and possible set-up
     * steps and retries depending on the [ConversationOptions.Protocol].
     *
     * Unlike [sendPendingMessage], will **not** handle connectivity failures
     * and scheduling re-tries in the future.
     * Suitable for fire-and-forget messages, like real-time calling signaling,
     * or messages where retrying later is useless or would lead to unwanted behaviour.
     *
     * @param message that will be sent
     * @see [sendPendingMessage]
     */
    suspend fun sendMessage(message: Message.Sendable, messageTarget: MessageTarget = MessageTarget.Conversation): Either<CoreFailure, Unit>

    /**
     * Attempts to send the given [BroadcastMessage] to suitable recipients.
     *
     * Will handle all the needed encryption and possible set-up
     * steps
     *
     * Will **not** handle connectivity failures and scheduling re-tries in the future.
     * Suitable for fire-and-forget messages that are not belong to any specific Conversation,
     * like changing user availability status.
     *
     */
    suspend fun broadcastMessage(
        message: BroadcastMessage,
        target: BroadcastMessageTarget
    ): Either<CoreFailure, Unit>

    /**
     * Attempts to send the given Client Discovery [Message] to suitable recipients.
     */
    suspend fun sendClientDiscoveryMessage(message: Message.Regular): Either<CoreFailure, String>
}

@Suppress("LongParameterList")
internal class MessageSenderImpl internal constructor(
    private val messageRepository: MessageRepository,
    private val conversationRepository: ConversationRepository,
    private val mlsConversationRepository: MLSConversationRepository,
    private val syncManager: SyncManager,
    private val messageSendFailureHandler: MessageSendFailureHandler,
    private val sessionEstablisher: SessionEstablisher,
    private val messageEnvelopeCreator: MessageEnvelopeCreator,
    private val mlsMessageCreator: MLSMessageCreator,
    private val messageSendingScheduler: MessageSendingScheduler,
    private val messageSendingInterceptor: MessageSendingInterceptor,
    private val userRepository: UserRepository,
    private val scope: CoroutineScope
) : MessageSender {

    private val logger get() = kaliumLogger.withFeatureId(MESSAGES)

    override suspend fun sendPendingMessage(conversationId: ConversationId, messageUuid: String): Either<CoreFailure, Unit> {
        syncManager.waitUntilLive()
        return withContext(scope.coroutineContext) {
            messageRepository.getMessageById(conversationId, messageUuid).flatMap { message ->
                if (message is Message.Regular) sendMessage(message)
                else Either.Left(StorageFailure.Generic(IllegalArgumentException("Client cannot send server messages")))
            }.onFailure {
                logger.i("Failed to send message. Failure = $it")
                when (it) {
                    is NetworkFailure.FederatedBackendFailure -> {
                        logger.i("Failed due to federation context availability.")
                        messageRepository.updateMessageStatus(MessageEntity.Status.FAILED_REMOTELY, conversationId, messageUuid)
                    }

                    is NetworkFailure.NoNetworkConnection -> {
                        logger.i("Scheduling message for retrying in the future.")
                        messageSendingScheduler.scheduleSendingOfPendingMessages()
                    }

                    else -> {
                        messageRepository.updateMessageStatus(MessageEntity.Status.FAILED, conversationId, messageUuid)
                    }
                }
            }
        }
    }

    override suspend fun sendMessage(message: Message.Sendable, messageTarget: MessageTarget): Either<CoreFailure, Unit> =
        messageSendingInterceptor
            .prepareMessage(message)
            .flatMap { processedMessage ->
                attemptToSend(processedMessage, messageTarget).map { messageRemoteTime ->
                    val serverDate = messageRemoteTime.toInstant()
                    val localDate = message.date.toInstant()
                    val millis = DateTimeUtil.calculateMillisDifference(localDate, serverDate)
                    messageRepository.promoteMessageToSentUpdatingServerTime(
                        processedMessage.conversationId,
                        processedMessage.id,
                        serverDate,
                        millis
                    )
                    Unit
                }
            }

    override suspend fun broadcastMessage(
        message: BroadcastMessage,
        target: BroadcastMessageTarget
    ): Either<CoreFailure, Unit> =
        withContext(scope.coroutineContext) {
            attemptToBroadcastWithProteus(message, target).map { }
        }

    override suspend fun sendClientDiscoveryMessage(message: Message.Regular): Either<CoreFailure, String> = attemptToSend(message)

    private suspend fun attemptToSend(
        message: Message.Sendable,
        messageTarget: MessageTarget = MessageTarget.Conversation
    ): Either<CoreFailure, String> {
        return conversationRepository
            .getConversationProtocolInfo(message.conversationId)
            .flatMap { protocolInfo ->
                when (protocolInfo) {
                    is Conversation.ProtocolInfo.MLS -> {
                        attemptToSendWithMLS(protocolInfo.groupId, message)
                    }

                    is Conversation.ProtocolInfo.Proteus -> {
                        // TODO(messaging): make this thread safe (per user)
                        attemptToSendWithProteus(message, messageTarget)
                    }
                }
            }
    }

    private suspend fun attemptToSendWithProteus(
        message: Message.Sendable,
        messageTarget: MessageTarget
    ): Either<CoreFailure, String> {
        val conversationId = message.conversationId
        val target = when (messageTarget) {
            is MessageTarget.Client -> Either.Right(messageTarget.recipients)
            is MessageTarget.Conversation -> conversationRepository.getConversationRecipients(conversationId)
        }

        return target
            .flatMap { recipients ->
                sessionEstablisher
                    .prepareRecipientsForNewOutgoingMessage(recipients)
                    .map { recipients }
                // TODO(federation) filter clients with failed to get prekeys and add persist in db
            }.fold({
                // TODO(federation) if (it is NetworkFailure.FederatedBackendError)
                // TODO(federation) handle federated failure to filter clients and add to QualifiedMessageOption.IgnoreSome
                Either.Left(it)
            }, { recipients ->
                messageEnvelopeCreator
                    .createOutgoingEnvelope(recipients, message)
                    .flatMap { envelope ->
                        trySendingProteusEnvelope(envelope, message, messageTarget)
                    }
            })
    }

    private suspend fun attemptToBroadcastWithProteus(
        message: BroadcastMessage,
        target: BroadcastMessageTarget
    ): Either<CoreFailure, String> {
        return userRepository.getAllRecipients().flatMap { (teamRecipients, otherRecipients) ->
            val (option, recipients) = getBroadcastParams(
                message.senderUserId,
                message.senderClientId,
                target,
                teamRecipients,
                otherRecipients
            )

            sessionEstablisher
                .prepareRecipientsForNewOutgoingMessage(recipients)
                .flatMap {
                    messageEnvelopeCreator
                        .createOutgoingBroadcastEnvelope(recipients, message)
                        .flatMap { envelope -> tryBroadcastProteusEnvelope(envelope, message, option, target) }
                }
        }
    }

    /**
     * Attempts to send a MLS application message
     *
     * Will handle re-trying on "mls-stale-message" after we are live again or fail if we are not syncing.
     */
    private suspend fun attemptToSendWithMLS(groupId: GroupID, message: Message.Sendable): Either<CoreFailure, String> =
        mlsConversationRepository.commitPendingProposals(groupId).flatMap {
            mlsMessageCreator.createOutgoingMLSMessage(groupId, message).flatMap { mlsMessage ->
                messageRepository.sendMLSMessage(message.conversationId, mlsMessage).fold({
                    if (it is NetworkFailure.ServerMiscommunication && it.kaliumException is KaliumException.InvalidRequestError) {
                        if (it.kaliumException.isMlsStaleMessage()) {
                            logger.w("Encrypted MLS message for outdated epoch '${message.id}', re-trying..")
                            return syncManager.waitUntilLiveOrFailure().flatMap {
                                attemptToSend(message)
                            }
                        }
                    }
                    Either.Left(it)
                }, {
                    Either.Right(it)
                })
            }
        }

    /**
     * Attempts to send a Proteus envelope
     * Will handle the failure and retry in case of [ProteusSendMessageFailure].
     */
    private suspend fun trySendingProteusEnvelope(
        envelope: MessageEnvelope,
        message: Message.Sendable,
        messageTarget: MessageTarget
    ): Either<CoreFailure, String> =
        messageRepository
            .sendEnvelope(message.conversationId, envelope, messageTarget)
            .fold({
<<<<<<< HEAD
                when (it) {

                    is ProteusSendMessageFailure -> {
                        logger.w("Proteus Send Failure: { \"message\" : \"${message.toLogString()}\", \"errorInfo\" : \"${it}\" }")
                        messageSendFailureHandler
                            .handleClientsHaveChangedFailure(it)
                            .flatMap {
                                logger.w("Retrying After Proteus Send Failure: { \"message\" : \"${message.toLogString()}\"}")
                                attemptToSendWithProteus(message, messageTarget)
                            }
                            .onFailure { failure ->
                                val logLine = "Fatal Proteus Send Failure: { \"message\" : \"${message.toLogString()}\"" +
                                        " , " +
                                        "\"errorInfo\" : \"${failure}\"}"
                                logger.e(logLine)
                            }
                    }

                    else -> {
                        logger.e("Message Send Failure: { \"message\" : \"${message.toLogString()}\", \"errorInfo\" : \"${it}\" }")
                        Either.Left(it)
                    }
                }
            }, { messageSent ->
=======
                handleProteusError(it, "Send", message.toLogString()) { attemptToSend(message, messageTarget) }
            }, {
>>>>>>> 596b40bb
                logger.i("Message Send Success: { \"message\" : \"${message.toLogString()}\" }")
                handleRecipientsDeliveryFailure(message, messageSent).flatMap {
                    Either.Right(messageSent.time)
                }
            })

    /**
<<<<<<< HEAD
     * At this point the message was SENT, here we are mapping/persisting the recipients that couldn't get the message.
     */
    private suspend fun handleRecipientsDeliveryFailure(message: Message, messageSent: MessageSent) =
        if (messageSent.failed.isEmpty()) {
            Either.Right(Unit)
        } else {
            messageRepository.persistRecipientsDeliveryFailure(message.conversationId, message.id, messageSent.failed)
        }
=======
     * Attempts to send a Proteus envelope without need to provide a specific conversationId
     * Will handle the failure and retry in case of [ProteusSendMessageFailure].
     */
    private suspend fun tryBroadcastProteusEnvelope(
        envelope: MessageEnvelope,
        message: BroadcastMessage,
        option: BroadcastMessageOption,
        target: BroadcastMessageTarget
    ): Either<CoreFailure, String> =
        messageRepository
            .broadcastEnvelope(envelope, option)
            .fold({
                handleProteusError(it, "Broadcast", message.toLogString()) { attemptToBroadcastWithProteus(message, target) }
            }, {
                logger.i("Message Broadcast Success: { \"message\" : \"${message.toLogString()}\" }")
                Either.Right(it)
            })

    private suspend fun handleProteusError(
        failure: CoreFailure,
        action: String, // Send or Broadcast
        messageLogString: String,
        retry: suspend () -> Either<CoreFailure, String>
    ) =
        when (failure) {
            is ProteusSendMessageFailure -> {
                logger.w("Proteus $action Failure: { \"message\" : \"${messageLogString}\", \"errorInfo\" : \"${failure}\" }")
                messageSendFailureHandler
                    .handleClientsHaveChangedFailure(failure)
                    .flatMap {
                        logger.w("Retrying After Proteus $action Failure: { \"message\" : \"${messageLogString}\"}")
                        retry()
                    }
                    .onFailure {
                        val logLine = "Fatal Proteus $action Failure: { \"message\" : \"${messageLogString}\"" +
                                " , " +
                                "\"errorInfo\" : \"${it}\"}"
                        logger.e(logLine)
                    }
            }

            else -> {
                logger.e("Message $action Failure: { \"message\" : \"${messageLogString}\", \"errorInfo\" : \"${failure}\" }")
                Either.Left(failure)
            }
        }

    private fun getBroadcastParams(
        selfUserId: UserId,
        selfClientId: ClientId,
        target: BroadcastMessageTarget,
        teamRecipients: List<Recipient>,
        otherRecipients: List<Recipient>
    ): Pair<BroadcastMessageOption, List<Recipient>> {
        val receivers = mutableListOf<Recipient>()
        val filteredOut = mutableSetOf<UserId>()
        var selfRecipient: Recipient? = null

        teamRecipients.forEach {
            when {
                it.id == selfUserId -> selfRecipient =
                    it.copy(clients = it.clients.filter { clientId -> clientId != selfClientId })

                receivers.size < (target.limit - 1) -> receivers.add(it)
                else -> filteredOut.add(it.id)
            }
        }
        selfRecipient?.let { receivers.add(it) }

        val spaceLeftTillMax = when (target) {
            is BroadcastMessageTarget.AllUsers -> max(target.limit - receivers.size, 0)
            is BroadcastMessageTarget.OnlyTeam -> 0
        }
        receivers.addAll(otherRecipients.take(spaceLeftTillMax))
        filteredOut.addAll(otherRecipients.takeLast(max(otherRecipients.size - spaceLeftTillMax, 0)).map { it.id })

        return BroadcastMessageOption.ReportSome(filteredOut.toList()) to receivers
    }
>>>>>>> 596b40bb
}<|MERGE_RESOLUTION|>--- conflicted
+++ resolved
@@ -34,12 +34,9 @@
 import com.wire.kalium.logic.data.message.Message
 import com.wire.kalium.logic.data.message.MessageEnvelope
 import com.wire.kalium.logic.data.message.MessageRepository
-<<<<<<< HEAD
 import com.wire.kalium.logic.data.message.MessageSent
-=======
 import com.wire.kalium.logic.data.user.UserId
 import com.wire.kalium.logic.data.user.UserRepository
->>>>>>> 596b40bb
 import com.wire.kalium.logic.failure.ProteusSendMessageFailure
 import com.wire.kalium.logic.functional.Either
 import com.wire.kalium.logic.functional.flatMap
@@ -306,35 +303,8 @@
         messageRepository
             .sendEnvelope(message.conversationId, envelope, messageTarget)
             .fold({
-<<<<<<< HEAD
-                when (it) {
-
-                    is ProteusSendMessageFailure -> {
-                        logger.w("Proteus Send Failure: { \"message\" : \"${message.toLogString()}\", \"errorInfo\" : \"${it}\" }")
-                        messageSendFailureHandler
-                            .handleClientsHaveChangedFailure(it)
-                            .flatMap {
-                                logger.w("Retrying After Proteus Send Failure: { \"message\" : \"${message.toLogString()}\"}")
-                                attemptToSendWithProteus(message, messageTarget)
-                            }
-                            .onFailure { failure ->
-                                val logLine = "Fatal Proteus Send Failure: { \"message\" : \"${message.toLogString()}\"" +
-                                        " , " +
-                                        "\"errorInfo\" : \"${failure}\"}"
-                                logger.e(logLine)
-                            }
-                    }
-
-                    else -> {
-                        logger.e("Message Send Failure: { \"message\" : \"${message.toLogString()}\", \"errorInfo\" : \"${it}\" }")
-                        Either.Left(it)
-                    }
-                }
+                handleProteusError(it, "Send", message.toLogString()) { attemptToSend(message, messageTarget) }
             }, { messageSent ->
-=======
-                handleProteusError(it, "Send", message.toLogString()) { attemptToSend(message, messageTarget) }
-            }, {
->>>>>>> 596b40bb
                 logger.i("Message Send Success: { \"message\" : \"${message.toLogString()}\" }")
                 handleRecipientsDeliveryFailure(message, messageSent).flatMap {
                     Either.Right(messageSent.time)
@@ -342,16 +312,6 @@
             })
 
     /**
-<<<<<<< HEAD
-     * At this point the message was SENT, here we are mapping/persisting the recipients that couldn't get the message.
-     */
-    private suspend fun handleRecipientsDeliveryFailure(message: Message, messageSent: MessageSent) =
-        if (messageSent.failed.isEmpty()) {
-            Either.Right(Unit)
-        } else {
-            messageRepository.persistRecipientsDeliveryFailure(message.conversationId, message.id, messageSent.failed)
-        }
-=======
      * Attempts to send a Proteus envelope without need to provide a specific conversationId
      * Will handle the failure and retry in case of [ProteusSendMessageFailure].
      */
@@ -430,5 +390,14 @@
 
         return BroadcastMessageOption.ReportSome(filteredOut.toList()) to receivers
     }
->>>>>>> 596b40bb
+
+    /**
+     * At this point the message was SENT, here we are mapping/persisting the recipients that couldn't get the message.
+     */
+    private suspend fun handleRecipientsDeliveryFailure(message: Message, messageSent: MessageSent) =
+        if (messageSent.failed.isEmpty()) {
+            Either.Right(Unit)
+        } else {
+            messageRepository.persistRecipientsDeliveryFailure(message.conversationId, message.id, messageSent.failed)
+        }
 }