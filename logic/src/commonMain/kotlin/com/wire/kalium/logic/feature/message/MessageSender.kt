/*
 * Wire
 * Copyright (C) 2023 Wire Swiss GmbH
 *
 * This program is free software: you can redistribute it and/or modify
 * it under the terms of the GNU General Public License as published by
 * the Free Software Foundation, either version 3 of the License, or
 * (at your option) any later version.
 *
 * This program is distributed in the hope that it will be useful,
 * but WITHOUT ANY WARRANTY; without even the implied warranty of
 * MERCHANTABILITY or FITNESS FOR A PARTICULAR PURPOSE. See the
 * GNU General Public License for more details.
 *
 * You should have received a copy of the GNU General Public License
 * along with this program. If not, see http://www.gnu.org/licenses/.
 */

package com.wire.kalium.logic.feature.message

import com.wire.kalium.logger.KaliumLogger.Companion.ApplicationFlow.MESSAGES
import com.wire.kalium.logic.CoreFailure
import com.wire.kalium.logic.NetworkFailure
import com.wire.kalium.logic.StorageFailure
import com.wire.kalium.logic.data.conversation.ClientId
import com.wire.kalium.logic.data.conversation.Conversation
import com.wire.kalium.logic.data.conversation.ConversationOptions
import com.wire.kalium.logic.data.conversation.ConversationRepository
import com.wire.kalium.logic.data.conversation.MLSConversationRepository
import com.wire.kalium.logic.data.conversation.Recipient
import com.wire.kalium.logic.data.id.ConversationId
import com.wire.kalium.logic.data.id.GroupID
import com.wire.kalium.logic.data.id.MessageId
import com.wire.kalium.logic.data.message.BroadcastMessage
import com.wire.kalium.logic.data.message.BroadcastMessageOption
import com.wire.kalium.logic.data.message.BroadcastMessageTarget
import com.wire.kalium.logic.data.message.Message
import com.wire.kalium.logic.data.message.MessageContent
import com.wire.kalium.logic.data.message.MessageEnvelope
import com.wire.kalium.logic.data.message.MessageRepository
import com.wire.kalium.logic.data.message.MessageSent
import com.wire.kalium.logic.data.message.MessageTarget
import com.wire.kalium.logic.data.message.SessionEstablisher
import com.wire.kalium.logic.data.message.getType
import com.wire.kalium.logic.data.prekey.UsersWithoutSessions
import com.wire.kalium.logic.data.user.UserId
import com.wire.kalium.logic.data.user.UserRepository
import com.wire.kalium.logic.failure.LegalHoldEnabledForConversationFailure
import com.wire.kalium.logic.failure.ProteusSendMessageFailure
import com.wire.kalium.logic.functional.Either
import com.wire.kalium.logic.functional.flatMap
import com.wire.kalium.logic.functional.fold
import com.wire.kalium.logic.functional.map
import com.wire.kalium.logic.functional.onFailure
import com.wire.kalium.logic.functional.onSuccess
import com.wire.kalium.logic.kaliumLogger
import com.wire.kalium.logic.sync.SyncManager
import com.wire.kalium.logic.sync.receiver.handler.legalhold.LegalHoldHandler
import com.wire.kalium.network.exceptions.KaliumException
import com.wire.kalium.network.exceptions.isMlsStaleMessage
import com.wire.kalium.util.DateTimeUtil
import kotlinx.coroutines.CoroutineScope
import kotlinx.coroutines.withContext
import kotlinx.datetime.toInstant
import kotlin.math.max

/**
 * Responsible for orchestrating all the pieces necessary
 * for sending a message to the wanted recipients.
 * Will handle reading and updating message status, retries
 * in case of connectivity issues, and encryption based on
 * [ConversationOptions.Protocol].
 *
 * @see MessageSenderImpl
 */
interface MessageSender {
    /**
     * Given the [ConversationId] and UUID of a message that
     * was previously persisted locally,
     * attempts to send the message to suitable recipients.
     *
     * Will handle all the needed encryption and possible set-up
     * steps and retries depending on the [ConversationOptions.Protocol].
     *
     * In case of connectivity failure, will handle the error by updating the state of the persisted message
     * and, if needed, also scheduling a retry in the future using a [MessageSendingScheduler].
     *
     * @param conversationId
     * @param messageUuid
     */
    suspend fun sendPendingMessage(conversationId: ConversationId, messageUuid: String): Either<CoreFailure, Unit>

    /**
     * Attempts to send the given [Message] to suitable recipients.
     *
     * Will handle all the needed encryption and possible set-up
     * steps and retries depending on the [ConversationOptions.Protocol].
     *
     * Unlike [sendPendingMessage], will **not** handle connectivity failures
     * and scheduling re-tries in the future.
     * Suitable for fire-and-forget messages, like real-time calling signaling,
     * or messages where retrying later is useless or would lead to unwanted behaviour.
     *
     * @param message that will be sent
     * @see [sendPendingMessage]
     */
    suspend fun sendMessage(
        message: Message.Sendable,
        messageTarget: MessageTarget = MessageTarget.Conversation()
    ): Either<CoreFailure, Unit>

    /**
     * Attempts to send the given [BroadcastMessage] to suitable recipients.
     *
     * Will handle all the needed encryption and possible set-up
     * steps
     *
     * Will **not** handle connectivity failures and scheduling re-tries in the future.
     * Suitable for fire-and-forget messages that are not belong to any specific Conversation,
     * like changing user availability status.
     *
     */
    suspend fun broadcastMessage(
        message: BroadcastMessage,
        target: BroadcastMessageTarget
    ): Either<CoreFailure, Unit>

    /**
     * Attempts to send the given Client Discovery [Message] to suitable recipients.
     */
    suspend fun sendClientDiscoveryMessage(message: Message.Regular): Either<CoreFailure, String>
}

@Suppress("LongParameterList", "TooManyFunctions")
internal class MessageSenderImpl internal constructor(
    private val messageRepository: MessageRepository,
    private val conversationRepository: ConversationRepository,
    private val mlsConversationRepository: MLSConversationRepository,
    private val syncManager: SyncManager,
    private val messageSendFailureHandler: MessageSendFailureHandler,
    private val legalHoldHandler: LegalHoldHandler,
    private val sessionEstablisher: SessionEstablisher,
    private val messageEnvelopeCreator: MessageEnvelopeCreator,
    private val mlsMessageCreator: MLSMessageCreator,
    private val messageSendingInterceptor: MessageSendingInterceptor,
    private val userRepository: UserRepository,
    private val staleEpochVerifier: StaleEpochVerifier,
    private val enqueueSelfDeletion: (Message, Message.ExpirationData) -> Unit,
    private val scope: CoroutineScope
) : MessageSender {

    private val logger get() = kaliumLogger.withFeatureId(MESSAGES)

    override suspend fun sendPendingMessage(conversationId: ConversationId, messageUuid: String): Either<CoreFailure, Unit> {
        syncManager.waitUntilLive()
        return withContext(scope.coroutineContext) {
            messageRepository.getMessageById(conversationId, messageUuid).flatMap { message ->
                val result =
                    if (message is Message.Regular) {
                        sendMessage(message)
                    } else {
                        Either.Left(
                            StorageFailure.Generic(IllegalArgumentException("Client cannot send server messages"))
                        )
                    }
                result
                    .onFailure {
                        val type = message.content.getType()
                        logger.i("Failed to send message of type $type. Failure = $it")
                        messageSendFailureHandler.handleFailureAndUpdateMessageStatus(
                            failure = it,
                            conversationId = conversationId,
                            messageId = messageUuid,
                            messageType = type,
                            scheduleResendIfNoNetwork = false // Right now we do not allow automatic resending of failed pending messages.
                        )
                    }
            }
        }
    }

    override suspend fun sendMessage(message: Message.Sendable, messageTarget: MessageTarget): Either<CoreFailure, Unit> =
        messageSendingInterceptor
            .prepareMessage(message)
            .flatMap { processedMessage ->
                attemptToSend(processedMessage, messageTarget).map { messageRemoteTime ->
                    val serverDate = messageRemoteTime.toInstant()
                    val localDate = message.date.toInstant()
                    val millis = DateTimeUtil.calculateMillisDifference(localDate, serverDate)
                    val isEditMessage = message.content is MessageContent.TextEdited
                    // If it was the "edit" message type, we need to update the id before we promote it to "sent"
                    if (isEditMessage) {
                        messageRepository.updateTextMessage(
                            conversationId = processedMessage.conversationId,
                            messageContent = processedMessage.content as MessageContent.TextEdited,
                            newMessageId = processedMessage.id,
                            editTimeStamp = processedMessage.date
                        )
                    }
                    messageRepository.promoteMessageToSentUpdatingServerTime(
                        conversationId = processedMessage.conversationId,
                        messageUuid = processedMessage.id,
                        // if it's edit then we don't want to change the original message creation time, it's already a server date
                        serverDate = if (!isEditMessage) serverDate else null,
                        millis = millis
                    )
                    Unit
                }.onSuccess {
                    startSelfDeletionIfNeeded(message)
                }
            }

    override suspend fun broadcastMessage(
        message: BroadcastMessage,
        target: BroadcastMessageTarget
    ): Either<CoreFailure, Unit> =
        withContext(scope.coroutineContext) {
            attemptToBroadcastWithProteus(message, target, remainingAttempts = 2).map { }
        }

    override suspend fun sendClientDiscoveryMessage(message: Message.Regular): Either<CoreFailure, String> = attemptToSend(
        message
    )

    private suspend fun attemptToSend(
        message: Message.Sendable,
        messageTarget: MessageTarget = MessageTarget.Conversation()
    ): Either<CoreFailure, String> {
        return conversationRepository
            .getConversationProtocolInfo(message.conversationId)
            .flatMap { protocolInfo ->
                when (protocolInfo) {
                    is Conversation.ProtocolInfo.MLS -> {
                        attemptToSendWithMLS(protocolInfo.groupId, message)
                    }

                    is Conversation.ProtocolInfo.Proteus, is Conversation.ProtocolInfo.Mixed -> {
                        // TODO(messaging): make this thread safe (per user)
                        attemptToSendWithProteus(message, messageTarget, remainingAttempts = 1)
                    }
                }
            }
    }

    private fun startSelfDeletionIfNeeded(message: Message.Sendable) {
        message.expirationData?.let { expirationData ->
            enqueueSelfDeletion(message, expirationData)
        }
    }

    private suspend fun attemptToSendWithProteus(
        message: Message.Sendable,
        messageTarget: MessageTarget,
        remainingAttempts: Int
    ): Either<CoreFailure, String> {
        val conversationId = message.conversationId
        val target = when (messageTarget) {
            is MessageTarget.Client -> Either.Right(messageTarget.recipients)
            is MessageTarget.Conversation -> conversationRepository.getConversationRecipients(conversationId)
            is MessageTarget.Users -> conversationRepository.getRecipientById(conversationId, messageTarget.userId)
        }

        return target
            .flatMap { recipients ->
                sessionEstablisher
                    .prepareRecipientsForNewOutgoingMessage(recipients)
                    .flatMap { handleUsersWithNoClientsToDeliver(conversationId, message.id, it) }
                    .map { recipients to it }
            }.flatMap { (recipients, usersWithoutSessions) ->
                messageEnvelopeCreator
                    .createOutgoingEnvelope(recipients, message)
                    .flatMap { envelope: MessageEnvelope ->
                        val updatedMessageTarget = when (messageTarget) {
                            is MessageTarget.Client,
                            is MessageTarget.Users -> messageTarget

                            is MessageTarget.Conversation ->
                                MessageTarget.Conversation((messageTarget.usersToIgnore + usersWithoutSessions.users).toSet())
                        }
                        trySendingProteusEnvelope(envelope, message, updatedMessageTarget, remainingAttempts)
                    }
            }
    }

    private suspend fun handleUsersWithNoClientsToDeliver(
        conversationId: ConversationId,
        messageId: String,
        usersWithoutSessions: UsersWithoutSessions
    ): Either<CoreFailure, UsersWithoutSessions> = if (usersWithoutSessions.hasMissingSessions()) {
        messageRepository.persistNoClientsToDeliverFailure(conversationId, messageId, usersWithoutSessions.users)
            .flatMap { Either.Right(usersWithoutSessions) }
    } else {
        Either.Right(usersWithoutSessions)
    }

    private suspend fun attemptToBroadcastWithProteus(
        message: BroadcastMessage,
        target: BroadcastMessageTarget,
        remainingAttempts: Int,
    ): Either<CoreFailure, String> {
        return userRepository.getAllRecipients().flatMap { (teamRecipients, otherRecipients) ->
            val (option, recipients) = getBroadcastParams(
                message.senderUserId,
                message.senderClientId,
                target,
                teamRecipients,
                otherRecipients
            )

            sessionEstablisher
                .prepareRecipientsForNewOutgoingMessage(recipients)
                .flatMap { _ ->
                    messageEnvelopeCreator
                        .createOutgoingBroadcastEnvelope(recipients, message)
                        .flatMap { envelope -> tryBroadcastProteusEnvelope(envelope, message, option, target, remainingAttempts) }
                }
        }
    }

    /**
     * Attempts to send a MLS application message
     *
     * Will handle re-trying on "mls-stale-message" after we are live again or fail if we are not syncing.
     */
    private suspend fun attemptToSendWithMLS(groupId: GroupID, message: Message.Sendable): Either<CoreFailure, String> =
        mlsConversationRepository.commitPendingProposals(groupId).flatMap {
            mlsMessageCreator.createOutgoingMLSMessage(groupId, message).flatMap { mlsMessage ->
                messageRepository.sendMLSMessage(message.conversationId, mlsMessage).fold({
                    if (it is NetworkFailure.ServerMiscommunication && it.kaliumException is KaliumException.InvalidRequestError) {
                        if (it.kaliumException.isMlsStaleMessage()) {
                            logger.w("Encrypted MLS message for stale epoch '${message.id}', re-trying..")
                            return staleEpochVerifier.verifyEpoch(message.conversationId)
                                .flatMap {
                                    syncManager.waitUntilLiveOrFailure().flatMap {
                                        attemptToSend(message)
                                    }
                                }
                        }
                    }
                    Either.Left(it)
                }, { messageSent ->
                    handleMlsRecipientsDeliveryFailure(message, messageSent).flatMap {
                        Either.Right(messageSent.time)
                    }
                })
            }
        }

    /**
     * Attempts to send a Proteus envelope
     * Will handle the failure and retry in case of [ProteusSendMessageFailure].
     */
    private suspend fun trySendingProteusEnvelope(
        envelope: MessageEnvelope,
        message: Message.Sendable,
        messageTarget: MessageTarget,
        remainingAttempts: Int
    ): Either<CoreFailure, String> =
        messageRepository
            .sendEnvelope(message.conversationId, envelope, messageTarget)
            .fold({
<<<<<<< HEAD
                handleProteusError(it, "Send", message.toLogString(), message.id, message.date, message.conversationId) {
                    attemptToSendWithProteus(message, messageTarget)
=======
                handleProteusError(
                    failure = it,
                    action = "Send",
                    messageLogString = message.toLogString(),
                    conversationId = message.conversationId,
                    remainingAttempts = remainingAttempts
                ) { remainingAttempts ->
                    attemptToSendWithProteus(message, messageTarget, remainingAttempts)
>>>>>>> 10e2eec7
                }
            }, { messageSent ->
                logger.i("Message Send Success: { \"message\" : \"${message.toLogString()}\" }")
                handleRecipientsDeliveryFailure(envelope, message, messageSent).flatMap {
                    Either.Right(messageSent.time)
                }
            })

    /**
     * Attempts to send a Proteus envelope without need to provide a specific conversationId
     * Will handle the failure and retry in case of [ProteusSendMessageFailure].
     */
    private suspend fun tryBroadcastProteusEnvelope(
        envelope: MessageEnvelope,
        message: BroadcastMessage,
        option: BroadcastMessageOption,
        target: BroadcastMessageTarget,
        remainingAttempts: Int
    ): Either<CoreFailure, String> =
        messageRepository
            .broadcastEnvelope(envelope, option)
            .fold({
<<<<<<< HEAD
                handleProteusError(it, "Broadcast", message.toLogString(), message.id, message.date, null) {
=======
                handleProteusError(it, "Broadcast", message.toLogString(), null, remainingAttempts = 1) {
>>>>>>> 10e2eec7
                    attemptToBroadcastWithProteus(
                        message,
                        target,
                        remainingAttempts
                    )
                }
            }, {
                logger.i("Message Broadcast Success: { \"message\" : \"${message.toLogString()}\" }")
                Either.Right(it)
            })

    private suspend fun handleProteusError(
        failure: CoreFailure,
        action: String, // Send or Broadcast
        messageLogString: String,
        messageId: MessageId,
        messageTimestampIso: String,
        conversationId: ConversationId?,
        remainingAttempts: Int,
        retry: suspend (remainingAttempts: Int) -> Either<CoreFailure, String>
    ): Either<CoreFailure, String> =
        when (failure) {
            is ProteusSendMessageFailure -> {
                logger.w(
                    "Proteus $action Failure: { \"message\" : \"${messageLogString}\", \"errorInfo\" : \"${failure}\" }"
                )
<<<<<<< HEAD
                handleLegalHoldChanges(conversationId, messageTimestampIso) {
                    messageSendFailureHandler
                        .handleClientsHaveChangedFailure(failure, conversationId)
                }
                    .flatMap { legalHoldEnabled ->
                        if (!legalHoldEnabled) {
                            logger.w("Retrying After Proteus $action Failure: { \"message\" : \"${messageLogString}\"}")
                            retry()
                        } else {
                            logger.w(
                                "Legal Hold Enabled, Could Not Retry After Proteus $action Failure: { " +
                                        "\"message\" : \"${messageLogString}\", \"errorInfo\" : \"${failure}\" }"
                            )
                            Either.Left(LegalHoldEnabledForConversationFailure(messageId))
=======
                messageSendFailureHandler
                    .handleClientsHaveChangedFailure(failure, conversationId)
                    .flatMap {
                        if (remainingAttempts > 0) {
                            logger.w(
                                "Retrying (remaining attempts: $remainingAttempts) after Proteus $action " +
                                        "Failure: { \"message\" : \"${messageLogString}\"}"
                            )
                            retry(remainingAttempts - 1)
                        } else {
                            logger.e(
                                "No remaining attempts to retry after Proteus $action " +
                                        "Failure: { \"message\" : \"${messageLogString}\"}"
                            )
                            Either.Left(failure)
>>>>>>> 10e2eec7
                        }
                    }
                    .onFailure {
                        val logLine = "Fatal Proteus $action Failure: { \"message\" : \"${messageLogString}\"" +
                                " , " +
                                "\"errorInfo\" : \"${it}\"}"
                        logger.e(logLine)
                    }
            }

            else -> {
                logger.e(
                    "Message $action Failure: { \"message\" : \"${messageLogString}\", \"errorInfo\" : \"${failure}\" }"
                )
                Either.Left(failure)
            }
        }

    private suspend fun handleLegalHoldChanges(
        conversationId: ConversationId?,
        messageTimestampIso: String,
        handleClientsHaveChangedFailure: suspend () -> Either<CoreFailure, Unit>
    ) =
        if (conversationId == null) handleClientsHaveChangedFailure().map { false }
        else legalHoldHandler.handleMessageSendFailure(conversationId, messageTimestampIso, handleClientsHaveChangedFailure)

    private fun getBroadcastParams(
        selfUserId: UserId,
        selfClientId: ClientId,
        target: BroadcastMessageTarget,
        teamRecipients: List<Recipient>,
        otherRecipients: List<Recipient>
    ): Pair<BroadcastMessageOption, List<Recipient>> {
        val receivers = mutableListOf<Recipient>()
        val filteredOut = mutableSetOf<UserId>()
        var selfRecipient: Recipient? = null

        teamRecipients.forEach {
            when {
                it.id == selfUserId ->
                    selfRecipient =
                        it.copy(clients = it.clients.filter { clientId -> clientId != selfClientId })

                receivers.size < (target.limit - 1) -> receivers.add(it)
                else -> filteredOut.add(it.id)
            }
        }
        selfRecipient?.let { receivers.add(it) }

        val spaceLeftTillMax = when (target) {
            is BroadcastMessageTarget.AllUsers -> max(target.limit - receivers.size, 0)
            is BroadcastMessageTarget.OnlyTeam -> 0
        }
        receivers.addAll(otherRecipients.take(spaceLeftTillMax))
        filteredOut.addAll(otherRecipients.takeLast(max(otherRecipients.size - spaceLeftTillMax, 0)).map { it.id })

        return BroadcastMessageOption.ReportSome(filteredOut.toList()) to receivers
    }

    /**
     * At this point the message was SENT, here we are mapping/persisting the recipients that couldn't get the message.
     */
    private suspend fun handleRecipientsDeliveryFailure(envelope: MessageEnvelope, message: Message, messageSent: MessageSent) =
        if (messageSent.failedToConfirmClients.isEmpty()) Either.Right(Unit)
        else {
            val usersWithoutSessions =
                messageSent.failedToConfirmClients.filter { failedIds -> failedIds !in envelope.recipients.map { it.userId } }
            if (usersWithoutSessions.isNotEmpty()) {
                messageRepository.persistNoClientsToDeliverFailure(message.conversationId, message.id, usersWithoutSessions)
            }

            val filteredUsersFailed = messageSent.failedToConfirmClients.minus(usersWithoutSessions.toSet())
            if (filteredUsersFailed.isNotEmpty()) {
                messageRepository.persistRecipientsDeliveryFailure(message.conversationId, message.id, filteredUsersFailed)
            } else {
                Either.Right(Unit)
            }
        }

    private suspend fun handleMlsRecipientsDeliveryFailure(message: Message, messageSent: MessageSent) =
        if (messageSent.failedToConfirmClients.isEmpty()) Either.Right(Unit)
        else {
            messageRepository.persistRecipientsDeliveryFailure(message.conversationId, message.id, messageSent.failedToConfirmClients)
        }
}<|MERGE_RESOLUTION|>--- conflicted
+++ resolved
@@ -359,19 +359,16 @@
         messageRepository
             .sendEnvelope(message.conversationId, envelope, messageTarget)
             .fold({
-<<<<<<< HEAD
-                handleProteusError(it, "Send", message.toLogString(), message.id, message.date, message.conversationId) {
-                    attemptToSendWithProteus(message, messageTarget)
-=======
                 handleProteusError(
                     failure = it,
                     action = "Send",
                     messageLogString = message.toLogString(),
+                    messageId = message.id,
+                    messageTimestampIso = message.date,
                     conversationId = message.conversationId,
                     remainingAttempts = remainingAttempts
                 ) { remainingAttempts ->
                     attemptToSendWithProteus(message, messageTarget, remainingAttempts)
->>>>>>> 10e2eec7
                 }
             }, { messageSent ->
                 logger.i("Message Send Success: { \"message\" : \"${message.toLogString()}\" }")
@@ -394,11 +391,7 @@
         messageRepository
             .broadcastEnvelope(envelope, option)
             .fold({
-<<<<<<< HEAD
-                handleProteusError(it, "Broadcast", message.toLogString(), message.id, message.date, null) {
-=======
-                handleProteusError(it, "Broadcast", message.toLogString(), null, remainingAttempts = 1) {
->>>>>>> 10e2eec7
+                handleProteusError(it, "Broadcast", message.toLogString(), message.id, message.date, null, remainingAttempts = 1) {
                     attemptToBroadcastWithProteus(
                         message,
                         target,
@@ -425,38 +418,33 @@
                 logger.w(
                     "Proteus $action Failure: { \"message\" : \"${messageLogString}\", \"errorInfo\" : \"${failure}\" }"
                 )
-<<<<<<< HEAD
                 handleLegalHoldChanges(conversationId, messageTimestampIso) {
                     messageSendFailureHandler
                         .handleClientsHaveChangedFailure(failure, conversationId)
                 }
                     .flatMap { legalHoldEnabled ->
-                        if (!legalHoldEnabled) {
-                            logger.w("Retrying After Proteus $action Failure: { \"message\" : \"${messageLogString}\"}")
-                            retry()
-                        } else {
-                            logger.w(
-                                "Legal Hold Enabled, Could Not Retry After Proteus $action Failure: { " +
-                                        "\"message\" : \"${messageLogString}\", \"errorInfo\" : \"${failure}\" }"
-                            )
-                            Either.Left(LegalHoldEnabledForConversationFailure(messageId))
-=======
-                messageSendFailureHandler
-                    .handleClientsHaveChangedFailure(failure, conversationId)
-                    .flatMap {
-                        if (remainingAttempts > 0) {
-                            logger.w(
-                                "Retrying (remaining attempts: $remainingAttempts) after Proteus $action " +
-                                        "Failure: { \"message\" : \"${messageLogString}\"}"
-                            )
-                            retry(remainingAttempts - 1)
-                        } else {
-                            logger.e(
-                                "No remaining attempts to retry after Proteus $action " +
-                                        "Failure: { \"message\" : \"${messageLogString}\"}"
-                            )
-                            Either.Left(failure)
->>>>>>> 10e2eec7
+                        when {
+                            legalHoldEnabled -> {
+                                logger.w(
+                                    "Legal hold enabled, no retry after Proteus $action " +
+                                            "Failure: { \"message\" : \"${messageLogString}\", \"errorInfo\" : \"${failure}\" }"
+                                )
+                                Either.Left(LegalHoldEnabledForConversationFailure(messageId))
+                            }
+                            remainingAttempts > 0 -> {
+                                logger.w(
+                                    "Retrying (remaining attempts: $remainingAttempts) after Proteus $action " +
+                                            "Failure: { \"message\" : \"${messageLogString}\", \"errorInfo\" : \"${failure}\" }"
+                                )
+                                retry(remainingAttempts - 1)
+                            }
+                            else -> {
+                                logger.e(
+                                    "No remaining attempts to retry after Proteus $action " +
+                                            "Failure: { \"message\" : \"${messageLogString}\", \"errorInfo\" : \"${failure}\" }"
+                                )
+                                Either.Left(failure)
+                            }
                         }
                     }
                     .onFailure {
