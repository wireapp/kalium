--- conflicted
+++ resolved
@@ -168,14 +168,9 @@
                     val serverDate = messageRemoteTime.toInstant()
                     val localDate = message.date.toInstant()
                     val millis = DateTimeUtil.calculateMillisDifference(localDate, serverDate)
-<<<<<<< HEAD
-                    // If it was the "edit" message type, we need to update the id before we promote it to "sent"
-                    if (message.content is MessageContent.TextEdited) {
-=======
                     val isEditMessage = message.content is MessageContent.TextEdited
                     // If it was the "edit" message type, we need to update the id before we promote it to "sent"
                     if (isEditMessage) {
->>>>>>> 5a87adba
                         messageRepository.updateTextMessage(
                             conversationId = processedMessage.conversationId,
                             messageContent = processedMessage.content as MessageContent.TextEdited,
