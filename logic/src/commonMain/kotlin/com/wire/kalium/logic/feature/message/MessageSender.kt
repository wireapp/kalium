package com.wire.kalium.logic.feature.message

import com.wire.kalium.logic.CoreFailure
import com.wire.kalium.logic.NetworkFailure
import com.wire.kalium.logic.data.conversation.ConversationOptions
import com.wire.kalium.logic.data.conversation.ConversationRepository
import com.wire.kalium.logic.data.id.ConversationId
import com.wire.kalium.logic.data.message.Message
import com.wire.kalium.logic.data.message.MessageEnvelope
import com.wire.kalium.logic.data.message.MessageRepository
import com.wire.kalium.logic.failure.ProteusSendMessageFailure
import com.wire.kalium.logic.functional.Either
import com.wire.kalium.logic.functional.suspending
import com.wire.kalium.logic.kaliumLogger
import com.wire.kalium.logic.sync.SyncManager
import com.wire.kalium.logic.util.TimeParser
import com.wire.kalium.persistence.dao.ConversationEntity
import com.wire.kalium.persistence.dao.message.MessageEntity

/**
 * Responsible for orchestrating all the pieces necessary
 * for sending a message to the wanted recipients.
 * Will handle reading and updating message status, retries
 * in case of connectivity issues, and encryption based on
 * [ConversationOptions.Protocol].
 *
 * @see MessageSenderImpl
 */
interface MessageSender {
    /**
     * Given the [ConversationId] and UUID of a message that
     * was previously persisted locally,
     * attempts to send the message to suitable recipients.
     *
     * Will handle all the needed encryption and possible set-up
     * steps and retries depending on the [ConversationOptions.Protocol].
     *
     * In case of connectivity failure, will schedule a retry in the future using a [MessageSendingScheduler].
     *
     * @param conversationId
     * @param messageUuid
     */
    suspend fun sendPendingMessage(conversationId: ConversationId, messageUuid: String): Either<CoreFailure, Unit>

    /**
     * Attempts to send the given [Message] to suitable recipients.
     *
     * Will handle all the needed encryption and possible set-up
     * steps and retries depending on the [ConversationOptions.Protocol].
     *
     * Unlike [sendPendingMessage], will **not** handle connectivity failures
     * and scheduling re-tries in the future.
     * Suitable for fire-and-forget messages, like real-time calling signaling,
     * or messages where retrying later is useless or would lead to unwanted behaviour.
     *
     * @param message that will be sent
     * @see [sendPendingMessage]
     */
    suspend fun sendMessage(message: Message): Either<CoreFailure, Unit>
}

class MessageSenderImpl(
    private val messageRepository: MessageRepository,
    private val conversationRepository: ConversationRepository,
    private val syncManager: SyncManager,
    private val messageSendFailureHandler: MessageSendFailureHandler,
    private val sessionEstablisher: SessionEstablisher,
    private val messageEnvelopeCreator: MessageEnvelopeCreator,
    private val mlsMessageCreator: MLSMessageCreator,
    private val messageSendingScheduler: MessageSendingScheduler,
    private val timeParser: TimeParser
) : MessageSender {

    override suspend fun sendPendingMessage(conversationId: ConversationId, messageUuid: String): Either<CoreFailure, Unit> = suspending {
        syncManager.waitForSlowSyncToComplete()
        messageRepository.getMessageById(conversationId, messageUuid).flatMap { message ->
            sendMessage(message)
        }.onFailure {
            kaliumLogger.i("Failed to send message. Failure = $it")
            if (it is NetworkFailure.NoNetworkConnection) {
                kaliumLogger.i("Scheduling message for retrying in the future.")
                messageSendingScheduler.scheduleSendingOfPendingMessages()
            } else {
                messageRepository.updateMessageStatus(MessageEntity.Status.FAILED, conversationId, messageUuid)
            }
        }
    }

    override suspend fun sendMessage(message: Message): Either<CoreFailure, Unit> = suspending {
        attemptToSend(message)
            .flatMap { messageRemoteTime ->
                messageRepository.updateMessageDate(message.conversationId, message.id, messageRemoteTime).map { messageRemoteTime }
            }
            .flatMap { messageRemoteTime ->
                messageRepository.updateMessageStatus(MessageEntity.Status.SENT, message.conversationId, message.id)
                    .map { messageRemoteTime }
            }.flatMap { messageRemoteTime ->
                // this should make sure that pending messages are ordered correctly after one of them is sent
                messageRepository.updatePendingMessagesAddMillisToDate(
                    message.conversationId,
                    timeParser.calculateMillisDifference(message.date, messageRemoteTime)
                )
            }
    }

    private suspend fun attemptToSend(message: Message): Either<CoreFailure, String> = suspending {
        val conversationId = message.conversationId
<<<<<<< HEAD
        conversationRepository.getConversationProtocolInfo(message.conversationId).flatMap { protocolInfo ->
=======
        conversationRepository.getConversationProtocolInfo(conversationId).flatMap { protocolInfo ->
>>>>>>> 5d289761
            when (protocolInfo) {
                is ConversationEntity.ProtocolInfo.MLS -> {
                    attemptToSendWithMLS(protocolInfo.groupId, message)
                }
                is ConversationEntity.ProtocolInfo.Proteus -> {
                    // TODO: make this thread safe (per user)
                    attemptToSendWithProteus(message)
                }
            }
        }
    }

    private suspend fun attemptToSendWithProteus(message: Message): Either<CoreFailure, String> = suspending {
        val conversationId = message.conversationId
<<<<<<< HEAD
        conversationRepository.getConversationRecipients(message.conversationId)
=======
        conversationRepository.getConversationRecipients(conversationId)
>>>>>>> 5d289761
            .flatMap { recipients ->
                sessionEstablisher.prepareRecipientsForNewOutgoingMessage(recipients).map { recipients }
            }.flatMap { recipients ->
                messageEnvelopeCreator.createOutgoingEnvelope(recipients, message).flatMap { envelope ->
<<<<<<< HEAD
                    trySendingProteusEnvelope(envelope, message)
=======
                    trySendingProteusEnvelope(conversationId, envelope, message)
>>>>>>> 5d289761
                }
            }
    }

    private suspend fun attemptToSendWithMLS(
        groupId: String,
        message: Message
    ): Either<CoreFailure, String> = suspending {
        mlsMessageCreator.createOutgoingMLSMessage(groupId, message).flatMap { mlsMessage ->
            // TODO handle mls-stale-message
            messageRepository.sendMLSMessage(message.conversationId, mlsMessage).map {
                message.date //TODO return actual server time from the response
            }
        }
    }

    /**
     * Attempts to send a Proteus envelope
     * Will handle the failure and retry in case of [ProteusSendMessageFailure].
     */
    private suspend fun trySendingProteusEnvelope(
        envelope: MessageEnvelope,
        message: Message,
    ): Either<CoreFailure, String> = suspending {
        messageRepository.sendEnvelope(message.conversationId, envelope).coFold(
            {
                when (it) {
                    is ProteusSendMessageFailure -> messageSendFailureHandler.handleClientsHaveChangedFailure(it).flatMap {
                        attemptToSend(message)
                    }
                    else -> Either.Left(it)
                }
            }, {
                Either.Right(it)
            })
    }
}<|MERGE_RESOLUTION|>--- conflicted
+++ resolved
@@ -105,11 +105,7 @@
 
     private suspend fun attemptToSend(message: Message): Either<CoreFailure, String> = suspending {
         val conversationId = message.conversationId
-<<<<<<< HEAD
-        conversationRepository.getConversationProtocolInfo(message.conversationId).flatMap { protocolInfo ->
-=======
         conversationRepository.getConversationProtocolInfo(conversationId).flatMap { protocolInfo ->
->>>>>>> 5d289761
             when (protocolInfo) {
                 is ConversationEntity.ProtocolInfo.MLS -> {
                     attemptToSendWithMLS(protocolInfo.groupId, message)
@@ -124,20 +120,12 @@
 
     private suspend fun attemptToSendWithProteus(message: Message): Either<CoreFailure, String> = suspending {
         val conversationId = message.conversationId
-<<<<<<< HEAD
-        conversationRepository.getConversationRecipients(message.conversationId)
-=======
         conversationRepository.getConversationRecipients(conversationId)
->>>>>>> 5d289761
             .flatMap { recipients ->
                 sessionEstablisher.prepareRecipientsForNewOutgoingMessage(recipients).map { recipients }
             }.flatMap { recipients ->
                 messageEnvelopeCreator.createOutgoingEnvelope(recipients, message).flatMap { envelope ->
-<<<<<<< HEAD
-                    trySendingProteusEnvelope(envelope, message)
-=======
                     trySendingProteusEnvelope(conversationId, envelope, message)
->>>>>>> 5d289761
                 }
             }
     }
