--- conflicted
+++ resolved
@@ -56,11 +56,7 @@
      * @param message that will be sent
      * @see [sendPendingMessage]
      */
-<<<<<<< HEAD
-    suspend fun trySendingOutgoingMessage(message: Message): Either<CoreFailure, Unit>
-=======
     suspend fun sendMessage(message: Message): Either<CoreFailure, Unit>
->>>>>>> 13aed6b6
 }
 
 class MessageSenderImpl(
@@ -75,21 +71,6 @@
     private val timeParser: TimeParser
 ) : MessageSender {
 
-<<<<<<< HEAD
-    override suspend fun trySendingOutgoingMessageById(conversationId: ConversationId, messageUuid: String): Either<CoreFailure, Unit> =
-        suspending {
-            syncManager.waitForSlowSyncToComplete()
-            messageRepository.getMessageById(conversationId, messageUuid).flatMap { message ->
-                trySendingOutgoingMessage(message)
-            }.onFailure {
-                kaliumLogger.i("Failed to send message. Failure = $it")
-                if (it is NetworkFailure.NoNetworkConnection) {
-                    kaliumLogger.i("Scheduling message for retrying in the future.")
-                    messageSendingScheduler.scheduleSendingOfPendingMessages()
-                } else {
-                    messageRepository.updateMessageStatus(MessageEntity.Status.FAILED, conversationId, messageUuid)
-                }
-=======
     override suspend fun sendPendingMessage(conversationId: ConversationId, messageUuid: String): Either<CoreFailure, Unit> = suspending {
         syncManager.waitForSlowSyncToComplete()
         messageRepository.getMessageById(conversationId, messageUuid).flatMap { message ->
@@ -101,41 +82,10 @@
                 messageSendingScheduler.scheduleSendingOfPendingMessages()
             } else {
                 messageRepository.updateMessageStatus(MessageEntity.Status.FAILED, conversationId, messageUuid)
->>>>>>> 13aed6b6
             }
         }
     }
 
-<<<<<<< HEAD
-    override suspend fun trySendingOutgoingMessage(message: Message): Either<CoreFailure, Unit> =
-        suspending {
-            attemptToSend(message)
-                .flatMap { messageRemoteTime ->
-                    messageRepository.updateMessageDate(message.conversationId, message.id, messageRemoteTime)
-                        .flatMap {
-                            messageRepository.updateMessageStatus(MessageEntity.Status.SENT, message.conversationId, message.id)
-                        }.flatMap {
-                            // this should make sure that pending messages are ordered correctly after one of them is sent
-                            messageRepository.updatePendingMessagesAddMillisToDate(
-                                message.conversationId,
-                                timeParser.calculateMillisDifference(message.date, messageRemoteTime)
-                            )
-                        }
-                }
-        }
-
-    private suspend fun attemptToSend(message: Message): Either<CoreFailure, String> =
-        suspending {
-            conversationRepository.getConversationProtocolInfo(message.conversationId).flatMap { protocolInfo ->
-                when (protocolInfo) {
-                    is ConversationEntity.ProtocolInfo.MLS -> {
-                        attemptToSendWithMLS(protocolInfo.groupId, message)
-                    }
-                    is ConversationEntity.ProtocolInfo.Proteus -> {
-                        // TODO: make this thread safe (per user)
-                        attemptToSendWithProteus(message)
-                    }
-=======
     override suspend fun sendMessage(message: Message): Either<CoreFailure, Unit> = suspending {
         attemptToSend(message)
             .flatMap { messageRemoteTime ->
@@ -155,7 +105,7 @@
 
     private suspend fun attemptToSend(message: Message): Either<CoreFailure, String> = suspending {
         val conversationId = message.conversationId
-        conversationRepository.getConversationProtocolInfo(conversationId).flatMap { protocolInfo ->
+        conversationRepository.getConversationProtocolInfo(message.conversationId).flatMap { protocolInfo ->
             when (protocolInfo) {
                 is ConversationEntity.ProtocolInfo.MLS -> {
                     attemptToSendWithMLS(protocolInfo.groupId, message)
@@ -163,32 +113,19 @@
                 is ConversationEntity.ProtocolInfo.Proteus -> {
                     // TODO: make this thread safe (per user)
                     attemptToSendWithProteus(message)
->>>>>>> 13aed6b6
                 }
             }
         }
     }
 
-<<<<<<< HEAD
-    private suspend fun attemptToSendWithProteus(message: Message): Either<CoreFailure, String> =
-        suspending {
-            conversationRepository.getConversationRecipients(message.conversationId)
-                .flatMap { recipients ->
-                    sessionEstablisher.prepareRecipientsForNewOutgoingMessage(recipients).map { recipients }
-                }.flatMap { recipients ->
-                    messageEnvelopeCreator.createOutgoingEnvelope(recipients, message).flatMap { envelope ->
-                        trySendingProteusEnvelope(envelope, message)
-                    }
-=======
     private suspend fun attemptToSendWithProteus(message: Message): Either<CoreFailure, String> = suspending {
         val conversationId = message.conversationId
-        conversationRepository.getConversationRecipients(conversationId)
+        conversationRepository.getConversationRecipients(message.conversationId)
             .flatMap { recipients ->
                 sessionEstablisher.prepareRecipientsForNewOutgoingMessage(recipients).map { recipients }
             }.flatMap { recipients ->
                 messageEnvelopeCreator.createOutgoingEnvelope(recipients, message).flatMap { envelope ->
-                    trySendingProteusEnvelope(conversationId, envelope, message)
->>>>>>> 13aed6b6
+                    trySendingProteusEnvelope(envelope, message)
                 }
             }
     }
@@ -196,21 +133,11 @@
     private suspend fun attemptToSendWithMLS(
         groupId: String,
         message: Message
-<<<<<<< HEAD
-    ): Either<CoreFailure, String> =
-        suspending {
-            mlsMessageCreator.createOutgoingMLSMessage(groupId, message).flatMap { mlsMessage ->
-                // TODO handle mls-stale-message
-                messageRepository.sendMLSMessage(message.conversationId, mlsMessage).map {
-                    message.date //TODO return actual server time from the response
-                }
-=======
     ): Either<CoreFailure, String> = suspending {
         mlsMessageCreator.createOutgoingMLSMessage(groupId, message).flatMap { mlsMessage ->
             // TODO handle mls-stale-message
             messageRepository.sendMLSMessage(message.conversationId, mlsMessage).map {
                 message.date //TODO return actual server time from the response
->>>>>>> 13aed6b6
             }
         }
     }
