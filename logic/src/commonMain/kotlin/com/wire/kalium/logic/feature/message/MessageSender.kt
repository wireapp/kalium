/*
 * Wire
 * Copyright (C) 2023 Wire Swiss GmbH
 *
 * This program is free software: you can redistribute it and/or modify
 * it under the terms of the GNU General Public License as published by
 * the Free Software Foundation, either version 3 of the License, or
 * (at your option) any later version.
 *
 * This program is distributed in the hope that it will be useful,
 * but WITHOUT ANY WARRANTY; without even the implied warranty of
 * MERCHANTABILITY or FITNESS FOR A PARTICULAR PURPOSE. See the
 * GNU General Public License for more details.
 *
 * You should have received a copy of the GNU General Public License
 * along with this program. If not, see http://www.gnu.org/licenses/.
 */

package com.wire.kalium.logic.feature.message

import com.wire.kalium.logger.KaliumLogger.Companion.ApplicationFlow.MESSAGES
import com.wire.kalium.logic.CoreFailure
import com.wire.kalium.logic.NetworkFailure
import com.wire.kalium.logic.StorageFailure
import com.wire.kalium.logic.data.conversation.Conversation
import com.wire.kalium.logic.data.conversation.ConversationOptions
import com.wire.kalium.logic.data.conversation.ConversationRepository
import com.wire.kalium.logic.data.conversation.MLSConversationRepository
import com.wire.kalium.logic.data.id.ConversationId
import com.wire.kalium.logic.data.id.GroupID
import com.wire.kalium.logic.data.message.Message
import com.wire.kalium.logic.data.message.MessageEnvelope
import com.wire.kalium.logic.data.message.MessageRepository
import com.wire.kalium.logic.data.message.MessageSent
import com.wire.kalium.logic.failure.ProteusSendMessageFailure
import com.wire.kalium.logic.functional.Either
import com.wire.kalium.logic.functional.flatMap
import com.wire.kalium.logic.functional.fold
import com.wire.kalium.logic.functional.map
import com.wire.kalium.logic.functional.onFailure
import com.wire.kalium.logic.kaliumLogger
import com.wire.kalium.logic.sync.SyncManager
import com.wire.kalium.network.exceptions.KaliumException
import com.wire.kalium.network.exceptions.isMlsStaleMessage
import com.wire.kalium.persistence.dao.message.MessageEntity
import com.wire.kalium.util.DateTimeUtil
import kotlinx.coroutines.CoroutineScope
import kotlinx.coroutines.withContext
import kotlinx.datetime.toInstant

/**
 * Responsible for orchestrating all the pieces necessary
 * for sending a message to the wanted recipients.
 * Will handle reading and updating message status, retries
 * in case of connectivity issues, and encryption based on
 * [ConversationOptions.Protocol].
 *
 * @see MessageSenderImpl
 */
interface MessageSender {
    /**
     * Given the [ConversationId] and UUID of a message that
     * was previously persisted locally,
     * attempts to send the message to suitable recipients.
     *
     * Will handle all the needed encryption and possible set-up
     * steps and retries depending on the [ConversationOptions.Protocol].
     *
     * In case of connectivity failure, will schedule a retry in the future using a [MessageSendingScheduler].
     *
     * @param conversationId
     * @param messageUuid
     */
    suspend fun sendPendingMessage(conversationId: ConversationId, messageUuid: String): Either<CoreFailure, Unit>

    /**
     * Attempts to send the given [Message] to suitable recipients.
     *
     * Will handle all the needed encryption and possible set-up
     * steps and retries depending on the [ConversationOptions.Protocol].
     *
     * Unlike [sendPendingMessage], will **not** handle connectivity failures
     * and scheduling re-tries in the future.
     * Suitable for fire-and-forget messages, like real-time calling signaling,
     * or messages where retrying later is useless or would lead to unwanted behaviour.
     *
     * @param message that will be sent
     * @see [sendPendingMessage]
     */
    suspend fun sendMessage(message: Message.Sendable, messageTarget: MessageTarget = MessageTarget.Conversation): Either<CoreFailure, Unit>

    /**
     * Attempts to send the given Client Discovery [Message] to suitable recipients.
     */
    suspend fun sendClientDiscoveryMessage(message: Message.Regular): Either<CoreFailure, String>
}

@Suppress("LongParameterList")
internal class MessageSenderImpl internal constructor(
    private val messageRepository: MessageRepository,
    private val conversationRepository: ConversationRepository,
    private val mlsConversationRepository: MLSConversationRepository,
    private val syncManager: SyncManager,
    private val messageSendFailureHandler: MessageSendFailureHandler,
    private val sessionEstablisher: SessionEstablisher,
    private val messageEnvelopeCreator: MessageEnvelopeCreator,
    private val mlsMessageCreator: MLSMessageCreator,
    private val messageSendingScheduler: MessageSendingScheduler,
    private val messageSendingInterceptor: MessageSendingInterceptor,
    private val scope: CoroutineScope
) : MessageSender {

    private val logger get() = kaliumLogger.withFeatureId(MESSAGES)

    override suspend fun sendPendingMessage(conversationId: ConversationId, messageUuid: String): Either<CoreFailure, Unit> {
        syncManager.waitUntilLive()
        return withContext(scope.coroutineContext) {
            messageRepository.getMessageById(conversationId, messageUuid).flatMap { message ->
                if (message is Message.Regular) sendMessage(message)
                else Either.Left(StorageFailure.Generic(IllegalArgumentException("Client cannot send server messages")))
            }.onFailure {
                logger.i("Failed to send message. Failure = $it")
                when (it) {
                    is NetworkFailure.FederatedBackendFailure -> {
                        logger.i("Failed due to federation context availability.")
                        messageRepository.updateMessageStatus(MessageEntity.Status.FAILED_REMOTELY, conversationId, messageUuid)
                    }

                    is NetworkFailure.NoNetworkConnection -> {
                        logger.i("Scheduling message for retrying in the future.")
                        messageSendingScheduler.scheduleSendingOfPendingMessages()
                    }

                    else -> {
                        messageRepository.updateMessageStatus(MessageEntity.Status.FAILED, conversationId, messageUuid)
                    }
                }
            }
        }
    }

    override suspend fun sendMessage(message: Message.Sendable, messageTarget: MessageTarget): Either<CoreFailure, Unit> =
        messageSendingInterceptor
            .prepareMessage(message)
            .flatMap { processedMessage ->
                attemptToSend(processedMessage, messageTarget).map { messageRemoteTime ->
                    val serverDate = messageRemoteTime.toInstant()
                    val localDate = message.date.toInstant()
                    val millis = DateTimeUtil.calculateMillisDifference(localDate, serverDate)
                    messageRepository.promoteMessageToSentUpdatingServerTime(
                        processedMessage.conversationId,
                        processedMessage.id,
                        serverDate,
                        millis
                    )
                    Unit
                }
            }

    override suspend fun sendClientDiscoveryMessage(message: Message.Regular): Either<CoreFailure, String> = attemptToSend(message)

    private suspend fun attemptToSend(
        message: Message.Sendable,
        messageTarget: MessageTarget = MessageTarget.Conversation
    ): Either<CoreFailure, String> {
        return conversationRepository
            .getConversationProtocolInfo(message.conversationId)
            .flatMap { protocolInfo ->
                when (protocolInfo) {
                    is Conversation.ProtocolInfo.MLS -> {
                        attemptToSendWithMLS(protocolInfo.groupId, message)
                    }

                    is Conversation.ProtocolInfo.Proteus -> {
                        // TODO(messaging): make this thread safe (per user)
                        attemptToSendWithProteus(message, messageTarget)
                    }
                }
            }
    }

    private suspend fun attemptToSendWithProteus(
        message: Message.Sendable,
        messageTarget: MessageTarget
    ): Either<CoreFailure, String> {
        val conversationId = message.conversationId
        val target = when (messageTarget) {
            is MessageTarget.Client -> Either.Right(messageTarget.recipients)
            is MessageTarget.Conversation -> conversationRepository.getConversationRecipients(conversationId)
        }

<<<<<<< HEAD
        return target.flatMap { recipients ->
            sessionEstablisher.prepareRecipientsForNewOutgoingMessage(recipients).map { recipients }
            // TODO(federation) map a filtered recipients in case there is an error for x,y,z clients of users
        }.fold({
            // TODO(federation) if (it is NetworkFailure.FederatedBackendError)
            // TODO(federation) handle federated failure to filter clients and add to QualifiedMessageOption.IgnoreSome
            Either.Left(it)
        }, { recipients ->
            messageEnvelopeCreator.createOutgoingEnvelope(recipients, message).flatMap { envelope ->
                trySendingProteusEnvelope(envelope, message, messageTarget)
            }
        })
=======
        return target
            .flatMap { recipients ->
                sessionEstablisher
                    .prepareRecipientsForNewOutgoingMessage(recipients)
                    .map { recipients }
            }.flatMap { recipients ->
                messageEnvelopeCreator
                    .createOutgoingEnvelope(recipients, message)
                    .flatMap { envelope ->
                        trySendingProteusEnvelope(envelope, message, messageTarget)
                    }
            }
>>>>>>> 4e3a46de
    }

    /**
     * Attempts to send a MLS application message
     *
     * Will handle re-trying on "mls-stale-message" after we are live again or fail if we are not syncing.
     */
    private suspend fun attemptToSendWithMLS(groupId: GroupID, message: Message.Sendable): Either<CoreFailure, String> =
        mlsConversationRepository.commitPendingProposals(groupId).flatMap {
            mlsMessageCreator.createOutgoingMLSMessage(groupId, message).flatMap { mlsMessage ->
                messageRepository.sendMLSMessage(message.conversationId, mlsMessage).fold({
                    if (it is NetworkFailure.ServerMiscommunication && it.kaliumException is KaliumException.InvalidRequestError) {
                        if (it.kaliumException.isMlsStaleMessage()) {
                            logger.w("Encrypted MLS message for outdated epoch '${message.id}', re-trying..")
                            return syncManager.waitUntilLiveOrFailure().flatMap {
                                attemptToSend(message)
                            }
                        }
                    }
                    Either.Left(it)
                }, {
                    Either.Right(it)
                })
            }
        }

    /**
     * Attempts to send a Proteus envelope
     * Will handle the failure and retry in case of [ProteusSendMessageFailure].
     */
    private suspend fun trySendingProteusEnvelope(
        envelope: MessageEnvelope,
        message: Message.Sendable,
        messageTarget: MessageTarget
    ): Either<CoreFailure, String> =
<<<<<<< HEAD
        messageRepository.sendEnvelope(message.conversationId, envelope, messageTarget).fold({
            when (it) {
                is ProteusSendMessageFailure -> messageSendFailureHandler.handleClientsHaveChangedFailure(it).flatMap {
                    attemptToSendWithProteus(message, messageTarget)
                }

                else -> Either.Left(it)
            }
        }, { messageSent ->
            handleRecipientsDeliveryFailure(message, messageSent).flatMap {
                Either.Right(messageSent.time)
            }
        })

    /**
     * At this point the message was SENT, here we are mapping/persisting the recipients that couldn't get the message.
     */
    private suspend fun handleRecipientsDeliveryFailure(message: Message, messageSent: MessageSent) =
        if (messageSent.failed.isEmpty()) {
            Either.Right(Unit)
        } else {
            messageRepository.persistRecipientsDeliveryFailure(message.conversationId, message.id, messageSent.failed)
        }

=======
        messageRepository
            .sendEnvelope(message.conversationId, envelope, messageTarget)
            .fold({
                when (it) {

                    is ProteusSendMessageFailure -> {
                        logger.w("Proteus Send Failure: { \"message\" : \"${message.toLogString()}\", \"errorInfo\" : \"${it}\" }")
                        messageSendFailureHandler
                            .handleClientsHaveChangedFailure(it)
                            .flatMap {
                                logger.w("Retrying After Proteus Send Failure: { \"message\" : \"${message.toLogString()}\"}")
                                attemptToSend(message, messageTarget)
                            }
                            .onFailure { failure ->
                                val logLine = "Fatal Proteus Send Failure: { \"message\" : \"${message.toLogString()}\"" +
                                        " , " +
                                        "\"errorInfo\" : \"${failure}\"}"
                                logger.e(logLine)
                            }
                    }

                    else -> {
                        logger.e("Message Send Failure: { \"message\" : \"${message.toLogString()}\", \"errorInfo\" : \"${it}\" }")
                        Either.Left(it)
                    }
                }
            }, {
                logger.i("Message Send Success: { \"message\" : \"${message.toLogString()}\" }")
                Either.Right(it)
            })
>>>>>>> 4e3a46de
}<|MERGE_RESOLUTION|>--- conflicted
+++ resolved
@@ -31,7 +31,6 @@
 import com.wire.kalium.logic.data.message.Message
 import com.wire.kalium.logic.data.message.MessageEnvelope
 import com.wire.kalium.logic.data.message.MessageRepository
-import com.wire.kalium.logic.data.message.MessageSent
 import com.wire.kalium.logic.failure.ProteusSendMessageFailure
 import com.wire.kalium.logic.functional.Either
 import com.wire.kalium.logic.functional.flatMap
@@ -189,33 +188,22 @@
             is MessageTarget.Conversation -> conversationRepository.getConversationRecipients(conversationId)
         }
 
-<<<<<<< HEAD
-        return target.flatMap { recipients ->
-            sessionEstablisher.prepareRecipientsForNewOutgoingMessage(recipients).map { recipients }
-            // TODO(federation) map a filtered recipients in case there is an error for x,y,z clients of users
-        }.fold({
-            // TODO(federation) if (it is NetworkFailure.FederatedBackendError)
-            // TODO(federation) handle federated failure to filter clients and add to QualifiedMessageOption.IgnoreSome
-            Either.Left(it)
-        }, { recipients ->
-            messageEnvelopeCreator.createOutgoingEnvelope(recipients, message).flatMap { envelope ->
-                trySendingProteusEnvelope(envelope, message, messageTarget)
-            }
-        })
-=======
         return target
             .flatMap { recipients ->
                 sessionEstablisher
                     .prepareRecipientsForNewOutgoingMessage(recipients)
                     .map { recipients }
-            }.flatMap { recipients ->
+            }.fold({
+                // TODO(federation) if (it is NetworkFailure.FederatedBackendError)
+                // TODO(federation) handle federated failure to filter clients and add to QualifiedMessageOption.IgnoreSome
+                Either.Left(it)
+            }, { recipients ->
                 messageEnvelopeCreator
                     .createOutgoingEnvelope(recipients, message)
                     .flatMap { envelope ->
                         trySendingProteusEnvelope(envelope, message, messageTarget)
                     }
-            }
->>>>>>> 4e3a46de
+            })
     }
 
     /**
@@ -251,32 +239,6 @@
         message: Message.Sendable,
         messageTarget: MessageTarget
     ): Either<CoreFailure, String> =
-<<<<<<< HEAD
-        messageRepository.sendEnvelope(message.conversationId, envelope, messageTarget).fold({
-            when (it) {
-                is ProteusSendMessageFailure -> messageSendFailureHandler.handleClientsHaveChangedFailure(it).flatMap {
-                    attemptToSendWithProteus(message, messageTarget)
-                }
-
-                else -> Either.Left(it)
-            }
-        }, { messageSent ->
-            handleRecipientsDeliveryFailure(message, messageSent).flatMap {
-                Either.Right(messageSent.time)
-            }
-        })
-
-    /**
-     * At this point the message was SENT, here we are mapping/persisting the recipients that couldn't get the message.
-     */
-    private suspend fun handleRecipientsDeliveryFailure(message: Message, messageSent: MessageSent) =
-        if (messageSent.failed.isEmpty()) {
-            Either.Right(Unit)
-        } else {
-            messageRepository.persistRecipientsDeliveryFailure(message.conversationId, message.id, messageSent.failed)
-        }
-
-=======
         messageRepository
             .sendEnvelope(message.conversationId, envelope, messageTarget)
             .fold({
@@ -303,9 +265,20 @@
                         Either.Left(it)
                     }
                 }
-            }, {
+            }, { messageSent ->
                 logger.i("Message Send Success: { \"message\" : \"${message.toLogString()}\" }")
-                Either.Right(it)
+                handleRecipientsDeliveryFailure(message, messageSent).flatMap {
+                    Either.Right(messageSent.time)
+                }
             })
->>>>>>> 4e3a46de
+
+    /**
+     * At this point the message was SENT, here we are mapping/persisting the recipients that couldn't get the message.
+     */
+    private suspend fun handleRecipientsDeliveryFailure(message: Message, messageSent: MessageSent) =
+        if (messageSent.failed.isEmpty()) {
+            Either.Right(Unit)
+        } else {
+            messageRepository.persistRecipientsDeliveryFailure(message.conversationId, message.id, messageSent.failed)
+        }
 }