package com.wire.kalium.logic.feature.message

import com.wire.kalium.logic.CoreFailure
import com.wire.kalium.logic.data.conversation.ConversationRepository
import com.wire.kalium.logic.data.id.ConversationId
import com.wire.kalium.logic.data.message.Message
import com.wire.kalium.logic.data.message.MessageEnvelope
import com.wire.kalium.logic.data.message.MessageRepository
import com.wire.kalium.logic.failure.SendMessageFailure
import com.wire.kalium.logic.functional.Either
import com.wire.kalium.logic.functional.suspending
import com.wire.kalium.logic.sync.SyncManager
import com.wire.kalium.persistence.dao.ConversationEntity
<<<<<<< HEAD
import com.wire.kalium.persistence.dao.message.MessageEntity
=======
import kotlinx.datetime.DateTimeUnit
import kotlinx.datetime.toInstant
import kotlinx.datetime.until
>>>>>>> 116a2550

interface MessageSender {
    /**
     * Given a messageUuid with a conversationId to fetch from messagesDb and try
     * to send the message with related recipients
     *
     * @param conversationId
     * @param messageUuid
     */
    suspend fun trySendingOutgoingMessageById(conversationId: ConversationId, messageUuid: String): Either<CoreFailure, Unit>

    /**
     * Given a message with a conversationId to send the message to related recipients
     *
     * @param conversationId
     * @param message
     */
    suspend fun trySendingOutgoingMessage(conversationId: ConversationId, message: Message): Either<CoreFailure, Unit>
}

class MessageSenderImpl(
    private val messageRepository: MessageRepository,
    private val conversationRepository: ConversationRepository,
    private val syncManager: SyncManager,
    private val messageSendFailureHandler: MessageSendFailureHandler,
    private val sessionEstablisher: SessionEstablisher,
    private val messageEnvelopeCreator: MessageEnvelopeCreator,
    private val mlsMessageCreator: MLSMessageCreator
) : MessageSender {

    override suspend fun trySendingOutgoingMessageById(conversationId: ConversationId, messageUuid: String): Either<CoreFailure, Unit> =
        suspending {
            syncManager.waitForSlowSyncToComplete()
            messageRepository.getMessageById(conversationId, messageUuid).flatMap { message ->
                trySendingOutgoingMessage(conversationId, message)
            }.onFailure {
                messageRepository.updateMessageStatus(MessageEntity.Status.FAILED, conversationId, messageUuid)
            }
        }

    override suspend fun trySendingOutgoingMessage(conversationId: ConversationId, message: Message): Either<CoreFailure, Unit> =
        suspending {
            attemptToSend(conversationId, message)
                .flatMap { messageRemoteTime ->
                    messageRepository.updateMessageDate(conversationId, message.id, messageRemoteTime)
                    messageRepository.markMessageAsSent(conversationId, message.id)
                    val millisDiff = message.date.toInstant().until(messageRemoteTime.toInstant(), DateTimeUnit.MILLISECOND)
                    // this should make sure that pending messages are ordered correctly after one of them is sent
                    messageRepository.updatePendingMessagesAddMillisToDate(conversationId, millisDiff)
                }
        }

    private suspend fun attemptToSend(conversationId: ConversationId, message: Message): Either<CoreFailure, String> =
        suspending {
            conversationRepository.getConversationProtocolInfo(conversationId).flatMap { protocolInfo ->
                when (protocolInfo) {
                    is ConversationEntity.ProtocolInfo.MLS -> {
                        attemptToSendWithMLS(conversationId, protocolInfo.groupId, message)
                    }
                    is ConversationEntity.ProtocolInfo.Proteus -> {
                        // TODO: make this thread safe (per user)
                        attemptToSendWithProteus(conversationId, message)
                    }
                }
<<<<<<< HEAD
            }.flatMap {
                messageRepository.updateMessageStatus(MessageEntity.Status.SENT, conversationId, message.id)
=======
>>>>>>> 116a2550
            }
        }

    private suspend fun attemptToSendWithProteus(conversationId: ConversationId, message: Message): Either<CoreFailure, String> =
        suspending {
            conversationRepository.getConversationRecipients(conversationId)
                .flatMap { recipients ->
                    sessionEstablisher.prepareRecipientsForNewOutgoingMessage(recipients).map { recipients }
                }.flatMap { recipients ->
                    messageEnvelopeCreator.createOutgoingEnvelope(recipients, message).flatMap { envelope ->
                        trySendingEnvelopeRetryingIfPossible(conversationId, envelope, message)
                    }
                }
        }

<<<<<<< HEAD
    private suspend fun attemptToSendWithMLS(conversationId: ConversationId, groupId: String, message: Message): Either<CoreFailure, Unit> =
        suspending {
            mlsMessageCreator.createOutgoingMLSMessage(groupId, message).flatMap { mlsMessage ->
                // TODO handle mls-stale-message
                messageRepository.sendMLSMessage(conversationId, mlsMessage)
=======
    private suspend fun attemptToSendWithMLS(
        conversationId: ConversationId,
        groupId: String,
        message: Message
    ): Either<CoreFailure, String> = suspending {
        mlsMessageCreator.createOutgoingMLSMessage(groupId, message).flatMap { mlsMessage ->
            // TODO handle mls-stale-message
            messageRepository.sendMLSMessage(conversationId, mlsMessage).map {
                message.date //TODO return actual server time from the response
>>>>>>> 116a2550
            }
        }

    private suspend fun trySendingEnvelopeRetryingIfPossible(
        conversationId: ConversationId,
        envelope: MessageEnvelope,
        messageUuid: Message,
    ): Either<CoreFailure, String> = suspending {
        messageRepository.sendEnvelope(conversationId, envelope).coFold(
            {
                when (it) {
                    is SendMessageFailure.Unknown -> Either.Left(it)
                    is SendMessageFailure.ClientsHaveChanged -> messageSendFailureHandler.handleClientsHaveChangedFailure(it).flatMap {
                        attemptToSend(conversationId, messageUuid)
                    }
                }
            }, {
                Either.Right(it)
            })
    }
}<|MERGE_RESOLUTION|>--- conflicted
+++ resolved
@@ -11,13 +11,10 @@
 import com.wire.kalium.logic.functional.suspending
 import com.wire.kalium.logic.sync.SyncManager
 import com.wire.kalium.persistence.dao.ConversationEntity
-<<<<<<< HEAD
 import com.wire.kalium.persistence.dao.message.MessageEntity
-=======
 import kotlinx.datetime.DateTimeUnit
 import kotlinx.datetime.toInstant
 import kotlinx.datetime.until
->>>>>>> 116a2550
 
 interface MessageSender {
     /**
@@ -63,12 +60,13 @@
             attemptToSend(conversationId, message)
                 .flatMap { messageRemoteTime ->
                     messageRepository.updateMessageDate(conversationId, message.id, messageRemoteTime)
-                    messageRepository.markMessageAsSent(conversationId, message.id)
+                    messageRepository.updateMessageStatus(MessageEntity.Status.SENT, conversationId, message.id)
                     val millisDiff = message.date.toInstant().until(messageRemoteTime.toInstant(), DateTimeUnit.MILLISECOND)
                     // this should make sure that pending messages are ordered correctly after one of them is sent
                     messageRepository.updatePendingMessagesAddMillisToDate(conversationId, millisDiff)
                 }
         }
+
 
     private suspend fun attemptToSend(conversationId: ConversationId, message: Message): Either<CoreFailure, String> =
         suspending {
@@ -82,11 +80,6 @@
                         attemptToSendWithProteus(conversationId, message)
                     }
                 }
-<<<<<<< HEAD
-            }.flatMap {
-                messageRepository.updateMessageStatus(MessageEntity.Status.SENT, conversationId, message.id)
-=======
->>>>>>> 116a2550
             }
         }
 
@@ -102,23 +95,17 @@
                 }
         }
 
-<<<<<<< HEAD
-    private suspend fun attemptToSendWithMLS(conversationId: ConversationId, groupId: String, message: Message): Either<CoreFailure, Unit> =
-        suspending {
-            mlsMessageCreator.createOutgoingMLSMessage(groupId, message).flatMap { mlsMessage ->
-                // TODO handle mls-stale-message
-                messageRepository.sendMLSMessage(conversationId, mlsMessage)
-=======
     private suspend fun attemptToSendWithMLS(
         conversationId: ConversationId,
         groupId: String,
         message: Message
-    ): Either<CoreFailure, String> = suspending {
-        mlsMessageCreator.createOutgoingMLSMessage(groupId, message).flatMap { mlsMessage ->
-            // TODO handle mls-stale-message
-            messageRepository.sendMLSMessage(conversationId, mlsMessage).map {
+    ): Either<CoreFailure, String> =
+        suspending {
+            mlsMessageCreator.createOutgoingMLSMessage(groupId, message).flatMap { mlsMessage ->
+                // TODO handle mls-stale-message
+                messageRepository.sendMLSMessage(conversationId, mlsMessage).map {
                 message.date //TODO return actual server time from the response
->>>>>>> 116a2550
+            }
             }
         }
 
