--- conflicted
+++ resolved
@@ -1,17 +1,10 @@
 package com.wire.kalium.logic.data.message
-
-import com.wire.kalium.logic.data.id.ConversationId
+import com.wire.kalium.logic.data.conversation.ConversationId
 
 sealed class MessageContent {
-<<<<<<< HEAD
-
-    data class Text(val value: String) : MessageContent()
-    data class Calling(val value: String) : MessageContent()
-=======
     data class Text(val value: String) : MessageContent()
     data class Calling(val value: String) : MessageContent()
     data class Asset(val value: AssetContent) : MessageContent()
->>>>>>> 5104ddd5
     data class DeleteMessage(val messageId: String) : MessageContent()
     data class DeleteForMe(val messageId: String, val conversationId: ConversationId) : MessageContent()
     object Unknown : MessageContent()
