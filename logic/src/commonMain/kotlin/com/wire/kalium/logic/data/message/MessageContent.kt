package com.wire.kalium.logic.data.message

import com.wire.kalium.logic.data.conversation.Member
import com.wire.kalium.protobuf.messages.QualifiedConversationId

sealed class MessageContent {

    sealed class System : MessageContent()
    sealed class FromProto : MessageContent()
    sealed class Regular : FromProto()
    sealed class Signaling : FromProto()

    // client message content types
<<<<<<< HEAD
    data class Text(val value: String) : Client()
    data class Calling(val value: String) : Client()
    data class Asset(val value: AssetContent) : Client()
    data class RestrictedAsset(val mimeType: String) : Client()
    data class DeleteMessage(val messageId: String) : Client()
    data class TextEdited(val editMessageId :String, val newContent : String) : Client()
=======
    data class Text(val value: String) : Regular()
    data class Calling(val value: String) : Regular()
    data class Asset(val value: AssetContent) : Regular()
    data class DeleteMessage(val messageId: String) : Regular()
    data class TextEdited(val editMessageId :String, val newContent : String) : Regular()
>>>>>>> b321ccaa
    data class DeleteForMe(
        val messageId: String,
        val conversationId: String,
        val qualifiedConversationId: QualifiedConversationId?
    ) : Regular()

    data class Unknown( // messages that aren't yet handled properly but stored in db in case
        val typeName: String? = null,
        val encodedData: ByteArray? = null,
        val hidden: Boolean = false
    ) : Regular()
    object Empty : Regular()

    // server message content types
    sealed class MemberChange(open val members: List<Member>) : System() {
        data class Added(override val members: List<Member>) : MemberChange(members)
        data class Removed(override val members: List<Member>) : MemberChange(members)
    }

    // we can add other types to be processed, but signaling ones shouldn't be persisted
    object Ignored : Signaling() // messages that aren't processed in any way
}<|MERGE_RESOLUTION|>--- conflicted
+++ resolved
@@ -11,20 +11,14 @@
     sealed class Signaling : FromProto()
 
     // client message content types
-<<<<<<< HEAD
-    data class Text(val value: String) : Client()
-    data class Calling(val value: String) : Client()
-    data class Asset(val value: AssetContent) : Client()
-    data class RestrictedAsset(val mimeType: String) : Client()
-    data class DeleteMessage(val messageId: String) : Client()
-    data class TextEdited(val editMessageId :String, val newContent : String) : Client()
-=======
+
     data class Text(val value: String) : Regular()
     data class Calling(val value: String) : Regular()
     data class Asset(val value: AssetContent) : Regular()
     data class DeleteMessage(val messageId: String) : Regular()
-    data class TextEdited(val editMessageId :String, val newContent : String) : Regular()
->>>>>>> b321ccaa
+    data class TextEdited(val editMessageId: String, val newContent: String) : Regular()
+    data class RestrictedAsset(val mimeType: String) : Regular()
+
     data class DeleteForMe(
         val messageId: String,
         val conversationId: String,
@@ -36,6 +30,7 @@
         val encodedData: ByteArray? = null,
         val hidden: Boolean = false
     ) : Regular()
+
     object Empty : Regular()
 
     // server message content types
