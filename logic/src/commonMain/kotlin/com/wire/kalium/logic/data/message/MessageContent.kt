--- conflicted
+++ resolved
@@ -21,15 +21,11 @@
     ) : Client()
 
     object Unknown : Client()
+    object Empty : Client()
 
-<<<<<<< HEAD
     // server message content types
     sealed class MemberChange(open val members: List<Member>) : Server() {
         data class Added(override val members: List<Member>) : MemberChange(members)
         data class Removed(override val members: List<Member>) : MemberChange(members)
     }
-=======
-    object Unknown : MessageContent()
-    object Empty : MessageContent()
->>>>>>> 0df2c3a0
 }