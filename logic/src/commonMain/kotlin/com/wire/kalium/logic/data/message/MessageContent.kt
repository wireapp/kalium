--- conflicted
+++ resolved
@@ -17,11 +17,7 @@
     data class Asset(val value: AssetContent) : Regular()
     data class DeleteMessage(val messageId: String) : Regular()
     data class TextEdited(val editMessageId: String, val newContent: String) : Regular()
-<<<<<<< HEAD
     data class RestrictedAsset(val mimeType: String) : Regular()
-
-=======
->>>>>>> af9e6d06
     data class DeleteForMe(
         val messageId: String,
         val conversationId: String,
