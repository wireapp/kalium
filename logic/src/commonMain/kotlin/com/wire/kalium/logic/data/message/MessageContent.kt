--- conflicted
+++ resolved
@@ -1,18 +1,5 @@
 package com.wire.kalium.logic.data.message
 
-<<<<<<< HEAD
-import com.wire.kalium.persistence.dao.ConversationEntity
-import com.wire.kalium.persistence.dao.ConversationEntity.ProtocolInfo.Proteus
-import com.wire.kalium.protobuf.messages.GenericMessage
-import com.wire.kalium.protobuf.messages.QualifiedConversationId
-
-sealed class MessageContent {
-    data class Text(val value: String) : MessageContent()
-    data class Calling(val value: String) : MessageContent()
-    data class Asset(val value: AssetContent) : MessageContent()
-    data class DeleteMessage(val messageId: String) : MessageContent()
-    data class TextEdited(val editMessageId: String, val newContent: String) : MessageContent()
-=======
 import com.wire.kalium.logic.data.conversation.Member
 import com.wire.kalium.protobuf.messages.QualifiedConversationId
 
@@ -28,8 +15,7 @@
     data class Calling(val value: String) : Regular()
     data class Asset(val value: AssetContent) : Regular()
     data class DeleteMessage(val messageId: String) : Regular()
-    data class TextEdited(val editMessageId :String, val newContent : String) : Regular()
->>>>>>> 388a46ed
+    data class TextEdited(val editMessageId: String, val newContent: String) : Regular()
     data class DeleteForMe(
         val messageId: String,
         val conversationId: String,
