package com.wire.kalium.logic.feature.message

import com.wire.kalium.logic.cache.SelfConversationIdProvider
import com.wire.kalium.logic.data.asset.AssetRepository
import com.wire.kalium.logic.data.client.ClientRepository
import com.wire.kalium.logic.data.client.MLSClientProvider
import com.wire.kalium.logic.data.connection.ConnectionRepository
import com.wire.kalium.logic.data.conversation.ConversationRepository
import com.wire.kalium.logic.data.conversation.MLSConversationRepository
import com.wire.kalium.logic.data.id.IdMapper
import com.wire.kalium.logic.data.id.IdMapperImpl
import com.wire.kalium.logic.data.id.QualifiedID
import com.wire.kalium.logic.data.message.MessageRepository
import com.wire.kalium.logic.data.message.PersistMessageUseCase
import com.wire.kalium.logic.data.message.PersistMessageUseCaseImpl
import com.wire.kalium.logic.data.message.ProtoContentMapper
import com.wire.kalium.logic.data.message.ProtoContentMapperImpl
import com.wire.kalium.logic.data.message.reaction.ReactionRepository
import com.wire.kalium.logic.data.message.receipt.ReceiptRepository
import com.wire.kalium.logic.data.prekey.PreKeyRepository
import com.wire.kalium.logic.data.properties.UserPropertyRepository
import com.wire.kalium.logic.data.sync.SlowSyncRepository
import com.wire.kalium.logic.data.user.UserRepository
import com.wire.kalium.logic.di.UserStorage
import com.wire.kalium.logic.feature.CurrentClientIdProvider
import com.wire.kalium.logic.feature.ProteusClientProvider
import com.wire.kalium.logic.feature.asset.GetMessageAssetUseCase
import com.wire.kalium.logic.feature.asset.GetMessageAssetUseCaseImpl
import com.wire.kalium.logic.feature.asset.ScheduleNewAssetMessageUseCase
import com.wire.kalium.logic.feature.asset.ScheduleNewAssetMessageUseCaseImpl
import com.wire.kalium.logic.feature.asset.UpdateAssetMessageDownloadStatusUseCase
import com.wire.kalium.logic.feature.asset.UpdateAssetMessageDownloadStatusUseCaseImpl
import com.wire.kalium.logic.feature.asset.UpdateAssetMessageUploadStatusUseCase
import com.wire.kalium.logic.feature.asset.UpdateAssetMessageUploadStatusUseCaseImpl
import com.wire.kalium.logic.sync.SyncManager
import com.wire.kalium.logic.sync.receiver.conversation.message.ApplicationMessageHandler
import com.wire.kalium.logic.util.MessageContentEncoder
import com.wire.kalium.logic.util.TimeParser
import com.wire.kalium.util.KaliumDispatcher
import com.wire.kalium.util.KaliumDispatcherImpl
import kotlinx.coroutines.CoroutineScope

@Suppress("LongParameterList")
class MessageScope internal constructor(
    private val connectionRepository: ConnectionRepository,
    private val selfUserId: QualifiedID,
    private val currentClientIdProvider: CurrentClientIdProvider,
    private val selfConversationIdProvider: SelfConversationIdProvider,
    internal val messageRepository: MessageRepository,
    private val conversationRepository: ConversationRepository,
    private val mlsConversationRepository: MLSConversationRepository,
    private val clientRepository: ClientRepository,
    private val proteusClientProvider: ProteusClientProvider,
    private val mlsClientProvider: MLSClientProvider,
    private val preKeyRepository: PreKeyRepository,
    private val userRepository: UserRepository,
    private val assetRepository: AssetRepository,
    private val reactionRepository: ReactionRepository,
    private val receiptRepository: ReceiptRepository,
    private val syncManager: SyncManager,
    private val slowSyncRepository: SlowSyncRepository,
    private val messageSendingScheduler: MessageSendingScheduler,
    private val timeParser: TimeParser,
    private val applicationMessageHandler: ApplicationMessageHandler,
    private val userStorage: UserStorage,
    private val userPropertyRepository: UserPropertyRepository,
    private val scope: CoroutineScope,
    internal val dispatcher: KaliumDispatcher = KaliumDispatcherImpl
) {

    private val messageSendFailureHandler: MessageSendFailureHandler
        get() = MessageSendFailureHandlerImpl(userRepository, clientRepository)

    private val sessionEstablisher: SessionEstablisher
        get() = SessionEstablisherImpl(proteusClientProvider, preKeyRepository, userStorage.database.clientDAO)

    private val protoContentMapper: ProtoContentMapper
        get() = ProtoContentMapperImpl(selfUserId = selfUserId)

    private val messageEnvelopeCreator: MessageEnvelopeCreator
        get() = MessageEnvelopeCreatorImpl(
            proteusClientProvider = proteusClientProvider,
            selfUserId = selfUserId,
            protoContentMapper = protoContentMapper
        )

    private val mlsMessageCreator: MLSMessageCreator
        get() = MLSMessageCreatorImpl(
            mlsClientProvider = mlsClientProvider,
            selfUserId = selfUserId,
            protoContentMapper = protoContentMapper
        )

    private val idMapper: IdMapper
        get() = IdMapperImpl()

    private val messageContentEncoder = MessageContentEncoder()
    private val messageSendingInterceptor: MessageSendingInterceptor
        get() = MessageSendingInterceptorImpl(messageContentEncoder, messageRepository)

    internal val messageSender: MessageSender
        get() = MessageSenderImpl(
            messageRepository,
            conversationRepository,
            mlsConversationRepository,
            syncManager,
            messageSendFailureHandler,
            sessionEstablisher,
            messageEnvelopeCreator,
            mlsMessageCreator,
            messageSendingScheduler,
            messageSendingInterceptor,
            timeParser,
            scope
        )

    val persistMessage: PersistMessageUseCase
<<<<<<< HEAD
        get() = PersistMessageUseCaseImpl(
            messageRepository,
            userId
        )
=======
        get() = PersistMessageUseCaseImpl(messageRepository, userRepository)
>>>>>>> 05c7c35e

    val sendTextMessage: SendTextMessageUseCase
        get() = SendTextMessageUseCase(
            persistMessage,
            selfUserId,
            currentClientIdProvider,
            slowSyncRepository,
            messageSender,
            userPropertyRepository
        )

    val getMessageById: GetMessageByIdUseCase
        get() = GetMessageByIdUseCase(messageRepository)

    val sendAssetMessage: ScheduleNewAssetMessageUseCase
        get() = ScheduleNewAssetMessageUseCaseImpl(
            persistMessage,
            updateAssetMessageUploadStatus,
            currentClientIdProvider,
            assetRepository,
            selfUserId,
            slowSyncRepository,
            messageSender,
            userPropertyRepository,
            scope,
            dispatcher
        )

    val getAssetMessage: GetMessageAssetUseCase
        get() = GetMessageAssetUseCaseImpl(
            assetRepository,
            messageRepository,
            updateAssetMessageDownloadStatus,
            scope,
            dispatcher
        )

    val getRecentMessages: GetRecentMessagesUseCase
        get() = GetRecentMessagesUseCase(
            messageRepository,
            slowSyncRepository
        )

    val deleteMessage: DeleteMessageUseCase
        get() = DeleteMessageUseCase(
            messageRepository,
            assetRepository,
            slowSyncRepository,
            messageSender,
            selfUserId,
            currentClientIdProvider,
            selfConversationIdProvider
        )

    val toggleReaction: ToggleReactionUseCase
        get() = ToggleReactionUseCase(
            currentClientIdProvider,
            selfUserId,
            slowSyncRepository,
            reactionRepository,
            messageSender
        )

    val observeMessageReactions: ObserveMessageReactionsUseCase
        get() = ObserveMessageReactionsUseCaseImpl(
            reactionRepository = reactionRepository
        )

    val observeMessageReceipts: ObserveMessageReceiptsUseCase
        get() = ObserveMessageReceiptsUseCaseImpl(
            receiptRepository = receiptRepository
        )

    val sendKnock: SendKnockUseCase
        get() = SendKnockUseCase(
            persistMessage,
            userRepository,
            currentClientIdProvider,
            slowSyncRepository,
            messageSender
        )

    val markMessagesAsNotified: MarkMessagesAsNotifiedUseCase get() = MarkMessagesAsNotifiedUseCaseImpl(conversationRepository)

    val updateAssetMessageUploadStatus: UpdateAssetMessageUploadStatusUseCase
        get() = UpdateAssetMessageUploadStatusUseCaseImpl(
            messageRepository
        )

    val updateAssetMessageDownloadStatus: UpdateAssetMessageDownloadStatusUseCase
        get() = UpdateAssetMessageDownloadStatusUseCaseImpl(
            messageRepository
        )

    val getNotifications: GetNotificationsUseCase
        get() = GetNotificationsUseCaseImpl(
            connectionRepository = connectionRepository,
            messageRepository = messageRepository,
            userRepository = userRepository,
            conversationRepository = conversationRepository,
            timeParser = timeParser,
            selfUserId = selfUserId,
            ephemeralNotificationsManager = EphemeralNotificationsManager
        )

    val persistMigratedMessage: PersistMigratedMessagesUseCase
        get() = PersistMigratedMessagesUseCaseImpl(applicationMessageHandler, protoContentMapper)

    internal val sendConfirmation: SendConfirmationUseCase
        get() = SendConfirmationUseCase(
            currentClientIdProvider,
            syncManager,
            messageSender,
            selfUserId,
            conversationRepository,
            messageRepository,
            userPropertyRepository
        )

    val resolveFailedDecryptedMessages: ResolveFailedDecryptedMessagesUseCase
        get() = ResolveFailedDecryptedMessagesUseCaseImpl(messageRepository)

}<|MERGE_RESOLUTION|>--- conflicted
+++ resolved
@@ -115,14 +115,7 @@
         )
 
     val persistMessage: PersistMessageUseCase
-<<<<<<< HEAD
-        get() = PersistMessageUseCaseImpl(
-            messageRepository,
-            userId
-        )
-=======
         get() = PersistMessageUseCaseImpl(messageRepository, userRepository)
->>>>>>> 05c7c35e
 
     val sendTextMessage: SendTextMessageUseCase
         get() = SendTextMessageUseCase(
