package com.wire.kalium.logic.feature.message

import com.wire.kalium.logic.cache.SelfConversationIdProvider
import com.wire.kalium.logic.data.asset.AssetRepository
import com.wire.kalium.logic.data.client.ClientRepository
import com.wire.kalium.logic.data.client.MLSClientProvider
import com.wire.kalium.logic.data.connection.ConnectionRepository
import com.wire.kalium.logic.data.conversation.ConversationRepository
import com.wire.kalium.logic.data.conversation.MLSConversationRepository
import com.wire.kalium.logic.data.id.IdMapper
import com.wire.kalium.logic.data.id.IdMapperImpl
import com.wire.kalium.logic.data.id.QualifiedID
import com.wire.kalium.logic.data.message.MessageRepository
import com.wire.kalium.logic.data.message.PersistMessageUseCase
import com.wire.kalium.logic.data.message.PersistMessageUseCaseImpl
import com.wire.kalium.logic.data.message.ProtoContentMapper
import com.wire.kalium.logic.data.message.ProtoContentMapperImpl
import com.wire.kalium.logic.data.message.reaction.ReactionRepository
import com.wire.kalium.logic.data.message.receipt.ReceiptRepository
import com.wire.kalium.logic.data.prekey.PreKeyRepository
import com.wire.kalium.logic.data.properties.UserPropertyRepository
import com.wire.kalium.logic.data.sync.SlowSyncRepository
import com.wire.kalium.logic.data.user.UserRepository
import com.wire.kalium.logic.di.UserStorage
import com.wire.kalium.logic.feature.CurrentClientIdProvider
import com.wire.kalium.logic.feature.ProteusClientProvider
import com.wire.kalium.logic.feature.asset.GetMessageAssetUseCase
import com.wire.kalium.logic.feature.asset.GetMessageAssetUseCaseImpl
import com.wire.kalium.logic.feature.asset.ScheduleNewAssetMessageUseCase
import com.wire.kalium.logic.feature.asset.ScheduleNewAssetMessageUseCaseImpl
import com.wire.kalium.logic.feature.asset.UpdateAssetMessageDownloadStatusUseCase
import com.wire.kalium.logic.feature.asset.UpdateAssetMessageDownloadStatusUseCaseImpl
import com.wire.kalium.logic.feature.asset.UpdateAssetMessageUploadStatusUseCase
import com.wire.kalium.logic.feature.asset.UpdateAssetMessageUploadStatusUseCaseImpl
import com.wire.kalium.logic.sync.SyncManager
import com.wire.kalium.logic.sync.receiver.conversation.message.ApplicationMessageHandler
import com.wire.kalium.logic.util.MessageContentEncoder
import com.wire.kalium.logic.util.TimeParser
import com.wire.kalium.util.KaliumDispatcher
import com.wire.kalium.util.KaliumDispatcherImpl
import kotlinx.coroutines.CoroutineScope

@Suppress("LongParameterList")
class MessageScope internal constructor(
    private val connectionRepository: ConnectionRepository,
    private val userId: QualifiedID,
    private val currentClientIdProvider: CurrentClientIdProvider,
    private val selfConversationIdProvider: SelfConversationIdProvider,
    internal val messageRepository: MessageRepository,
    private val conversationRepository: ConversationRepository,
    private val mlsConversationRepository: MLSConversationRepository,
    private val clientRepository: ClientRepository,
    private val proteusClientProvider: ProteusClientProvider,
    private val mlsClientProvider: MLSClientProvider,
    private val preKeyRepository: PreKeyRepository,
    private val userRepository: UserRepository,
    private val assetRepository: AssetRepository,
    private val reactionRepository: ReactionRepository,
    private val receiptRepository: ReceiptRepository,
    private val syncManager: SyncManager,
    private val slowSyncRepository: SlowSyncRepository,
    private val messageSendingScheduler: MessageSendingScheduler,
    private val timeParser: TimeParser,
    private val applicationMessageHandler: ApplicationMessageHandler,
    private val userStorage: UserStorage,
    private val userPropertyRepository: UserPropertyRepository,
    private val scope: CoroutineScope,
    internal val dispatcher: KaliumDispatcher = KaliumDispatcherImpl
) {

    private val messageSendFailureHandler: MessageSendFailureHandler
        get() = MessageSendFailureHandlerImpl(userRepository, clientRepository)

    private val sessionEstablisher: SessionEstablisher
        get() = SessionEstablisherImpl(proteusClientProvider, preKeyRepository, userStorage.database.clientDAO)

    private val protoContentMapper: ProtoContentMapper
        get() = ProtoContentMapperImpl(selfUserId = userId)

    private val messageEnvelopeCreator: MessageEnvelopeCreator
        get() = MessageEnvelopeCreatorImpl(
            proteusClientProvider = proteusClientProvider,
            selfUserId = userId,
            protoContentMapper = protoContentMapper
        )

    private val mlsMessageCreator: MLSMessageCreator
        get() = MLSMessageCreatorImpl(
            mlsClientProvider = mlsClientProvider,
            selfUserId = userId,
            protoContentMapper = protoContentMapper
        )

    private val idMapper: IdMapper
        get() = IdMapperImpl()

    private val messageContentEncoder = MessageContentEncoder()
    private val messageSendingInterceptor: MessageSendingInterceptor
        get() = MessageSendingInterceptorImpl(messageContentEncoder, messageRepository)

    internal val messageSender: MessageSender
        get() = MessageSenderImpl(
            messageRepository,
            conversationRepository,
            mlsConversationRepository,
            syncManager,
            messageSendFailureHandler,
            sessionEstablisher,
            messageEnvelopeCreator,
            mlsMessageCreator,
            messageSendingScheduler,
            messageSendingInterceptor,
            timeParser,
            scope
        )

    val persistMessage: PersistMessageUseCase
        get() = PersistMessageUseCaseImpl(messageRepository, userRepository)

    val sendTextMessage: SendTextMessageUseCase
        get() = SendTextMessageUseCase(
            persistMessage,
            userId,
            currentClientIdProvider,
            slowSyncRepository,
            messageSender,
            userPropertyRepository
        )

    val getMessageById: GetMessageByIdUseCase
        get() = GetMessageByIdUseCase(messageRepository)

    val sendAssetMessage: ScheduleNewAssetMessageUseCase
        get() = ScheduleNewAssetMessageUseCaseImpl(
            persistMessage,
            updateAssetMessageUploadStatus,
            currentClientIdProvider,
            assetRepository,
            userId,
            slowSyncRepository,
            messageSender,
            userPropertyRepository,
            scope,
            dispatcher
        )

    val getAssetMessage: GetMessageAssetUseCase
        get() = GetMessageAssetUseCaseImpl(
            assetRepository,
            messageRepository,
            updateAssetMessageDownloadStatus,
            scope,
            dispatcher
        )

    val getRecentMessages: GetRecentMessagesUseCase
        get() = GetRecentMessagesUseCase(
            messageRepository,
            slowSyncRepository
        )

    val deleteMessage: DeleteMessageUseCase
        get() = DeleteMessageUseCase(
            messageRepository,
            userRepository,
<<<<<<< HEAD
=======
            currentClientIdProvider,
>>>>>>> adf31aa7
            assetRepository,
            slowSyncRepository,
            messageSender,
            currentClientIdProvider,
            selfConversationIdProvider
        )

    val toggleReaction: ToggleReactionUseCase
        get() = ToggleReactionUseCase(
            currentClientIdProvider,
            userId,
            slowSyncRepository,
            reactionRepository,
            messageSender
        )

    val observeMessageReactions: ObserveMessageReactionsUseCase
        get() = ObserveMessageReactionsUseCaseImpl(
            reactionRepository = reactionRepository
        )

    val observeMessageReceipts: ObserveMessageReceiptsUseCase
        get() = ObserveMessageReceiptsUseCaseImpl(
            receiptRepository = receiptRepository
        )

    val sendKnock: SendKnockUseCase
        get() = SendKnockUseCase(
            persistMessage,
            userRepository,
            currentClientIdProvider,
            slowSyncRepository,
            messageSender
        )

    val markMessagesAsNotified: MarkMessagesAsNotifiedUseCase get() = MarkMessagesAsNotifiedUseCaseImpl(conversationRepository)

    val updateAssetMessageUploadStatus: UpdateAssetMessageUploadStatusUseCase
        get() = UpdateAssetMessageUploadStatusUseCaseImpl(
            messageRepository
        )

    val updateAssetMessageDownloadStatus: UpdateAssetMessageDownloadStatusUseCase
        get() = UpdateAssetMessageDownloadStatusUseCaseImpl(
            messageRepository
        )

    val getNotifications: GetNotificationsUseCase
        get() = GetNotificationsUseCaseImpl(
            connectionRepository = connectionRepository,
            messageRepository = messageRepository,
            userRepository = userRepository,
            conversationRepository = conversationRepository,
            timeParser = timeParser,
            selfUserId = userId,
            ephemeralNotificationsManager = EphemeralNotificationsManager
        )

    val persistMigratedMessage: PersistMigratedMessagesUseCase
        get() = PersistMigratedMessagesUseCaseImpl(applicationMessageHandler, protoContentMapper)

    internal val sendConfirmation: SendConfirmationUseCase
        get() = SendConfirmationUseCase(
            currentClientIdProvider,
            syncManager,
            messageSender,
            userId,
            conversationRepository,
            messageRepository,
            userPropertyRepository
        )

    val resolveFailedDecryptedMessages: ResolveFailedDecryptedMessagesUseCase
        get() = ResolveFailedDecryptedMessagesUseCaseImpl(messageRepository)

}<|MERGE_RESOLUTION|>--- conflicted
+++ resolved
@@ -43,7 +43,7 @@
 @Suppress("LongParameterList")
 class MessageScope internal constructor(
     private val connectionRepository: ConnectionRepository,
-    private val userId: QualifiedID,
+    private val selfUserId: QualifiedID,
     private val currentClientIdProvider: CurrentClientIdProvider,
     private val selfConversationIdProvider: SelfConversationIdProvider,
     internal val messageRepository: MessageRepository,
@@ -75,19 +75,19 @@
         get() = SessionEstablisherImpl(proteusClientProvider, preKeyRepository, userStorage.database.clientDAO)
 
     private val protoContentMapper: ProtoContentMapper
-        get() = ProtoContentMapperImpl(selfUserId = userId)
+        get() = ProtoContentMapperImpl(selfUserId = selfUserId)
 
     private val messageEnvelopeCreator: MessageEnvelopeCreator
         get() = MessageEnvelopeCreatorImpl(
             proteusClientProvider = proteusClientProvider,
-            selfUserId = userId,
+            selfUserId = selfUserId,
             protoContentMapper = protoContentMapper
         )
 
     private val mlsMessageCreator: MLSMessageCreator
         get() = MLSMessageCreatorImpl(
             mlsClientProvider = mlsClientProvider,
-            selfUserId = userId,
+            selfUserId = selfUserId,
             protoContentMapper = protoContentMapper
         )
 
@@ -120,7 +120,7 @@
     val sendTextMessage: SendTextMessageUseCase
         get() = SendTextMessageUseCase(
             persistMessage,
-            userId,
+            selfUserId,
             currentClientIdProvider,
             slowSyncRepository,
             messageSender,
@@ -136,7 +136,7 @@
             updateAssetMessageUploadStatus,
             currentClientIdProvider,
             assetRepository,
-            userId,
+            selfUserId,
             slowSyncRepository,
             messageSender,
             userPropertyRepository,
@@ -162,14 +162,10 @@
     val deleteMessage: DeleteMessageUseCase
         get() = DeleteMessageUseCase(
             messageRepository,
-            userRepository,
-<<<<<<< HEAD
-=======
-            currentClientIdProvider,
->>>>>>> adf31aa7
             assetRepository,
             slowSyncRepository,
             messageSender,
+            selfUserId,
             currentClientIdProvider,
             selfConversationIdProvider
         )
@@ -177,7 +173,7 @@
     val toggleReaction: ToggleReactionUseCase
         get() = ToggleReactionUseCase(
             currentClientIdProvider,
-            userId,
+            selfUserId,
             slowSyncRepository,
             reactionRepository,
             messageSender
@@ -221,7 +217,7 @@
             userRepository = userRepository,
             conversationRepository = conversationRepository,
             timeParser = timeParser,
-            selfUserId = userId,
+            selfUserId = selfUserId,
             ephemeralNotificationsManager = EphemeralNotificationsManager
         )
 
@@ -233,7 +229,7 @@
             currentClientIdProvider,
             syncManager,
             messageSender,
-            userId,
+            selfUserId,
             conversationRepository,
             messageRepository,
             userPropertyRepository
