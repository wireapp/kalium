/*
 * Wire
 * Copyright (C) 2024 Wire Swiss GmbH
 *
 * This program is free software: you can redistribute it and/or modify
 * it under the terms of the GNU General Public License as published by
 * the Free Software Foundation, either version 3 of the License, or
 * (at your option) any later version.
 *
 * This program is distributed in the hope that it will be useful,
 * but WITHOUT ANY WARRANTY; without even the implied warranty of
 * MERCHANTABILITY or FITNESS FOR A PARTICULAR PURPOSE. See the
 * GNU General Public License for more details.
 *
 * You should have received a copy of the GNU General Public License
 * along with this program. If not, see http://www.gnu.org/licenses/.
 */

package com.wire.kalium.logic.feature.message

import com.wire.kalium.cells.domain.MessageAttachmentDraftRepository
import com.wire.kalium.cells.domain.usecase.DeleteMessageAttachmentsUseCase
import com.wire.kalium.cells.domain.usecase.GetMessageAttachmentUseCase
import com.wire.kalium.cells.domain.usecase.PublishAttachmentsUseCase
import com.wire.kalium.cells.domain.usecase.RemoveAttachmentDraftsUseCase
import com.wire.kalium.logger.KaliumLogger
import com.wire.kalium.logic.cache.SelfConversationIdProvider
import com.wire.kalium.logic.data.asset.AssetRepository
import com.wire.kalium.logic.data.client.ClientRepository
import com.wire.kalium.logic.data.client.CryptoTransactionProvider
import com.wire.kalium.logic.data.client.remote.ClientRemoteRepository
import com.wire.kalium.logic.data.connection.ConnectionRepository
import com.wire.kalium.logic.data.conversation.ConversationRepository
import com.wire.kalium.logic.data.conversation.FetchConversationUseCase
import com.wire.kalium.logic.data.conversation.JoinExistingMLSConversationUseCase
import com.wire.kalium.logic.data.conversation.LegalHoldStatusMapper
import com.wire.kalium.logic.data.conversation.LegalHoldStatusMapperImpl
import com.wire.kalium.logic.data.conversation.MLSConversationRepository
import com.wire.kalium.logic.data.id.CurrentClientIdProvider
import com.wire.kalium.logic.data.id.QualifiedID
import com.wire.kalium.logic.data.message.CompositeMessageRepository
import com.wire.kalium.logic.data.message.MessageMetadataRepository
import com.wire.kalium.logic.data.message.MessageRepository
import com.wire.kalium.logic.data.message.PersistMessageUseCase
import com.wire.kalium.logic.data.message.PersistMessageUseCaseImpl
import com.wire.kalium.logic.data.message.ProtoContentMapper
import com.wire.kalium.logic.data.message.SessionEstablisher
import com.wire.kalium.logic.data.message.SessionEstablisherImpl
import com.wire.kalium.logic.data.message.draft.MessageDraftRepository
import com.wire.kalium.logic.data.message.reaction.ReactionRepository
import com.wire.kalium.logic.data.message.receipt.ReceiptRepository
import com.wire.kalium.logic.data.notification.NotificationEventsManagerImpl
import com.wire.kalium.logic.data.prekey.PreKeyRepository
import com.wire.kalium.logic.data.properties.UserPropertyRepository
import com.wire.kalium.logic.data.sync.IncrementalSyncRepository
import com.wire.kalium.logic.data.sync.SlowSyncRepository
import com.wire.kalium.logic.data.user.UserRepository
import com.wire.kalium.logic.feature.asset.GetAssetMessageTransferStatusUseCase
import com.wire.kalium.logic.feature.asset.GetAssetMessageTransferStatusUseCaseImpl
import com.wire.kalium.logic.feature.asset.GetAudioAssetUseCase
import com.wire.kalium.logic.feature.asset.GetAudioAssetUseCaseImpl
import com.wire.kalium.logic.feature.asset.GetImageAssetMessagesForConversationUseCase
import com.wire.kalium.logic.feature.asset.GetImageAssetMessagesForConversationUseCaseImpl
import com.wire.kalium.logic.feature.asset.GetMessageAssetUseCase
import com.wire.kalium.logic.feature.asset.GetMessageAssetUseCaseImpl
import com.wire.kalium.logic.feature.asset.ObserveAssetStatusesUseCase
import com.wire.kalium.logic.feature.asset.ObserveAssetStatusesUseCaseImpl
import com.wire.kalium.logic.feature.asset.ScheduleNewAssetMessageUseCase
import com.wire.kalium.logic.feature.asset.ScheduleNewAssetMessageUseCaseImpl
import com.wire.kalium.logic.feature.asset.UpdateAssetMessageTransferStatusUseCase
import com.wire.kalium.logic.feature.asset.UpdateAssetMessageTransferStatusUseCaseImpl
import com.wire.kalium.logic.feature.asset.ValidateAssetFileTypeUseCase
import com.wire.kalium.logic.feature.asset.ValidateAssetFileTypeUseCaseImpl
import com.wire.kalium.logic.feature.client.IsWireCellsEnabledForConversationUseCase
import com.wire.kalium.logic.feature.incallreaction.SendInCallReactionUseCase
import com.wire.kalium.logic.feature.message.composite.SendButtonActionConfirmationMessageUseCase
import com.wire.kalium.logic.feature.message.composite.SendButtonActionMessageUseCase
import com.wire.kalium.logic.feature.message.composite.SendButtonMessageUseCase
import com.wire.kalium.logic.feature.message.confirmation.ConfirmationDeliveryHandler
import com.wire.kalium.logic.feature.message.confirmation.ConfirmationDeliveryHandlerImpl
import com.wire.kalium.logic.feature.message.confirmation.SendDeliverSignalUseCase
import com.wire.kalium.logic.feature.message.confirmation.SendDeliverSignalUseCaseImpl
import com.wire.kalium.logic.feature.message.draft.GetMessageDraftUseCase
import com.wire.kalium.logic.feature.message.draft.GetMessageDraftUseCaseImpl
import com.wire.kalium.logic.feature.message.draft.RemoveMessageDraftUseCase
import com.wire.kalium.logic.feature.message.draft.RemoveMessageDraftUseCaseImpl
import com.wire.kalium.logic.feature.message.draft.SaveMessageDraftUseCase
import com.wire.kalium.logic.feature.message.draft.SaveMessageDraftUseCaseImpl
import com.wire.kalium.logic.feature.message.ephemeral.DeleteEphemeralMessageForSelfUserAsReceiverUseCaseImpl
import com.wire.kalium.logic.feature.message.ephemeral.DeleteEphemeralMessageForSelfUserAsSenderUseCaseImpl
import com.wire.kalium.logic.feature.message.ephemeral.DeleteEphemeralMessagesAfterEndDateUseCase
import com.wire.kalium.logic.feature.message.ephemeral.DeleteEphemeralMessagesAfterEndDateUseCaseImpl
import com.wire.kalium.logic.feature.message.ephemeral.EnqueueMessageSelfDeletionUseCase
import com.wire.kalium.logic.feature.message.ephemeral.EnqueueMessageSelfDeletionUseCaseImpl
import com.wire.kalium.logic.feature.message.ephemeral.EphemeralMessageDeletionHandler
import com.wire.kalium.logic.feature.message.ephemeral.EphemeralMessageDeletionHandlerImpl
import com.wire.kalium.logic.feature.message.receipt.SendConfirmationUseCase
import com.wire.kalium.logic.feature.selfDeletingMessages.ObserveSelfDeletionTimerSettingsForConversationUseCase
import com.wire.kalium.logic.feature.sessionreset.ResetSessionUseCase
import com.wire.kalium.logic.feature.sessionreset.ResetSessionUseCaseImpl
import com.wire.kalium.logic.feature.user.ObserveFileSharingStatusUseCase
import com.wire.kalium.logic.sync.SyncManager
import com.wire.kalium.logic.sync.receiver.handler.legalhold.LegalHoldHandler
import com.wire.kalium.logic.util.MessageContentEncoder
import com.wire.kalium.messaging.sending.MessageSender
import com.wire.kalium.util.KaliumDispatcher
import com.wire.kalium.util.KaliumDispatcherImpl
import kotlinx.coroutines.CoroutineScope

@Suppress("LongParameterList")
class MessageScope internal constructor(
    private val connectionRepository: ConnectionRepository,
    private val messageDraftRepository: MessageDraftRepository,
    private val selfUserId: QualifiedID,
    private val currentClientIdProvider: CurrentClientIdProvider,
    private val selfConversationIdProvider: SelfConversationIdProvider,
    internal val messageRepository: MessageRepository,
    private val conversationRepository: ConversationRepository,
    private val attachmentsRepository: MessageAttachmentDraftRepository,
    private val mlsConversationRepository: MLSConversationRepository,
    private val clientRepository: ClientRepository,
    private val clientRemoteRepository: ClientRemoteRepository,
    private val preKeyRepository: PreKeyRepository,
    private val userRepository: UserRepository,
    private val assetRepository: AssetRepository,
    private val reactionRepository: ReactionRepository,
    private val receiptRepository: ReceiptRepository,
    private val syncManager: SyncManager,
    private val slowSyncRepository: SlowSyncRepository,
    private val messageSendingScheduler: MessageSendingScheduler,
    private val userPropertyRepository: UserPropertyRepository,
    private val incrementalSyncRepository: IncrementalSyncRepository,
    private val protoContentMapper: ProtoContentMapper,
    private val observeSelfDeletingMessages: ObserveSelfDeletionTimerSettingsForConversationUseCase,
    private val messageMetadataRepository: MessageMetadataRepository,
    private val staleEpochVerifier: StaleEpochVerifier,
    private val legalHoldHandler: LegalHoldHandler,
    private val observeFileSharingStatusUseCase: ObserveFileSharingStatusUseCase,
    private val publishAttachmentsUseCase: PublishAttachmentsUseCase,
    private val removeAttachmentDraftsUseCase: RemoveAttachmentDraftsUseCase,
    private val deleteMessageAttachmentsUseCase: DeleteMessageAttachmentsUseCase,
    private val getMessageAttachment: GetMessageAttachmentUseCase,
    private val fetchConversationUseCase: FetchConversationUseCase,
    private val transactionProvider: CryptoTransactionProvider,
    private val compositeMessageRepository: CompositeMessageRepository,
<<<<<<< HEAD
    private val isWireCellsEnabledForConversationUseCase: IsWireCellsEnabledForConversationUseCase,
=======
    private val joinExistingConversationUseCaseProvider: () -> JoinExistingMLSConversationUseCase,
>>>>>>> c4c82748
    private val scope: CoroutineScope,
    kaliumLogger: KaliumLogger,
    internal val dispatcher: KaliumDispatcher = KaliumDispatcherImpl,
    private val legalHoldStatusMapper: LegalHoldStatusMapper = LegalHoldStatusMapperImpl
) {

    private val messageSendFailureHandler: MessageSendFailureHandler
        get() = MessageSendFailureHandlerImpl(
            userRepository,
            clientRepository,
            clientRemoteRepository,
            messageRepository,
            messageSendingScheduler,
            fetchConversationUseCase
        )

    private val sessionEstablisher: SessionEstablisher
        get() = SessionEstablisherImpl(preKeyRepository)

    private val messageEnvelopeCreator: MessageEnvelopeCreator
        get() = MessageEnvelopeCreatorImpl(
            conversationRepository = conversationRepository,
            legalHoldStatusMapper = legalHoldStatusMapper,
            selfUserId = selfUserId,
            protoContentMapper = protoContentMapper
        )

    private val mlsMessageCreator: MLSMessageCreator
        get() = MLSMessageCreatorImpl(
            conversationRepository = conversationRepository,
            legalHoldStatusMapper = legalHoldStatusMapper,
            mlsConversationRepository = mlsConversationRepository,
            joinExistingConversationUseCase = joinExistingConversationUseCaseProvider(),
            selfUserId = selfUserId,
            protoContentMapper = protoContentMapper
        )

    private val validateAssetMimeTypeUseCase: ValidateAssetFileTypeUseCase
        get() = ValidateAssetFileTypeUseCaseImpl()

    private val messageContentEncoder = MessageContentEncoder()
    private val messageSendingInterceptor: MessageSendingInterceptor
        get() = MessageSendingInterceptorImpl(messageContentEncoder, messageRepository)

    internal val ephemeralMessageDeletionHandler: EphemeralMessageDeletionHandler =
        EphemeralMessageDeletionHandlerImpl(
            userSessionCoroutineScope = scope,
            messageRepository = messageRepository,
            deleteEphemeralMessageForSelfUserAsReceiver = deleteEphemeralMessageForSelfUserAsReceiver,
            deleteEphemeralMessageForSelfUserAsSender = deleteEphemeralMessageForSelfUserAsSender,
            selfUserId = selfUserId,
            kaliumLogger = kaliumLogger
        )

    private val sendDeliverSignalUseCase: SendDeliverSignalUseCase = SendDeliverSignalUseCaseImpl(
        selfUserId = selfUserId,
        messageSender = messageSender,
        currentClientIdProvider = currentClientIdProvider,
        kaliumLogger = kaliumLogger
    )

    internal val confirmationDeliveryHandler: ConfirmationDeliveryHandler = ConfirmationDeliveryHandlerImpl(
        syncManager = syncManager,
        conversationRepository = conversationRepository,
        sendDeliverSignalUseCase = sendDeliverSignalUseCase,
        kaliumLogger = kaliumLogger,
    )

    val enqueueMessageSelfDeletion: EnqueueMessageSelfDeletionUseCase = EnqueueMessageSelfDeletionUseCaseImpl(
        ephemeralMessageDeletionHandler = ephemeralMessageDeletionHandler
    )

    val deleteEphemeralMessageEndDate: DeleteEphemeralMessagesAfterEndDateUseCase = DeleteEphemeralMessagesAfterEndDateUseCaseImpl(
        ephemeralMessageDeletionHandler = ephemeralMessageDeletionHandler
    )

    internal val messageSender: MessageSender
        get() = MessageSenderImpl(
            messageRepository,
            conversationRepository,
            syncManager,
            messageSendFailureHandler,
            legalHoldHandler,
            sessionEstablisher,
            messageEnvelopeCreator,
            mlsMessageCreator,
            messageSendingInterceptor,
            userRepository,
            staleEpochVerifier,
            transactionProvider,
            { message, expirationData -> ephemeralMessageDeletionHandler.enqueueSelfDeletion(message, expirationData) },
            scope
        )

    val persistMessage: PersistMessageUseCase
        get() = PersistMessageUseCaseImpl(messageRepository, selfUserId, NotificationEventsManagerImpl)

    val sendTextMessage: SendTextMessageUseCase
        get() = SendTextMessageUseCase(
            persistMessage = persistMessage,
            selfUserId = selfUserId,
            provideClientId = currentClientIdProvider,
            assetDataSource = assetRepository,
            slowSyncRepository = slowSyncRepository,
            messageSender = messageSender,
            messageSendFailureHandler = messageSendFailureHandler,
            userPropertyRepository = userPropertyRepository,
            selfDeleteTimer = observeSelfDeletingMessages,
            scope = scope
        )

    val sendMultipartMessage: SendMultipartMessageUseCase
        get() = SendMultipartMessageUseCase(
            persistMessage = persistMessage,
            selfUserId = selfUserId,
            provideClientId = currentClientIdProvider,
            assetDataSource = assetRepository,
            slowSyncRepository = slowSyncRepository,
            messageSender = messageSender,
            messageSendFailureHandler = messageSendFailureHandler,
            userPropertyRepository = userPropertyRepository,
            conversationRepository = conversationRepository,
            attachmentsRepository = attachmentsRepository,
            selfDeleteTimer = observeSelfDeletingMessages,
            publishAttachments = publishAttachmentsUseCase,
            removeAttachmentDrafts = removeAttachmentDraftsUseCase,
            sendAssetMessage = sendAssetMessage,
            scope = scope
        )

    val sendEditTextMessage: SendEditTextMessageUseCase
        get() = SendEditTextMessageUseCase(
            messageRepository,
            selfUserId,
            currentClientIdProvider,
            slowSyncRepository,
            messageSender,
            messageSendFailureHandler
        )

    private val getAssetMessageTransferStatus: GetAssetMessageTransferStatusUseCase
        get() = GetAssetMessageTransferStatusUseCaseImpl(
            messageRepository, dispatcher
        )

    val retryFailedMessage: RetryFailedMessageUseCase
        get() = RetryFailedMessageUseCase(
            messageRepository,
            assetRepository,
            conversationRepository,
            attachmentsRepository,
            persistMessage,
            publishAttachmentsUseCase,
            scope,
            dispatcher,
            messageSender,
            updateAssetMessageTransferStatus,
            getAssetMessageTransferStatus,
            messageSendFailureHandler
        )

    val getMessageById: GetMessageByIdUseCase
        get() = GetMessageByIdUseCase(messageRepository)

    val observeMessageById: ObserveMessageByIdUseCase
        get() = ObserveMessageByIdUseCase(messageRepository)

    val sendAssetMessage: ScheduleNewAssetMessageUseCase
        get() = ScheduleNewAssetMessageUseCaseImpl(
            persistMessage,
            updateAssetMessageTransferStatus,
            currentClientIdProvider,
            assetRepository,
            selfUserId,
            slowSyncRepository,
            messageSender,
            messageSendFailureHandler,
            messageRepository,
            userPropertyRepository,
            observeSelfDeletingMessages,
            scope,
            observeFileSharingStatusUseCase,
            validateAssetMimeTypeUseCase,
            dispatcher
        )

    val getAssetMessage: GetMessageAssetUseCase
        get() = GetMessageAssetUseCaseImpl(
            assetRepository,
            messageRepository,
            userRepository,
            updateAssetMessageTransferStatus,
            scope,
            dispatcher
        )

    val getAudioAssetUseCase: GetAudioAssetUseCase by lazy {
        GetAudioAssetUseCaseImpl(
            isWireCellsEnabledForConversation = isWireCellsEnabledForConversationUseCase,
            getMessageAsset = getAssetMessage,
            getMessageAttachment = getMessageAttachment
        )
    }

    val getImageAssetMessagesByConversation: GetImageAssetMessagesForConversationUseCase
        get() = GetImageAssetMessagesForConversationUseCaseImpl(
            dispatcher,
            messageRepository
        )

    val getRecentMessages: GetRecentMessagesUseCase
        get() = GetRecentMessagesUseCase(
            messageRepository,
            slowSyncRepository
        )

    val deleteMessage: DeleteMessageUseCase
        get() = DeleteMessageUseCase(
            messageRepository,
            assetRepository,
            slowSyncRepository,
            messageSender,
            selfUserId,
            currentClientIdProvider,
            selfConversationIdProvider,
            deleteMessageAttachmentsUseCase,
        )

    val toggleReaction: ToggleReactionUseCase
        get() = ToggleReactionUseCase(
            currentClientIdProvider,
            selfUserId,
            slowSyncRepository,
            reactionRepository,
            messageSender
        )

    val observeMessageReactions: ObserveMessageReactionsUseCase
        get() = ObserveMessageReactionsUseCaseImpl(
            reactionRepository = reactionRepository
        )

    val observeMessageReceipts: ObserveMessageReceiptsUseCase
        get() = ObserveMessageReceiptsUseCaseImpl(
            receiptRepository = receiptRepository
        )

    val sendKnock: SendKnockUseCase
        get() = SendKnockUseCase(
            persistMessage,
            selfUserId,
            currentClientIdProvider,
            slowSyncRepository,
            messageSender,
            messageSendFailureHandler,
            observeSelfDeletingMessages
        )

    val sendLocation: SendLocationUseCase
        get() = SendLocationUseCase(
            persistMessage,
            selfUserId,
            currentClientIdProvider,
            slowSyncRepository,
            messageSender,
            messageSendFailureHandler,
            observeSelfDeletingMessages
        )

    val markMessagesAsNotified: MarkMessagesAsNotifiedUseCase
        get() = MarkMessagesAsNotifiedUseCase(conversationRepository)

    val updateAssetMessageTransferStatus: UpdateAssetMessageTransferStatusUseCase
        get() = UpdateAssetMessageTransferStatusUseCaseImpl(
            messageRepository
        )

    val getNotifications: GetNotificationsUseCase
        get() = GetNotificationsUseCaseImpl(
            connectionRepository = connectionRepository,
            messageRepository = messageRepository,
            incrementalSyncRepository = incrementalSyncRepository,
            notificationEventsManager = NotificationEventsManagerImpl
        )

    internal val sendConfirmation: SendConfirmationUseCase
        get() = SendConfirmationUseCase(
            currentClientIdProvider,
            syncManager,
            messageSender,
            selfUserId,
            conversationRepository,
            messageRepository,
            userPropertyRepository
        )

    private val sessionResetSender: SessionResetSender
        get() = SessionResetSenderImpl(slowSyncRepository, selfUserId, currentClientIdProvider, messageSender, dispatcher)

    val resetSession: ResetSessionUseCase
        get() = ResetSessionUseCaseImpl(transactionProvider, sessionResetSender, messageRepository)

    val sendButtonActionConfirmationMessage: SendButtonActionConfirmationMessageUseCase
        get() = SendButtonActionConfirmationMessageUseCase(
            syncManager = syncManager,
            messageSender = messageSender,
            selfUserId = selfUserId,
            currentClientIdProvider = currentClientIdProvider
        )

    val sendButtonActionMessage: SendButtonActionMessageUseCase
        get() = SendButtonActionMessageUseCase(
            syncManager = syncManager,
            messageSender = messageSender,
            selfUserId = selfUserId,
            currentClientIdProvider = currentClientIdProvider,
            messageMetadataRepository = messageMetadataRepository,
            compositeMessageRepository = compositeMessageRepository
        )

    val sendButtonMessage: SendButtonMessageUseCase
        get() = SendButtonMessageUseCase(
            persistMessage = persistMessage,
            selfUserId = selfUserId,
            provideClientId = currentClientIdProvider,
            slowSyncRepository = slowSyncRepository,
            messageSender = messageSender,
            messageSendFailureHandler = messageSendFailureHandler,
            userPropertyRepository = userPropertyRepository,
            scope = scope
        )

    private val deleteEphemeralMessageForSelfUserAsSender: DeleteEphemeralMessageForSelfUserAsSenderUseCaseImpl
        get() = DeleteEphemeralMessageForSelfUserAsSenderUseCaseImpl(
            messageRepository = messageRepository,
            assetRepository = assetRepository,
        )

    private val deleteEphemeralMessageForSelfUserAsReceiver: DeleteEphemeralMessageForSelfUserAsReceiverUseCaseImpl
        get() = DeleteEphemeralMessageForSelfUserAsReceiverUseCaseImpl(
            messageRepository = messageRepository,
            assetRepository = assetRepository,
            currentClientIdProvider = currentClientIdProvider,
            messageSender = messageSender,
            selfUserId = selfUserId,
            selfConversationIdProvider = selfConversationIdProvider,
            syncManager = syncManager,
        )

    val getSearchedConversationMessagePosition: GetSearchedConversationMessagePositionUseCase
        get() = GetSearchedConversationMessagePositionUseCaseImpl(
            messageRepository = messageRepository
        )

    val observeAssetStatuses: ObserveAssetStatusesUseCase get() = ObserveAssetStatusesUseCaseImpl(messageRepository)

    val saveMessageDraftUseCase: SaveMessageDraftUseCase
        get() = SaveMessageDraftUseCaseImpl(messageDraftRepository)

    val getMessageDraftUseCase: GetMessageDraftUseCase
        get() = GetMessageDraftUseCaseImpl(messageDraftRepository)

    val removeMessageDraftUseCase: RemoveMessageDraftUseCase
        get() = RemoveMessageDraftUseCaseImpl(messageDraftRepository)

    val sendInCallReactionUseCase: SendInCallReactionUseCase
        get() = SendInCallReactionUseCase(
            selfUserId = selfUserId,
            provideClientId = currentClientIdProvider,
            messageSender = messageSender,
            dispatchers = dispatcher,
            scope = scope,
        )

    val getSenderNameByMessageId: GetSenderNameByMessageIdUseCase
        get() = GetSenderNameByMessageIdUseCase(messageRepository)

    val getNextAudioMessageInConversation: GetNextAudioMessageInConversationUseCase
        get() = GetNextAudioMessageInConversationUseCase(messageRepository)
}<|MERGE_RESOLUTION|>--- conflicted
+++ resolved
@@ -143,11 +143,8 @@
     private val fetchConversationUseCase: FetchConversationUseCase,
     private val transactionProvider: CryptoTransactionProvider,
     private val compositeMessageRepository: CompositeMessageRepository,
-<<<<<<< HEAD
     private val isWireCellsEnabledForConversationUseCase: IsWireCellsEnabledForConversationUseCase,
-=======
     private val joinExistingConversationUseCaseProvider: () -> JoinExistingMLSConversationUseCase,
->>>>>>> c4c82748
     private val scope: CoroutineScope,
     kaliumLogger: KaliumLogger,
     internal val dispatcher: KaliumDispatcher = KaliumDispatcherImpl,
