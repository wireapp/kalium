--- conflicted
+++ resolved
@@ -455,17 +455,15 @@
     val removeMessageDraftUseCase: RemoveMessageDraftUseCase
         get() = RemoveMessageDraftUseCaseImpl(messageDraftRepository)
 
-<<<<<<< HEAD
+    val sendInCallReactionUseCase: SendInCallReactionUseCase
+        get() = SendInCallReactionUseCase(
+            selfUserId = selfUserId,
+            provideClientId = currentClientIdProvider,
+            messageSender = messageSender,
+            dispatchers = dispatcher,
+            scope = scope,
+        )
+
     val getSenderNameByMessageId: GetSenderNameByMessageIdUseCase
         get() = GetSenderNameByMessageIdUseCase(messageRepository)
-=======
-    val sendInCallReactionUseCase: SendInCallReactionUseCase
-        get() = SendInCallReactionUseCase(
-            selfUserId = selfUserId,
-            provideClientId = currentClientIdProvider,
-            messageSender = messageSender,
-            dispatchers = dispatcher,
-            scope = scope,
-        )
->>>>>>> 10364c30
 }