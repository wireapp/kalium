--- conflicted
+++ resolved
@@ -281,13 +281,7 @@
         )
 
     private val deleteEphemeralMessageForSelfUserAsSender: DeleteEphemeralMessageForSelfUserAsSenderUseCaseImpl
-<<<<<<< HEAD
-        get() = DeleteEphemeralMessageForSelfUserAsSenderUseCaseImpl(
-            messageRepository = messageRepository
-        )
-=======
         get() = DeleteEphemeralMessageForSelfUserAsSenderUseCaseImpl(messageRepository)
->>>>>>> c243d776
 
     internal val ephemeralMessageDeletionHandler =
         EphemeralMessageDeletionHandlerImpl(
