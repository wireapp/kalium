package com.wire.kalium.logic.feature.message

import com.wire.kalium.logic.data.conversation.Conversation
import com.wire.kalium.logic.data.conversation.ConversationRepository
import com.wire.kalium.logic.data.conversation.MutedConversationStatus
import com.wire.kalium.logic.data.id.QualifiedID
import com.wire.kalium.logic.data.message.Message
import com.wire.kalium.logic.data.message.MessageContent
import com.wire.kalium.logic.data.message.MessageMapper
import com.wire.kalium.logic.data.message.MessageRepository
import com.wire.kalium.logic.data.notification.LocalNotificationConversation
import com.wire.kalium.logic.data.notification.LocalNotificationMessageMapper
import com.wire.kalium.logic.data.publicuser.PublicUserMapper
import com.wire.kalium.logic.data.publicuser.model.OtherUser
import com.wire.kalium.logic.data.user.SelfUser
import com.wire.kalium.logic.data.user.UserAvailabilityStatus
import com.wire.kalium.logic.data.user.UserId
import com.wire.kalium.logic.data.user.UserRepository
import com.wire.kalium.logic.di.MapperProvider
import com.wire.kalium.logic.functional.flatMapFromIterable
import kotlinx.coroutines.flow.Flow
import kotlinx.coroutines.flow.distinctUntilChanged
import com.wire.kalium.logic.functional.combine
import com.wire.kalium.logic.util.TimeParser
import kotlinx.coroutines.flow.flatMapLatest
import kotlinx.coroutines.flow.flatMapMerge
import kotlinx.coroutines.flow.flowOf
import kotlinx.coroutines.flow.map

interface GetNotificationsUseCase {
    suspend operator fun invoke(): Flow<List<LocalNotificationConversation>>
}

/**
 *
 * @param messageRepository MessageRepository for getting Messages that user should be notified about
 * @param userRepository UserRepository for getting SelfUser data, Self userId and OtherUser data (authors of messages)
 * @param conversationRepository ConversationRepository for getting conversations that have messages that user should be notified about
 * @param timeParser TimeParser for getting current time as a formatted String and making some calculation on String TimeStamp
 * @param messageMapper MessageMapper for mapping Message object into LocalNotificationMessage
 * @param publicUserMapper PublicUserMapper for mapping PublicUser object into LocalNotificationMessageAuthor
 *
 * @return Flow<List<LocalNotificationConversation>> - Flow of Notification List that should be shown to the user.
 * That Flow emits everytime when the list is changed
 */
class GetNotificationsUseCaseImpl(
    private val messageRepository: MessageRepository,
    private val userRepository: UserRepository,
    private val conversationRepository: ConversationRepository,
    private val timeParser: TimeParser,
    private val messageMapper: MessageMapper = MapperProvider.messageMapper(),
    private val localNotificationMessageMapper: LocalNotificationMessageMapper = MapperProvider.localNotificationMessageMapper()
) : GetNotificationsUseCase {

    @Suppress("LongMethod")
    override suspend operator fun invoke(): Flow<List<LocalNotificationConversation>> {
<<<<<<< HEAD

        val selfUser = userRepository.observeSelfUser().first()

=======
        // Fetching the list of Conversations that have messages to notify user about
        // And SelfUser
>>>>>>> 4b68b399
        return conversationRepository.getConversationsForNotifications()
            .combine(userRepository.getSelfUser())
            .flatMapLatest { (conversations, selfUser) ->
                if (selfUser.availabilityStatus == UserAvailabilityStatus.AWAY) {
                    // We need to update notifiedData,
                    // to not notify user about that messages, when AvailabilityStatus is changed
                    conversationRepository.updateAllConversationsNotificationDate(timeParser.currentTimeStamp())
                    // If user is AWAY we don't show any notification
                    flowOf(listOf())
                } else {
                    val selfUserId = userRepository.getSelfUserId()
                    conversations.flatMapFromIterable { conversation ->
                        // Fetching the Messages for the Conversation that are newer than `lastNotificationDate`
                        observeMessagesList(conversation)
                            .map { messages ->
                                // Filtering messages according to UserAvailabilityStatus and MutedConversationStatus
                                val eligibleMessages = messages.onlyEligibleMessages(selfUserId, selfUser, conversation)
                                // If some messages were filtered by status, we need to update lastNotificationDate,
                                // to not notify User about that messages, when User changes status
                                updateConversationNotificationDateIfNeeded(eligibleMessages, messages, conversation)

                                ConversationWithMessages(eligibleMessages, conversation)
                            }
                    }
                }
            }
            // We don't want to display Notification if there is no "new" Messages in Conversation.
            // Sometimes it could happen that Conversation has flag `has_unnotified_messages = true`,
            // but no messages that are younger than `last_notified_message_date`
            // (messages didn't come yet, or user watched it already, etc.)
            .map { it.filter { conversationWithMessages -> conversationWithMessages.messages.isNotEmpty() } }
            .distinctUntilChanged()
            .flatMapMerge { conversationsWithMessages ->
                // Each message has author and we need to fetch data of each of them.
                // As far as few message could have the same author, we don't want to request it from DB few times.
                // So we create Set of AuthorIDs to fetch them later
                val authorIds = mutableSetOf<UserId>()

                // Filling the authorIds Set
                conversationsWithMessages.forEach { conversationAndMessages ->
                    conversationAndMessages.messages.forEach { authorIds.add(it.senderUserId) }
                }

                // Fetching all the authors by ID
                authorIds
                    .flatMapFromIterable { userId -> userRepository.getKnownUser(userId) }
                    .map { authors ->
                        // Mapping all the fetched data into LocalNotificationConversation to pass it forward
                        conversationsWithMessages
                            .map { conversationWithMessages ->

                                val conversationId = conversationWithMessages.conversation.id
                                val conversationName = conversationWithMessages.conversation.name ?: ""
                                val messages = conversationWithMessages.messages
                                    .map {
                                        val author = getNotificationMessageAuthor(authors, it.senderUserId)
                                        messageMapper.fromMessageToLocalNotificationMessage(it, author)
                                    }
                                val isOneToOneConversation =
                                    conversationWithMessages.conversation.type == Conversation.Type.ONE_ON_ONE

                                LocalNotificationConversation(
                                    id = conversationId,
                                    conversationName = conversationName,
                                    messages = messages,
                                    isOneToOneConversation = isOneToOneConversation
                                )
                            }
                    }
            }
            .distinctUntilChanged()
    }

    private suspend fun observeMessagesList(conversation: Conversation) =
        if (conversation.lastNotificationDate == null) {
            // that is a new conversation, lets just fetch last 100 messages for it
            messageRepository.getMessagesByConversationIdAndVisibility(
                conversation.id,
                DEFAULT_MESSAGE_LIMIT,
                DEFAULT_MESSAGE_OFFSET,
                listOf(Message.Visibility.VISIBLE)
            )
        } else {
            messageRepository.getMessagesByConversationIdAndVisibilityAfterDate(
                conversation.id,
                conversation.lastNotificationDate,
                listOf(Message.Visibility.VISIBLE)
            )
        }

    private fun getNotificationMessageAuthor(authors: List<OtherUser?>, senderUserId: UserId) =
        localNotificationMessageMapper.fromPublicUserToLocalNotificationMessageAuthor(authors.firstOrNull { it?.id == senderUserId })

    private suspend fun updateConversationNotificationDateIfNeeded(
        eligibleMessages: List<Message>,
        messages: List<Message>,
        conversation: Conversation
    ) {
        if (messages.isEmpty()) return

        val newNotificationDate = if (eligibleMessages.isEmpty()) {
            messages.maxOf { it.date }
        } else {
            timeParser.dateMinusMilliseconds(eligibleMessages.minOf { it.date }, 1L)
        }

        conversation.lastNotificationDate.let {
            if (it == null || timeParser.calculateMillisDifference(it, newNotificationDate) > 0)
                conversationRepository.updateConversationNotificationDate(conversation.id, newNotificationDate)
        }
    }

    private fun List<Message>.onlyEligibleMessages(
        selfUserId: QualifiedID,
        selfUser: SelfUser,
        conversation: Conversation
    ): List<Message> =
        filter { message ->
            message.senderUserId != selfUserId
                    && shouldMessageBeVisibleAsNotification(message)
                    && isMessageContentSupportedInNotifications(message)
                    && shouldIncludeMessageForNotifications(message, selfUser, conversation.mutedStatus)
        }

    private fun shouldIncludeMessageForNotifications(
        message: Message,
        selfUser: SelfUser,
        conversationMutedStatus: MutedConversationStatus
    ): Boolean =
        when {
            allMuted(conversationMutedStatus, selfUser) -> false
            onlyMentionsAllowed(conversationMutedStatus, selfUser) -> {
                when (val content = message.content) {
                    is MessageContent.Text -> {
                        val containsSelfUserName = selfUser.name?.let { selfUsername ->
                            content.value.contains("@$selfUsername")
                        } ?: false
                        val containsSelfHandle = selfUser.handle?.let { selfHandle ->
                            content.value.contains("@$selfHandle")
                        } ?: false

                        containsSelfUserName or containsSelfHandle
                    }
                    else -> false
                }
            }
            allNotificationsAllowed(conversationMutedStatus, selfUser) -> true
            else -> false
        }

    private fun allNotificationsAllowed(conversationMutedStatus: MutedConversationStatus, selfUser: SelfUser) =
        conversationMutedStatus == MutedConversationStatus.AllAllowed
                && (selfUser.availabilityStatus == UserAvailabilityStatus.NONE
                || selfUser.availabilityStatus == UserAvailabilityStatus.AVAILABLE)

    private fun allMuted(conversationMutedStatus: MutedConversationStatus, selfUser: SelfUser) =
        conversationMutedStatus == MutedConversationStatus.AllMuted
                || selfUser.availabilityStatus == UserAvailabilityStatus.AWAY

    private fun onlyMentionsAllowed(conversationMutedStatus: MutedConversationStatus, selfUser: SelfUser) =
        conversationMutedStatus == MutedConversationStatus.OnlyMentionsAllowed
                || selfUser.availabilityStatus == UserAvailabilityStatus.BUSY

    private fun isMessageContentSupportedInNotifications(message: Message): Boolean =
        message.content !is MessageContent.Unknown
                && message.content !is MessageContent.System
                && message.content !is MessageContent.DeleteMessage
                && message.content !is MessageContent.DeleteForMe

    private fun shouldMessageBeVisibleAsNotification(message: Message) =
        message.visibility == Message.Visibility.VISIBLE

    private data class ConversationWithMessages(val messages: List<Message>, val conversation: Conversation)

    companion object {
        private const val DEFAULT_MESSAGE_LIMIT = 100
        private const val DEFAULT_MESSAGE_OFFSET = 0
    }
}<|MERGE_RESOLUTION|>--- conflicted
+++ resolved
@@ -10,7 +10,6 @@
 import com.wire.kalium.logic.data.message.MessageRepository
 import com.wire.kalium.logic.data.notification.LocalNotificationConversation
 import com.wire.kalium.logic.data.notification.LocalNotificationMessageMapper
-import com.wire.kalium.logic.data.publicuser.PublicUserMapper
 import com.wire.kalium.logic.data.publicuser.model.OtherUser
 import com.wire.kalium.logic.data.user.SelfUser
 import com.wire.kalium.logic.data.user.UserAvailabilityStatus
@@ -54,14 +53,8 @@
 
     @Suppress("LongMethod")
     override suspend operator fun invoke(): Flow<List<LocalNotificationConversation>> {
-<<<<<<< HEAD
-
-        val selfUser = userRepository.observeSelfUser().first()
-
-=======
         // Fetching the list of Conversations that have messages to notify user about
         // And SelfUser
->>>>>>> 4b68b399
         return conversationRepository.getConversationsForNotifications()
             .combine(userRepository.getSelfUser())
             .flatMapLatest { (conversations, selfUser) ->
