package com.wire.kalium.logic.feature.message

import com.wire.kalium.logic.data.connection.ConnectionRepository
import com.wire.kalium.logic.data.conversation.Conversation
import com.wire.kalium.logic.data.conversation.ConversationDetails
import com.wire.kalium.logic.data.conversation.ConversationRepository
import com.wire.kalium.logic.data.conversation.MutedConversationStatus
import com.wire.kalium.logic.data.message.Message
import com.wire.kalium.logic.data.message.MessageContent
import com.wire.kalium.logic.data.message.MessageMapper
import com.wire.kalium.logic.data.message.MessageRepository
import com.wire.kalium.logic.data.notification.LocalNotificationConversation
import com.wire.kalium.logic.data.notification.LocalNotificationMessageMapper
import com.wire.kalium.logic.data.user.OtherUser
import com.wire.kalium.logic.data.user.SelfUser
import com.wire.kalium.logic.data.user.UserAvailabilityStatus
import com.wire.kalium.logic.data.user.UserId
import com.wire.kalium.logic.data.user.UserRepository
import com.wire.kalium.logic.di.MapperProvider
import com.wire.kalium.logic.functional.combine
import com.wire.kalium.logic.functional.flatMapFromIterable
import com.wire.kalium.logic.util.TimeParser
import kotlinx.coroutines.flow.Flow
import kotlinx.coroutines.flow.buffer
import kotlinx.coroutines.flow.distinctUntilChanged
import kotlinx.coroutines.flow.flatMapLatest
import kotlinx.coroutines.flow.flatMapMerge
import kotlinx.coroutines.flow.flowOf
import kotlinx.coroutines.flow.map
import kotlinx.coroutines.flow.merge

interface GetNotificationsUseCase {
    suspend operator fun invoke(): Flow<List<LocalNotificationConversation>>
}

/**
 *
 * @param connectionRepository connectionRepository for observing connectionRequests that user should be notified about
 * @param messageRepository MessageRepository for getting Messages that user should be notified about
 * @param userRepository UserRepository for getting SelfUser data, Self userId and OtherUser data (authors of messages)
 * @param conversationRepository ConversationRepository for getting conversations that have messages that user should be notified about
 * @param timeParser TimeParser for getting current time as a formatted String and making some calculation on String TimeStamp
 * @param messageMapper MessageMapper for mapping Message object into LocalNotificationMessage
 * @param localNotificationMessageMapper LocalNotificationMessageMapper for mapping PublicUser object into LocalNotificationMessageAuthor
 *
 * @return Flow<List<LocalNotificationConversation>> - Flow of Notification List that should be shown to the user.
 * That Flow emits everytime when the list is changed
 */
@Suppress("LongParameterList")
internal class GetNotificationsUseCaseImpl internal constructor(
    private val connectionRepository: ConnectionRepository,
    private val messageRepository: MessageRepository,
    private val userRepository: UserRepository,
    private val conversationRepository: ConversationRepository,
    private val timeParser: TimeParser,
    private val ephemeralNotificationsManager: EphemeralNotificationsMgr,
    private val messageMapper: MessageMapper = MapperProvider.messageMapper(),
    private val localNotificationMessageMapper: LocalNotificationMessageMapper =
        MapperProvider.localNotificationMessageMapper()
) : GetNotificationsUseCase {

    @Suppress("LongMethod")
    override suspend operator fun invoke(): Flow<List<LocalNotificationConversation>> {
        return merge(
            observeRegularNotifications(),
            observeConnectionRequests(),
            ephemeralNotificationsManager.observeEphemeralNotifications().map { listOf(it) }
        )
            .distinctUntilChanged()
            .buffer(capacity = 3) // to cover a case when all 3 flows emits at the same time
    }

    private suspend fun observeRegularNotifications(): Flow<List<LocalNotificationConversation>> {
        // Fetching the list of Conversations that have messages to notify user about
        // And SelfUser
        return conversationRepository.getConversationsForNotifications()
            .combine(userRepository.observeSelfUser())
            .flatMapLatest { (conversations, selfUser) ->
                if (selfUser.availabilityStatus == UserAvailabilityStatus.AWAY) {
                    // We need to update notifiedData,
                    // to not notify user about that messages, when AvailabilityStatus is changed
                    conversationRepository.updateAllConversationsNotificationDate(timeParser.currentTimeStamp())
                    // If user is AWAY we don't show any notification
                    flowOf(listOf())
                } else {
                    conversations.flatMapFromIterable { conversation ->
                        // Fetching the Messages for the Conversation that are newer than `lastNotificationDate`
                        observeMessagesList(conversation)
                            .map { messages ->
                                // Filtering messages according to UserAvailabilityStatus and MutedConversationStatus
                                val eligibleMessages = messages.onlyEligibleMessages(selfUser, conversation)
                                // If some messages were filtered by status, we need to update lastNotificationDate,
                                // to not notify User about that messages, when User changes status
                                updateConversationNotificationDateIfNeeded(eligibleMessages, messages, conversation)

                                ConversationWithMessages(eligibleMessages, conversation)
                            }
                    }
                }
            }
            // We don't want to display Notification if there is no "new" Messages in Conversation.
            // Sometimes it could happen that Conversation has flag `has_unnotified_messages = true`,
            // but no messages that are younger than `last_notified_message_date`
            // (messages didn't come yet, or user watched it already, etc.)
            .map { it.filter { conversationWithMessages -> conversationWithMessages.messages.isNotEmpty() } }
            .distinctUntilChanged()
            .flatMapMerge { conversationsWithMessages ->
                // Each message has author and we need to fetch data of each of them.
                // As far as few message could have the same author, we don't want to request it from DB few times.
                // So we create Set of AuthorIDs to fetch them later
                val authorIds = mutableSetOf<UserId>()

                // Filling the authorIds Set
                conversationsWithMessages.forEach { conversationAndMessages ->
                    conversationAndMessages.messages.forEach { authorIds.add(it.senderUserId) }
                }

                // Fetching all the authors by ID
                authorIds
                    .flatMapFromIterable { userId -> userRepository.getKnownUser(userId) }
                    .map { authors ->
                        // Mapping all the fetched data into LocalNotificationConversation to pass it forward
                        conversationsWithMessages
                            .map { conversationWithMessages ->

                                val conversationId = conversationWithMessages.conversation.id
                                val conversationName = conversationWithMessages.conversation.name ?: ""
                                val messages = conversationWithMessages.messages
                                    .map {
                                        val author = getNotificationMessageAuthor(authors, it.senderUserId)
                                        messageMapper.fromMessageToLocalNotificationMessage(it, author)
                                    }
                                val isOneToOneConversation =
                                    conversationWithMessages.conversation.type == Conversation.Type.ONE_ON_ONE

                                LocalNotificationConversation(
                                    id = conversationId,
                                    conversationName = conversationName,
                                    messages = messages,
                                    isOneToOneConversation = isOneToOneConversation
                                )
                            }
                    }
            }
    }

    private suspend fun observeConnectionRequests(): Flow<List<LocalNotificationConversation>> {
        return connectionRepository.observeConnectionRequestsForNotification()
            .map { requests ->
                requests
                    .filterIsInstance<ConversationDetails.Connection>()
                    .map { localNotificationMessageMapper.fromConnectionToLocalNotificationConversation(it) }
            }
    }

    private suspend fun observeMessagesList(conversation: Conversation) =
        if (conversation.lastNotificationDate == null) {
            // that is a new conversation, lets just fetch last 100 messages for it
            messageRepository.getMessagesByConversationIdAndVisibility(
                conversation.id,
                DEFAULT_MESSAGE_LIMIT,
                DEFAULT_MESSAGE_OFFSET,
                listOf(Message.Visibility.VISIBLE)
            )
        } else {
            messageRepository.getMessagesByConversationIdAndVisibilityAfterDate(
                conversation.id,
                conversation.lastNotificationDate,
                listOf(Message.Visibility.VISIBLE)
            )
        }

    private fun getNotificationMessageAuthor(authors: List<OtherUser?>, senderUserId: UserId) =
        localNotificationMessageMapper.fromPublicUserToLocalNotificationMessageAuthor(authors.firstOrNull { it?.id == senderUserId })

    private suspend fun updateConversationNotificationDateIfNeeded(
        eligibleMessages: List<Message>,
        messages: List<Message>,
        conversation: Conversation
    ) {
        if (messages.isEmpty()) return

        val newNotificationDate = if (eligibleMessages.isEmpty()) {
            messages.maxOf { it.date }
        } else {
            timeParser.dateMinusMilliseconds(eligibleMessages.minOf { it.date }, NOTIFICATION_DATE_OFFSET)
        }

        // TODO here is the place to improve:
        // update NotificationDate for all needed Conversations in one, instead of doing it one by one
        // that makes conversationRepository.getConversationsForNotifications() emits new value after each DB update
        conversation.lastNotificationDate.let {
            if (it == null || timeParser.calculateMillisDifference(it, newNotificationDate) > 0)
                conversationRepository.updateConversationNotificationDate(conversation.id, newNotificationDate)
        }
    }

    private fun List<Message>.onlyEligibleMessages(
        selfUser: SelfUser,
        conversation: Conversation
    ): List<Message> =
        filter { message ->
            message.senderUserId != selfUser.id &&
                    shouldMessageBeVisibleAsNotification(message) &&
                    isMessageContentSupportedInNotifications(message) &&
                    shouldIncludeMessageForNotifications(message, selfUser, conversation.mutedStatus)
        }

    private fun shouldIncludeMessageForNotifications(
        message: Message,
        selfUser: SelfUser,
        conversationMutedStatus: MutedConversationStatus
    ): Boolean =
        when {
            allMuted(conversationMutedStatus, selfUser) -> false
            onlyMentionsAllowed(conversationMutedStatus, selfUser) -> {
                when (val content = message.content) {
                    is MessageContent.Text -> content.mentions.firstOrNull { it.userId == selfUser.id } != null
                    is MessageContent.MissedCall -> true
                    else -> false
                }
            }
            allNotificationsAllowed(conversationMutedStatus, selfUser) -> true
            else -> false
        }

    private fun allNotificationsAllowed(conversationMutedStatus: MutedConversationStatus, selfUser: SelfUser) =
        conversationMutedStatus == MutedConversationStatus.AllAllowed &&
                (selfUser.availabilityStatus == UserAvailabilityStatus.NONE ||
                        selfUser.availabilityStatus == UserAvailabilityStatus.AVAILABLE)

    private fun allMuted(conversationMutedStatus: MutedConversationStatus, selfUser: SelfUser) =
        conversationMutedStatus == MutedConversationStatus.AllMuted ||
                selfUser.availabilityStatus == UserAvailabilityStatus.AWAY

    private fun onlyMentionsAllowed(conversationMutedStatus: MutedConversationStatus, selfUser: SelfUser) =
        conversationMutedStatus == MutedConversationStatus.OnlyMentionsAllowed ||
                selfUser.availabilityStatus == UserAvailabilityStatus.BUSY

    @Suppress("ComplexMethod")
    private fun isMessageContentSupportedInNotifications(message: Message): Boolean = when (message.content) {
        is MessageContent.Unknown -> false
        is MessageContent.MemberChange -> false
        is MessageContent.Text -> true
<<<<<<< HEAD
        is MessageContent.Confirmation -> false
=======
        is MessageContent.Reaction -> true
>>>>>>> bf2a856e
        is MessageContent.Calling -> false
        is MessageContent.Asset -> true
        is MessageContent.Knock -> true
        is MessageContent.DeleteMessage -> false
        is MessageContent.TextEdited -> false
        is MessageContent.RestrictedAsset -> true
        is MessageContent.DeleteForMe -> false
        is MessageContent.Availability -> false
        is MessageContent.FailedDecryption -> false
        is MessageContent.MissedCall -> true
        is MessageContent.Empty -> false
        is MessageContent.Ignored -> false
        is MessageContent.LastRead -> false
        is MessageContent.Cleared -> false
        is MessageContent.ConversationRenamed -> false
    }

    private fun shouldMessageBeVisibleAsNotification(message: Message) =
        message.visibility == Message.Visibility.VISIBLE

    private data class ConversationWithMessages(val messages: List<Message>, val conversation: Conversation)

    companion object {
        private const val DEFAULT_MESSAGE_LIMIT = 100
        private const val DEFAULT_MESSAGE_OFFSET = 0
        private const val NOTIFICATION_DATE_OFFSET = 1000L
    }
}<|MERGE_RESOLUTION|>--- conflicted
+++ resolved
@@ -242,11 +242,8 @@
         is MessageContent.Unknown -> false
         is MessageContent.MemberChange -> false
         is MessageContent.Text -> true
-<<<<<<< HEAD
         is MessageContent.Confirmation -> false
-=======
         is MessageContent.Reaction -> true
->>>>>>> bf2a856e
         is MessageContent.Calling -> false
         is MessageContent.Asset -> true
         is MessageContent.Knock -> true
