--- conflicted
+++ resolved
@@ -18,12 +18,11 @@
         PENDING, SENT, READ, FAILED
     }
 
-<<<<<<< HEAD
     enum class DownloadStatus {
         NOT_DOWNLOADED, IN_PROGRESS, DOWNLOADED, FAILED
-=======
+    }
+
     enum class Visibility {
         VISIBLE, DELETED, HIDDEN
->>>>>>> c2463c10
     }
 }