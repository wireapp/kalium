--- conflicted
+++ resolved
@@ -128,14 +128,9 @@
                 "status" to "$status",
                 "visibility" to "$visibility",
                 "senderClientId" to senderClientId.value.obfuscateId(),
-<<<<<<< HEAD
-                "editStatus" to editStatus.toLogString(),
+                "editStatus" to editStatus.toLogMap(),
                 "expectsReadConfirmation" to "$expectsReadConfirmation",
                 "deliveryStatus" to "$deliveryStatus"
-=======
-                "editStatus" to editStatus.toLogMap(),
-                "expectsReadConfirmation" to "$expectsReadConfirmation"
->>>>>>> 4e3a46de
             )
 
             properties.putAll(standardProperties)
@@ -264,9 +259,11 @@
                 is MessageContent.CryptoSessionReset -> mutableMapOf(
                     typeKey to "cryptoSessionReset"
                 )
+
                 is MessageContent.NewConversationReceiptMode -> mutableMapOf(
                     typeKey to "newConversationReceiptMode"
                 )
+
                 is MessageContent.ConversationReceiptModeChanged -> mutableMapOf(
                     typeKey to "conversationReceiptModeChanged"
                 )
@@ -300,9 +297,9 @@
         data class Edited(val lastTimeStamp: String) : EditStatus()
 
         override fun toString(): String = when (this) {
-                is NotEdited -> "NOT_EDITED"
-                is Edited -> "EDITED_$lastTimeStamp"
-            }
+            is NotEdited -> "NOT_EDITED"
+            is Edited -> "EDITED_$lastTimeStamp"
+        }
 
         fun toLogString(): String {
             val properties = toLogMap()
@@ -310,14 +307,15 @@
         }
 
         fun toLogMap(): Map<String, String> = when (this) {
-                is NotEdited -> mutableMapOf(
-                    "value" to "NOT_EDITED"
-                )
-                is Edited -> mutableMapOf(
-                    "value" to "EDITED",
-                    "time" to this.lastTimeStamp
-                )
-            }
+            is NotEdited -> mutableMapOf(
+                "value" to "NOT_EDITED"
+            )
+
+            is Edited -> mutableMapOf(
+                "value" to "EDITED",
+                "time" to this.lastTimeStamp
+            )
+        }
     }
 
     enum class UploadStatus {
