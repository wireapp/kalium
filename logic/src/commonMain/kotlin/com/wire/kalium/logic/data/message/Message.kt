--- conflicted
+++ resolved
@@ -4,7 +4,6 @@
 import com.wire.kalium.logic.data.id.ConversationId
 import com.wire.kalium.logic.data.user.UserId
 
-<<<<<<< HEAD
 
 sealed class Message(
     open val id: String,
@@ -14,18 +13,6 @@
     open val senderUserId: UserId,
     open val status: Status,
     open val visibility: Visibility
-=======
-data class Message(
-    val id: String,
-    val content: MessageContent,
-    val conversationId: ConversationId,
-    val date: String,
-    val senderUserId: UserId,
-    val senderClientId: ClientId,
-    val status: Status,
-    val editStatus : EditStatus,
-    val visibility: Visibility = Visibility.VISIBLE
->>>>>>> 534575a4
 ) {
 
     data class Client(
@@ -36,6 +23,7 @@
         override val senderUserId: UserId,
         val senderClientId: ClientId,
         override val status: Status,
+        val editStatus : EditStatus,
         override val visibility: Visibility = Visibility.VISIBLE
     ) : Message(id, content, conversationId, date, senderUserId, status, visibility)
 
@@ -53,9 +41,9 @@
         PENDING, SENT, READ, FAILED
     }
 
-    sealed class EditStatus{
+    sealed class EditStatus {
         object NotEdited : EditStatus()
-        data class Edited(val lastTimeStamp : String) : EditStatus()
+        data class Edited (val lastTimeStamp : String) : EditStatus()
     }
 
     enum class DownloadStatus {
