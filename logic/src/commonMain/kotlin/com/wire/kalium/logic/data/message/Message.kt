--- conflicted
+++ resolved
@@ -20,10 +20,10 @@
 
 import com.wire.kalium.logger.obfuscateDomain
 import com.wire.kalium.logger.obfuscateId
-import com.wire.kalium.util.serialization.toJsonElement
 import com.wire.kalium.logic.data.conversation.ClientId
 import com.wire.kalium.logic.data.id.ConversationId
 import com.wire.kalium.logic.data.user.UserId
+import com.wire.kalium.util.serialization.toJsonElement
 import kotlinx.datetime.Clock
 import kotlinx.datetime.Instant
 import kotlinx.serialization.encodeToString
@@ -321,8 +321,6 @@
                 "time" to this.lastTimeStamp
             )
         }
-<<<<<<< HEAD
-=======
     }
 
     data class ExpirationData(val expireAfter: Duration, val selfDeletionStatus: SelfDeletionStatus = SelfDeletionStatus.NotStarted) {
@@ -350,7 +348,6 @@
                 expireAfter
             }
         }
->>>>>>> 596b40bb
     }
 
     enum class UploadStatus {
