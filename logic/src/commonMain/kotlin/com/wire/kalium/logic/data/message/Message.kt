--- conflicted
+++ resolved
@@ -125,14 +125,9 @@
                 "status" to "$status",
                 "visibility" to "$visibility",
                 "senderClientId" to senderClientId.value.obfuscateId(),
-<<<<<<< HEAD
-                "editStatus" to "$editStatus",
+                "editStatus" to editStatus.toLogString(),
                 "expectsReadConfirmation" to "$expectsReadConfirmation",
                 "deliveryStatus" to "$deliveryStatus"
-=======
-                "editStatus" to editStatus.toLogString(),
-                "expectsReadConfirmation" to "$expectsReadConfirmation"
->>>>>>> 8f790b29
             )
 
             properties.putAll(standardProperties)
@@ -261,11 +256,9 @@
                 is MessageContent.CryptoSessionReset -> mutableMapOf(
                     typeKey to "cryptoSessionReset"
                 )
-
                 is MessageContent.NewConversationReceiptMode -> mutableMapOf(
                     typeKey to "newConversationReceiptMode"
                 )
-
                 is MessageContent.ConversationReceiptModeChanged -> mutableMapOf(
                     typeKey to "conversationReceiptModeChanged"
                 )
