--- conflicted
+++ resolved
@@ -9,7 +9,6 @@
 import kotlinx.serialization.json.Json
 
 @Suppress("LongParameterList")
-<<<<<<< HEAD
 sealed interface Message {
     val id: String
     val content: MessageContent
@@ -22,8 +21,10 @@
      * Messages that can be sent from one client to another.
      */
     sealed interface Sendable : Message {
+        override val content: MessageContent.FromProto
+        val senderUserName: String? // TODO we can get it from entity but this will need a lot of changes in use cases,
+        val isSelfMessage: Boolean
         val senderClientId: ClientId
-        override val content: MessageContent.FromProto
     }
 
     /**
@@ -40,19 +41,6 @@
     sealed interface Standalone : Message {
         val visibility: Visibility
     }
-=======
-sealed class Message(
-    open val id: String,
-    open val content: MessageContent,
-    open val conversationId: ConversationId,
-    open val date: String,
-    open val senderUserId: UserId,
-    open val status: Status,
-    open val visibility: Visibility,
-    open val senderUserName: String?, // TODO we can get it from entity but this will need a lot of changes in use cases,
-    open val isSelfMessage: Boolean
-) {
->>>>>>> 633035d3
 
     data class Regular(
         override val id: String,
@@ -62,19 +50,12 @@
         override val senderUserId: UserId,
         override val status: Status,
         override val visibility: Visibility = Visibility.VISIBLE,
-<<<<<<< HEAD
+        override val senderUserName: String? = null,
+        override val isSelfMessage: Boolean = false,
         override val senderClientId: ClientId,
         val editStatus: EditStatus,
         val reactions: Reactions = Reactions.EMPTY
     ) : Sendable, Standalone {
-=======
-        override val senderUserName: String? = null,
-        override val isSelfMessage: Boolean = false,
-        val senderClientId: ClientId,
-        val editStatus: EditStatus,
-        val reactions: Reactions = Reactions.EMPTY
-    ) : Message(id, content, conversationId, date, senderUserId, status, visibility, senderUserName, isSelfMessage) {
->>>>>>> 633035d3
         @Suppress("LongMethod")
         override fun toString(): String {
             val typeKey = "type"
@@ -123,9 +104,7 @@
                 "status" to "$status",
                 "visibility" to "$visibility",
                 "senderClientId" to senderClientId.value.obfuscateId(),
-                "editStatus" to "$editStatus",
-                "senderUserName" to "$senderUserName",
-                "isSelfMessage" to "$isSelfMessage"
+                "editStatus" to "$editStatus"
             )
 
             properties.putAll(standardProperties)
@@ -142,6 +121,8 @@
         override val senderUserId: UserId,
         override val senderClientId: ClientId,
         override val status: Status,
+        override val senderUserName: String? = null,
+        override val isSelfMessage: Boolean = false,
     ) : Sendable {
         override fun toString(): String {
             val typeKey = "type"
@@ -217,15 +198,11 @@
         override val date: String,
         override val senderUserId: UserId,
         override val status: Status,
-<<<<<<< HEAD
-        override val visibility: Visibility = Visibility.VISIBLE
+        override val visibility: Visibility = Visibility.VISIBLE,
+        // TODO(refactor): move senderName to inside the specific `content`
+        //                 instead of having it nullable in all system messages
+        val senderUserName: String? = null,
     ) : Message, Standalone {
-=======
-        override val visibility: Visibility = Visibility.VISIBLE,
-        override val senderUserName: String? = null,
-        override val isSelfMessage: Boolean = false,
-    ) : Message(id, content, conversationId, date, senderUserId, status, visibility, senderUserName, isSelfMessage) {
->>>>>>> 633035d3
         override fun toString(): String {
 
             val typeKey = "type"
