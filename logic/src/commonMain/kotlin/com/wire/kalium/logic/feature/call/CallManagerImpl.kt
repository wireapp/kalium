--- conflicted
+++ resolved
@@ -13,10 +13,7 @@
     suspend fun startCall(conversationId: ConversationId, callType: CallType, conversationType: ConversationType, isAudioCbr: Boolean = false) //TODO Audio CBR
     suspend fun answerCall(conversationId: ConversationId)
     suspend fun endCall(conversationId: ConversationId)
-<<<<<<< HEAD
-=======
     suspend fun rejectCall(conversationId: ConversationId)
->>>>>>> f005d2cb
     val allCalls: StateFlow<List<Call>>
 }
 
