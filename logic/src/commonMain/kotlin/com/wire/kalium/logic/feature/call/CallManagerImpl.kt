package com.wire.kalium.logic.feature.call

import com.wire.kalium.logic.data.call.CallType
import com.wire.kalium.logic.data.call.ConversationType
import com.wire.kalium.logic.data.id.ConversationId
import com.wire.kalium.logic.data.message.Message
import com.wire.kalium.logic.data.message.MessageContent
import kotlinx.coroutines.flow.StateFlow
import kotlinx.coroutines.flow.map

interface CallManager {
    suspend fun onCallingMessageReceived(message: Message, content: MessageContent.Calling)
    suspend fun startCall(conversationId: ConversationId, callType: CallType, conversationType: ConversationType, isAudioCbr: Boolean = false) //TODO Audio CBR
    suspend fun answerCall(conversationId: ConversationId)
<<<<<<< HEAD
    suspend fun rejectCall(conversationId: ConversationId)
=======
    suspend fun endCall(conversationId: ConversationId)
>>>>>>> 1c866638
    val allCalls: StateFlow<List<Call>>
}

expect class CallManagerImpl : CallManager

val CallManager.ongoingCalls get() = allCalls.map {
    it.filter { call ->
        call.status in listOf(
            CallStatus.INCOMING,
            CallStatus.ANSWERED,
            CallStatus.ESTABLISHED
        )
    }
}<|MERGE_RESOLUTION|>--- conflicted
+++ resolved
@@ -12,11 +12,8 @@
     suspend fun onCallingMessageReceived(message: Message, content: MessageContent.Calling)
     suspend fun startCall(conversationId: ConversationId, callType: CallType, conversationType: ConversationType, isAudioCbr: Boolean = false) //TODO Audio CBR
     suspend fun answerCall(conversationId: ConversationId)
-<<<<<<< HEAD
+    suspend fun endCall(conversationId: ConversationId)
     suspend fun rejectCall(conversationId: ConversationId)
-=======
-    suspend fun endCall(conversationId: ConversationId)
->>>>>>> 1c866638
     val allCalls: StateFlow<List<Call>>
 }
 
