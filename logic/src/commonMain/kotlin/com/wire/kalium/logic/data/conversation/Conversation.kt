--- conflicted
+++ resolved
@@ -37,7 +37,6 @@
         (it.contains(AccessRole.SERVICE))
     }
 
-<<<<<<< HEAD
     enum class Type {
         SELF,
         ONE_ON_ONE,
@@ -49,7 +48,8 @@
         TEAM_MEMBER,
         NON_TEAM_MEMBER,
         GUEST,
-        SERVICE;
+        SERVICE,
+        EXTERNAL;
     }
 
     enum class Access {
@@ -61,12 +61,6 @@
 
     val supportsUnreadMessageCount
         get() = type in setOf(Type.ONE_ON_ONE, Type.GROUP)
-}
-=======
-    enum class Type { SELF, ONE_ON_ONE, GROUP, CONNECTION_PENDING }
-    enum class AccessRole { TEAM_MEMBER, NON_TEAM_MEMBER, GUEST, SERVICE, EXTERNAL }
-    enum class Access { PRIVATE, INVITE, LINK, CODE }
->>>>>>> 89c46cc1
 
     sealed class ProtocolInfo {
         object Proteus : ProtocolInfo()
@@ -111,7 +105,7 @@
             name = otherUser?.name,
             type = Conversation.Type.CONNECTION_PENDING,
             teamId = otherUser?.teamId,
-            protocolInfo,
+            protocol = protocolInfo,
             mutedStatus = MutedConversationStatus.AllAllowed,
             lastReadDate = null,
             lastNotificationDate = null,
