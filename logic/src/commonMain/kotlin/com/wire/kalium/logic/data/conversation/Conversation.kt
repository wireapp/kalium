--- conflicted
+++ resolved
@@ -5,9 +5,6 @@
 import com.wire.kalium.logic.data.user.User
 import com.wire.kalium.logic.data.user.UserId
 
-<<<<<<< HEAD
-class Conversation(val id: ConversationId, val name: String)
-=======
 
 typealias ConversationId = QualifiedID
 
@@ -19,5 +16,4 @@
 
 typealias ClientId = PlainId
 
-data class Recipient(val member: Member, val clients: List<ClientId>)
->>>>>>> 50d8bc58
+data class Recipient(val member: Member, val clients: List<ClientId>)