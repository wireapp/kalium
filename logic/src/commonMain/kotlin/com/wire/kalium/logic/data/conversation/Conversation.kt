--- conflicted
+++ resolved
@@ -32,7 +32,6 @@
         enum class GroupState { PENDING, PENDING_WELCOME_MESSAGE, ESTABLISHED }
     }
 }
-
 
 sealed class ConversationDetails(open val conversation: Conversation) {
 
@@ -75,11 +74,12 @@
 
 data class MembersInfo(val self: Member, val otherMembers: List<Member>)
 
-<<<<<<< HEAD
 class Member(override val id: UserId, val role: Role) : User() {
-=======
+    sealed class Role {
+        object Member : Role()
+        object Admin : Role()
+        data class Unknown(val name: String) : Role()
 data class Member(val id: UserId, val role: Role) {
->>>>>>> ba1ead5a
     sealed class Role {
         object Member : Role()
         object Admin : Role()
