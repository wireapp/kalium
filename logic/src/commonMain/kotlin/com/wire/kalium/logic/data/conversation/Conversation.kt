--- conflicted
+++ resolved
@@ -19,10 +19,6 @@
         conversation: Conversation,
         val otherUser: OtherUser,
         val connectionState: ConnectionState,
-<<<<<<< HEAD
-        val federationStatus: FederationStatus,
-=======
->>>>>>> 6241f9d0
         val legalHoldStatus: LegalHoldStatus
     ) : ConversationDetails(conversation) {
         enum class ConnectionState {
@@ -38,13 +34,6 @@
     }
 
     class Group(conversation: Conversation) : ConversationDetails(conversation)
-<<<<<<< HEAD
-
-    enum class FederationStatus {
-        NONE, GUEST, EXTERNAL
-    }
-=======
->>>>>>> 6241f9d0
 }
 
 class MembersInfo(val self: Member, val otherMembers: List<Member>)
