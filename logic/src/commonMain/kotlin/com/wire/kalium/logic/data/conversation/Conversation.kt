package com.wire.kalium.logic.data.conversation

import com.wire.kalium.logic.data.id.ConversationId
import com.wire.kalium.logic.data.id.PlainId
import com.wire.kalium.logic.data.id.TeamId
import com.wire.kalium.logic.data.publicuser.model.OtherUser
import com.wire.kalium.logic.data.user.User
import com.wire.kalium.logic.data.user.UserId
<<<<<<< HEAD
=======
typealias ConversationId = QualifiedID
>>>>>>> b6400879

data class Conversation(val id: ConversationId, val name: String?, val type: Type, val teamId: TeamId?) {
    enum class Type { SELF, ONE_ON_ONE, GROUP }
}

sealed class ConversationDetails(val conversation: Conversation) {

    class Self(conversation: Conversation) : ConversationDetails(conversation)

    class OneOne(
        conversation: Conversation,
        val otherUser: OtherUser,
        val connectionState: ConnectionState,
<<<<<<< HEAD
        val federationStatus: FederationStatus,
=======
>>>>>>> b6400879
        val legalHoldStatus: LegalHoldStatus
    ) : ConversationDetails(conversation) {
        enum class ConnectionState {
            // The other user has sent a connection request to this one
            INCOMING,

            // This user has sent a connection request to another user
            OUTGOING,

            // The connection is complete and the conversation is in its normal state
            ACCEPTED
        }
    }

    class Group(conversation: Conversation) : ConversationDetails(conversation)
<<<<<<< HEAD

    enum class FederationStatus {
        NONE, GUEST, EXTERNAL
    }
=======
>>>>>>> b6400879
}

class MembersInfo(val self: Member, val otherMembers: List<Member>)

class Member(override val id: UserId) : User()

typealias ClientId = PlainId

data class Recipient(val member: Member, val clients: List<ClientId>)<|MERGE_RESOLUTION|>--- conflicted
+++ resolved
@@ -6,10 +6,6 @@
 import com.wire.kalium.logic.data.publicuser.model.OtherUser
 import com.wire.kalium.logic.data.user.User
 import com.wire.kalium.logic.data.user.UserId
-<<<<<<< HEAD
-=======
-typealias ConversationId = QualifiedID
->>>>>>> b6400879
 
 data class Conversation(val id: ConversationId, val name: String?, val type: Type, val teamId: TeamId?) {
     enum class Type { SELF, ONE_ON_ONE, GROUP }
@@ -23,10 +19,6 @@
         conversation: Conversation,
         val otherUser: OtherUser,
         val connectionState: ConnectionState,
-<<<<<<< HEAD
-        val federationStatus: FederationStatus,
-=======
->>>>>>> b6400879
         val legalHoldStatus: LegalHoldStatus
     ) : ConversationDetails(conversation) {
         enum class ConnectionState {
@@ -42,13 +34,6 @@
     }
 
     class Group(conversation: Conversation) : ConversationDetails(conversation)
-<<<<<<< HEAD
-
-    enum class FederationStatus {
-        NONE, GUEST, EXTERNAL
-    }
-=======
->>>>>>> b6400879
 }
 
 class MembersInfo(val self: Member, val otherMembers: List<Member>)
