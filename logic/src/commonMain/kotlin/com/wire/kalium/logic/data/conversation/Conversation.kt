package com.wire.kalium.logic.data.conversation

import com.wire.kalium.logic.data.id.ConversationId
import com.wire.kalium.logic.data.id.PlainId
import com.wire.kalium.logic.data.id.TeamId
import com.wire.kalium.logic.data.publicuser.model.OtherUser
import com.wire.kalium.logic.data.user.User
import com.wire.kalium.logic.data.user.UserId

data class Conversation(val id: ConversationId, val name: String?, val type: Type, val teamId: TeamId?) {
    enum class Type { SELF, ONE_ON_ONE, GROUP }
}

<<<<<<< HEAD
sealed class ConversationDetails(val conversation: Conversation) {

    class Self(conversation: Conversation) : ConversationDetails(conversation)

    class OneOne(
        conversation: Conversation,
=======
sealed class ConversationDetails(open val conversation: Conversation) {

    data class Self(override val conversation: Conversation) : ConversationDetails(conversation)

    data class OneOne(
        override val conversation: Conversation,
>>>>>>> 836cab69
        val otherUser: OtherUser,
        val connectionState: ConnectionState,
        val legalHoldStatus: LegalHoldStatus
    ) : ConversationDetails(conversation) {
        enum class ConnectionState {
            // The other user has sent a connection request to this one
            INCOMING,

            // This user has sent a connection request to another user
            OUTGOING,

            // The connection is complete and the conversation is in its normal state
            ACCEPTED
        }
    }

<<<<<<< HEAD
    class Group(conversation: Conversation) : ConversationDetails(conversation)
=======
    data class Group(override val conversation: Conversation) : ConversationDetails(conversation)
>>>>>>> 836cab69
}

class MembersInfo(val self: Member, val otherMembers: List<Member>)

class Member(override val id: UserId) : User()

typealias ClientId = PlainId

data class Recipient(val member: Member, val clients: List<ClientId>)<|MERGE_RESOLUTION|>--- conflicted
+++ resolved
@@ -11,21 +11,12 @@
     enum class Type { SELF, ONE_ON_ONE, GROUP }
 }
 
-<<<<<<< HEAD
-sealed class ConversationDetails(val conversation: Conversation) {
-
-    class Self(conversation: Conversation) : ConversationDetails(conversation)
-
-    class OneOne(
-        conversation: Conversation,
-=======
 sealed class ConversationDetails(open val conversation: Conversation) {
 
     data class Self(override val conversation: Conversation) : ConversationDetails(conversation)
 
     data class OneOne(
         override val conversation: Conversation,
->>>>>>> 836cab69
         val otherUser: OtherUser,
         val connectionState: ConnectionState,
         val legalHoldStatus: LegalHoldStatus
@@ -42,11 +33,7 @@
         }
     }
 
-<<<<<<< HEAD
-    class Group(conversation: Conversation) : ConversationDetails(conversation)
-=======
     data class Group(override val conversation: Conversation) : ConversationDetails(conversation)
->>>>>>> 836cab69
 }
 
 class MembersInfo(val self: Member, val otherMembers: List<Member>)
