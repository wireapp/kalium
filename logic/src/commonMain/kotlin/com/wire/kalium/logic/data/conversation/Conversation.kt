package com.wire.kalium.logic.data.conversation

import com.wire.kalium.logic.data.id.ConversationId
import com.wire.kalium.logic.data.id.PlainId
import com.wire.kalium.logic.data.id.TeamId
import com.wire.kalium.logic.data.publicuser.model.OtherUser
import com.wire.kalium.logic.data.user.ConnectionState
import com.wire.kalium.logic.data.user.SelfUser
import com.wire.kalium.logic.data.user.User
import com.wire.kalium.logic.data.user.UserId

<<<<<<< HEAD
data class Conversation(val id: ConversationId, val name: String?, val type: Type, val teamId: TeamId?, val lastNotificationDate: String?) {
=======
data class Conversation(
    val id: ConversationId, val name: String?, val type: Type, val teamId: TeamId?, val mutedStatus: MutedConversationStatus
) {
>>>>>>> 4254d79b
    enum class Type { SELF, ONE_ON_ONE, GROUP }
}

sealed class ConversationDetails(open val conversation: Conversation) {

    data class Self(override val conversation: Conversation) : ConversationDetails(conversation)

    data class OneOne(
        override val conversation: Conversation,
        val otherUser: OtherUser,
        val connectionState: ConnectionState,
        val legalHoldStatus: LegalHoldStatus
    ) : ConversationDetails(conversation)

    data class Group(override val conversation: Conversation) : ConversationDetails(conversation)
}

class MembersInfo(val self: Member, val otherMembers: List<Member>)

class Member(override val id: UserId) : User()

sealed class MemberDetails {
    data class Self(val selfUser: SelfUser) : MemberDetails()
    data class Other(val otherUser: OtherUser) : MemberDetails()
}

typealias ClientId = PlainId

data class Recipient(val member: Member, val clients: List<ClientId>)<|MERGE_RESOLUTION|>--- conflicted
+++ resolved
@@ -8,16 +8,11 @@
 import com.wire.kalium.logic.data.user.SelfUser
 import com.wire.kalium.logic.data.user.User
 import com.wire.kalium.logic.data.user.UserId
+import com.wire.kalium.persistence.dao.ConversationEntity
 
-<<<<<<< HEAD
-data class Conversation(val id: ConversationId, val name: String?, val type: Type, val teamId: TeamId?, val lastNotificationDate: String?) {
-=======
 data class Conversation(
-    val id: ConversationId, val name: String?, val type: Type, val teamId: TeamId?, val mutedStatus: MutedConversationStatus
-) {
->>>>>>> 4254d79b
-    enum class Type { SELF, ONE_ON_ONE, GROUP }
-}
+    val id: ConversationId, val name: String?, val type: ConversationEntity.Type, val teamId: TeamId?, val mutedStatus: MutedConversationStatus, val lastNotificationDate: String?
+)
 
 sealed class ConversationDetails(open val conversation: Conversation) {
 
