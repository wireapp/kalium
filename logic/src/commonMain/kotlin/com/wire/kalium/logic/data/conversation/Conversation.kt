--- conflicted
+++ resolved
@@ -18,11 +18,7 @@
     val lastNotificationDate: String?,
     val lastModifiedDate: String?
 ) {
-<<<<<<< HEAD
-    enum class Type { SELF, ONE_ON_ONE, GROUP, CONNECTION }
-=======
     enum class Type { SELF, ONE_ON_ONE, GROUP, CONNECTION_PENDING }
->>>>>>> 86f1148d
 }
 
 sealed class ConversationDetails(open val conversation: Conversation) {
@@ -52,11 +48,7 @@
         Conversation(
             id = conversationId,
             name = otherUser?.name,
-<<<<<<< HEAD
-            type = Conversation.Type.CONNECTION,
-=======
             type = Conversation.Type.CONNECTION_PENDING,
->>>>>>> 86f1148d
             teamId = otherUser?.team?.let { TeamId(it) },
             mutedStatus = MutedConversationStatus.AllAllowed,
             lastNotificationDate = null,
