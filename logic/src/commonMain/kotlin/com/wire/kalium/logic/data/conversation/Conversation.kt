--- conflicted
+++ resolved
@@ -7,18 +7,16 @@
 
 typealias ConversationId = QualifiedID
 
-<<<<<<< HEAD
-sealed class Conversation(val id: ConversationId, val membersInfo: MembersInfo, val name: String) {
-    class Self(id: ConversationId, membersInfo: MembersInfo, name: String) : Conversation(id, membersInfo, name)
+sealed class Conversation(val id: ConversationId, val name: String) {
+    class Self(id: ConversationId, name: String) : Conversation(id, membersInfo, name)
 
     class OneOne(
         id: ConversationId,
-        membersInfo: MembersInfo,
         name: String,
         val connectionState: ConnectionState,
         val federationStatus: FederationStatus,
         val legalHoldStatus: LegalHoldStatus
-    ) : Conversation(id, membersInfo, name) {
+    ) : Conversation(id, name) {
         enum class ConnectionState {
             // The other user has sent a connection request to this one
             INCOMING,
@@ -35,11 +33,8 @@
         }
     }
 
-    class Group(id: ConversationId, membersInfo: MembersInfo, name: String) : Conversation(id, membersInfo, name)
+    class Group(id: ConversationId, name: String) : Conversation(id, membersInfo, name)
 }
-=======
-open class Conversation(val id: ConversationId, val name: String?)
->>>>>>> 1463f03c
 
 class MembersInfo(val self: Member, val otherMembers: List<Member>)
 
