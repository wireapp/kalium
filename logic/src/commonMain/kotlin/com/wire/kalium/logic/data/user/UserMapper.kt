--- conflicted
+++ resolved
@@ -64,12 +64,9 @@
     ): UserEntity
 
     fun fromOtherUsersClientsDTO(otherUsersClients: List<Client>): List<OtherUserClient>
-<<<<<<< HEAD
+
+    fun apiToEntity(user: UserProfileDTO, member: TeamsApi.TeamMemberDTO?, teamId: String?, selfUser: QualifiedID): UserEntity
     fun toUpdateDaoFromEvent(event: Event.User.Update, userEntity: UserEntity): UserEntity
-=======
-
-    fun apiToEntity(user: UserProfileDTO, member: TeamsApi.TeamMemberDTO?, teamId: String?, selfUser: QualifiedID): UserEntity
->>>>>>> 0b067f07
 }
 
 internal class UserMapperImpl(
@@ -235,7 +232,34 @@
             OtherUserClient(clientMapper.fromDeviceTypeEntity(it.deviceType), it.id)
         }
 
-<<<<<<< HEAD
+    override fun apiToEntity(user: UserProfileDTO, member: TeamsApi.TeamMemberDTO?, teamId: String?, selfUser: QualifiedID): UserEntity {
+        return UserEntity(
+            id = idMapper.fromApiToDao(user.id),
+            name = user.name,
+            handle = user.handle,
+            email = user.email,
+            phone = null,
+            accentId = user.accentId,
+            team = teamId ?: user.teamId,
+            connectionStatus = member?.let { ConnectionEntity.State.ACCEPTED } ?: ConnectionEntity.State.NOT_CONNECTED,
+            previewAssetId = user.assets.getPreviewAssetOrNull()
+                ?.let { idMapper.toQualifiedAssetIdEntity(it.key, user.id.domain) },
+            completeAssetId = user.assets.getCompleteAssetOrNull()
+                ?.let { idMapper.toQualifiedAssetIdEntity(it.key, user.id.domain) },
+            availabilityStatus = UserAvailabilityStatusEntity.NONE,
+            userType = member?.permissions?.let { userEntityTypeMapper.teamRoleCodeToUserType(it.own) }
+                ?: userEntityTypeMapper.fromTeamAndDomain(
+                    otherUserDomain = user.id.domain,
+                    selfUserDomain = selfUser.domain,
+                    selfUserTeamId = teamId,
+                    otherUserTeamId = teamId,
+                    isService = user.service != null
+                ),
+            botService = user.service?.let { BotEntity(it.id, it.provider) },
+            deleted = false
+        )
+    }
+
     override fun toUpdateDaoFromEvent(event: Event.User.Update, userEntity: UserEntity): UserEntity {
         return userEntity.let { persistedEntity ->
             persistedEntity.copy(
@@ -249,33 +273,5 @@
                     ?: persistedEntity.completeAssetId
             )
         }
-=======
-    override fun apiToEntity(user: UserProfileDTO, member: TeamsApi.TeamMemberDTO?, teamId: String?, selfUser: QualifiedID): UserEntity {
-        return UserEntity(
-            id = idMapper.fromApiToDao(user.id),
-            name = user.name,
-            handle = user.handle,
-            email = user.email,
-            phone = null,
-            accentId = user.accentId,
-            team = teamId ?: user.teamId,
-            connectionStatus = member?.let { ConnectionEntity.State.ACCEPTED } ?: ConnectionEntity.State.NOT_CONNECTED,
-            previewAssetId = user.assets.getPreviewAssetOrNull()
-                ?.let { idMapper.toQualifiedAssetIdEntity(it.key, user.id.domain) },
-            completeAssetId = user.assets.getCompleteAssetOrNull()
-                ?.let { idMapper.toQualifiedAssetIdEntity(it.key, user.id.domain) },
-            availabilityStatus = UserAvailabilityStatusEntity.NONE,
-            userType = member?.permissions?.let { userEntityTypeMapper.teamRoleCodeToUserType(it.own) }
-                ?: userEntityTypeMapper.fromTeamAndDomain(
-                    otherUserDomain = user.id.domain,
-                    selfUserDomain = selfUser.domain,
-                    selfUserTeamId = teamId,
-                    otherUserTeamId = teamId,
-                    isService = user.service != null
-                ),
-            botService = user.service?.let { BotEntity(it.id, it.provider) },
-            deleted = false
-        )
->>>>>>> 0b067f07
     }
 }