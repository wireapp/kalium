--- conflicted
+++ resolved
@@ -56,16 +56,11 @@
             accentId = accentId,
             team = teamId,
             connectionStatus = ConnectionState.NOT_CONNECTED,
-<<<<<<< HEAD
             previewPicture = assets.getPreviewAssetOrNull()
                 ?.let { idMapper.toQualifiedUserAssetId(it.key, id.domain) }, // assume the same domain as the userId
             completePicture = assets.getCompleteAssetOrNull()
                 ?.let { idMapper.toQualifiedUserAssetId(it.key, id.domain) }, // assume the same domain as the userId
-=======
-            previewPicture = assets.getPreviewAssetOrNull()?.key,
-            completePicture = assets.getCompleteAssetOrNull()?.key,
             availabilityStatus = UserAvailabilityStatus.NONE
->>>>>>> 49ebfe89
         )
     }
 
@@ -78,18 +73,13 @@
             phone = null,
             accentId = userProfileDTO.accentId,
             team = userProfileDTO.teamId,
-<<<<<<< HEAD
             previewAssetId = userProfileDTO.assets.getPreviewAssetOrNull()?.let {
                 idMapper.toQualifiedUserAssetIdEntity(it.key, userProfileDTO.id.domain)
             },
             completeAssetId = userProfileDTO.assets.getCompleteAssetOrNull()?.let {
                 idMapper.toQualifiedUserAssetIdEntity(it.key, userProfileDTO.id.domain)
-            }
-=======
-            previewAssetId = userProfileDTO.assets.getPreviewAssetOrNull()?.key,
-            completeAssetId = userProfileDTO.assets.getCompleteAssetOrNull()?.key,
+            },
             availabilityStatus = UserAvailabilityStatusEntity.NONE
->>>>>>> 49ebfe89
         )
     }
 
@@ -101,29 +91,10 @@
         userEntity.phone,
         userEntity.accentId,
         userEntity.team,
-<<<<<<< HEAD
-        fromDaoConnectionStateToUser(connectionState = userEntity.connectionStatus),
+        connectionStateMapper.fromDaoConnectionStateToUser(connectionState = userEntity.connectionStatus),
         userEntity.previewAssetId?.let { idMapper.fromDaoModel(it) },
-        userEntity.completeAssetId?.let { idMapper.fromDaoModel(it) }
-    )
-
-    override fun fromDaoModelToOtherUser(userEntity: UserEntity) = OtherUser(
-        idMapper.fromDaoModel(userEntity.id),
-        userEntity.name,
-        userEntity.handle,
-        userEntity.email,
-        userEntity.phone,
-        userEntity.accentId,
-        userEntity.team,
-        fromDaoConnectionStateToUser(connectionState = userEntity.connectionStatus),
-        userEntity.previewAssetId?.let { idMapper.fromDaoModel(it) },
-        userEntity.completeAssetId?.let { idMapper.fromDaoModel(it) }
-=======
-        connectionStateMapper.fromDaoConnectionStateToUser(connectionState = userEntity.connectionStatus),
-        userEntity.previewAssetId,
-        userEntity.completeAssetId,
+        userEntity.completeAssetId?.let { idMapper.fromDaoModel(it) },
         availabilityStatusMapper.fromDaoAvailabilityStatusToModel(userEntity.availabilityStatus)
->>>>>>> 49ebfe89
     )
 
     override fun fromModelToUpdateApiModel(
@@ -150,18 +121,12 @@
             phone = user.phone,
             accentId = updateRequest.accentId ?: user.accentId,
             team = user.team,
-<<<<<<< HEAD
-            connectionStatus = fromUserConnectionStateToDao(connectionState = user.connectionStatus),
+            connectionStatus = connectionStateMapper.fromUserConnectionStateToDao(connectionState = user.connectionStatus),
             previewAssetId = updateRequest.assets.getPreviewAssetOrNull()
                 ?.let { idMapper.toQualifiedUserAssetIdEntity(it.key, user.id.domain) },
             completeAssetId = updateRequest.assets.getCompleteAssetOrNull()
                 ?.let { idMapper.toQualifiedUserAssetIdEntity(it.key, user.id.domain) },
-=======
-            connectionStatus = connectionStateMapper.fromUserConnectionStateToDao(connectionState = user.connectionStatus),
-            previewAssetId = updateRequest.assets?.getPreviewAssetOrNull()?.key,
-            completeAssetId = updateRequest.assets?.getCompleteAssetOrNull()?.key,
             availabilityStatus = UserAvailabilityStatusEntity.NONE
->>>>>>> 49ebfe89
         )
     }
 
@@ -174,14 +139,9 @@
             phone = phone,
             accentId = accentId,
             team = teamId,
-<<<<<<< HEAD
             previewAssetId = assets.getPreviewAssetOrNull()?.let { idMapper.toQualifiedUserAssetIdEntity(it.key, id.domain) },
             completeAssetId = assets.getCompleteAssetOrNull()?.let { idMapper.toQualifiedUserAssetIdEntity(it.key, id.domain) },
-=======
-            previewAssetId = assets.getPreviewAssetOrNull()?.key,
-            completeAssetId = assets.getCompleteAssetOrNull()?.key,
             availabilityStatus = UserAvailabilityStatusEntity.NONE
->>>>>>> 49ebfe89
         )
     }
 
