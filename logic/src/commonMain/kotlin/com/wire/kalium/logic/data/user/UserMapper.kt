package com.wire.kalium.logic.data.user

import com.wire.kalium.logic.data.id.IdMapper
import com.wire.kalium.network.api.user.details.UserDetailsResponse
import com.wire.kalium.network.api.user.self.ImageSize
import com.wire.kalium.network.api.user.self.SelfUserInfoResponse
<<<<<<< HEAD
import com.wire.kalium.persistence.dao.User as PersistedUser
import com.wire.kalium.persistence.dao.UserId as UserIdEntity

interface UserMapper {
    fun fromApiModel(selfUserInfoResponse: SelfUserInfoResponse): SelfUser
    fun fromApiModelToDaoModel(userDetailsResponse: UserDetailsResponse): PersistedUser
    fun fromApiModelToDaoModel(selfUserInfoResponse: SelfUserInfoResponse): PersistedUser
    fun fromDaoModel(user: PersistedUser): SelfUser
    fun toUserIdPersistence(userId: UserId): UserIdEntity
=======
import com.wire.kalium.network.api.user.self.UserAssetRequest
import com.wire.kalium.network.api.user.self.UserUpdateRequest
import com.wire.kalium.persistence.dao.UserEntity

interface UserMapper {
    fun fromApiModel(selfUserInfoResponse: SelfUserInfoResponse): SelfUser
    fun fromApiModelToDaoModel(userDetailsResponse: UserDetailsResponse): UserEntity
    fun fromApiModelToDaoModel(selfUserInfoResponse: SelfUserInfoResponse): UserEntity
    fun fromDaoModel(user: UserEntity): SelfUser

    /**
     * Maps the user data to be updated. if the parameters [newName] [newAccent] [newAssetId] are nulls,
     * it indicates that not updation should be made.
     *
     *  TODO: handle deletion of assets references, emptyAssetList
     */
    fun fromModelToUpdateApiModel(user: SelfUser, newName: String?, newAccent: Int?, newAssetId: String?): UserUpdateRequest

    fun fromUpdateRequestToDaoModel(user: SelfUser, updateRequest: UserUpdateRequest): UserEntity
>>>>>>> d1aae2ee
}

internal class UserMapperImpl(private val idMapper: IdMapper) : UserMapper {

    override fun fromApiModel(selfUserInfoResponse: SelfUserInfoResponse): SelfUser {
        return SelfUser(
            idMapper.fromApiModel(selfUserInfoResponse.qualifiedId),
            selfUserInfoResponse.name,
            selfUserInfoResponse.handle,
            selfUserInfoResponse.email,
            selfUserInfoResponse.phone,
            selfUserInfoResponse.accentId,
            selfUserInfoResponse.team,
            emptyList()
        )
    }

    override fun fromApiModelToDaoModel(userDetailsResponse: UserDetailsResponse): UserEntity {
        return UserEntity(
            idMapper.fromApiToDao(userDetailsResponse.id),
            userDetailsResponse.name,
            userDetailsResponse.handle,
            null,
            null,
            userDetailsResponse.accentId,
            null
        )
    }

    override fun fromDaoModel(user: UserEntity) =
        SelfUser(idMapper.fromDaoModel(user.id), user.name, user.handle, user.email, user.phone, user.accentId, user.team, emptyList())

    override fun fromModelToUpdateApiModel(
        user: SelfUser,
        newName: String?,
        newAccent: Int?,
        newAssetId: String?
    ): UserUpdateRequest {
        return UserUpdateRequest(
            id = user.id.value,
            qualifiedId = idMapper.toApiModel(user.id),
            name = newName,
            accentId = newAccent,
            assets = if (newAssetId != null) {
                listOf(
                    UserAssetRequest(newAssetId, ImageSize.Complete),
                    UserAssetRequest(newAssetId, ImageSize.Preview)
                )
            } else {
                null
            }
        )
    }

    override fun fromUpdateRequestToDaoModel(user: SelfUser, updateRequest: UserUpdateRequest): UserEntity {
        return UserEntity(
            id = idMapper.toDaoModel(user.id),
            name = updateRequest.name ?: user.name,
            handle = user.handle,
            email = user.email,
            phone = user.phone,
            accentId = updateRequest.accentId ?: user.accentId,
            team = user.team
        )
    }

    override fun fromApiModelToDaoModel(selfUserInfoResponse: SelfUserInfoResponse): UserEntity {
        return UserEntity(
            idMapper.fromApiToDao(selfUserInfoResponse.qualifiedId),
            selfUserInfoResponse.name,
            selfUserInfoResponse.handle,
            selfUserInfoResponse.email,
            selfUserInfoResponse.phone,
            selfUserInfoResponse.accentId,
            selfUserInfoResponse.team
        )
    }
<<<<<<< HEAD

    override fun toUserIdPersistence(userId: UserId) = UserIdEntity(userId.value, userId.domain)

=======
>>>>>>> d1aae2ee
}<|MERGE_RESOLUTION|>--- conflicted
+++ resolved
@@ -4,27 +4,16 @@
 import com.wire.kalium.network.api.user.details.UserDetailsResponse
 import com.wire.kalium.network.api.user.self.ImageSize
 import com.wire.kalium.network.api.user.self.SelfUserInfoResponse
-<<<<<<< HEAD
-import com.wire.kalium.persistence.dao.User as PersistedUser
-import com.wire.kalium.persistence.dao.UserId as UserIdEntity
-
-interface UserMapper {
-    fun fromApiModel(selfUserInfoResponse: SelfUserInfoResponse): SelfUser
-    fun fromApiModelToDaoModel(userDetailsResponse: UserDetailsResponse): PersistedUser
-    fun fromApiModelToDaoModel(selfUserInfoResponse: SelfUserInfoResponse): PersistedUser
-    fun fromDaoModel(user: PersistedUser): SelfUser
-    fun toUserIdPersistence(userId: UserId): UserIdEntity
-=======
 import com.wire.kalium.network.api.user.self.UserAssetRequest
 import com.wire.kalium.network.api.user.self.UserUpdateRequest
 import com.wire.kalium.persistence.dao.UserEntity
+import com.wire.kalium.persistence.dao.UserId as UserIdEntity
 
 interface UserMapper {
     fun fromApiModel(selfUserInfoResponse: SelfUserInfoResponse): SelfUser
     fun fromApiModelToDaoModel(userDetailsResponse: UserDetailsResponse): UserEntity
     fun fromApiModelToDaoModel(selfUserInfoResponse: SelfUserInfoResponse): UserEntity
     fun fromDaoModel(user: UserEntity): SelfUser
-
     /**
      * Maps the user data to be updated. if the parameters [newName] [newAccent] [newAssetId] are nulls,
      * it indicates that not updation should be made.
@@ -32,9 +21,8 @@
      *  TODO: handle deletion of assets references, emptyAssetList
      */
     fun fromModelToUpdateApiModel(user: SelfUser, newName: String?, newAccent: Int?, newAssetId: String?): UserUpdateRequest
-
     fun fromUpdateRequestToDaoModel(user: SelfUser, updateRequest: UserUpdateRequest): UserEntity
->>>>>>> d1aae2ee
+    fun toUserIdPersistence(userId: UserId): UserIdEntity
 }
 
 internal class UserMapperImpl(private val idMapper: IdMapper) : UserMapper {
@@ -112,10 +100,6 @@
             selfUserInfoResponse.team
         )
     }
-<<<<<<< HEAD
 
     override fun toUserIdPersistence(userId: UserId) = UserIdEntity(userId.value, userId.domain)
-
-=======
->>>>>>> d1aae2ee
 }