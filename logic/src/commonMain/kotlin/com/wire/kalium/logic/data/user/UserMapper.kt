package com.wire.kalium.logic.data.user

import com.wire.kalium.logic.data.id.IdMapper
import com.wire.kalium.logic.di.MapperProvider
import com.wire.kalium.network.api.TeamId
import com.wire.kalium.network.api.model.AssetSizeDTO
import com.wire.kalium.network.api.model.UserAssetDTO
import com.wire.kalium.network.api.model.UserAssetTypeDTO
import com.wire.kalium.network.api.model.UserDTO
import com.wire.kalium.network.api.model.getCompleteAssetOrNull
import com.wire.kalium.network.api.model.getPreviewAssetOrNull
import com.wire.kalium.network.api.teams.TeamsApi
import com.wire.kalium.network.api.user.details.UserProfileDTO
import com.wire.kalium.network.api.user.self.UserUpdateRequest
import com.wire.kalium.persistence.dao.ConnectionEntity
import com.wire.kalium.persistence.dao.QualifiedIDEntity
import com.wire.kalium.persistence.dao.UserAvailabilityStatusEntity
import com.wire.kalium.persistence.dao.UserEntity
import com.wire.kalium.persistence.dao.UserTypeEntity
import com.wire.kalium.persistence.dao.UserIDEntity as UserIdEntity

interface UserMapper {
    fun fromDtoToSelfUser(userDTO: UserDTO): SelfUser
    fun fromApiModelWithUserTypeEntityToDaoModel(
        userProfileDTO: UserProfileDTO,
        userTypeEntity: UserTypeEntity?
    ): UserEntity

    fun fromApiModelWithUserTypeEntityToDaoModel(userDTO: UserDTO): UserEntity
    fun fromDaoModelToSelfUser(userEntity: UserEntity): SelfUser

    /**
     * Maps the user data to be updated. if the parameters [newName] [newAccent] [newAssetId] are nulls,
     * it indicates that not updation should be made.
     *
     *  TODO(assets): handle deletion of assets references, emptyAssetList
     */
    fun fromModelToUpdateApiModel(
        user: SelfUser,
        newName: String?,
        newAccent: Int?,
        newAssetId: String?
    ): UserUpdateRequest

    fun fromUpdateRequestToDaoModel(
        user: SelfUser,
        updateRequest: UserUpdateRequest
    ): UserEntity

    fun toUserIdPersistence(userId: UserId): UserIdEntity
    fun fromTeamMemberToDaoModel(
        teamId: TeamId,
        teamMemberDTO: TeamsApi.TeamMemberDTO,
        userDomain: String
    ): UserEntity
}

internal class UserMapperImpl(
    private val idMapper: IdMapper = MapperProvider.idMapper(),
    private val availabilityStatusMapper: AvailabilityStatusMapper = MapperProvider.availabilityStatusMapper(),
    private val connectionStateMapper: ConnectionStateMapper = MapperProvider.connectionStateMapper()
) : UserMapper {

    override fun fromDtoToSelfUser(userDTO: UserDTO): SelfUser = with(userDTO) {
        SelfUser(
            id = idMapper.fromApiModel(id),
            name = name,
            handle = handle,
            email = email,
            phone = phone,
            accentId = accentId,
            teamId = teamId,
            connectionStatus = ConnectionState.NOT_CONNECTED,
            previewPicture = assets.getPreviewAssetOrNull()
                ?.let { idMapper.toQualifiedAssetId(it.key, id.domain) }, // assume the same domain as the userId
            completePicture = assets.getCompleteAssetOrNull()
                ?.let { idMapper.toQualifiedAssetId(it.key, id.domain) }, // assume the same domain as the userId
            availabilityStatus = UserAvailabilityStatus.NONE
        )
    }

    override fun fromApiModelWithUserTypeEntityToDaoModel(
        userProfileDTO: UserProfileDTO,
        userTypeEntity: UserTypeEntity?
    ): UserEntity {
        return UserEntity(
            id = idMapper.fromApiToDao(userProfileDTO.id),
            name = userProfileDTO.name,
            handle = userProfileDTO.handle,
            email = null,
            phone = null,
            accentId = userProfileDTO.accentId,
            team = userProfileDTO.teamId,
<<<<<<< HEAD
            previewAssetId = userProfileDTO.assets.getPreviewAssetOrNull()?.key,
            completeAssetId = userProfileDTO.assets.getCompleteAssetOrNull()?.key,
            availabilityStatus = UserAvailabilityStatusEntity.NONE,
            userTypEntity = userTypeEntity ?: UserTypeEntity.INTERNAL
=======
            previewAssetId = userProfileDTO.assets.getPreviewAssetOrNull()?.let {
                idMapper.toQualifiedAssetIdEntity(it.key, userProfileDTO.id.domain)
            },
            completeAssetId = userProfileDTO.assets.getCompleteAssetOrNull()?.let {
                idMapper.toQualifiedAssetIdEntity(it.key, userProfileDTO.id.domain)
            },
            availabilityStatus = UserAvailabilityStatusEntity.NONE
>>>>>>> 4b68b399
        )
    }

    override fun fromDaoModelToSelfUser(userEntity: UserEntity) = SelfUser(
        idMapper.fromDaoModel(userEntity.id),
        userEntity.name,
        userEntity.handle,
        userEntity.email,
        userEntity.phone,
        userEntity.accentId,
        userEntity.team,
        connectionStateMapper.fromDaoConnectionStateToUser(connectionState = userEntity.connectionStatus),
        userEntity.previewAssetId?.let { idMapper.fromDaoModel(it) },
        userEntity.completeAssetId?.let { idMapper.fromDaoModel(it) },
        availabilityStatusMapper.fromDaoAvailabilityStatusToModel(userEntity.availabilityStatus)
    )

    override fun fromModelToUpdateApiModel(
        user: SelfUser,
        newName: String?,
        newAccent: Int?,
        newAssetId: String?
    ): UserUpdateRequest {
        return UserUpdateRequest(
            name = newName, accentId = newAccent, assets = if (newAssetId != null) {
                listOf(
                    UserAssetDTO(newAssetId, AssetSizeDTO.COMPLETE, UserAssetTypeDTO.IMAGE),
                    UserAssetDTO(newAssetId, AssetSizeDTO.PREVIEW, UserAssetTypeDTO.IMAGE)
                )
            } else {
                null
            }
        )
    }

    override fun fromUpdateRequestToDaoModel(
        user: SelfUser,
        updateRequest: UserUpdateRequest
    ): UserEntity {
        return UserEntity(
            id = idMapper.toDaoModel(user.id),
            name = updateRequest.name ?: user.name,
            handle = user.handle,
            email = user.email,
            phone = user.phone,
            accentId = updateRequest.accentId ?: user.accentId,
            team = user.teamId,
            connectionStatus = connectionStateMapper.fromUserConnectionStateToDao(connectionState = user.connectionStatus),
<<<<<<< HEAD
            previewAssetId = updateRequest.assets?.getPreviewAssetOrNull()?.key,
            completeAssetId = updateRequest.assets?.getCompleteAssetOrNull()?.key,
            availabilityStatus = UserAvailabilityStatusEntity.NONE,
            userTypEntity = UserTypeEntity.INTERNAL
=======
            previewAssetId = updateRequest.assets.getPreviewAssetOrNull()
                ?.let { idMapper.toQualifiedAssetIdEntity(it.key, user.id.domain) },
            completeAssetId = updateRequest.assets.getCompleteAssetOrNull()
                ?.let { idMapper.toQualifiedAssetIdEntity(it.key, user.id.domain) },
            availabilityStatus = UserAvailabilityStatusEntity.NONE
>>>>>>> 4b68b399
        )
    }

    override fun fromApiModelWithUserTypeEntityToDaoModel(userDTO: UserDTO): UserEntity = with(userDTO) {
        return UserEntity(
            id = idMapper.fromApiToDao(id),
            name = name,
            handle = handle,
            email = email,
            phone = phone,
            accentId = accentId,
            team = teamId,
<<<<<<< HEAD
            previewAssetId = assets.getPreviewAssetOrNull()?.key,
            completeAssetId = assets.getCompleteAssetOrNull()?.key,
            availabilityStatus = UserAvailabilityStatusEntity.NONE,
            userTypEntity = UserTypeEntity.INTERNAL
=======
            previewAssetId = assets.getPreviewAssetOrNull()?.let { idMapper.toQualifiedAssetIdEntity(it.key, id.domain) },
            completeAssetId = assets.getCompleteAssetOrNull()?.let { idMapper.toQualifiedAssetIdEntity(it.key, id.domain) },
            availabilityStatus = UserAvailabilityStatusEntity.NONE
>>>>>>> 4b68b399
        )
    }

    override fun toUserIdPersistence(userId: UserId) = UserIdEntity(userId.value, userId.domain)

    /**
     * Null and default/hardcoded values will be replaced later when fetching known users.
     */
    override fun fromTeamMemberToDaoModel(
        teamId: TeamId,
        teamMemberDTO: TeamsApi.TeamMemberDTO,
        userDomain: String
    ): UserEntity =
        UserEntity(
            id = QualifiedIDEntity(
                value = teamMemberDTO.nonQualifiedUserId,
                domain = userDomain
            ),
            name = null,
            handle = null,
            email = null,
            phone = null,
            accentId = 1,
            team = teamId,
            connectionStatus = ConnectionEntity.State.ACCEPTED,
            previewAssetId = null,
            completeAssetId = null,
            availabilityStatus = UserAvailabilityStatusEntity.NONE,
            userTypEntity = UserTypeEntity.INTERNAL
        )
}<|MERGE_RESOLUTION|>--- conflicted
+++ resolved
@@ -91,20 +91,14 @@
             phone = null,
             accentId = userProfileDTO.accentId,
             team = userProfileDTO.teamId,
-<<<<<<< HEAD
-            previewAssetId = userProfileDTO.assets.getPreviewAssetOrNull()?.key,
-            completeAssetId = userProfileDTO.assets.getCompleteAssetOrNull()?.key,
-            availabilityStatus = UserAvailabilityStatusEntity.NONE,
-            userTypEntity = userTypeEntity ?: UserTypeEntity.INTERNAL
-=======
             previewAssetId = userProfileDTO.assets.getPreviewAssetOrNull()?.let {
                 idMapper.toQualifiedAssetIdEntity(it.key, userProfileDTO.id.domain)
             },
             completeAssetId = userProfileDTO.assets.getCompleteAssetOrNull()?.let {
                 idMapper.toQualifiedAssetIdEntity(it.key, userProfileDTO.id.domain)
             },
-            availabilityStatus = UserAvailabilityStatusEntity.NONE
->>>>>>> 4b68b399
+            availabilityStatus = UserAvailabilityStatusEntity.NONE,
+            userTypEntity = userTypeEntity ?: UserTypeEntity.INTERNAL
         )
     }
 
@@ -153,18 +147,12 @@
             accentId = updateRequest.accentId ?: user.accentId,
             team = user.teamId,
             connectionStatus = connectionStateMapper.fromUserConnectionStateToDao(connectionState = user.connectionStatus),
-<<<<<<< HEAD
-            previewAssetId = updateRequest.assets?.getPreviewAssetOrNull()?.key,
-            completeAssetId = updateRequest.assets?.getCompleteAssetOrNull()?.key,
-            availabilityStatus = UserAvailabilityStatusEntity.NONE,
-            userTypEntity = UserTypeEntity.INTERNAL
-=======
             previewAssetId = updateRequest.assets.getPreviewAssetOrNull()
                 ?.let { idMapper.toQualifiedAssetIdEntity(it.key, user.id.domain) },
             completeAssetId = updateRequest.assets.getCompleteAssetOrNull()
                 ?.let { idMapper.toQualifiedAssetIdEntity(it.key, user.id.domain) },
-            availabilityStatus = UserAvailabilityStatusEntity.NONE
->>>>>>> 4b68b399
+            availabilityStatus = UserAvailabilityStatusEntity.NONE,
+            userTypEntity = UserTypeEntity.INTERNAL
         )
     }
 
@@ -177,16 +165,10 @@
             phone = phone,
             accentId = accentId,
             team = teamId,
-<<<<<<< HEAD
-            previewAssetId = assets.getPreviewAssetOrNull()?.key,
-            completeAssetId = assets.getCompleteAssetOrNull()?.key,
-            availabilityStatus = UserAvailabilityStatusEntity.NONE,
-            userTypEntity = UserTypeEntity.INTERNAL
-=======
             previewAssetId = assets.getPreviewAssetOrNull()?.let { idMapper.toQualifiedAssetIdEntity(it.key, id.domain) },
             completeAssetId = assets.getCompleteAssetOrNull()?.let { idMapper.toQualifiedAssetIdEntity(it.key, id.domain) },
-            availabilityStatus = UserAvailabilityStatusEntity.NONE
->>>>>>> 4b68b399
+            availabilityStatus = UserAvailabilityStatusEntity.NONE,
+            userTypEntity = UserTypeEntity.INTERNAL
         )
     }
 
