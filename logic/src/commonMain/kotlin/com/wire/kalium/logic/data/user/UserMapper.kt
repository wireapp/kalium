package com.wire.kalium.logic.data.user

import com.wire.kalium.logic.data.id.IdMapper
import com.wire.kalium.network.api.TeamId
import com.wire.kalium.network.api.model.AssetSizeDTO
import com.wire.kalium.network.api.model.UserAssetDTO
import com.wire.kalium.network.api.model.UserAssetTypeDTO
import com.wire.kalium.network.api.model.UserDTO
import com.wire.kalium.network.api.model.getCompleteAssetOrNull
import com.wire.kalium.network.api.model.getPreviewAssetOrNull
import com.wire.kalium.network.api.teams.TeamsApi
import com.wire.kalium.network.api.user.details.UserProfileDTO
import com.wire.kalium.network.api.user.self.UserUpdateRequest
import com.wire.kalium.persistence.dao.ConnectionEntity
import com.wire.kalium.persistence.dao.QualifiedIDEntity
import com.wire.kalium.persistence.dao.UserEntity
import com.wire.kalium.persistence.dao.UserIDEntity as UserIdEntity

interface UserMapper {
    fun fromDtoToSelfUser(userDTO: UserDTO): SelfUser
    fun fromApiModelToDaoModel(userProfileDTO: UserProfileDTO): UserEntity
    fun fromApiModelToDaoModel(userDTO: UserDTO): UserEntity
    fun fromDaoModelToSelfUser(userEntity: UserEntity): SelfUser

    /**
     * Maps the user data to be updated. if the parameters [newName] [newAccent] [newAssetId] are nulls,
     * it indicates that not updation should be made.
     *
     *  TODO(assets): handle deletion of assets references, emptyAssetList
     */
    fun fromModelToUpdateApiModel(user: SelfUser, newName: String?, newAccent: Int?, newAssetId: String?): UserUpdateRequest
    fun fromUpdateRequestToDaoModel(user: SelfUser, updateRequest: UserUpdateRequest): UserEntity
    fun toUserIdPersistence(userId: UserId): UserIdEntity
    fun fromTeamMemberToDaoModel(
        teamId: TeamId,
        teamMemberDTO: TeamsApi.TeamMemberDTO,
        userDomain: String
    ): UserEntity
<<<<<<< HEAD
    fun fromDaoConnectionStateToUser(connectionState: ConnectionEntity.State): ConnectionState
    fun fromUserConnectionStateToDao(connectionState: ConnectionState): ConnectionEntity.State
=======

    fun fromDaoConnectionStateToUser(connectionState: UserEntity.ConnectionState): ConnectionState
    fun fromUserConnectionStateToDao(connectionState: ConnectionState): UserEntity.ConnectionState
>>>>>>> 9317c732
}

internal class UserMapperImpl(private val idMapper: IdMapper) : UserMapper {

    override fun fromDtoToSelfUser(userDTO: UserDTO): SelfUser = with(userDTO) {
        SelfUser(
            id = idMapper.fromApiModel(id),
            name = name,
            handle = handle,
            email = email,
            phone = phone,
            accentId = accentId,
            team = teamId,
            connectionStatus = ConnectionState.NOT_CONNECTED,
            previewPicture = assets.getPreviewAssetOrNull()?.key,
            completePicture = assets.getCompleteAssetOrNull()?.key
        )
    }

    override fun fromApiModelToDaoModel(userProfileDTO: UserProfileDTO): UserEntity {
        return UserEntity(
            id = idMapper.fromApiToDao(userProfileDTO.id),
            name = userProfileDTO.name,
            handle = userProfileDTO.handle,
            email = null,
            phone = null,
            accentId = userProfileDTO.accentId,
            team = userProfileDTO.teamId,
            previewAssetId = userProfileDTO.assets.getPreviewAssetOrNull()?.key,
            completeAssetId = userProfileDTO.assets.getCompleteAssetOrNull()?.key
        )
    }

    override fun fromDaoModelToSelfUser(userEntity: UserEntity) = SelfUser(
        idMapper.fromDaoModel(userEntity.id),
        userEntity.name,
        userEntity.handle,
        userEntity.email,
        userEntity.phone,
        userEntity.accentId,
        userEntity.team,
        fromDaoConnectionStateToUser(connectionState = userEntity.connectionStatus),
        userEntity.previewAssetId,
        userEntity.completeAssetId
    )

    override fun fromModelToUpdateApiModel(
        user: SelfUser, newName: String?, newAccent: Int?, newAssetId: String?
    ): UserUpdateRequest {
        return UserUpdateRequest(
            name = newName, accentId = newAccent, assets = if (newAssetId != null) {
                listOf(
                    UserAssetDTO(newAssetId, AssetSizeDTO.COMPLETE, UserAssetTypeDTO.IMAGE),
                    UserAssetDTO(newAssetId, AssetSizeDTO.PREVIEW, UserAssetTypeDTO.IMAGE)
                )
            } else {
                null
            }
        )
    }

    override fun fromUpdateRequestToDaoModel(user: SelfUser, updateRequest: UserUpdateRequest): UserEntity {
        return UserEntity(
            id = idMapper.toDaoModel(user.id),
            name = updateRequest.name ?: user.name,
            handle = user.handle,
            email = user.email,
            phone = user.phone,
            accentId = updateRequest.accentId ?: user.accentId,
            team = user.team,
            connectionStatus = fromUserConnectionStateToDao(connectionState = user.connectionStatus),
            previewAssetId = updateRequest.assets?.getPreviewAssetOrNull()?.key,
            completeAssetId = updateRequest.assets?.getCompleteAssetOrNull()?.key
        )
    }

    override fun fromApiModelToDaoModel(userDTO: UserDTO): UserEntity = with(userDTO) {
        return UserEntity(
            id = idMapper.fromApiToDao(id),
            name = name,
            handle = handle,
            email = email,
            phone = phone,
            accentId = accentId,
            team = teamId,
            previewAssetId = assets.getPreviewAssetOrNull()?.key,
            completeAssetId = assets.getCompleteAssetOrNull()?.key
        )
    }

    override fun toUserIdPersistence(userId: UserId) = UserIdEntity(userId.value, userId.domain)

    /**
     * Null and default/hardcoded values will be replaced later when fetching known users.
     */
    override fun fromTeamMemberToDaoModel(
        teamId: TeamId,
        teamMemberDTO: TeamsApi.TeamMemberDTO,
        userDomain: String
    ): UserEntity =
        UserEntity(
            id = QualifiedIDEntity(
                value = teamMemberDTO.nonQualifiedUserId,
                domain = userDomain
            ),
            name = null,
            handle = null,
            email = null,
            phone = null,
            accentId = 1,
            team = teamId,
            connectionStatus = ConnectionEntity.State.ACCEPTED,
            previewAssetId = null,
            completeAssetId = null
        )

<<<<<<< HEAD
    override fun fromDaoConnectionStateToUser(connectionState: ConnectionEntity.State): ConnectionState =
        when(connectionState) {
            ConnectionEntity.State.NOT_CONNECTED -> ConnectionState.NOT_CONNECTED
            ConnectionEntity.State.PENDING -> ConnectionState.PENDING
            ConnectionEntity.State.SENT -> ConnectionState.SENT
            ConnectionEntity.State.BLOCKED -> ConnectionState.BLOCKED
            ConnectionEntity.State.IGNORED -> ConnectionState.IGNORED
            ConnectionEntity.State.CANCELLED -> ConnectionState.CANCELLED
            ConnectionEntity.State.MISSING_LEGALHOLD_CONSENT -> ConnectionState.MISSING_LEGALHOLD_CONSENT
            ConnectionEntity.State.ACCEPTED -> ConnectionState.ACCEPTED
        }

    override fun fromUserConnectionStateToDao(connectionState: ConnectionState): ConnectionEntity.State =
        when(connectionState) {
            ConnectionState.NOT_CONNECTED -> ConnectionEntity.State.NOT_CONNECTED
            ConnectionState.PENDING -> ConnectionEntity.State.PENDING
            ConnectionState.SENT -> ConnectionEntity.State.SENT
            ConnectionState.BLOCKED -> ConnectionEntity.State.BLOCKED
            ConnectionState.IGNORED -> ConnectionEntity.State.IGNORED
            ConnectionState.CANCELLED -> ConnectionEntity.State.CANCELLED
            ConnectionState.MISSING_LEGALHOLD_CONSENT -> ConnectionEntity.State.MISSING_LEGALHOLD_CONSENT
            ConnectionState.ACCEPTED -> ConnectionEntity.State.ACCEPTED
=======
    override fun fromDaoConnectionStateToUser(connectionState: UserEntity.ConnectionState): ConnectionState =
        when (connectionState) {
            UserEntity.ConnectionState.NOT_CONNECTED -> ConnectionState.NOT_CONNECTED
            UserEntity.ConnectionState.PENDING -> ConnectionState.PENDING
            UserEntity.ConnectionState.SENT -> ConnectionState.SENT
            UserEntity.ConnectionState.BLOCKED -> ConnectionState.BLOCKED
            UserEntity.ConnectionState.IGNORED -> ConnectionState.IGNORED
            UserEntity.ConnectionState.CANCELLED -> ConnectionState.CANCELLED
            UserEntity.ConnectionState.MISSING_LEGALHOLD_CONSENT -> ConnectionState.MISSING_LEGALHOLD_CONSENT
            UserEntity.ConnectionState.ACCEPTED -> ConnectionState.ACCEPTED
        }

    override fun fromUserConnectionStateToDao(connectionState: ConnectionState): UserEntity.ConnectionState =
        when (connectionState) {
            ConnectionState.NOT_CONNECTED -> UserEntity.ConnectionState.NOT_CONNECTED
            ConnectionState.PENDING -> UserEntity.ConnectionState.PENDING
            ConnectionState.SENT -> UserEntity.ConnectionState.SENT
            ConnectionState.BLOCKED -> UserEntity.ConnectionState.BLOCKED
            ConnectionState.IGNORED -> UserEntity.ConnectionState.IGNORED
            ConnectionState.CANCELLED -> UserEntity.ConnectionState.CANCELLED
            ConnectionState.MISSING_LEGALHOLD_CONSENT -> UserEntity.ConnectionState.MISSING_LEGALHOLD_CONSENT
            ConnectionState.ACCEPTED -> UserEntity.ConnectionState.ACCEPTED
>>>>>>> 9317c732
        }
}<|MERGE_RESOLUTION|>--- conflicted
+++ resolved
@@ -36,14 +36,9 @@
         teamMemberDTO: TeamsApi.TeamMemberDTO,
         userDomain: String
     ): UserEntity
-<<<<<<< HEAD
+
     fun fromDaoConnectionStateToUser(connectionState: ConnectionEntity.State): ConnectionState
     fun fromUserConnectionStateToDao(connectionState: ConnectionState): ConnectionEntity.State
-=======
-
-    fun fromDaoConnectionStateToUser(connectionState: UserEntity.ConnectionState): ConnectionState
-    fun fromUserConnectionStateToDao(connectionState: ConnectionState): UserEntity.ConnectionState
->>>>>>> 9317c732
 }
 
 internal class UserMapperImpl(private val idMapper: IdMapper) : UserMapper {
@@ -160,9 +155,8 @@
             completeAssetId = null
         )
 
-<<<<<<< HEAD
     override fun fromDaoConnectionStateToUser(connectionState: ConnectionEntity.State): ConnectionState =
-        when(connectionState) {
+        when (connectionState) {
             ConnectionEntity.State.NOT_CONNECTED -> ConnectionState.NOT_CONNECTED
             ConnectionEntity.State.PENDING -> ConnectionState.PENDING
             ConnectionEntity.State.SENT -> ConnectionState.SENT
@@ -174,7 +168,7 @@
         }
 
     override fun fromUserConnectionStateToDao(connectionState: ConnectionState): ConnectionEntity.State =
-        when(connectionState) {
+        when (connectionState) {
             ConnectionState.NOT_CONNECTED -> ConnectionEntity.State.NOT_CONNECTED
             ConnectionState.PENDING -> ConnectionEntity.State.PENDING
             ConnectionState.SENT -> ConnectionEntity.State.SENT
@@ -183,29 +177,5 @@
             ConnectionState.CANCELLED -> ConnectionEntity.State.CANCELLED
             ConnectionState.MISSING_LEGALHOLD_CONSENT -> ConnectionEntity.State.MISSING_LEGALHOLD_CONSENT
             ConnectionState.ACCEPTED -> ConnectionEntity.State.ACCEPTED
-=======
-    override fun fromDaoConnectionStateToUser(connectionState: UserEntity.ConnectionState): ConnectionState =
-        when (connectionState) {
-            UserEntity.ConnectionState.NOT_CONNECTED -> ConnectionState.NOT_CONNECTED
-            UserEntity.ConnectionState.PENDING -> ConnectionState.PENDING
-            UserEntity.ConnectionState.SENT -> ConnectionState.SENT
-            UserEntity.ConnectionState.BLOCKED -> ConnectionState.BLOCKED
-            UserEntity.ConnectionState.IGNORED -> ConnectionState.IGNORED
-            UserEntity.ConnectionState.CANCELLED -> ConnectionState.CANCELLED
-            UserEntity.ConnectionState.MISSING_LEGALHOLD_CONSENT -> ConnectionState.MISSING_LEGALHOLD_CONSENT
-            UserEntity.ConnectionState.ACCEPTED -> ConnectionState.ACCEPTED
-        }
-
-    override fun fromUserConnectionStateToDao(connectionState: ConnectionState): UserEntity.ConnectionState =
-        when (connectionState) {
-            ConnectionState.NOT_CONNECTED -> UserEntity.ConnectionState.NOT_CONNECTED
-            ConnectionState.PENDING -> UserEntity.ConnectionState.PENDING
-            ConnectionState.SENT -> UserEntity.ConnectionState.SENT
-            ConnectionState.BLOCKED -> UserEntity.ConnectionState.BLOCKED
-            ConnectionState.IGNORED -> UserEntity.ConnectionState.IGNORED
-            ConnectionState.CANCELLED -> UserEntity.ConnectionState.CANCELLED
-            ConnectionState.MISSING_LEGALHOLD_CONSENT -> UserEntity.ConnectionState.MISSING_LEGALHOLD_CONSENT
-            ConnectionState.ACCEPTED -> UserEntity.ConnectionState.ACCEPTED
->>>>>>> 9317c732
         }
 }