--- conflicted
+++ resolved
@@ -1,12 +1,6 @@
 package com.wire.kalium.logic.data.message
 
 import com.wire.kalium.logic.CoreFailure
-<<<<<<< HEAD
-=======
-import com.wire.kalium.logic.data.conversation.Conversation
-import com.wire.kalium.logic.data.user.SelfUser
-import com.wire.kalium.logic.data.user.UserAvailabilityStatus
->>>>>>> e9083365
 import com.wire.kalium.logic.data.user.UserId
 import com.wire.kalium.logic.data.user.UserRepository
 import com.wire.kalium.logic.functional.Either
@@ -27,19 +21,13 @@
     private val userRepository: UserRepository
 ) : PersistMessageUseCase {
     override suspend operator fun invoke(message: Message.Standalone): Either<CoreFailure, Unit> {
-<<<<<<< HEAD
         val isMyMessage = userRepository.getSelfUser()?.let {
             message.isSelfTheSender(it.id)
         } ?: (false)
-=======
-        val (updateConversationNotificationsDate, isMyMessage) = userRepository.getSelfUser()?.let {
-            message.shouldUpdateConversationNotificationDate(it) to message.isSelfTheSender(it.id)
-        } ?: (false to false)
 
         val modifiedMessage = getExpectsReadConfirmationFromMessage(message)
 
         @OptIn(DelicateKaliumApi::class)
->>>>>>> e9083365
         return messageRepository
             .persistMessage(
                 message = modifiedMessage,
