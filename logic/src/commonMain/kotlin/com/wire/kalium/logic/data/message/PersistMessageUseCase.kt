/*
 * Wire
 * Copyright (C) 2023 Wire Swiss GmbH
 *
 * This program is free software: you can redistribute it and/or modify
 * it under the terms of the GNU General Public License as published by
 * the Free Software Foundation, either version 3 of the License, or
 * (at your option) any later version.
 *
 * This program is distributed in the hope that it will be useful,
 * but WITHOUT ANY WARRANTY; without even the implied warranty of
 * MERCHANTABILITY or FITNESS FOR A PARTICULAR PURPOSE. See the
 * GNU General Public License for more details.
 *
 * You should have received a copy of the GNU General Public License
 * along with this program. If not, see http://www.gnu.org/licenses/.
 */

package com.wire.kalium.logic.data.message

import com.wire.kalium.logic.CoreFailure
import com.wire.kalium.logic.data.conversation.Conversation
import com.wire.kalium.logic.data.user.UserId
import com.wire.kalium.logic.functional.Either
import com.wire.kalium.logic.functional.fold

/**
 * Internal UseCase that should be used instead of MessageRepository.persistMessage(Message)
 * It automatically updates ConversationModifiedDate and ConversationNotificationDate if needed
 */
interface PersistMessageUseCase {
    suspend operator fun invoke(message: Message.Standalone): Either<CoreFailure, Unit>
}

internal class PersistMessageUseCaseImpl(
    private val messageRepository: MessageRepository,
    private val selfUserId: UserId
) : PersistMessageUseCase {
    override suspend operator fun invoke(message: Message.Standalone): Either<CoreFailure, Unit> {
        val modifiedMessage = getExpectsReadConfirmationFromMessage(message)

        return messageRepository.persistMessage(
            message = modifiedMessage,
            updateConversationReadDate = message.isSelfTheSender(selfUserId),
            updateConversationModifiedDate = message.content.shouldUpdateConversationOrder()
        )
    }

    private fun Message.isSelfTheSender(selfUserId: UserId) = senderUserId == selfUserId

    private suspend fun getExpectsReadConfirmationFromMessage(message: Message.Standalone) =
        if (message is Message.Regular) {
            val expectsReadConfirmation: Boolean = messageRepository
                .getReceiptModeFromGroupConversationByQualifiedID(message.conversationId)
                .fold({
                    message.expectsReadConfirmation
                }, { receiptMode ->
                    receiptMode == Conversation.ReceiptMode.ENABLED
                })

            message.copy(expectsReadConfirmation = expectsReadConfirmation)
        } else {
            message
        }

    @Suppress("ComplexMethod")
    private fun MessageContent.shouldUpdateConversationOrder(): Boolean =
        when (this) {
            is MessageContent.MemberChange.Added -> true
            is MessageContent.MemberChange.Removed -> false
            is MessageContent.Text -> true
            is MessageContent.Calling -> true
            is MessageContent.Asset -> true
            is MessageContent.Knock -> true
            is MessageContent.DeleteMessage -> false
            is MessageContent.TextEdited -> false
            is MessageContent.RestrictedAsset -> true
            is MessageContent.DeleteForMe -> false
            is MessageContent.Unknown -> false
            is MessageContent.Availability -> false
            is MessageContent.FailedDecryption -> true
            is MessageContent.MissedCall -> true
            is MessageContent.Ignored -> false
            is MessageContent.LastRead -> false
            is MessageContent.Reaction -> false
            is MessageContent.Cleared -> false
            is MessageContent.ConversationRenamed -> true
            is MessageContent.TeamMemberRemoved -> false
            is MessageContent.Receipt -> false
            is MessageContent.ClientAction -> false
            is MessageContent.CryptoSessionReset -> false
            is MessageContent.NewConversationReceiptMode -> false
            is MessageContent.ConversationReceiptModeChanged -> false
            is MessageContent.HistoryLost -> false
            is MessageContent.ConversationMessageTimerChanged -> false
            is MessageContent.MemberChange.CreationAdded -> false
            is MessageContent.MemberChange.FailedToAdd -> false
            is MessageContent.ConversationCreated -> false
            is MessageContent.MLSWrongEpochWarning -> false
<<<<<<< HEAD
            is MessageContent.MemberChange.FederationRemoved -> false
=======
            MessageContent.ConversationDegradedMLS -> false
            MessageContent.ConversationDegradedProteus -> false
>>>>>>> 3f79b424
        }
}<|MERGE_RESOLUTION|>--- conflicted
+++ resolved
@@ -97,11 +97,8 @@
             is MessageContent.MemberChange.FailedToAdd -> false
             is MessageContent.ConversationCreated -> false
             is MessageContent.MLSWrongEpochWarning -> false
-<<<<<<< HEAD
-            is MessageContent.MemberChange.FederationRemoved -> false
-=======
             MessageContent.ConversationDegradedMLS -> false
             MessageContent.ConversationDegradedProteus -> false
->>>>>>> 3f79b424
+            is MessageContent.MemberChange.FederationRemoved -> false
         }
 }