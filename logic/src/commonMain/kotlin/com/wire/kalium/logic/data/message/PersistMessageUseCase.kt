--- conflicted
+++ resolved
@@ -97,13 +97,10 @@
             is MessageContent.MemberChange.FailedToAdd -> false
             is MessageContent.ConversationCreated -> false
             is MessageContent.MLSWrongEpochWarning -> false
-<<<<<<< HEAD
+            MessageContent.ConversationDegradedMLS -> false
+            MessageContent.ConversationDegradedProteus -> false
             is MessageContent.Composite -> true
             is MessageContent.ButtonAction -> false
             is MessageContent.ButtonActionConfirmation -> false
-=======
-            MessageContent.ConversationDegradedMLS -> false
-            MessageContent.ConversationDegradedProteus -> false
->>>>>>> 143a07a6
         }
 }