/*
 * Wire
 * Copyright (C) 2023 Wire Swiss GmbH
 *
 * This program is free software: you can redistribute it and/or modify
 * it under the terms of the GNU General Public License as published by
 * the Free Software Foundation, either version 3 of the License, or
 * (at your option) any later version.
 *
 * This program is distributed in the hope that it will be useful,
 * but WITHOUT ANY WARRANTY; without even the implied warranty of
 * MERCHANTABILITY or FITNESS FOR A PARTICULAR PURPOSE. See the
 * GNU General Public License for more details.
 *
 * You should have received a copy of the GNU General Public License
 * along with this program. If not, see http://www.gnu.org/licenses/.
 */

package com.wire.kalium.logic.data.message

import com.wire.kalium.logic.CoreFailure
import com.wire.kalium.logic.data.conversation.Conversation
import com.wire.kalium.logic.data.user.UserId
import com.wire.kalium.logic.functional.Either
import com.wire.kalium.logic.functional.fold

/**
 * Internal UseCase that should be used instead of MessageRepository.persistMessage(Message)
 * It automatically updates ConversationModifiedDate and ConversationNotificationDate if needed
 */
interface PersistMessageUseCase {
    suspend operator fun invoke(message: Message.Standalone): Either<CoreFailure, Unit>
}

internal class PersistMessageUseCaseImpl(
    private val messageRepository: MessageRepository,
    private val selfUserId: UserId
) : PersistMessageUseCase {
    override suspend operator fun invoke(message: Message.Standalone): Either<CoreFailure, Unit> {
        val modifiedMessage = getExpectsReadConfirmationFromMessage(message)

        return messageRepository.persistMessage(
            message = modifiedMessage,
            updateConversationReadDate = message.isSelfTheSender(selfUserId),
            updateConversationModifiedDate = message.content.shouldUpdateConversationOrder()
        )
    }

    private fun Message.isSelfTheSender(selfUserId: UserId) = senderUserId == selfUserId

    private suspend fun getExpectsReadConfirmationFromMessage(message: Message.Standalone) =
        if (message is Message.Regular) {
            val expectsReadConfirmation: Boolean = messageRepository
                .getReceiptModeFromGroupConversationByQualifiedID(message.conversationId)
                .fold({
                    message.expectsReadConfirmation
                }, { receiptMode ->
                    receiptMode == Conversation.ReceiptMode.ENABLED
                })

            message.copy(expectsReadConfirmation = expectsReadConfirmation)
        } else {
            message
        }

    @Suppress("ComplexMethod")
    private fun MessageContent.shouldUpdateConversationOrder(): Boolean =
        when (this) {
            is MessageContent.MemberChange.Added -> true
            is MessageContent.MemberChange.Removed -> false
            is MessageContent.Text -> true
            is MessageContent.Calling -> true
            is MessageContent.Asset -> true
            is MessageContent.Knock -> true
            is MessageContent.DeleteMessage -> false
            is MessageContent.TextEdited -> false
            is MessageContent.RestrictedAsset -> true
            is MessageContent.DeleteForMe -> false
            is MessageContent.Unknown -> false
            is MessageContent.Availability -> false
            is MessageContent.FailedDecryption -> true
            is MessageContent.MissedCall -> true
            is MessageContent.Ignored -> false
            is MessageContent.LastRead -> false
            is MessageContent.Reaction -> false
            is MessageContent.Cleared -> false
            is MessageContent.ConversationRenamed -> true
            is MessageContent.TeamMemberRemoved -> false
            is MessageContent.Receipt -> false
            is MessageContent.ClientAction -> false
            is MessageContent.CryptoSessionReset -> false
            is MessageContent.NewConversationReceiptMode -> false
            is MessageContent.ConversationReceiptModeChanged -> false
            is MessageContent.HistoryLost -> false
            is MessageContent.ConversationMessageTimerChanged -> false
            is MessageContent.MemberChange.CreationAdded -> false
            is MessageContent.MemberChange.FailedToAdd -> false
            is MessageContent.ConversationCreated -> false
            is MessageContent.MLSWrongEpochWarning -> false
            MessageContent.ConversationDegradedMLS -> false
            MessageContent.ConversationDegradedProteus -> false
<<<<<<< HEAD
            is MessageContent.MemberChange.FederationRemoved -> false
            is MessageContent.Federation.ConnectionRemoved -> false
            is MessageContent.Federation.Removed -> false
=======
            is MessageContent.Composite -> true
            is MessageContent.ButtonAction -> false
            is MessageContent.ButtonActionConfirmation -> false
>>>>>>> 85302524
        }
}<|MERGE_RESOLUTION|>--- conflicted
+++ resolved
@@ -99,14 +99,11 @@
             is MessageContent.MLSWrongEpochWarning -> false
             MessageContent.ConversationDegradedMLS -> false
             MessageContent.ConversationDegradedProteus -> false
-<<<<<<< HEAD
+            is MessageContent.Composite -> true
+            is MessageContent.ButtonAction -> false
+            is MessageContent.ButtonActionConfirmation -> false
             is MessageContent.MemberChange.FederationRemoved -> false
             is MessageContent.Federation.ConnectionRemoved -> false
             is MessageContent.Federation.Removed -> false
-=======
-            is MessageContent.Composite -> true
-            is MessageContent.ButtonAction -> false
-            is MessageContent.ButtonActionConfirmation -> false
->>>>>>> 85302524
         }
 }