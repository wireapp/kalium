/*
 * Wire
 * Copyright (C) 2023 Wire Swiss GmbH
 *
 * This program is free software: you can redistribute it and/or modify
 * it under the terms of the GNU General Public License as published by
 * the Free Software Foundation, either version 3 of the License, or
 * (at your option) any later version.
 *
 * This program is distributed in the hope that it will be useful,
 * but WITHOUT ANY WARRANTY; without even the implied warranty of
 * MERCHANTABILITY or FITNESS FOR A PARTICULAR PURPOSE. See the
 * GNU General Public License for more details.
 *
 * You should have received a copy of the GNU General Public License
 * along with this program. If not, see http://www.gnu.org/licenses/.
 */

package com.wire.kalium.logic.data.message

import com.wire.kalium.logic.CoreFailure
import com.wire.kalium.logic.data.conversation.Conversation
import com.wire.kalium.logic.data.user.UserId
import com.wire.kalium.logic.functional.Either
import com.wire.kalium.logic.functional.fold

/**
 * Internal UseCase that should be used instead of MessageRepository.persistMessage(Message)
 * It automatically updates ConversationModifiedDate and ConversationNotificationDate if needed
 */
interface PersistMessageUseCase {
    suspend operator fun invoke(message: Message.Standalone): Either<CoreFailure, Unit>
}

internal class PersistMessageUseCaseImpl(
    private val messageRepository: MessageRepository,
    private val selfUserId: UserId
) : PersistMessageUseCase {
    override suspend operator fun invoke(message: Message.Standalone): Either<CoreFailure, Unit> {
        val modifiedMessage = getExpectsReadConfirmationFromMessage(message)

        return messageRepository.persistMessage(
            message = modifiedMessage,
            updateConversationReadDate = message.isSelfTheSender(selfUserId),
            updateConversationModifiedDate = message.content.shouldUpdateConversationOrder()
        )
    }

    private fun Message.isSelfTheSender(selfUserId: UserId) = senderUserId == selfUserId

    private suspend fun getExpectsReadConfirmationFromMessage(message: Message.Standalone) =
        if (message is Message.Regular) {
            val expectsReadConfirmation: Boolean = messageRepository
                .getReceiptModeFromGroupConversationByQualifiedID(message.conversationId)
                .fold({
                    message.expectsReadConfirmation
                }, { receiptMode ->
                    receiptMode == Conversation.ReceiptMode.ENABLED
                })

            message.copy(expectsReadConfirmation = expectsReadConfirmation)
        } else {
            message
        }

    @Suppress("ComplexMethod")
    private fun MessageContent.shouldUpdateConversationOrder(): Boolean =
        when (this) {
            is MessageContent.MemberChange.Added -> true
            is MessageContent.MemberChange.Removed -> false
            is MessageContent.Text -> true
            is MessageContent.Calling -> true
            is MessageContent.Asset -> true
            is MessageContent.Knock -> true
            is MessageContent.DeleteMessage -> false
            is MessageContent.TextEdited -> false
            is MessageContent.RestrictedAsset -> true
            is MessageContent.DeleteForMe -> false
            is MessageContent.Unknown -> false
            is MessageContent.Availability -> false
            is MessageContent.FailedDecryption -> true
            is MessageContent.MissedCall -> true
            is MessageContent.Ignored -> false
            is MessageContent.LastRead -> false
            is MessageContent.Reaction -> false
            is MessageContent.Cleared -> false
            is MessageContent.ConversationRenamed -> true
            is MessageContent.Receipt -> false
            is MessageContent.ClientAction -> false
            is MessageContent.CryptoSessionReset -> false
            is MessageContent.NewConversationReceiptMode -> false
            is MessageContent.ConversationReceiptModeChanged -> false
            is MessageContent.HistoryLost -> false
            is MessageContent.HistoryLostProtocolChanged -> false
            is MessageContent.ConversationMessageTimerChanged -> false
            is MessageContent.MemberChange.CreationAdded -> false
            is MessageContent.MemberChange.FailedToAdd -> false
            is MessageContent.ConversationCreated -> false
            is MessageContent.MLSWrongEpochWarning -> false
            MessageContent.ConversationDegradedMLS -> false
            MessageContent.ConversationVerifiedMLS -> false
            MessageContent.ConversationDegradedProteus -> false
            MessageContent.ConversationVerifiedProteus -> false
            is MessageContent.Composite -> true
            is MessageContent.ButtonAction -> false
            is MessageContent.ButtonActionConfirmation -> false
            is MessageContent.MemberChange.FederationRemoved -> false
            is MessageContent.FederationStopped.ConnectionRemoved -> false
            is MessageContent.FederationStopped.Removed -> false
            is MessageContent.ConversationProtocolChanged -> false
            is MessageContent.ConversationStartedUnverifiedWarning -> false
            is MessageContent.Location -> true
<<<<<<< HEAD
            is MessageContent.MemberChange.RemovedFromTeam -> false
            is MessageContent.TeamMemberRemoved -> false
=======
            is MessageContent.LegalHold -> false
>>>>>>> 99c66b31
        }
}<|MERGE_RESOLUTION|>--- conflicted
+++ resolved
@@ -110,11 +110,8 @@
             is MessageContent.ConversationProtocolChanged -> false
             is MessageContent.ConversationStartedUnverifiedWarning -> false
             is MessageContent.Location -> true
-<<<<<<< HEAD
+            is MessageContent.LegalHold -> false
             is MessageContent.MemberChange.RemovedFromTeam -> false
             is MessageContent.TeamMemberRemoved -> false
-=======
-            is MessageContent.LegalHold -> false
->>>>>>> 99c66b31
         }
 }