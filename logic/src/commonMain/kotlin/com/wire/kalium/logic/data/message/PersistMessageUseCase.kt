/*
 * Wire
 * Copyright (C) 2023 Wire Swiss GmbH
 *
 * This program is free software: you can redistribute it and/or modify
 * it under the terms of the GNU General Public License as published by
 * the Free Software Foundation, either version 3 of the License, or
 * (at your option) any later version.
 *
 * This program is distributed in the hope that it will be useful,
 * but WITHOUT ANY WARRANTY; without even the implied warranty of
 * MERCHANTABILITY or FITNESS FOR A PARTICULAR PURPOSE. See the
 * GNU General Public License for more details.
 *
 * You should have received a copy of the GNU General Public License
 * along with this program. If not, see http://www.gnu.org/licenses/.
 */

package com.wire.kalium.logic.data.message

import com.wire.kalium.logic.CoreFailure
import com.wire.kalium.logic.data.conversation.Conversation
import com.wire.kalium.logic.data.user.UserId
import com.wire.kalium.logic.functional.Either
import com.wire.kalium.logic.functional.fold

/**
 * Internal UseCase that should be used instead of MessageRepository.persistMessage(Message)
 * It automatically updates ConversationModifiedDate and ConversationNotificationDate if needed
 */
interface PersistMessageUseCase {
    suspend operator fun invoke(message: Message.Standalone): Either<CoreFailure, Unit>
}

internal class PersistMessageUseCaseImpl(
    private val messageRepository: MessageRepository,
    private val selfUserId: UserId
) : PersistMessageUseCase {
    override suspend operator fun invoke(message: Message.Standalone): Either<CoreFailure, Unit> {
        val modifiedMessage = getExpectsReadConfirmationFromMessage(message)

        return messageRepository.persistMessage(
            message = modifiedMessage,
            updateConversationReadDate = message.isSelfTheSender(selfUserId),
            updateConversationModifiedDate = message.content.shouldUpdateConversationOrder()
        )
    }

    private fun Message.isSelfTheSender(selfUserId: UserId) = senderUserId == selfUserId

    private suspend fun getExpectsReadConfirmationFromMessage(message: Message.Standalone) =
        if (message is Message.Regular) {
            val expectsReadConfirmation: Boolean = messageRepository
                .getReceiptModeFromGroupConversationByQualifiedID(message.conversationId)
                .fold({
                    message.expectsReadConfirmation
                }, { receiptMode ->
                    receiptMode == Conversation.ReceiptMode.ENABLED
                })

            message.copy(expectsReadConfirmation = expectsReadConfirmation)
        } else {
            message
        }

    @Suppress("ComplexMethod")
    private fun MessageContent.shouldUpdateConversationOrder(): Boolean =
        when (this) {
            is MessageContent.MemberChange.Added -> true
            is MessageContent.MemberChange.Removed -> false
            is MessageContent.Text -> true
            is MessageContent.Calling -> true
            is MessageContent.Asset -> true
            is MessageContent.Knock -> true
            is MessageContent.DeleteMessage -> false
            is MessageContent.TextEdited -> false
            is MessageContent.RestrictedAsset -> true
            is MessageContent.DeleteForMe -> false
            is MessageContent.Unknown -> false
            is MessageContent.Availability -> false
            is MessageContent.FailedDecryption -> true
            is MessageContent.MissedCall -> true
            is MessageContent.Ignored -> false
            is MessageContent.LastRead -> false
            is MessageContent.Reaction -> false
            is MessageContent.Cleared -> false
            is MessageContent.ConversationRenamed -> true
            is MessageContent.TeamMemberRemoved -> false
            is MessageContent.Receipt -> false
            is MessageContent.ClientAction -> false
            is MessageContent.CryptoSessionReset -> false
            is MessageContent.NewConversationReceiptMode -> false
            is MessageContent.ConversationReceiptModeChanged -> false
            is MessageContent.HistoryLost -> false
            is MessageContent.HistoryLostProtocolChanged -> false
            is MessageContent.ConversationMessageTimerChanged -> false
            is MessageContent.MemberChange.CreationAdded -> false
            is MessageContent.MemberChange.FailedToAdd -> false
            is MessageContent.ConversationCreated -> false
            is MessageContent.MLSWrongEpochWarning -> false
            MessageContent.ConversationDegradedMLS -> false
            MessageContent.ConversationVerifiedMLS -> false
            MessageContent.ConversationDegradedProteus -> false
            MessageContent.ConversationVerifiedProteus -> false
            is MessageContent.Composite -> true
            is MessageContent.ButtonAction -> false
            is MessageContent.ButtonActionConfirmation -> false
            is MessageContent.MemberChange.FederationRemoved -> false
            is MessageContent.FederationStopped.ConnectionRemoved -> false
            is MessageContent.FederationStopped.Removed -> false
            is MessageContent.ConversationProtocolChanged -> false
            is MessageContent.ConversationStartedUnverifiedWarning -> false
<<<<<<< HEAD
            is MessageContent.LegalHold -> false
=======
            is MessageContent.Location -> true
>>>>>>> 3c8ceb09
        }
}<|MERGE_RESOLUTION|>--- conflicted
+++ resolved
@@ -110,10 +110,7 @@
             is MessageContent.FederationStopped.Removed -> false
             is MessageContent.ConversationProtocolChanged -> false
             is MessageContent.ConversationStartedUnverifiedWarning -> false
-<<<<<<< HEAD
+            is MessageContent.Location -> true
             is MessageContent.LegalHold -> false
-=======
-            is MessageContent.Location -> true
->>>>>>> 3c8ceb09
         }
 }