--- conflicted
+++ resolved
@@ -64,12 +64,7 @@
     val updateApiVersionsScheduler: UpdateApiVersionsScheduler get() = globalWorkScheduler
 
     fun versionedAuthenticationScope(serverLinks: ServerConfig.Links): AutoVersionAuthScopeUseCase =
-<<<<<<< HEAD
-        AutoVersionAuthScopeUseCase(serverLinks, this)
+        AutoVersionAuthScopeUseCase(kaliumConfigs, serverLinks, this)
 }
 
-expect val clientPlatform: String
-=======
-        AutoVersionAuthScopeUseCase(kaliumConfigs, serverLinks, this)
-}
->>>>>>> c1a9c648
+expect val clientPlatform: String