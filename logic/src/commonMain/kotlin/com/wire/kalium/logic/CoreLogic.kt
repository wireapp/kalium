package com.wire.kalium.logic

import com.wire.kalium.logic.data.id.IdMapper
import com.wire.kalium.logic.data.session.SessionRepository
import com.wire.kalium.logic.data.user.UserId
import com.wire.kalium.logic.di.MapperProvider
import com.wire.kalium.logic.feature.UserSessionScope
import com.wire.kalium.logic.feature.auth.AuthenticationScope

expect class CoreLogic : CoreLogicCommon

abstract class CoreLogicCommon(
    // TODO: can client label be replaced with clientConfig.deviceName() ?
    protected val clientLabel: String,
<<<<<<< HEAD
    // TODO rename to rootAccountDirectoryPath?
    protected val rootProteusDirectoryPath: String
=======
    protected val rootProteusDirectoryPath: String,
    protected val idMapper: IdMapper = MapperProvider.idMapper()
>>>>>>> d33a08a6
) {

    val sessionRepository: SessionRepository by lazy {
        getSessionRepo()
    }
    protected abstract fun getSessionRepo(): SessionRepository


    protected val userScopeStorage = hashMapOf<UserId, AuthenticatedDataSourceSet>()
    //  TODO:     - Delete UserSession and DataSourceSets when user logs-out

    @Suppress("MemberVisibilityCanBePrivate") // Can be used by other targets like iOS and JS
    fun getAuthenticationScope(): AuthenticationScope = AuthenticationScope( clientLabel, sessionRepository)

    @Suppress("MemberVisibilityCanBePrivate") // Can be used by other targets like iOS and JS
    abstract fun getSessionScope(userId: UserId): UserSessionScope

    suspend fun <T> authenticationScope(action: suspend AuthenticationScope.() -> T)
            : T = getAuthenticationScope().action()

    suspend fun <T> sessionScope(userId: UserId, action: suspend UserSessionScope.() -> T)
            : T = getSessionScope(userId).action()
}<|MERGE_RESOLUTION|>--- conflicted
+++ resolved
@@ -12,13 +12,9 @@
 abstract class CoreLogicCommon(
     // TODO: can client label be replaced with clientConfig.deviceName() ?
     protected val clientLabel: String,
-<<<<<<< HEAD
     // TODO rename to rootAccountDirectoryPath?
-    protected val rootProteusDirectoryPath: String
-=======
     protected val rootProteusDirectoryPath: String,
     protected val idMapper: IdMapper = MapperProvider.idMapper()
->>>>>>> d33a08a6
 ) {
 
     val sessionRepository: SessionRepository by lazy {
