--- conflicted
+++ resolved
@@ -7,11 +7,8 @@
 import com.wire.kalium.logic.data.session.SessionRepository
 import com.wire.kalium.logic.feature.UserSessionScope
 import com.wire.kalium.logic.feature.auth.AuthenticationScope
-<<<<<<< HEAD
+import com.wire.kalium.network.api.NonQualifiedUserId
 import com.wire.kalium.logic.feature.call.GlobalCallManager
-=======
-import com.wire.kalium.network.api.NonQualifiedUserId
->>>>>>> 16858f50
 
 expect class CoreLogic : CoreLogicCommon
 
@@ -39,13 +36,8 @@
     suspend fun <T> authenticationScope(action: suspend AuthenticationScope.() -> T)
             : T = getAuthenticationScope().action()
 
-<<<<<<< HEAD
-    suspend fun <T> sessionScope(session: AuthSession, action: suspend UserSessionScope.() -> T)
-            : T = getSessionScope(session).action()
+    suspend fun <T> sessionScope(userId: NonQualifiedUserId, action: suspend UserSessionScope.() -> T)
+            : T = getSessionScope(userId).action()
 
     protected abstract val globalCallManager: GlobalCallManager
-=======
-    suspend fun <T> sessionScope(userId: NonQualifiedUserId, action: suspend UserSessionScope.() -> T)
-            : T = getSessionScope(userId).action()
->>>>>>> 16858f50
 }