/*
 * Wire
 * Copyright (C) 2023 Wire Swiss GmbH
 *
 * This program is free software: you can redistribute it and/or modify
 * it under the terms of the GNU General Public License as published by
 * the Free Software Foundation, either version 3 of the License, or
 * (at your option) any later version.
 *
 * This program is distributed in the hope that it will be useful,
 * but WITHOUT ANY WARRANTY; without even the implied warranty of
 * MERCHANTABILITY or FITNESS FOR A PARTICULAR PURPOSE. See the
 * GNU General Public License for more details.
 *
 * You should have received a copy of the GNU General Public License
 * along with this program. If not, see http://www.gnu.org/licenses/.
 */

package com.wire.kalium.logic

import com.wire.kalium.logic.configuration.server.ServerConfig
import com.wire.kalium.logic.data.auth.login.ProxyCredentials
import com.wire.kalium.logic.data.id.IdMapper
import com.wire.kalium.logic.data.user.UserId
import com.wire.kalium.logic.di.MapperProvider
import com.wire.kalium.logic.di.PlatformRootPathsProvider
import com.wire.kalium.logic.di.PlatformUserStorageProvider
import com.wire.kalium.logic.di.RootPathsProvider
import com.wire.kalium.logic.di.UserStorageProvider
import com.wire.kalium.logic.feature.UserSessionScope
import com.wire.kalium.logic.feature.UserSessionScopeProvider
import com.wire.kalium.logic.feature.auth.AuthenticationScope
import com.wire.kalium.logic.feature.auth.AuthenticationScopeProvider
import com.wire.kalium.logic.feature.auth.autoVersioningAuth.AutoVersionAuthScopeUseCase
import com.wire.kalium.logic.feature.call.GlobalCallManager
import com.wire.kalium.logic.featureFlags.KaliumConfigs
import com.wire.kalium.network.NetworkStateObserver
import com.wire.kalium.logic.sync.GlobalWorkScheduler
import com.wire.kalium.logic.sync.periodic.UpdateApiVersionsScheduler
import com.wire.kalium.persistence.db.GlobalDatabaseProvider
import com.wire.kalium.persistence.kmmSettings.GlobalPrefProvider

expect class CoreLogic : CoreLogicCommon

abstract class CoreLogicCommon internal constructor(
    protected val rootPath: String,
    protected val userAgent: String,
    protected val kaliumConfigs: KaliumConfigs,
    protected val idMapper: IdMapper = MapperProvider.idMapper()
) {
    protected abstract val globalPreferences: GlobalPrefProvider
    protected abstract val globalDatabase: GlobalDatabaseProvider
    protected abstract val userSessionScopeProvider: Lazy<UserSessionScopeProvider>
    protected val userStorageProvider: UserStorageProvider = PlatformUserStorageProvider()

    val rootPathsProvider: RootPathsProvider = PlatformRootPathsProvider(rootPath)
    protected val authenticationScopeProvider: AuthenticationScopeProvider =
        AuthenticationScopeProvider(userAgent)

    fun getGlobalScope(): GlobalKaliumScope =
        GlobalKaliumScope(
            userAgent,
            globalDatabase,
            globalPreferences,
            kaliumConfigs,
            userSessionScopeProvider,
            authenticationScopeProvider,
            networkStateObserver
        )

    @Suppress("MemberVisibilityCanBePrivate") // Can be used by other targets like iOS and JS
    fun getAuthenticationScope(
        serverConfig: ServerConfig,
        proxyCredentials: ProxyCredentials? = null
    ): AuthenticationScope =
<<<<<<< HEAD
        authenticationScopeProvider.provide(
            serverConfig,
            proxyCredentials,
            getGlobalScope().serverConfigRepository,
            kaliumConfigs::certPinningConfig
        )
=======
        authenticationScopeProvider.provide(serverConfig, proxyCredentials, getGlobalScope().serverConfigRepository, networkStateObserver)
>>>>>>> 23ccfbcf

    @Suppress("MemberVisibilityCanBePrivate") // Can be used by other targets like iOS and JS
    abstract fun getSessionScope(userId: UserId): UserSessionScope

    abstract fun deleteSessionScope(userId: UserId) // TODO remove when proper use case is ready

    // TODO: make globalScope a singleton
    inline fun <T> globalScope(action: GlobalKaliumScope.() -> T): T = getGlobalScope().action()

    inline fun <T> authenticationScope(serverConfig: ServerConfig, action: AuthenticationScope.() -> T): T =
        getAuthenticationScope(serverConfig).action()

    inline fun <T> sessionScope(
        userId: UserId,
        action: UserSessionScope.() -> T
    ): T = getSessionScope(userId).action()

    protected abstract val globalCallManager: GlobalCallManager

    protected abstract val globalWorkScheduler: GlobalWorkScheduler

    val updateApiVersionsScheduler: UpdateApiVersionsScheduler get() = globalWorkScheduler

    fun versionedAuthenticationScope(serverLinks: ServerConfig.Links): AutoVersionAuthScopeUseCase =
        AutoVersionAuthScopeUseCase(kaliumConfigs, serverLinks, this)

    abstract val networkStateObserver: NetworkStateObserver
}

expect val clientPlatform: String<|MERGE_RESOLUTION|>--- conflicted
+++ resolved
@@ -73,16 +73,13 @@
         serverConfig: ServerConfig,
         proxyCredentials: ProxyCredentials? = null
     ): AuthenticationScope =
-<<<<<<< HEAD
         authenticationScopeProvider.provide(
             serverConfig,
             proxyCredentials,
             getGlobalScope().serverConfigRepository,
+            networkStateObserver,
             kaliumConfigs::certPinningConfig
         )
-=======
-        authenticationScopeProvider.provide(serverConfig, proxyCredentials, getGlobalScope().serverConfigRepository, networkStateObserver)
->>>>>>> 23ccfbcf
 
     @Suppress("MemberVisibilityCanBePrivate") // Can be used by other targets like iOS and JS
     abstract fun getSessionScope(userId: UserId): UserSessionScope
