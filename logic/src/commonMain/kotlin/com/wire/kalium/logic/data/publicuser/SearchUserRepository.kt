--- conflicted
+++ resolved
@@ -14,14 +14,10 @@
 import com.wire.kalium.logic.functional.flatMap
 import com.wire.kalium.logic.functional.map
 import com.wire.kalium.logic.wrapApiRequest
-import com.wire.kalium.network.api.contact.search.ContactDTO
-import com.wire.kalium.network.api.contact.search.UserSearchApi
-import com.wire.kalium.network.api.contact.search.UserSearchRequest
 import com.wire.kalium.network.api.user.details.ListUserRequest
 import com.wire.kalium.network.api.user.details.UserDetailsApi
 import com.wire.kalium.network.api.user.details.qualifiedIds
 import com.wire.kalium.persistence.dao.ConnectionEntity
-import com.wire.kalium.persistence.dao.ConversationDAO
 import com.wire.kalium.persistence.dao.MetadataDAO
 import com.wire.kalium.persistence.dao.QualifiedIDEntity
 import com.wire.kalium.persistence.dao.UserDAO
@@ -124,28 +120,6 @@
     override suspend fun searchUserDirectory(
         searchQuery: String,
         domain: String,
-<<<<<<< HEAD
-        maxResultSize: Int?
-    ): Either<NetworkFailure, UserSearchResult> = wrapApiRequest {
-        userSearchApi.search(
-            UserSearchRequest(
-                searchQuery = searchQuery,
-                domain = domain,
-                maxResultSize = maxResultSize
-            )
-        )
-    }.flatMap { contactResultValue ->
-        wrapApiRequest {
-            userDetailsApi.getMultipleUsers(ListUserRequest.qualifiedIds(contactResultValue.documents.map { it.qualifiedID }))
-        }.map { userDetailsResponses ->
-            UserSearchResult(userDetailsResponses.map { userProfileDTO ->
-                publicUserMapper.fromUserDetailResponseWithUsertype(
-                    userDetailResponse = userProfileDTO,
-                    userType = userTypeMapper.fromOtherUserTeamAndDomain(
-                        otherUserDomain = userProfileDTO.id.domain,
-                        selfUserTeamId = getSelfUser().teamId?.value,
-                        otherUserTeamId = userProfileDTO.teamId
-=======
         maxResultSize: Int?,
         searchUsersOptions: SearchUsersOptions
     ): Either<NetworkFailure, UserSearchResult> =
@@ -164,11 +138,10 @@
                         userDetailResponse = userProfileDTO,
                         userType = userTypeMapper.fromOtherUserTeamAndDomain(
                             otherUserDomain = userProfileDTO.id.domain,
-                            selfUserTeamId = getSelfUser().teamId,
+                            selfUserTeamId = getSelfUser().teamId?.value,
                             otherUserTeamId = userProfileDTO.teamId,
                             selfUserDomain = selfUser.id.domain
                         )
->>>>>>> 016e196c
                     )
                 })
             }
