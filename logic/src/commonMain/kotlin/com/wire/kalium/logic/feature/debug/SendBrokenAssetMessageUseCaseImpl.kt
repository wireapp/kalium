--- conflicted
+++ resolved
@@ -156,11 +156,7 @@
             currentAssetMessageContent.assetDataPath,
             currentAssetMessageContent.otrKey,
             currentAssetMessageContent.assetName.fileExtension(),
-<<<<<<< HEAD
-            message.conversationId,
-=======
             message.conversationId.toApi(),
->>>>>>> c8c3f270
             currentAssetMessageContent.assetName,
             currentAssetMessageContent.mimeType,
         ).flatMap { (assetId, sha256) ->
