/*
 * Wire
 * Copyright (C) 2024 Wire Swiss GmbH
 *
 * This program is free software: you can redistribute it and/or modify
 * it under the terms of the GNU General Public License as published by
 * the Free Software Foundation, either version 3 of the License, or
 * (at your option) any later version.
 *
 * This program is distributed in the hope that it will be useful,
 * but WITHOUT ANY WARRANTY; without even the implied warranty of
 * MERCHANTABILITY or FITNESS FOR A PARTICULAR PURPOSE. See the
 * GNU General Public License for more details.
 *
 * You should have received a copy of the GNU General Public License
 * along with this program. If not, see http://www.gnu.org/licenses/.
 */
@file:Suppress("TooManyFunctions")
package com.wire.kalium.logic.data.e2ei

import com.wire.kalium.cryptography.AcmeChallenge
import com.wire.kalium.cryptography.AcmeDirectory
import com.wire.kalium.cryptography.NewAcmeAuthz
import com.wire.kalium.cryptography.NewAcmeOrder
import com.wire.kalium.logic.E2EIFailure
import com.wire.kalium.logic.configuration.UserConfigRepository
import com.wire.kalium.logic.data.client.E2EIClientProvider
import com.wire.kalium.logic.data.client.MLSClientProvider
import com.wire.kalium.logic.data.conversation.ClientId
import com.wire.kalium.logic.data.conversation.MLSConversationRepository
import com.wire.kalium.logic.data.id.CurrentClientIdProvider
import com.wire.kalium.logic.di.MapperProvider
import com.wire.kalium.logic.functional.Either
import com.wire.kalium.logic.functional.flatMap
import com.wire.kalium.logic.functional.fold
import com.wire.kalium.logic.functional.getOrFail
import com.wire.kalium.logic.functional.left
import com.wire.kalium.logic.functional.map
import com.wire.kalium.logic.functional.right
import com.wire.kalium.logic.wrapApiRequest
import com.wire.kalium.logic.wrapE2EIRequest
import com.wire.kalium.network.api.base.authenticated.e2ei.AccessTokenResponse
import com.wire.kalium.network.api.base.authenticated.e2ei.E2EIApi
import com.wire.kalium.network.api.base.unbound.acme.ACMEApi
import com.wire.kalium.network.api.base.unbound.acme.ACMEResponse
import com.wire.kalium.network.api.base.unbound.acme.ChallengeResponse
import io.ktor.http.Url
import io.ktor.http.protocolWithAuthority
import kotlinx.serialization.encodeToString
import kotlinx.serialization.json.Json

interface E2EIRepository {
    suspend fun initFreshE2EIClient(clientId: ClientId? = null, isNewClient: Boolean = false): Either<E2EIFailure, Unit>
    suspend fun fetchAndSetTrustAnchors(): Either<E2EIFailure, Unit>
    suspend fun loadACMEDirectories(): Either<E2EIFailure, AcmeDirectory>
    suspend fun getACMENonce(endpoint: String): Either<E2EIFailure, Nonce>
    suspend fun createNewAccount(prevNonce: Nonce, createAccountEndpoint: String): Either<E2EIFailure, Nonce>
    suspend fun createNewOrder(prevNonce: Nonce, createOrderEndpoint: String): Either<E2EIFailure, Triple<NewAcmeOrder, Nonce, String>>
    suspend fun createAuthorization(prevNonce: Nonce, endpoint: String): Either<E2EIFailure, AcmeAuthorization>

    suspend fun getAuthorizations(
        prevNonce: Nonce,
        authorizationsEndpoints: List<String>
    ): Either<E2EIFailure, AuthorizationResult>

    suspend fun getWireNonce(): Either<E2EIFailure, Nonce>
    suspend fun getWireAccessToken(dpopToken: String): Either<E2EIFailure, AccessTokenResponse>
    suspend fun getDPoPToken(wireNonce: Nonce): Either<E2EIFailure, String>
    suspend fun validateDPoPChallenge(
        accessToken: String,
        prevNonce: Nonce,
        acmeChallenge: AcmeChallenge
    ): Either<E2EIFailure, ChallengeResponse>

    suspend fun validateOIDCChallenge(
        idToken: String,
        refreshToken: String,
        prevNonce: Nonce,
        acmeChallenge: AcmeChallenge
<<<<<<< HEAD
    ): Either<CoreFailure, ChallengeResponse>

<<<<<<< HEAD
    suspend fun setDPoPChallengeResponse(challengeResponse: ChallengeResponse): Either<CoreFailure, Unit>
    suspend fun setOIDCChallengeResponse(challengeResponse: ChallengeResponse): Either<CoreFailure, Unit>
    suspend fun finalize(location: String, prevNonce: Nonce): Either<CoreFailure, Pair<ACMEResponse, String>>
    suspend fun checkOrderRequest(location: String, prevNonce: Nonce): Either<CoreFailure, Pair<ACMEResponse, String>>
    suspend fun certificateRequest(location: String, prevNonce: Nonce): Either<CoreFailure, ACMEResponse>
    suspend fun rotateKeysAndMigrateConversations(certificateChain: String, isNewClient: Boolean = false): Either<CoreFailure, Unit>
    suspend fun getOAuthRefreshToken(): Either<CoreFailure, String?>
=======
=======
    ): Either<E2EIFailure, ChallengeResponse>

>>>>>>> 7870b0d9
    suspend fun setDPoPChallengeResponse(challengeResponse: ChallengeResponse): Either<E2EIFailure, Unit>
    suspend fun setOIDCChallengeResponse(challengeResponse: ChallengeResponse): Either<E2EIFailure, Unit>
    suspend fun finalize(location: String, prevNonce: Nonce): Either<E2EIFailure, Pair<ACMEResponse, String>>
    suspend fun checkOrderRequest(location: String, prevNonce: Nonce): Either<E2EIFailure, Pair<ACMEResponse, String>>
    suspend fun certificateRequest(location: String, prevNonce: Nonce): Either<E2EIFailure, ACMEResponse>
    suspend fun rotateKeysAndMigrateConversations(certificateChain: String, isNewClient: Boolean = false): Either<E2EIFailure, Unit>
<<<<<<< HEAD
    suspend fun initiateMLSClient(certificateChain: String): Either<E2EIFailure, Unit>
    suspend fun getOAuthRefreshToken(): Either<E2EIFailure, String?>
>>>>>>> c9759d4364 (fix(e2ei): create fresh MLS client with x509 with E2EI certificate (#2450))
=======
    suspend fun getOAuthRefreshToken(): Either<E2EIFailure, String?>
>>>>>>> 7870b0d9
    suspend fun nukeE2EIClient()
    suspend fun fetchFederationCertificates(): Either<E2EIFailure, Unit>
    suspend fun getCurrentClientCrlUrl(): Either<E2EIFailure, String>
    suspend fun getClientDomainCRL(url: String): Either<E2EIFailure, ByteArray>
    fun discoveryUrl(): Either<E2EIFailure, Url>
}

@Suppress("LongParameterList")
class E2EIRepositoryImpl(
    private val e2EIApi: E2EIApi,
    private val acmeApi: ACMEApi,
    private val e2EIClientProvider: E2EIClientProvider,
    private val mlsClientProvider: MLSClientProvider,
    private val currentClientIdProvider: CurrentClientIdProvider,
    private val mlsConversationRepository: MLSConversationRepository,
    private val userConfigRepository: UserConfigRepository,
    private val acmeMapper: AcmeMapper = MapperProvider.acmeMapper()
) : E2EIRepository {

    override suspend fun initFreshE2EIClient(clientId: ClientId?, isNewClient: Boolean): Either<E2EIFailure, Unit> {
        nukeE2EIClient()
<<<<<<< HEAD
<<<<<<< HEAD
        return e2EIClientProvider.getE2EIClient(clientId, isNewClient).fold({
            kaliumLogger.w("E2EI client initialization failed: $it")
            Either.Left(it)
        }, {
            kaliumLogger.w("E2EI client initialized for enrollment")
            Either.Right(Unit)
=======
        return e2EIClientProvider.getE2EIClient(clientId, isNewClient).fold({ it.left() }, { Unit.right() })
    }

    override suspend fun fetchAndSetTrustAnchors(): Either<E2EIFailure, Unit> = discoveryUrl().flatMap {
        // todo: fetch only once!
        wrapApiRequest {
            acmeApi.getTrustAnchors(it)
        }.fold({
            E2EIFailure.TrustAnchors(it).left()
        }, { trustAnchors ->
            currentClientIdProvider().fold({
                E2EIFailure.TrustAnchors(it).left()
            }, { clientId ->
                mlsClientProvider.getCoreCrypto(clientId).fold({
                E2EIFailure.MissingMLSClient(it).left()
                }, { coreCrypto ->
                wrapE2EIRequest {
                    coreCrypto.registerTrustAnchors(trustAnchors.decodeToString())
                }
                })
            })
>>>>>>> c9759d4364 (fix(e2ei): create fresh MLS client with x509 with E2EI certificate (#2450))
        })
=======
        return e2EIClientProvider.getE2EIClient(clientId, isNewClient).fold({ it.left() }, { Unit.right() })
>>>>>>> 7870b0d9
    }

    override suspend fun fetchAndSetTrustAnchors(): Either<E2EIFailure, Unit> = discoveryUrl().flatMap {
        // todo: fetch only once!
        wrapApiRequest {
            acmeApi.getTrustAnchors(it)
        }.fold({
            E2EIFailure.TrustAnchors(it).left()
        }, { trustAnchors ->
            mlsClientProvider.getMLSClient().fold({
                E2EIFailure.MissingMLSClient(it).left()
            }, { mlsClient ->
                wrapE2EIRequest {
                    mlsClient.registerTrustAnchors(trustAnchors.decodeToString())
                }
            })
        })
    }

    override suspend fun loadACMEDirectories() = discoveryUrl().flatMap {
        wrapApiRequest {
            acmeApi.getACMEDirectories(it)
        }.fold({
            E2EIFailure.AcmeDirectories(it).left()
        }, { directories ->
            e2EIClientProvider.getE2EIClient().flatMap { e2eiClient ->
                wrapE2EIRequest {
                    e2eiClient.directoryResponse(Json.encodeToString(directories).encodeToByteArray())
                }
            }
        })
    }

    override suspend fun getACMENonce(endpoint: String) = wrapApiRequest {
        acmeApi.getACMENonce(endpoint)
    }.fold({
        E2EIFailure.AcmeNonce(it).left()
    }, {
        Nonce(it).right()
    })

    override suspend fun createNewAccount(prevNonce: Nonce, createAccountEndpoint: String) =
        e2EIClientProvider.getE2EIClient().flatMap { e2eiClient ->
            val accountRequest = e2eiClient.getNewAccountRequest(prevNonce.value)
            wrapApiRequest {
                acmeApi.sendACMERequest(createAccountEndpoint, accountRequest)
            }.fold({
                E2EIFailure.AcmeNewAccount(it).left()
            }, { apiResponse ->
                e2eiClient.setAccountResponse(apiResponse.response)
                Nonce(apiResponse.nonce).right()
            })
        }

    override suspend fun createNewOrder(prevNonce: Nonce, createOrderEndpoint: String) =
        e2EIClientProvider.getE2EIClient().flatMap { e2eiClient ->
            val orderRequest = e2eiClient.getNewOrderRequest(prevNonce.value)
            wrapApiRequest {
                acmeApi.sendACMERequest(createOrderEndpoint, orderRequest)
            }.fold({
                E2EIFailure.AcmeNewOrder(it).left()
            }, { apiResponse ->
                wrapE2EIRequest {
                    val orderResponse = e2eiClient.setOrderResponse(apiResponse.response)
                    Triple(orderResponse, Nonce(apiResponse.nonce), apiResponse.location)
                }
            })
        }

    override suspend fun createAuthorization(prevNonce: Nonce, endpoint: String) =
        e2EIClientProvider.getE2EIClient().flatMap { e2eiClient ->
            val request = e2eiClient.getNewAuthzRequest(endpoint, prevNonce.value)
            wrapApiRequest {
                acmeApi.sendAuthorizationRequest(endpoint, request)
            }.fold({
                E2EIFailure.AcmeNewAccount(it).left()
            }, { apiResponse ->
                val response = e2eiClient.setAuthzResponse(apiResponse.response)
                Either.Right(acmeMapper.fromDto(apiResponse, response))
            })
        }

    @Suppress("ReturnCount")
    override suspend fun getAuthorizations(
        prevNonce: Nonce,
        authorizationsEndpoints: List<String>
    ): Either<E2EIFailure, AuthorizationResult> {
        var nonce = prevNonce
        val challenges = mutableMapOf<AuthorizationChallengeType, NewAcmeAuthz>()

        authorizationsEndpoints.forEach { endPoint ->
            val authorizationResponse = createAuthorization(nonce, endPoint).getOrFail {
                return it.left()
            }
            nonce = authorizationResponse.nonce
            challenges[authorizationResponse.challengeType] = authorizationResponse.newAcmeAuthz
        }

        val oidcAuthorization: NewAcmeAuthz? = challenges[AuthorizationChallengeType.OIDC]
        val dpopAuthorization: NewAcmeAuthz? = challenges[AuthorizationChallengeType.DPoP]

        if (oidcAuthorization == null || dpopAuthorization == null)
            return E2EIFailure.AcmeAuthorizations.left()

        return AuthorizationResult(oidcAuthorization, dpopAuthorization, nonce).right()
    }

    override suspend fun getWireNonce() = currentClientIdProvider().fold({ E2EIFailure.WireNonce(it).left() }, { clientId ->
        wrapApiRequest {
            e2EIApi.getWireNonce(clientId.value)
        }.fold({ E2EIFailure.WireNonce(it).left() }, { Nonce(it).right() })
    })

    override suspend fun getWireAccessToken(dpopToken: String) =
        currentClientIdProvider().fold({ E2EIFailure.WireAccessToken(it).left() }, { clientId ->
        wrapApiRequest {
            e2EIApi.getAccessToken(clientId.value, dpopToken)
        }.fold({ E2EIFailure.WireAccessToken(it).left() }, { it.right() })
        })

    override suspend fun getDPoPToken(wireNonce: Nonce) =
        e2EIClientProvider.getE2EIClient().flatMap { e2eiClient -> e2eiClient.createDpopToken(wireNonce.value).right() }

    override suspend fun validateDPoPChallenge(accessToken: String, prevNonce: Nonce, acmeChallenge: AcmeChallenge) =
        e2EIClientProvider.getE2EIClient().flatMap { e2eiClient ->
            val challengeRequest = e2eiClient.getNewDpopChallengeRequest(accessToken, prevNonce.value)
            wrapApiRequest {
                acmeApi.sendChallengeRequest(acmeChallenge.url, challengeRequest)
            }.fold({
                E2EIFailure.DPoPChallenge(it).left()
            }, { apiResponse ->
                setDPoPChallengeResponse(apiResponse)
                apiResponse.right()
            })
        }

    override suspend fun validateOIDCChallenge(idToken: String, refreshToken: String, prevNonce: Nonce, acmeChallenge: AcmeChallenge) =
        e2EIClientProvider.getE2EIClient().flatMap { e2eiClient ->
            val challengeRequest = e2eiClient.getNewOidcChallengeRequest(idToken, refreshToken, prevNonce.value)
            wrapApiRequest {
                acmeApi.sendChallengeRequest(acmeChallenge.url, challengeRequest)
            }.fold({
                E2EIFailure.OIDCChallenge(it).left()
            }, { apiResponse ->
                setOIDCChallengeResponse(apiResponse)
                apiResponse.right()
            })
        }

    override suspend fun setDPoPChallengeResponse(challengeResponse: ChallengeResponse) =
        e2EIClientProvider.getE2EIClient().flatMap { e2eiClient ->
            wrapE2EIRequest {
                e2eiClient.setDPoPChallengeResponse(Json.encodeToString(challengeResponse).encodeToByteArray())
            }
        }

    override suspend fun setOIDCChallengeResponse(challengeResponse: ChallengeResponse) = mlsClientProvider.getCoreCrypto().fold({
        E2EIFailure.MissingMLSClient(it).left()
    }, { coreCrypto ->
        e2EIClientProvider.getE2EIClient().flatMap { e2eiClient ->
            wrapE2EIRequest {
                e2eiClient.setOIDCChallengeResponse(coreCrypto, Json.encodeToString(challengeResponse).encodeToByteArray())
            }
        }
    })

    override suspend fun checkOrderRequest(location: String, prevNonce: Nonce) =
        e2EIClientProvider.getE2EIClient().flatMap { e2eiClient ->
            val checkOrderRequest = e2eiClient.checkOrderRequest(location, prevNonce.value)
            wrapApiRequest {
                acmeApi.sendACMERequest(location, checkOrderRequest)
            }.fold({
                E2EIFailure.CheckOrderRequest(it).left()
            }, { apiResponse ->
                val finalizeOrderUrl = e2eiClient.checkOrderResponse(apiResponse.response)
                Pair(apiResponse, finalizeOrderUrl).right()
            })
        }

    override suspend fun finalize(location: String, prevNonce: Nonce) =
        e2EIClientProvider.getE2EIClient().flatMap { e2eiClient ->
            val finalizeRequest = e2eiClient.finalizeRequest(prevNonce.value)
            wrapApiRequest {
                acmeApi.sendACMERequest(location, finalizeRequest)
            }.fold({
                E2EIFailure.FinalizeRequest(it).left()
            }, { apiResponse ->
                val certificateChain = e2eiClient.finalizeResponse(apiResponse.response)
                Pair(apiResponse, certificateChain).right()
            })
        }

    override suspend fun certificateRequest(location: String, prevNonce: Nonce) =
        e2EIClientProvider.getE2EIClient().flatMap { e2eiClient ->
            val certificateRequest = e2eiClient.certificateRequest(prevNonce.value)
            wrapApiRequest {
                acmeApi.sendACMERequest(location, certificateRequest)
            }.fold({ E2EIFailure.Certificate(it).left() }, { it.right() })
        }

    override suspend fun rotateKeysAndMigrateConversations(certificateChain: String, isNewClient: Boolean) =
        e2EIClientProvider.getE2EIClient().flatMap { e2eiClient ->
            currentClientIdProvider().fold({
                E2EIFailure.RotationAndMigration(it).left()
            }, { clientId ->
                mlsConversationRepository.rotateKeysAndMigrateConversations(clientId, e2eiClient, certificateChain, isNewClient)
            })
        }

    override suspend fun initiateMLSClient(certificateChain: String): Either<E2EIFailure, Unit> {
        return e2EIClientProvider.getE2EIClient().flatMap { e2eiClient ->
            currentClientIdProvider().fold({
                E2EIFailure.InitMLSClient(it).left()
            }, { clientId ->
                mlsClientProvider.initMLSClientWithCertificate(e2eiClient, certificateChain, clientId)
            })
        }
    }

    override suspend fun getOAuthRefreshToken() = e2EIClientProvider.getE2EIClient().flatMap { e2EIClient ->
        e2EIClient.getOAuthRefreshToken().right()
    }

    override suspend fun fetchFederationCertificates() = discoveryUrl().flatMap {
            wrapApiRequest {
<<<<<<< HEAD
<<<<<<< HEAD
                acmeApi.getACMEFederation(Url(it).protocolWithAuthority)
            }.flatMap { data ->
                mlsClientProvider.getMLSClient().flatMap { mlsClient ->
                    wrapMLSRequest {
                        mlsClient.registerIntermediateCa(data)
                    }
                }
            }
=======
                acmeApi.getACMEFederation(it)
            }.fold({
                E2EIFailure.IntermediateCert(it).left()
            }, { data ->
                currentClientIdProvider().fold({
                    E2EIFailure.TrustAnchors(it).left()
                }, { clientId ->
                    mlsClientProvider.getCoreCrypto(clientId).fold({
                        E2EIFailure.MissingMLSClient(it).left()
                    }, { coreCrypto ->
                        wrapE2EIRequest {
                            coreCrypto.registerIntermediateCa(data)
                        }
                    })
                })
            })
>>>>>>> c9759d4364 (fix(e2ei): create fresh MLS client with x509 with E2EI certificate (#2450))
=======
                acmeApi.getACMEFederation(it)
            }.fold({
                E2EIFailure.IntermediateCert(it).left()
            }, { data ->
                mlsClientProvider.getMLSClient().fold({
                    E2EIFailure.MissingMLSClient(it).left()
                }, { mlsClient ->
                    wrapE2EIRequest {
                        mlsClient.registerIntermediateCa(data)
                    }
                })
            })

>>>>>>> 7870b0d9
        }

    override fun discoveryUrl() =
        userConfigRepository.getE2EISettings().fold({
            E2EIFailure.MissingTeamSettings.left()
        }, { settings ->
            when {
                !settings.isRequired -> E2EIFailure.Disabled.left()
                settings.discoverUrl == null -> E2EIFailure.MissingDiscoveryUrl.left()
                else -> Url(settings.discoverUrl).right()
            }
        })

    override suspend fun nukeE2EIClient() {
        e2EIClientProvider.nuke()
    }

    override suspend fun getCurrentClientCrlUrl(): Either<E2EIFailure, String> =
        discoveryUrl().map { it.protocolWithAuthority }

    override suspend fun getClientDomainCRL(url: String): Either<E2EIFailure, ByteArray> =
        wrapApiRequest {
            acmeApi.getClientDomainCRL(url)
        }.fold({ E2EIFailure.CRL(it).left() }, { it.right() })
}<|MERGE_RESOLUTION|>--- conflicted
+++ resolved
@@ -77,35 +77,16 @@
         refreshToken: String,
         prevNonce: Nonce,
         acmeChallenge: AcmeChallenge
-<<<<<<< HEAD
-    ): Either<CoreFailure, ChallengeResponse>
-
-<<<<<<< HEAD
-    suspend fun setDPoPChallengeResponse(challengeResponse: ChallengeResponse): Either<CoreFailure, Unit>
-    suspend fun setOIDCChallengeResponse(challengeResponse: ChallengeResponse): Either<CoreFailure, Unit>
-    suspend fun finalize(location: String, prevNonce: Nonce): Either<CoreFailure, Pair<ACMEResponse, String>>
-    suspend fun checkOrderRequest(location: String, prevNonce: Nonce): Either<CoreFailure, Pair<ACMEResponse, String>>
-    suspend fun certificateRequest(location: String, prevNonce: Nonce): Either<CoreFailure, ACMEResponse>
-    suspend fun rotateKeysAndMigrateConversations(certificateChain: String, isNewClient: Boolean = false): Either<CoreFailure, Unit>
-    suspend fun getOAuthRefreshToken(): Either<CoreFailure, String?>
-=======
-=======
     ): Either<E2EIFailure, ChallengeResponse>
 
->>>>>>> 7870b0d9
     suspend fun setDPoPChallengeResponse(challengeResponse: ChallengeResponse): Either<E2EIFailure, Unit>
     suspend fun setOIDCChallengeResponse(challengeResponse: ChallengeResponse): Either<E2EIFailure, Unit>
     suspend fun finalize(location: String, prevNonce: Nonce): Either<E2EIFailure, Pair<ACMEResponse, String>>
     suspend fun checkOrderRequest(location: String, prevNonce: Nonce): Either<E2EIFailure, Pair<ACMEResponse, String>>
     suspend fun certificateRequest(location: String, prevNonce: Nonce): Either<E2EIFailure, ACMEResponse>
     suspend fun rotateKeysAndMigrateConversations(certificateChain: String, isNewClient: Boolean = false): Either<E2EIFailure, Unit>
-<<<<<<< HEAD
     suspend fun initiateMLSClient(certificateChain: String): Either<E2EIFailure, Unit>
     suspend fun getOAuthRefreshToken(): Either<E2EIFailure, String?>
->>>>>>> c9759d4364 (fix(e2ei): create fresh MLS client with x509 with E2EI certificate (#2450))
-=======
-    suspend fun getOAuthRefreshToken(): Either<E2EIFailure, String?>
->>>>>>> 7870b0d9
     suspend fun nukeE2EIClient()
     suspend fun fetchFederationCertificates(): Either<E2EIFailure, Unit>
     suspend fun getCurrentClientCrlUrl(): Either<E2EIFailure, String>
@@ -127,15 +108,6 @@
 
     override suspend fun initFreshE2EIClient(clientId: ClientId?, isNewClient: Boolean): Either<E2EIFailure, Unit> {
         nukeE2EIClient()
-<<<<<<< HEAD
-<<<<<<< HEAD
-        return e2EIClientProvider.getE2EIClient(clientId, isNewClient).fold({
-            kaliumLogger.w("E2EI client initialization failed: $it")
-            Either.Left(it)
-        }, {
-            kaliumLogger.w("E2EI client initialized for enrollment")
-            Either.Right(Unit)
-=======
         return e2EIClientProvider.getE2EIClient(clientId, isNewClient).fold({ it.left() }, { Unit.right() })
     }
 
@@ -157,27 +129,6 @@
                 }
                 })
             })
->>>>>>> c9759d4364 (fix(e2ei): create fresh MLS client with x509 with E2EI certificate (#2450))
-        })
-=======
-        return e2EIClientProvider.getE2EIClient(clientId, isNewClient).fold({ it.left() }, { Unit.right() })
->>>>>>> 7870b0d9
-    }
-
-    override suspend fun fetchAndSetTrustAnchors(): Either<E2EIFailure, Unit> = discoveryUrl().flatMap {
-        // todo: fetch only once!
-        wrapApiRequest {
-            acmeApi.getTrustAnchors(it)
-        }.fold({
-            E2EIFailure.TrustAnchors(it).left()
-        }, { trustAnchors ->
-            mlsClientProvider.getMLSClient().fold({
-                E2EIFailure.MissingMLSClient(it).left()
-            }, { mlsClient ->
-                wrapE2EIRequest {
-                    mlsClient.registerTrustAnchors(trustAnchors.decodeToString())
-                }
-            })
         })
     }
 
@@ -387,17 +338,6 @@
 
     override suspend fun fetchFederationCertificates() = discoveryUrl().flatMap {
             wrapApiRequest {
-<<<<<<< HEAD
-<<<<<<< HEAD
-                acmeApi.getACMEFederation(Url(it).protocolWithAuthority)
-            }.flatMap { data ->
-                mlsClientProvider.getMLSClient().flatMap { mlsClient ->
-                    wrapMLSRequest {
-                        mlsClient.registerIntermediateCa(data)
-                    }
-                }
-            }
-=======
                 acmeApi.getACMEFederation(it)
             }.fold({
                 E2EIFailure.IntermediateCert(it).left()
@@ -414,22 +354,6 @@
                     })
                 })
             })
->>>>>>> c9759d4364 (fix(e2ei): create fresh MLS client with x509 with E2EI certificate (#2450))
-=======
-                acmeApi.getACMEFederation(it)
-            }.fold({
-                E2EIFailure.IntermediateCert(it).left()
-            }, { data ->
-                mlsClientProvider.getMLSClient().fold({
-                    E2EIFailure.MissingMLSClient(it).left()
-                }, { mlsClient ->
-                    wrapE2EIRequest {
-                        mlsClient.registerIntermediateCa(data)
-                    }
-                })
-            })
-
->>>>>>> 7870b0d9
         }
 
     override fun discoveryUrl() =
