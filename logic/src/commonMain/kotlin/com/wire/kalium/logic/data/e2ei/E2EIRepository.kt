/*
 * Wire
 * Copyright (C) 2024 Wire Swiss GmbH
 *
 * This program is free software: you can redistribute it and/or modify
 * it under the terms of the GNU General Public License as published by
 * the Free Software Foundation, either version 3 of the License, or
 * (at your option) any later version.
 *
 * This program is distributed in the hope that it will be useful,
 * but WITHOUT ANY WARRANTY; without even the implied warranty of
 * MERCHANTABILITY or FITNESS FOR A PARTICULAR PURPOSE. See the
 * GNU General Public License for more details.
 *
 * You should have received a copy of the GNU General Public License
 * along with this program. If not, see http://www.gnu.org/licenses/.
 */
@file:Suppress("TooManyFunctions")

package com.wire.kalium.logic.data.e2ei

import com.wire.kalium.cryptography.AcmeChallenge
import com.wire.kalium.cryptography.AcmeDirectory
import com.wire.kalium.cryptography.NewAcmeAuthz
import com.wire.kalium.cryptography.NewAcmeOrder
import com.wire.kalium.logic.CoreFailure
import com.wire.kalium.logic.configuration.UserConfigRepository
import com.wire.kalium.logic.data.client.E2EIClientProvider
import com.wire.kalium.logic.data.client.MLSClientProvider
import com.wire.kalium.logic.data.conversation.MLSConversationRepository
import com.wire.kalium.logic.data.id.CurrentClientIdProvider
import com.wire.kalium.logic.functional.Either
import com.wire.kalium.logic.functional.flatMap
import com.wire.kalium.logic.functional.map
import com.wire.kalium.logic.wrapApiRequest
import com.wire.kalium.logic.wrapE2EIRequest
import com.wire.kalium.logic.wrapMLSRequest
import com.wire.kalium.network.api.base.authenticated.e2ei.AccessTokenResponse
import com.wire.kalium.network.api.base.authenticated.e2ei.E2EIApi
import com.wire.kalium.network.api.base.unbound.acme.ACMEApi
import com.wire.kalium.network.api.base.unbound.acme.ACMEResponse
import com.wire.kalium.network.api.base.unbound.acme.ChallengeResponse
import kotlinx.serialization.encodeToString
import kotlinx.serialization.json.Json

interface E2EIRepository {
    suspend fun loadACMEDirectories(): Either<CoreFailure, AcmeDirectory>
    suspend fun getACMENonce(endpoint: String): Either<CoreFailure, String>
    suspend fun createNewAccount(prevNonce: String, createAccountEndpoint: String): Either<CoreFailure, String>
    suspend fun createNewOrder(prevNonce: String, createOrderEndpoint: String): Either<CoreFailure, Triple<NewAcmeOrder, String, String>>
    suspend fun createAuthz(prevNonce: String, authzEndpoint: String): Either<CoreFailure, Triple<NewAcmeAuthz, String, String>>
    suspend fun getWireNonce(): Either<CoreFailure, String>
    suspend fun getWireAccessToken(wireNonce: String): Either<CoreFailure, AccessTokenResponse>
    suspend fun getDPoPToken(wireNonce: String): Either<CoreFailure, String>
    suspend fun validateDPoPChallenge(
        accessToken: String,
        prevNonce: String,
        acmeChallenge: AcmeChallenge
    ): Either<CoreFailure, ChallengeResponse>

    suspend fun validateOIDCChallenge(
        idToken: String,
        refreshToken: String,
        prevNonce: String,
        acmeChallenge: AcmeChallenge
    ): Either<CoreFailure, ChallengeResponse>

    suspend fun setDPoPChallengeResponse(challengeResponse: ChallengeResponse): Either<CoreFailure, Unit>
    suspend fun setOIDCChallengeResponse(challengeResponse: ChallengeResponse): Either<CoreFailure, Unit>
    suspend fun finalize(location: String, prevNonce: String): Either<CoreFailure, Pair<ACMEResponse, String>>
    suspend fun checkOrderRequest(location: String, prevNonce: String): Either<CoreFailure, Pair<ACMEResponse, String>>
    suspend fun certificateRequest(location: String, prevNonce: String): Either<CoreFailure, ACMEResponse>
    suspend fun rotateKeysAndMigrateConversations(certificateChain: String): Either<CoreFailure, Unit>
    suspend fun getOAuthRefreshToken(): Either<CoreFailure, String?>
    suspend fun nukeE2EIClient()
    suspend fun fetchFederationCertificates(): Either<CoreFailure, Unit>
    suspend fun getCurrentClientDomainCRL(): Either<CoreFailure, ByteArray>
}

@Suppress("LongParameterList")
class E2EIRepositoryImpl(
    private val e2EIApi: E2EIApi,
    private val acmeApi: ACMEApi,
    private val e2EIClientProvider: E2EIClientProvider,
    private val mlsClientProvider: MLSClientProvider,
    private val currentClientIdProvider: CurrentClientIdProvider,
    private val mlsConversationRepository: MLSConversationRepository,
    private val userConfigRepository: UserConfigRepository
) : E2EIRepository {

    override suspend fun loadACMEDirectories(): Either<CoreFailure, AcmeDirectory> = userConfigRepository.getE2EISettings().flatMap {
        wrapApiRequest {
            acmeApi.getACMEDirectories(it.discoverUrl)
        }.flatMap { directories ->
            e2EIClientProvider.getE2EIClient().flatMap { e2eiClient ->
                wrapE2EIRequest {
                    e2eiClient.directoryResponse(Json.encodeToString(directories).encodeToByteArray())
                }
            }
        }
    }

    override suspend fun getACMENonce(endpoint: String) = wrapApiRequest {
        acmeApi.getACMENonce(endpoint)
    }

    override suspend fun createNewAccount(prevNonce: String, createAccountEndpoint: String) =
        e2EIClientProvider.getE2EIClient().flatMap { e2eiClient ->
            val accountRequest = e2eiClient.getNewAccountRequest(prevNonce)
            wrapApiRequest {
                acmeApi.sendACMERequest(createAccountEndpoint, accountRequest)
            }.map { apiResponse ->
                e2eiClient.setAccountResponse(apiResponse.response)
                apiResponse.nonce
            }
        }

    override suspend fun createNewOrder(prevNonce: String, createOrderEndpoint: String) =
        e2EIClientProvider.getE2EIClient().flatMap { e2eiClient ->
            val orderRequest = e2eiClient.getNewOrderRequest(prevNonce)
            wrapApiRequest {
                acmeApi.sendACMERequest(createOrderEndpoint, orderRequest)
            }.flatMap { apiResponse ->
                val orderResponse = e2eiClient.setOrderResponse(apiResponse.response)
                Either.Right(Triple(orderResponse, apiResponse.nonce, apiResponse.location))
            }
        }

    override suspend fun createAuthz(prevNonce: String, authzEndpoint: String) =
        e2EIClientProvider.getE2EIClient().flatMap { e2eiClient ->
            val authzRequest = e2eiClient.getNewAuthzRequest(authzEndpoint, prevNonce)
            wrapApiRequest {
                acmeApi.sendACMERequest(authzEndpoint, authzRequest)
            }.flatMap { apiResponse ->
                val authzResponse = e2eiClient.setAuthzResponse(apiResponse.response)
                Either.Right(Triple(authzResponse, apiResponse.nonce, apiResponse.location))
            }
        }

    override suspend fun getWireNonce() = currentClientIdProvider().flatMap { clientId ->
        wrapApiRequest {
            e2EIApi.getWireNonce(clientId.value)
        }
    }

    override suspend fun getWireAccessToken(dpopToken: String) = currentClientIdProvider().flatMap { clientId ->
        wrapApiRequest {
            e2EIApi.getAccessToken(clientId.value, dpopToken)
        }
    }

    override suspend fun getDPoPToken(wireNonce: String) = e2EIClientProvider.getE2EIClient().flatMap { e2eiClient ->
        Either.Right(e2eiClient.createDpopToken(wireNonce))
    }

    override suspend fun validateDPoPChallenge(accessToken: String, prevNonce: String, acmeChallenge: AcmeChallenge) =
        e2EIClientProvider.getE2EIClient().flatMap { e2eiClient ->
            val challengeRequest = e2eiClient.getNewDpopChallengeRequest(accessToken, prevNonce)
            wrapApiRequest {
                acmeApi.sendChallengeRequest(acmeChallenge.url, challengeRequest)
            }.map { apiResponse ->
                setDPoPChallengeResponse(apiResponse)
                apiResponse
            }
        }

    override suspend fun validateOIDCChallenge(idToken: String, refreshToken: String, prevNonce: String, acmeChallenge: AcmeChallenge) =
        e2EIClientProvider.getE2EIClient().flatMap { e2eiClient ->
            val challengeRequest = e2eiClient.getNewOidcChallengeRequest(idToken, refreshToken, prevNonce)
            wrapApiRequest {
                acmeApi.sendChallengeRequest(acmeChallenge.url, challengeRequest)
            }.map { apiResponse ->
                setOIDCChallengeResponse(apiResponse)
                apiResponse
            }
        }

    override suspend fun setDPoPChallengeResponse(challengeResponse: ChallengeResponse) =
        e2EIClientProvider.getE2EIClient().flatMap { e2eiClient ->
            e2eiClient.setDPoPChallengeResponse(Json.encodeToString(challengeResponse).encodeToByteArray())
            Either.Right(Unit)
        }

    override suspend fun setOIDCChallengeResponse(challengeResponse: ChallengeResponse) =
        mlsClientProvider.getCoreCrypto().flatMap { coreCrypto ->
            e2EIClientProvider.getE2EIClient().flatMap { e2eiClient ->
                e2eiClient.setOIDCChallengeResponse(coreCrypto, Json.encodeToString(challengeResponse).encodeToByteArray())
                Either.Right(Unit)
            }
        }

    override suspend fun checkOrderRequest(location: String, prevNonce: String) =
        e2EIClientProvider.getE2EIClient().flatMap { e2eiClient ->
            val checkOrderRequest = e2eiClient.checkOrderRequest(location, prevNonce)
            wrapApiRequest {
                acmeApi.sendACMERequest(location, checkOrderRequest)
            }.map { apiResponse ->
                val finalizeOrderUrl = e2eiClient.checkOrderResponse(apiResponse.response)
                Pair(apiResponse, finalizeOrderUrl)
            }
        }

    override suspend fun finalize(location: String, prevNonce: String) =
        e2EIClientProvider.getE2EIClient().flatMap { e2eiClient ->
            val finalizeRequest = e2eiClient.finalizeRequest(prevNonce)
            wrapApiRequest {
                acmeApi.sendACMERequest(location, finalizeRequest)
            }.map { apiResponse ->
                val certificateChain = e2eiClient.finalizeResponse(apiResponse.response)
                Pair(apiResponse, certificateChain)
            }
        }

    override suspend fun certificateRequest(location: String, prevNonce: String) =
        e2EIClientProvider.getE2EIClient().flatMap { e2eiClient ->
            val certificateRequest = e2eiClient.certificateRequest(prevNonce)
            wrapApiRequest {
                acmeApi.sendACMERequest(location, certificateRequest)
            }.map { it }
        }

    override suspend fun rotateKeysAndMigrateConversations(certificateChain: String) =
        e2EIClientProvider.getE2EIClient().flatMap { e2eiClient ->
            currentClientIdProvider().flatMap { clientId ->
                mlsConversationRepository.rotateKeysAndMigrateConversations(clientId, e2eiClient, certificateChain)
            }
        }

    override suspend fun getOAuthRefreshToken() = e2EIClientProvider.getE2EIClient().flatMap { e2EIClient ->
        Either.Right(e2EIClient.getOAuthRefreshToken())
    }

    override suspend fun fetchFederationCertificates(): Either<CoreFailure, Unit> = userConfigRepository.getE2EISettings().flatMap {
        wrapApiRequest {
            acmeApi.getACMEFederation(it.discoverUrl)
        }.flatMap { data ->
            mlsClientProvider.getMLSClient().flatMap { mlsClient ->
                wrapMLSRequest {
<<<<<<< HEAD
                    mlsClient.registerExternalCertificates(data)
                    Unit
=======
                    mlsClient.registerIntermediateCa(data.value)
>>>>>>> fe322c91
                }
            }
        }
    }

    override suspend fun nukeE2EIClient() {
        e2EIClientProvider.nuke()
    }

    override suspend fun getCurrentClientDomainCRL(): Either<CoreFailure, ByteArray> =
        userConfigRepository.getE2EISettings().flatMap {
            wrapApiRequest {
                acmeApi.getCurrentClientDomainCRL(it.discoverUrl)
            }
        }
}<|MERGE_RESOLUTION|>--- conflicted
+++ resolved
@@ -236,12 +236,8 @@
         }.flatMap { data ->
             mlsClientProvider.getMLSClient().flatMap { mlsClient ->
                 wrapMLSRequest {
-<<<<<<< HEAD
-                    mlsClient.registerExternalCertificates(data)
+                    mlsClient.registerIntermediateCa(data.value)
                     Unit
-=======
-                    mlsClient.registerIntermediateCa(data.value)
->>>>>>> fe322c91
                 }
             }
         }
