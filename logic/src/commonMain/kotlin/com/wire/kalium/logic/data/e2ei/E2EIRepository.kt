/*
 * Wire
 * Copyright (C) 2024 Wire Swiss GmbH
 *
 * This program is free software: you can redistribute it and/or modify
 * it under the terms of the GNU General Public License as published by
 * the Free Software Foundation, either version 3 of the License, or
 * (at your option) any later version.
 *
 * This program is distributed in the hope that it will be useful,
 * but WITHOUT ANY WARRANTY; without even the implied warranty of
 * MERCHANTABILITY or FITNESS FOR A PARTICULAR PURPOSE. See the
 * GNU General Public License for more details.
 *
 * You should have received a copy of the GNU General Public License
 * along with this program. If not, see http://www.gnu.org/licenses/.
 */
@file:Suppress("TooManyFunctions")
package com.wire.kalium.logic.data.e2ei

import com.wire.kalium.cryptography.AcmeChallenge
import com.wire.kalium.cryptography.AcmeDirectory
import com.wire.kalium.cryptography.NewAcmeAuthz
import com.wire.kalium.cryptography.NewAcmeOrder
import com.wire.kalium.logic.E2EIFailure
import com.wire.kalium.logic.configuration.UserConfigRepository
import com.wire.kalium.logic.data.client.E2EIClientProvider
import com.wire.kalium.logic.data.client.MLSClientProvider
import com.wire.kalium.logic.data.conversation.ClientId
import com.wire.kalium.logic.data.conversation.MLSConversationRepository
import com.wire.kalium.logic.data.id.CurrentClientIdProvider
import com.wire.kalium.logic.di.MapperProvider
import com.wire.kalium.logic.functional.Either
import com.wire.kalium.logic.functional.flatMap
import com.wire.kalium.logic.functional.fold
import com.wire.kalium.logic.functional.getOrFail
import com.wire.kalium.logic.functional.left
import com.wire.kalium.logic.functional.map
import com.wire.kalium.logic.functional.right
import com.wire.kalium.logic.wrapApiRequest
import com.wire.kalium.logic.wrapE2EIRequest
import com.wire.kalium.network.api.base.authenticated.e2ei.AccessTokenResponse
import com.wire.kalium.network.api.base.authenticated.e2ei.E2EIApi
import com.wire.kalium.network.api.base.unbound.acme.ACMEApi
import com.wire.kalium.network.api.base.unbound.acme.ACMEResponse
import com.wire.kalium.network.api.base.unbound.acme.ChallengeResponse
import io.ktor.http.Url
import io.ktor.http.protocolWithAuthority
import kotlinx.serialization.encodeToString
import kotlinx.serialization.json.Json

interface E2EIRepository {
    suspend fun initFreshE2EIClient(clientId: ClientId? = null, isNewClient: Boolean = false): Either<E2EIFailure, Unit>
    suspend fun fetchAndSetTrustAnchors(): Either<E2EIFailure, Unit>
    suspend fun loadACMEDirectories(): Either<E2EIFailure, AcmeDirectory>
    suspend fun getACMENonce(endpoint: String): Either<E2EIFailure, Nonce>
    suspend fun createNewAccount(prevNonce: Nonce, createAccountEndpoint: String): Either<E2EIFailure, Nonce>
    suspend fun createNewOrder(prevNonce: Nonce, createOrderEndpoint: String): Either<E2EIFailure, Triple<NewAcmeOrder, Nonce, String>>
    suspend fun createAuthorization(prevNonce: Nonce, endpoint: String): Either<E2EIFailure, AcmeAuthorization>

    suspend fun getAuthorizations(
        prevNonce: Nonce,
        authorizationsEndpoints: List<String>
    ): Either<E2EIFailure, AuthorizationResult>

    suspend fun getWireNonce(): Either<E2EIFailure, Nonce>
    suspend fun getWireAccessToken(dpopToken: String): Either<E2EIFailure, AccessTokenResponse>
    suspend fun getDPoPToken(wireNonce: Nonce): Either<E2EIFailure, String>
    suspend fun validateDPoPChallenge(
        accessToken: String,
        prevNonce: Nonce,
        acmeChallenge: AcmeChallenge
    ): Either<E2EIFailure, ChallengeResponse>

    suspend fun validateOIDCChallenge(
        idToken: String,
        refreshToken: String,
        prevNonce: Nonce,
        acmeChallenge: AcmeChallenge
    ): Either<E2EIFailure, ChallengeResponse>

    suspend fun setDPoPChallengeResponse(challengeResponse: ChallengeResponse): Either<E2EIFailure, Unit>
    suspend fun setOIDCChallengeResponse(challengeResponse: ChallengeResponse): Either<E2EIFailure, Unit>
    suspend fun finalize(location: String, prevNonce: Nonce): Either<E2EIFailure, Pair<ACMEResponse, String>>
    suspend fun checkOrderRequest(location: String, prevNonce: Nonce): Either<E2EIFailure, Pair<ACMEResponse, String>>
    suspend fun certificateRequest(location: String, prevNonce: Nonce): Either<E2EIFailure, ACMEResponse>
    suspend fun rotateKeysAndMigrateConversations(certificateChain: String, isNewClient: Boolean = false): Either<E2EIFailure, Unit>
    suspend fun initiateMLSClient(certificateChain: String): Either<E2EIFailure, Unit>
    suspend fun getOAuthRefreshToken(): Either<E2EIFailure, String?>
    suspend fun nukeE2EIClient()
<<<<<<< HEAD
    suspend fun fetchFederationCertificates(): Either<CoreFailure, Unit>
=======
    suspend fun fetchFederationCertificates(): Either<E2EIFailure, Unit>
    suspend fun getCurrentClientCrlUrl(): Either<E2EIFailure, String>
    suspend fun getClientDomainCRL(url: String): Either<E2EIFailure, ByteArray>
    fun discoveryUrl(): Either<E2EIFailure, Url>
>>>>>>> c9759d43
}

@Suppress("LongParameterList")
class E2EIRepositoryImpl(
    private val e2EIApi: E2EIApi,
    private val acmeApi: ACMEApi,
    private val e2EIClientProvider: E2EIClientProvider,
    private val mlsClientProvider: MLSClientProvider,
    private val currentClientIdProvider: CurrentClientIdProvider,
    private val mlsConversationRepository: MLSConversationRepository,
    private val userConfigRepository: UserConfigRepository,
    private val acmeMapper: AcmeMapper = MapperProvider.acmeMapper()
) : E2EIRepository {

    override suspend fun initFreshE2EIClient(clientId: ClientId?, isNewClient: Boolean): Either<E2EIFailure, Unit> {
        nukeE2EIClient()
        return e2EIClientProvider.getE2EIClient(clientId, isNewClient).fold({ it.left() }, { Unit.right() })
    }

    override suspend fun fetchAndSetTrustAnchors(): Either<E2EIFailure, Unit> = discoveryUrl().flatMap {
        // todo: fetch only once!
        wrapApiRequest {
            acmeApi.getTrustAnchors(it)
        }.fold({
            E2EIFailure.TrustAnchors(it).left()
        }, { trustAnchors ->
            currentClientIdProvider().fold({
                E2EIFailure.TrustAnchors(it).left()
            }, { clientId ->
                mlsClientProvider.getCoreCrypto(clientId).fold({
                E2EIFailure.MissingMLSClient(it).left()
                }, { coreCrypto ->
                wrapE2EIRequest {
                    coreCrypto.registerTrustAnchors(trustAnchors.decodeToString())
                }
                })
            })
        })
    }

    override suspend fun loadACMEDirectories() = discoveryUrl().flatMap {
        wrapApiRequest {
            acmeApi.getACMEDirectories(it)
        }.fold({
            E2EIFailure.AcmeDirectories(it).left()
        }, { directories ->
            e2EIClientProvider.getE2EIClient().flatMap { e2eiClient ->
                wrapE2EIRequest {
                    e2eiClient.directoryResponse(Json.encodeToString(directories).encodeToByteArray())
                }
            }
        })
    }

    override suspend fun getACMENonce(endpoint: String) = wrapApiRequest {
        acmeApi.getACMENonce(endpoint)
    }.fold({
        E2EIFailure.AcmeNonce(it).left()
    }, {
        Nonce(it).right()
    })

    override suspend fun createNewAccount(prevNonce: Nonce, createAccountEndpoint: String) =
        e2EIClientProvider.getE2EIClient().flatMap { e2eiClient ->
            val accountRequest = e2eiClient.getNewAccountRequest(prevNonce.value)
            wrapApiRequest {
                acmeApi.sendACMERequest(createAccountEndpoint, accountRequest)
            }.fold({
                E2EIFailure.AcmeNewAccount(it).left()
            }, { apiResponse ->
                e2eiClient.setAccountResponse(apiResponse.response)
                Nonce(apiResponse.nonce).right()
            })
        }

    override suspend fun createNewOrder(prevNonce: Nonce, createOrderEndpoint: String) =
        e2EIClientProvider.getE2EIClient().flatMap { e2eiClient ->
            val orderRequest = e2eiClient.getNewOrderRequest(prevNonce.value)
            wrapApiRequest {
                acmeApi.sendACMERequest(createOrderEndpoint, orderRequest)
            }.fold({
                E2EIFailure.AcmeNewOrder(it).left()
            }, { apiResponse ->
                wrapE2EIRequest {
                    val orderResponse = e2eiClient.setOrderResponse(apiResponse.response)
                    Triple(orderResponse, Nonce(apiResponse.nonce), apiResponse.location)
                }
            })
        }

    override suspend fun createAuthorization(prevNonce: Nonce, endpoint: String) =
        e2EIClientProvider.getE2EIClient().flatMap { e2eiClient ->
            val request = e2eiClient.getNewAuthzRequest(endpoint, prevNonce.value)
            wrapApiRequest {
                acmeApi.sendAuthorizationRequest(endpoint, request)
            }.fold({
                E2EIFailure.AcmeNewAccount(it).left()
            }, { apiResponse ->
                val response = e2eiClient.setAuthzResponse(apiResponse.response)
                Either.Right(acmeMapper.fromDto(apiResponse, response))
            })
        }

    @Suppress("ReturnCount")
    override suspend fun getAuthorizations(
        prevNonce: Nonce,
        authorizationsEndpoints: List<String>
    ): Either<E2EIFailure, AuthorizationResult> {
        var nonce = prevNonce
        val challenges = mutableMapOf<AuthorizationChallengeType, NewAcmeAuthz>()

        authorizationsEndpoints.forEach { endPoint ->
            val authorizationResponse = createAuthorization(nonce, endPoint).getOrFail {
                return it.left()
            }
            nonce = authorizationResponse.nonce
            challenges[authorizationResponse.challengeType] = authorizationResponse.newAcmeAuthz
        }

        val oidcAuthorization: NewAcmeAuthz? = challenges[AuthorizationChallengeType.OIDC]
        val dpopAuthorization: NewAcmeAuthz? = challenges[AuthorizationChallengeType.DPoP]

        if (oidcAuthorization == null || dpopAuthorization == null)
            return E2EIFailure.AcmeAuthorizations.left()

        return AuthorizationResult(oidcAuthorization, dpopAuthorization, nonce).right()
    }

    override suspend fun getWireNonce() = currentClientIdProvider().fold({ E2EIFailure.WireNonce(it).left() }, { clientId ->
        wrapApiRequest {
            e2EIApi.getWireNonce(clientId.value)
        }.fold({ E2EIFailure.WireNonce(it).left() }, { Nonce(it).right() })
    })

    override suspend fun getWireAccessToken(dpopToken: String) =
        currentClientIdProvider().fold({ E2EIFailure.WireAccessToken(it).left() }, { clientId ->
        wrapApiRequest {
            e2EIApi.getAccessToken(clientId.value, dpopToken)
        }.fold({ E2EIFailure.WireAccessToken(it).left() }, { it.right() })
        })

    override suspend fun getDPoPToken(wireNonce: Nonce) =
        e2EIClientProvider.getE2EIClient().flatMap { e2eiClient -> e2eiClient.createDpopToken(wireNonce.value).right() }

    override suspend fun validateDPoPChallenge(accessToken: String, prevNonce: Nonce, acmeChallenge: AcmeChallenge) =
        e2EIClientProvider.getE2EIClient().flatMap { e2eiClient ->
            val challengeRequest = e2eiClient.getNewDpopChallengeRequest(accessToken, prevNonce.value)
            wrapApiRequest {
                acmeApi.sendChallengeRequest(acmeChallenge.url, challengeRequest)
            }.fold({
                E2EIFailure.DPoPChallenge(it).left()
            }, { apiResponse ->
                setDPoPChallengeResponse(apiResponse)
                apiResponse.right()
            })
        }

    override suspend fun validateOIDCChallenge(idToken: String, refreshToken: String, prevNonce: Nonce, acmeChallenge: AcmeChallenge) =
        e2EIClientProvider.getE2EIClient().flatMap { e2eiClient ->
            val challengeRequest = e2eiClient.getNewOidcChallengeRequest(idToken, refreshToken, prevNonce.value)
            wrapApiRequest {
                acmeApi.sendChallengeRequest(acmeChallenge.url, challengeRequest)
            }.fold({
                E2EIFailure.OIDCChallenge(it).left()
            }, { apiResponse ->
                setOIDCChallengeResponse(apiResponse)
                apiResponse.right()
            })
        }

    override suspend fun setDPoPChallengeResponse(challengeResponse: ChallengeResponse) =
        e2EIClientProvider.getE2EIClient().flatMap { e2eiClient ->
            wrapE2EIRequest {
                e2eiClient.setDPoPChallengeResponse(Json.encodeToString(challengeResponse).encodeToByteArray())
            }
        }

    override suspend fun setOIDCChallengeResponse(challengeResponse: ChallengeResponse) = mlsClientProvider.getCoreCrypto().fold({
        E2EIFailure.MissingMLSClient(it).left()
    }, { coreCrypto ->
        e2EIClientProvider.getE2EIClient().flatMap { e2eiClient ->
            wrapE2EIRequest {
                e2eiClient.setOIDCChallengeResponse(coreCrypto, Json.encodeToString(challengeResponse).encodeToByteArray())
            }
        }
    })

    override suspend fun checkOrderRequest(location: String, prevNonce: Nonce) =
        e2EIClientProvider.getE2EIClient().flatMap { e2eiClient ->
            val checkOrderRequest = e2eiClient.checkOrderRequest(location, prevNonce.value)
            wrapApiRequest {
                acmeApi.sendACMERequest(location, checkOrderRequest)
            }.fold({
                E2EIFailure.CheckOrderRequest(it).left()
            }, { apiResponse ->
                val finalizeOrderUrl = e2eiClient.checkOrderResponse(apiResponse.response)
                Pair(apiResponse, finalizeOrderUrl).right()
            })
        }

    override suspend fun finalize(location: String, prevNonce: Nonce) =
        e2EIClientProvider.getE2EIClient().flatMap { e2eiClient ->
            val finalizeRequest = e2eiClient.finalizeRequest(prevNonce.value)
            wrapApiRequest {
                acmeApi.sendACMERequest(location, finalizeRequest)
            }.fold({
                E2EIFailure.FinalizeRequest(it).left()
            }, { apiResponse ->
                val certificateChain = e2eiClient.finalizeResponse(apiResponse.response)
                Pair(apiResponse, certificateChain).right()
            })
        }

    override suspend fun certificateRequest(location: String, prevNonce: Nonce) =
        e2EIClientProvider.getE2EIClient().flatMap { e2eiClient ->
            val certificateRequest = e2eiClient.certificateRequest(prevNonce.value)
            wrapApiRequest {
                acmeApi.sendACMERequest(location, certificateRequest)
            }.fold({ E2EIFailure.Certificate(it).left() }, { it.right() })
        }

    override suspend fun rotateKeysAndMigrateConversations(certificateChain: String, isNewClient: Boolean) =
        e2EIClientProvider.getE2EIClient().flatMap { e2eiClient ->
            currentClientIdProvider().fold({
                E2EIFailure.RotationAndMigration(it).left()
            }, { clientId ->
                mlsConversationRepository.rotateKeysAndMigrateConversations(clientId, e2eiClient, certificateChain, isNewClient)
            })
        }

    override suspend fun initiateMLSClient(certificateChain: String): Either<E2EIFailure, Unit> {
        return e2EIClientProvider.getE2EIClient().flatMap { e2eiClient ->
            currentClientIdProvider().fold({
                E2EIFailure.InitMLSClient(it).left()
            }, { clientId ->
                mlsClientProvider.initMLSClientWithCertificate(e2eiClient, certificateChain, clientId)
            })
        }
    }

    override suspend fun getOAuthRefreshToken() = e2EIClientProvider.getE2EIClient().flatMap { e2EIClient ->
        e2EIClient.getOAuthRefreshToken().right()
    }

    override suspend fun fetchFederationCertificates() =
        discoveryUrl().flatMap {
            wrapApiRequest {
                acmeApi.getACMEFederation(it)
            }.fold({
                E2EIFailure.IntermediateCert(it).left()
            }, { data ->
                currentClientIdProvider().fold({
                    E2EIFailure.TrustAnchors(it).left()
                }, { clientId ->
                    mlsClientProvider.getCoreCrypto(clientId).fold({
                        E2EIFailure.MissingMLSClient(it).left()
                    }, { coreCrypto ->
                        wrapE2EIRequest {
                            coreCrypto.registerIntermediateCa(data)
                        }
                    })
                })
            })
        }

    override fun discoveryUrl() =
        userConfigRepository.getE2EISettings().fold({
            E2EIFailure.MissingTeamSettings.left()
        }, { settings ->
            when {
                !settings.isRequired -> E2EIFailure.Disabled.left()
                settings.discoverUrl == null -> E2EIFailure.MissingDiscoveryUrl.left()
                else -> Url(settings.discoverUrl).right()
            }
        })

    override suspend fun nukeE2EIClient() {
        e2EIClientProvider.nuke()
    }
<<<<<<< HEAD
=======

    override suspend fun getCurrentClientCrlUrl(): Either<E2EIFailure, String> =
        discoveryUrl().map { it.protocolWithAuthority }

    override suspend fun getClientDomainCRL(url: String): Either<E2EIFailure, ByteArray> =
        wrapApiRequest {
            acmeApi.getClientDomainCRL(url)
        }.fold({ E2EIFailure.CRL(it).left() }, { it.right() })
>>>>>>> c9759d43
}<|MERGE_RESOLUTION|>--- conflicted
+++ resolved
@@ -88,14 +88,8 @@
     suspend fun initiateMLSClient(certificateChain: String): Either<E2EIFailure, Unit>
     suspend fun getOAuthRefreshToken(): Either<E2EIFailure, String?>
     suspend fun nukeE2EIClient()
-<<<<<<< HEAD
-    suspend fun fetchFederationCertificates(): Either<CoreFailure, Unit>
-=======
     suspend fun fetchFederationCertificates(): Either<E2EIFailure, Unit>
-    suspend fun getCurrentClientCrlUrl(): Either<E2EIFailure, String>
-    suspend fun getClientDomainCRL(url: String): Either<E2EIFailure, ByteArray>
     fun discoveryUrl(): Either<E2EIFailure, Url>
->>>>>>> c9759d43
 }
 
 @Suppress("LongParameterList")
@@ -375,15 +369,4 @@
     override suspend fun nukeE2EIClient() {
         e2EIClientProvider.nuke()
     }
-<<<<<<< HEAD
-=======
-
-    override suspend fun getCurrentClientCrlUrl(): Either<E2EIFailure, String> =
-        discoveryUrl().map { it.protocolWithAuthority }
-
-    override suspend fun getClientDomainCRL(url: String): Either<E2EIFailure, ByteArray> =
-        wrapApiRequest {
-            acmeApi.getClientDomainCRL(url)
-        }.fold({ E2EIFailure.CRL(it).left() }, { it.right() })
->>>>>>> c9759d43
 }