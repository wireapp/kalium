/*
 * Wire
 * Copyright (C) 2024 Wire Swiss GmbH
 *
 * This program is free software: you can redistribute it and/or modify
 * it under the terms of the GNU General Public License as published by
 * the Free Software Foundation, either version 3 of the License, or
 * (at your option) any later version.
 *
 * This program is distributed in the hope that it will be useful,
 * but WITHOUT ANY WARRANTY; without even the implied warranty of
 * MERCHANTABILITY or FITNESS FOR A PARTICULAR PURPOSE. See the
 * GNU General Public License for more details.
 *
 * You should have received a copy of the GNU General Public License
 * along with this program. If not, see http://www.gnu.org/licenses/.
 */
@file:Suppress("TooManyFunctions")
package com.wire.kalium.logic.data.e2ei

import com.wire.kalium.cryptography.AcmeChallenge
import com.wire.kalium.cryptography.AcmeDirectory
import com.wire.kalium.cryptography.NewAcmeAuthz
import com.wire.kalium.cryptography.NewAcmeOrder
import com.wire.kalium.logic.E2EIFailure
import com.wire.kalium.logic.configuration.UserConfigRepository
import com.wire.kalium.logic.data.client.E2EIClientProvider
import com.wire.kalium.logic.data.client.MLSClientProvider
import com.wire.kalium.logic.data.conversation.ClientId
import com.wire.kalium.logic.data.conversation.MLSConversationRepository
import com.wire.kalium.logic.data.id.CurrentClientIdProvider
import com.wire.kalium.logic.di.MapperProvider
import com.wire.kalium.logic.functional.Either
import com.wire.kalium.logic.functional.flatMap
import com.wire.kalium.logic.functional.fold
import com.wire.kalium.logic.functional.getOrFail
import com.wire.kalium.logic.functional.left
import com.wire.kalium.logic.functional.map
import com.wire.kalium.logic.functional.right
import com.wire.kalium.logic.wrapApiRequest
import com.wire.kalium.logic.wrapE2EIRequest
import com.wire.kalium.network.api.base.authenticated.e2ei.AccessTokenResponse
import com.wire.kalium.network.api.base.authenticated.e2ei.E2EIApi
import com.wire.kalium.network.api.base.unbound.acme.ACMEApi
import com.wire.kalium.network.api.base.unbound.acme.ACMEResponse
import com.wire.kalium.network.api.base.unbound.acme.ChallengeResponse
import io.ktor.http.Url
import io.ktor.http.protocolWithAuthority
import kotlinx.serialization.encodeToString
import kotlinx.serialization.json.Json

interface E2EIRepository {
    suspend fun initFreshE2EIClient(clientId: ClientId? = null, isNewClient: Boolean = false): Either<E2EIFailure, Unit>
    suspend fun fetchAndSetTrustAnchors(): Either<E2EIFailure, Unit>
    suspend fun loadACMEDirectories(): Either<E2EIFailure, AcmeDirectory>
    suspend fun getACMENonce(endpoint: String): Either<E2EIFailure, Nonce>
    suspend fun createNewAccount(prevNonce: Nonce, createAccountEndpoint: String): Either<E2EIFailure, Nonce>
    suspend fun createNewOrder(prevNonce: Nonce, createOrderEndpoint: String): Either<E2EIFailure, Triple<NewAcmeOrder, Nonce, String>>
    suspend fun createAuthorization(prevNonce: Nonce, endpoint: String): Either<E2EIFailure, AcmeAuthorization>

    suspend fun getAuthorizations(
        prevNonce: Nonce,
        authorizationsEndpoints: List<String>
    ): Either<E2EIFailure, AuthorizationResult>

    suspend fun getWireNonce(): Either<E2EIFailure, Nonce>
    suspend fun getWireAccessToken(dpopToken: String): Either<E2EIFailure, AccessTokenResponse>
    suspend fun getDPoPToken(wireNonce: Nonce): Either<E2EIFailure, String>
    suspend fun validateDPoPChallenge(
        accessToken: String,
        prevNonce: Nonce,
        acmeChallenge: AcmeChallenge
    ): Either<E2EIFailure, ChallengeResponse>

    suspend fun validateOIDCChallenge(
        idToken: String,
        refreshToken: String,
        prevNonce: Nonce,
        acmeChallenge: AcmeChallenge
    ): Either<E2EIFailure, ChallengeResponse>

    suspend fun setDPoPChallengeResponse(challengeResponse: ChallengeResponse): Either<E2EIFailure, Unit>
    suspend fun setOIDCChallengeResponse(challengeResponse: ChallengeResponse): Either<E2EIFailure, Unit>
    suspend fun finalize(location: String, prevNonce: Nonce): Either<E2EIFailure, Pair<ACMEResponse, String>>
    suspend fun checkOrderRequest(location: String, prevNonce: Nonce): Either<E2EIFailure, Pair<ACMEResponse, String>>
    suspend fun certificateRequest(location: String, prevNonce: Nonce): Either<E2EIFailure, ACMEResponse>
    suspend fun rotateKeysAndMigrateConversations(certificateChain: String, isNewClient: Boolean = false): Either<E2EIFailure, Unit>
    suspend fun getOAuthRefreshToken(): Either<E2EIFailure, String?>
    suspend fun nukeE2EIClient()
    suspend fun fetchFederationCertificates(): Either<E2EIFailure, Unit>
    suspend fun getCurrentClientCrlUrl(): Either<E2EIFailure, String>
    suspend fun getClientDomainCRL(url: String): Either<E2EIFailure, ByteArray>
    fun discoveryUrl(): Either<E2EIFailure, Url>
}

@Suppress("LongParameterList")
class E2EIRepositoryImpl(
    private val e2EIApi: E2EIApi,
    private val acmeApi: ACMEApi,
    private val e2EIClientProvider: E2EIClientProvider,
    private val mlsClientProvider: MLSClientProvider,
    private val currentClientIdProvider: CurrentClientIdProvider,
    private val mlsConversationRepository: MLSConversationRepository,
    private val userConfigRepository: UserConfigRepository,
    private val acmeMapper: AcmeMapper = MapperProvider.acmeMapper()
) : E2EIRepository {

    override suspend fun initFreshE2EIClient(clientId: ClientId?, isNewClient: Boolean): Either<E2EIFailure, Unit> {
        nukeE2EIClient()
        return e2EIClientProvider.getE2EIClient(clientId, isNewClient).fold({ it.left() }, { Unit.right() })
    }

    override suspend fun fetchAndSetTrustAnchors(): Either<E2EIFailure, Unit> = discoveryUrl().flatMap {
        // todo: fetch only once!
        wrapApiRequest {
            acmeApi.getTrustAnchors(it)
        }.fold({
            E2EIFailure.TrustAnchors(it).left()
        }, { trustAnchors ->
            mlsClientProvider.getMLSClient().fold({
                E2EIFailure.MissingMLSClient(it).left()
            }, { mlsClient ->
                wrapE2EIRequest {
                    mlsClient.registerTrustAnchors(trustAnchors.decodeToString())
                }
            })
        })
    }

    override suspend fun loadACMEDirectories() = discoveryUrl().flatMap {
        wrapApiRequest {
            acmeApi.getACMEDirectories(it)
        }.fold({
            E2EIFailure.AcmeDirectories(it).left()
        }, { directories ->
            e2EIClientProvider.getE2EIClient().flatMap { e2eiClient ->
                wrapE2EIRequest {
                    e2eiClient.directoryResponse(Json.encodeToString(directories).encodeToByteArray())
                }
            }
        })
    }

    override suspend fun getACMENonce(endpoint: String) = wrapApiRequest {
        acmeApi.getACMENonce(endpoint)
    }.fold({
        E2EIFailure.AcmeNonce(it).left()
    }, {
        Nonce(it).right()
    })

    override suspend fun createNewAccount(prevNonce: Nonce, createAccountEndpoint: String) =
        e2EIClientProvider.getE2EIClient().flatMap { e2eiClient ->
            val accountRequest = e2eiClient.getNewAccountRequest(prevNonce.value)
            wrapApiRequest {
                acmeApi.sendACMERequest(createAccountEndpoint, accountRequest)
            }.fold({
                E2EIFailure.AcmeNewAccount(it).left()
            }, { apiResponse ->
                e2eiClient.setAccountResponse(apiResponse.response)
                Nonce(apiResponse.nonce).right()
            })
        }

    override suspend fun createNewOrder(prevNonce: Nonce, createOrderEndpoint: String) =
        e2EIClientProvider.getE2EIClient().flatMap { e2eiClient ->
            val orderRequest = e2eiClient.getNewOrderRequest(prevNonce.value)
            wrapApiRequest {
                acmeApi.sendACMERequest(createOrderEndpoint, orderRequest)
            }.fold({
                E2EIFailure.AcmeNewOrder(it).left()
            }, { apiResponse ->
                wrapE2EIRequest {
                    val orderResponse = e2eiClient.setOrderResponse(apiResponse.response)
                    Triple(orderResponse, Nonce(apiResponse.nonce), apiResponse.location)
                }
            })
        }

    override suspend fun createAuthorization(prevNonce: Nonce, endpoint: String) =
        e2EIClientProvider.getE2EIClient().flatMap { e2eiClient ->
            val request = e2eiClient.getNewAuthzRequest(endpoint, prevNonce.value)
            wrapApiRequest {
                acmeApi.sendAuthorizationRequest(endpoint, request)
            }.fold({
                E2EIFailure.AcmeNewAccount(it).left()
            }, { apiResponse ->
                val response = e2eiClient.setAuthzResponse(apiResponse.response)
                Either.Right(acmeMapper.fromDto(apiResponse, response))
            })
        }

    @Suppress("ReturnCount")
    override suspend fun getAuthorizations(
        prevNonce: Nonce,
        authorizationsEndpoints: List<String>
    ): Either<E2EIFailure, AuthorizationResult> {
        var nonce = prevNonce
        val challenges = mutableMapOf<AuthorizationChallengeType, NewAcmeAuthz>()

        authorizationsEndpoints.forEach { endPoint ->
            val authorizationResponse = createAuthorization(nonce, endPoint).getOrFail {
                return it.left()
            }
            nonce = authorizationResponse.nonce
            challenges[authorizationResponse.challengeType] = authorizationResponse.newAcmeAuthz
        }

        val oidcAuthorization: NewAcmeAuthz? = challenges[AuthorizationChallengeType.OIDC]
        val dpopAuthorization: NewAcmeAuthz? = challenges[AuthorizationChallengeType.DPoP]

        if (oidcAuthorization == null || dpopAuthorization == null)
            return E2EIFailure.AcmeAuthorizations.left()

        return AuthorizationResult(oidcAuthorization, dpopAuthorization, nonce).right()
    }

    override suspend fun getWireNonce() = currentClientIdProvider().fold({ E2EIFailure.WireNonce(it).left() }, { clientId ->
        wrapApiRequest {
            e2EIApi.getWireNonce(clientId.value)
        }.fold({ E2EIFailure.WireNonce(it).left() }, { Nonce(it).right() })
    })

    override suspend fun getWireAccessToken(dpopToken: String) =
        currentClientIdProvider().fold({ E2EIFailure.WireAccessToken(it).left() }, { clientId ->
        wrapApiRequest {
            e2EIApi.getAccessToken(clientId.value, dpopToken)
        }.fold({ E2EIFailure.WireAccessToken(it).left() }, { it.right() })
        })

    override suspend fun getDPoPToken(wireNonce: Nonce) =
        e2EIClientProvider.getE2EIClient().flatMap { e2eiClient -> e2eiClient.createDpopToken(wireNonce.value).right() }

    override suspend fun validateDPoPChallenge(accessToken: String, prevNonce: Nonce, acmeChallenge: AcmeChallenge) =
        e2EIClientProvider.getE2EIClient().flatMap { e2eiClient ->
            val challengeRequest = e2eiClient.getNewDpopChallengeRequest(accessToken, prevNonce.value)
            wrapApiRequest {
                acmeApi.sendChallengeRequest(acmeChallenge.url, challengeRequest)
            }.fold({
                E2EIFailure.DPoPChallenge(it).left()
            }, { apiResponse ->
                setDPoPChallengeResponse(apiResponse)
                apiResponse.right()
            })
        }

    override suspend fun validateOIDCChallenge(idToken: String, refreshToken: String, prevNonce: Nonce, acmeChallenge: AcmeChallenge) =
        e2EIClientProvider.getE2EIClient().flatMap { e2eiClient ->
            val challengeRequest = e2eiClient.getNewOidcChallengeRequest(idToken, refreshToken, prevNonce.value)
            wrapApiRequest {
                acmeApi.sendChallengeRequest(acmeChallenge.url, challengeRequest)
            }.fold({
                E2EIFailure.OIDCChallenge(it).left()
            }, { apiResponse ->
                setOIDCChallengeResponse(apiResponse)
                apiResponse.right()
            })
        }

    override suspend fun setDPoPChallengeResponse(challengeResponse: ChallengeResponse) =
        e2EIClientProvider.getE2EIClient().flatMap { e2eiClient ->
            wrapE2EIRequest {
                e2eiClient.setDPoPChallengeResponse(Json.encodeToString(challengeResponse).encodeToByteArray())
            }
        }

    override suspend fun setOIDCChallengeResponse(challengeResponse: ChallengeResponse) = mlsClientProvider.getCoreCrypto().fold({
        E2EIFailure.MissingMLSClient(it).left()
    }, { coreCrypto ->
        e2EIClientProvider.getE2EIClient().flatMap { e2eiClient ->
            wrapE2EIRequest {
                e2eiClient.setOIDCChallengeResponse(coreCrypto, Json.encodeToString(challengeResponse).encodeToByteArray())
            }
        }
    })

    override suspend fun checkOrderRequest(location: String, prevNonce: Nonce) =
        e2EIClientProvider.getE2EIClient().flatMap { e2eiClient ->
            val checkOrderRequest = e2eiClient.checkOrderRequest(location, prevNonce.value)
            wrapApiRequest {
                acmeApi.sendACMERequest(location, checkOrderRequest)
            }.fold({
                E2EIFailure.CheckOrderRequest(it).left()
            }, { apiResponse ->
                val finalizeOrderUrl = e2eiClient.checkOrderResponse(apiResponse.response)
                Pair(apiResponse, finalizeOrderUrl).right()
            })
        }

    override suspend fun finalize(location: String, prevNonce: Nonce) =
        e2EIClientProvider.getE2EIClient().flatMap { e2eiClient ->
            val finalizeRequest = e2eiClient.finalizeRequest(prevNonce.value)
            wrapApiRequest {
                acmeApi.sendACMERequest(location, finalizeRequest)
            }.fold({
                E2EIFailure.FinalizeRequest(it).left()
            }, { apiResponse ->
                val certificateChain = e2eiClient.finalizeResponse(apiResponse.response)
                Pair(apiResponse, certificateChain).right()
            })
        }

    override suspend fun certificateRequest(location: String, prevNonce: Nonce) =
        e2EIClientProvider.getE2EIClient().flatMap { e2eiClient ->
            val certificateRequest = e2eiClient.certificateRequest(prevNonce.value)
            wrapApiRequest {
                acmeApi.sendACMERequest(location, certificateRequest)
            }.fold({ E2EIFailure.Certificate(it).left() }, { it.right() })
        }

    override suspend fun rotateKeysAndMigrateConversations(certificateChain: String, isNewClient: Boolean) =
        e2EIClientProvider.getE2EIClient().flatMap { e2eiClient ->
            currentClientIdProvider().fold({
                E2EIFailure.RotationAndMigration(it).left()
            }, { clientId ->
                mlsConversationRepository.rotateKeysAndMigrateConversations(clientId, e2eiClient, certificateChain, isNewClient)
            })
        }

    override suspend fun getOAuthRefreshToken() = e2EIClientProvider.getE2EIClient().flatMap { e2EIClient ->
        e2EIClient.getOAuthRefreshToken().right()
    }

<<<<<<< HEAD
    override suspend fun fetchFederationCertificates(): Either<CoreFailure, Unit> =
        discoveryUrl().flatMap {
=======
    override suspend fun fetchFederationCertificates() = discoveryUrl().flatMap {
>>>>>>> b6d28bd3
            wrapApiRequest {
                acmeApi.getACMEFederation(it)
            }.fold({
                E2EIFailure.IntermediateCert(it).left()
            }, { data ->
                mlsClientProvider.getMLSClient().fold({
                    E2EIFailure.MissingMLSClient(it).left()
                }, { mlsClient ->
<<<<<<< HEAD
                    wrapE2EIRequest {
                        mlsClient.registerIntermediateCa(data)
                    }
                })
            })
=======
                    mlsClient.registerIntermediateCa(data)
                    Unit.right()
                })
            })

>>>>>>> b6d28bd3
        }

    override fun discoveryUrl() =
        userConfigRepository.getE2EISettings().fold({
            E2EIFailure.MissingTeamSettings.left()
        }, { settings ->
            when {
                !settings.isRequired -> E2EIFailure.Disabled.left()
                settings.discoverUrl == null -> E2EIFailure.MissingDiscoveryUrl.left()
                else -> Url(settings.discoverUrl).right()
            }
        })

    override suspend fun nukeE2EIClient() {
        e2EIClientProvider.nuke()
    }

    override suspend fun getCurrentClientCrlUrl(): Either<E2EIFailure, String> =
        discoveryUrl().map { it.protocolWithAuthority }

    override suspend fun getClientDomainCRL(url: String): Either<E2EIFailure, ByteArray> =
        wrapApiRequest {
            acmeApi.getClientDomainCRL(url)
        }.fold({ E2EIFailure.CRL(it).left() }, { it.right() })
}<|MERGE_RESOLUTION|>--- conflicted
+++ resolved
@@ -321,12 +321,7 @@
         e2EIClient.getOAuthRefreshToken().right()
     }
 
-<<<<<<< HEAD
-    override suspend fun fetchFederationCertificates(): Either<CoreFailure, Unit> =
-        discoveryUrl().flatMap {
-=======
     override suspend fun fetchFederationCertificates() = discoveryUrl().flatMap {
->>>>>>> b6d28bd3
             wrapApiRequest {
                 acmeApi.getACMEFederation(it)
             }.fold({
@@ -335,19 +330,12 @@
                 mlsClientProvider.getMLSClient().fold({
                     E2EIFailure.MissingMLSClient(it).left()
                 }, { mlsClient ->
-<<<<<<< HEAD
                     wrapE2EIRequest {
                         mlsClient.registerIntermediateCa(data)
                     }
                 })
             })
-=======
-                    mlsClient.registerIntermediateCa(data)
-                    Unit.right()
-                })
-            })
-
->>>>>>> b6d28bd3
+
         }
 
     override fun discoveryUrl() =
