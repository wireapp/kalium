package com.wire.kalium.logic.sync.receiver

import com.wire.kalium.logic.data.client.ClientRepository
import com.wire.kalium.logic.data.connection.ConnectionRepository
import com.wire.kalium.logic.data.event.Event
import com.wire.kalium.logic.data.logout.LogoutReason
import com.wire.kalium.logic.data.user.UserId
import com.wire.kalium.logic.feature.auth.LogoutUseCase
import com.wire.kalium.logic.functional.map
import com.wire.kalium.logic.functional.onFailure
import com.wire.kalium.logic.kaliumLogger

interface UserEventReceiver : EventReceiver<Event.User>

class UserEventReceiverImpl(
    private val connectionRepository: ConnectionRepository,
    private val logoutUseCase: LogoutUseCase,
    private val clientRepository: ClientRepository,
    private val selfUserId: UserId
) : UserEventReceiver {

    override suspend fun onEvent(event: Event.User) {
        when (event) {
            is Event.User.NewConnection -> handleNewConnection(event)
            is Event.User.ClientRemove -> handleClientRemove(event)
            is Event.User.UserDelete -> handleUserDelete(event)
<<<<<<< HEAD
            is Event.User.Update -> {} // TODO
=======
            is Event.User.Update -> kaliumLogger.w("Not handled yet, WIP: $event")
>>>>>>> 136f3064
        }
    }

    private suspend fun handleNewConnection(event: Event.User.NewConnection) =
        connectionRepository.insertConnectionFromEvent(event)
            .onFailure { kaliumLogger.e("$TAG - failure on new connection event: $it") }

    private suspend fun handleClientRemove(event: Event.User.ClientRemove) {
        clientRepository.currentClientId().map { currentClientId ->
            if (currentClientId == event.clientId)
                logoutUseCase(LogoutReason.REMOVED_CLIENT)
        }
    }

    private suspend fun handleUserDelete(event: Event.User.UserDelete) {
        if (selfUserId == event.userId) {
            logoutUseCase(LogoutReason.DELETED_ACCOUNT)
        } else {
            /* TODO: handle a connection delete their account:
                update connection, conversations[member left, 1:1 show as the connection is deleted and... */
        }
    }

    private companion object {
        const val TAG = "UserEventReceiver"
    }
}<|MERGE_RESOLUTION|>--- conflicted
+++ resolved
@@ -24,11 +24,7 @@
             is Event.User.NewConnection -> handleNewConnection(event)
             is Event.User.ClientRemove -> handleClientRemove(event)
             is Event.User.UserDelete -> handleUserDelete(event)
-<<<<<<< HEAD
-            is Event.User.Update -> {} // TODO
-=======
             is Event.User.Update -> kaliumLogger.w("Not handled yet, WIP: $event")
->>>>>>> 136f3064
         }
     }
 
