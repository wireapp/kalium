package com.wire.kalium.logic.sync.receiver

import com.wire.kalium.logic.data.client.ClientRepository
import com.wire.kalium.logic.data.connection.ConnectionRepository
import com.wire.kalium.logic.data.event.Event
import com.wire.kalium.logic.data.logout.LogoutReason
import com.wire.kalium.logic.data.user.UserId
import com.wire.kalium.logic.feature.auth.LogoutUseCase
import com.wire.kalium.logic.functional.map
import com.wire.kalium.logic.functional.onFailure
import com.wire.kalium.logic.kaliumLogger

interface UserEventReceiver : EventReceiver<Event.User>

class UserEventReceiverImpl(
    private val connectionRepository: ConnectionRepository,
    private val logoutUseCase: LogoutUseCase,
    private val clientRepository: ClientRepository,
    private val selfUserId: UserId
) : UserEventReceiver {

    override suspend fun onEvent(event: Event.User) {
        when (event) {
            is Event.User.NewConnection -> handleNewConnection(event)
            is Event.User.ClientRemove -> handleClientRemove(event)
            is Event.User.UserDelete -> handleUserDelete(event)
        }
    }

    private suspend fun handleNewConnection(event: Event.User.NewConnection) =
        connectionRepository.insertConnectionFromEvent(event)
            .onFailure { kaliumLogger.e("$TAG - failure on new connection event: $it") }

    private suspend fun handleClientRemove(event: Event.User.ClientRemove) {
        clientRepository.currentClientId().map { currentClientId ->
            if (currentClientId == event.clientId)
                logoutUseCase(LogoutReason.REMOVED_CLIENT)
        }
    }

    private suspend fun handleUserDelete(event: Event.User.UserDelete) {
<<<<<<< HEAD
        sessionRepository.currentSession().map { currentSession ->
            if (currentSession.token.userId == event.userId) {
=======
            if (selfUserId == event.userId) {
>>>>>>> a859842b
                logoutUseCase(LogoutReason.DELETED_ACCOUNT)
            } else {
                /* TODO: handle a connection delete their account:
                    update connection, conversations[member left, 1:1 show as the connection is deleted and... */
            }
        }

    private companion object {
        const val TAG = "UserEventReceiver"
    }
}<|MERGE_RESOLUTION|>--- conflicted
+++ resolved
@@ -39,12 +39,7 @@
     }
 
     private suspend fun handleUserDelete(event: Event.User.UserDelete) {
-<<<<<<< HEAD
-        sessionRepository.currentSession().map { currentSession ->
-            if (currentSession.token.userId == event.userId) {
-=======
             if (selfUserId == event.userId) {
->>>>>>> a859842b
                 logoutUseCase(LogoutReason.DELETED_ACCOUNT)
             } else {
                 /* TODO: handle a connection delete their account:
