--- conflicted
+++ resolved
@@ -50,12 +50,9 @@
             is MLSFailure.InternalErrors,
             is MLSFailure.Disabled,
             MLSFailure.CommitForMissingProposal,
-<<<<<<< HEAD
-=======
             MLSFailure.ConversationNotFound,
             MLSFailure.BufferedCommit,
             is MLSFailure.MessageRejected,
->>>>>>> 2086b87f
             MLSFailure.OrphanWelcome,
             is CoreFailure.DevelopmentAPINotAllowedOnProduction -> MLSMessageFailureResolution.Ignore
 
