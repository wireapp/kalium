/*
 * Wire
 * Copyright (C) 2024 Wire Swiss GmbH
 *
 * This program is free software: you can redistribute it and/or modify
 * it under the terms of the GNU General Public License as published by
 * the Free Software Foundation, either version 3 of the License, or
 * (at your option) any later version.
 *
 * This program is distributed in the hope that it will be useful,
 * but WITHOUT ANY WARRANTY; without even the implied warranty of
 * MERCHANTABILITY or FITNESS FOR A PARTICULAR PURPOSE. See the
 * GNU General Public License for more details.
 *
 * You should have received a copy of the GNU General Public License
 * along with this program. If not, see http://www.gnu.org/licenses/.
 */
package com.wire.kalium.logic.sync.receiver.conversation.message

import com.wire.kalium.common.error.CoreFailure
import com.wire.kalium.common.error.E2EIFailure
import com.wire.kalium.common.error.MLSFailure
import com.wire.kalium.common.error.NetworkFailure
import com.wire.kalium.common.error.ProteusFailure
import com.wire.kalium.common.error.StorageFailure

sealed class MLSMessageFailureResolution {
    data object Ignore : MLSMessageFailureResolution()
    data object InformUser : MLSMessageFailureResolution()
    data object OutOfSync : MLSMessageFailureResolution()
}

internal object MLSMessageFailureHandler {
    fun handleFailure(failure: CoreFailure): MLSMessageFailureResolution {
        return when (failure) {
            // Received messages targeting a future epoch (outside epoch bounds), we might have lost messages.
            is MLSFailure.WrongEpoch -> MLSMessageFailureResolution.OutOfSync

            // Received already sent or received message, can safely be ignored.
            is MLSFailure.DuplicateMessage,
                // Received message was targeting a future epoch and been buffered, can safely be ignored.
            is MLSFailure.BufferedFutureMessage,
                // Received self commit, any unmerged group has know been when merged by CoreCrypto.
            is MLSFailure.SelfCommitIgnored,
                // Message arrive in an unmerged group, it has been buffered and will be consumed later.
            is MLSFailure.UnmergedPendingGroup,
            is MLSFailure.StaleProposal,
            is MLSFailure.StaleCommit,
            is MLSFailure.MessageEpochTooOld,
            is MLSFailure.InternalErrors,
            is MLSFailure.Disabled,
            MLSFailure.CommitForMissingProposal,
<<<<<<< HEAD
            MLSFailure.BufferedCommit, // TODO should be ignored?
            is MLSFailure.MessageRejected, // TODO should be ignored?
            MLSFailure.OrphanWelcome, // TODO should be ignored?
=======
            MLSFailure.ConversationNotFound,
>>>>>>> ea2f8c75
            is CoreFailure.DevelopmentAPINotAllowedOnProduction -> MLSMessageFailureResolution.Ignore

            MLSFailure.ConversationAlreadyExists,
            MLSFailure.ConversationDoesNotSupportMLS,
            is MLSFailure.Generic,
            is MLSFailure.Other,
            is E2EIFailure,
            is CoreFailure.FeatureFailure,
            CoreFailure.MissingClientRegistration,
            is CoreFailure.MissingKeyPackages,
            NetworkFailure.FeatureNotSupported,
            is NetworkFailure.FederatedBackendFailure.ConflictingBackends,
            is NetworkFailure.FederatedBackendFailure.FailedDomains,
            is NetworkFailure.FederatedBackendFailure.FederationDenied,
            is NetworkFailure.FederatedBackendFailure.FederationNotEnabled,
            is NetworkFailure.FederatedBackendFailure.General,
            is NetworkFailure.NoNetworkConnection,
            is NetworkFailure.ProxyError,
            is NetworkFailure.ServerMiscommunication,
            is ProteusFailure,
            StorageFailure.DataNotFound,
            is StorageFailure.Generic,
            is CoreFailure.Unknown -> MLSMessageFailureResolution.InformUser

        }
    }
}<|MERGE_RESOLUTION|>--- conflicted
+++ resolved
@@ -50,13 +50,10 @@
             is MLSFailure.InternalErrors,
             is MLSFailure.Disabled,
             MLSFailure.CommitForMissingProposal,
-<<<<<<< HEAD
-            MLSFailure.BufferedCommit, // TODO should be ignored?
+            MLSFailure.ConversationNotFound,
+            MLSFailure.BufferedCommit,
             is MLSFailure.MessageRejected, // TODO should be ignored?
-            MLSFailure.OrphanWelcome, // TODO should be ignored?
-=======
-            MLSFailure.ConversationNotFound,
->>>>>>> ea2f8c75
+            MLSFailure.OrphanWelcome,
             is CoreFailure.DevelopmentAPINotAllowedOnProduction -> MLSMessageFailureResolution.Ignore
 
             MLSFailure.ConversationAlreadyExists,
