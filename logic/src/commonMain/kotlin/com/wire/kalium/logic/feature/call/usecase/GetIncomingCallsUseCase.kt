package com.wire.kalium.logic.feature.call.usecase

<<<<<<< HEAD
import com.wire.kalium.logic.data.conversation.ConversationDetails
import com.wire.kalium.logic.data.conversation.ConversationRepository
import com.wire.kalium.logic.data.id.ConversationId
import com.wire.kalium.logic.feature.call.CallManager
import com.wire.kalium.logic.feature.call.CallStatus
import com.wire.kalium.logic.feature.call.incomingCalls
import com.wire.kalium.logic.functional.flatMapFromIterable
=======
import com.wire.kalium.logic.data.call.CallRepository
import com.wire.kalium.logic.feature.call.Call
>>>>>>> c2463c10
import com.wire.kalium.logic.sync.SyncManager
import kotlinx.coroutines.flow.Flow
import kotlinx.coroutines.flow.distinctUntilChanged
import kotlinx.coroutines.flow.flatMapLatest
import kotlinx.coroutines.flow.map

interface GetIncomingCallsUseCase {
    suspend operator fun invoke(): Flow<List<IncomingCallData>>
}

internal class GetIncomingCallsUseCaseImpl(
<<<<<<< HEAD
    private val callManager: CallManager,
    private val syncManager: SyncManager,
    private val conversationRepository: ConversationRepository
=======
    private val callRepository: CallRepository,
    private val syncManager: SyncManager
>>>>>>> c2463c10
) : GetIncomingCallsUseCase {

    //TODO update UnitTests after fixing all the other TODOs
    override suspend operator fun invoke(): Flow<List<IncomingCallData>> {
        syncManager.waitForSlowSyncToComplete()
<<<<<<< HEAD
        return callManager.incomingCalls
            .flatMapLatest {
                it.flatMapFromIterable { call ->
                    conversationRepository.getConversationDetailsById(call.conversationId)
                        .map { conversationsDetails ->
                            val callerName: String
                            val callerTeamName: String?
                            when (conversationsDetails) {
                                is ConversationDetails.OneOne -> {
                                    callerTeamName = "" //TODO get team name by the teamId
                                    callerName = conversationsDetails.otherUser.name ?: "Someone"
                                }
                                else -> {
                                    callerTeamName = "" //TODO get team name by the teamId
                                    callerName = "Someone" //TODO get caller name for the group conversations
                                }
                            }
                            IncomingCallData(call.conversationId, call.status, conversationsDetails, callerName, callerTeamName)
                        }
                }
            }
            .distinctUntilChanged()
=======
        return callRepository.getIncomingCalls()
>>>>>>> c2463c10
    }
}

data class IncomingCallData(
    val conversationId: ConversationId,
    val status: CallStatus,
    val conversationDetails: ConversationDetails,
    val callerName: String,
    val callerTeamName: String?
)<|MERGE_RESOLUTION|>--- conflicted
+++ resolved
@@ -1,17 +1,11 @@
 package com.wire.kalium.logic.feature.call.usecase
 
-<<<<<<< HEAD
+import com.wire.kalium.logic.data.call.CallRepository
 import com.wire.kalium.logic.data.conversation.ConversationDetails
 import com.wire.kalium.logic.data.conversation.ConversationRepository
 import com.wire.kalium.logic.data.id.ConversationId
-import com.wire.kalium.logic.feature.call.CallManager
 import com.wire.kalium.logic.feature.call.CallStatus
-import com.wire.kalium.logic.feature.call.incomingCalls
 import com.wire.kalium.logic.functional.flatMapFromIterable
-=======
-import com.wire.kalium.logic.data.call.CallRepository
-import com.wire.kalium.logic.feature.call.Call
->>>>>>> c2463c10
 import com.wire.kalium.logic.sync.SyncManager
 import kotlinx.coroutines.flow.Flow
 import kotlinx.coroutines.flow.distinctUntilChanged
@@ -23,21 +17,15 @@
 }
 
 internal class GetIncomingCallsUseCaseImpl(
-<<<<<<< HEAD
-    private val callManager: CallManager,
-    private val syncManager: SyncManager,
-    private val conversationRepository: ConversationRepository
-=======
+    private val conversationRepository: ConversationRepository,
     private val callRepository: CallRepository,
     private val syncManager: SyncManager
->>>>>>> c2463c10
 ) : GetIncomingCallsUseCase {
 
     //TODO update UnitTests after fixing all the other TODOs
     override suspend operator fun invoke(): Flow<List<IncomingCallData>> {
         syncManager.waitForSlowSyncToComplete()
-<<<<<<< HEAD
-        return callManager.incomingCalls
+        return callRepository.getIncomingCalls()
             .flatMapLatest {
                 it.flatMapFromIterable { call ->
                     conversationRepository.getConversationDetailsById(call.conversationId)
@@ -59,9 +47,6 @@
                 }
             }
             .distinctUntilChanged()
-=======
-        return callRepository.getIncomingCalls()
->>>>>>> c2463c10
     }
 }
 
