--- conflicted
+++ resolved
@@ -128,7 +128,6 @@
     private fun featureConfig(
         id: String,
         featureConfigUpdatedDTO: EventContentDTO.FeatureConfig.FeatureConfigUpdatedDTO
-<<<<<<< HEAD
     ) = when (featureConfigUpdatedDTO.data) {
         is FeatureConfigData.FileSharing -> Event.FeatureConfig.FileSharingUpdated(
             id,
@@ -136,10 +135,6 @@
         )
         else -> Event.FeatureConfig.UnknownFeatureUpdated(id)
     }
-=======
-    ) = Event.FeatureConfig.FeatureConfigUpdated(
-        id, featureConfigUpdatedDTO.name.name, featureConfigUpdatedDTO.data.status.name
-    )
 
     private fun conversationDeleted(
         id: String,
@@ -150,5 +145,4 @@
         senderUserId = idMapper.fromApiModel(deletedConversationDTO.qualifiedFrom),
         timestampIso = deletedConversationDTO.time
     )
->>>>>>> a7d4d938
 }