/*
 * Wire
 * Copyright (C) 2024 Wire Swiss GmbH
 *
 * This program is free software: you can redistribute it and/or modify
 * it under the terms of the GNU General Public License as published by
 * the Free Software Foundation, either version 3 of the License, or
 * (at your option) any later version.
 *
 * This program is distributed in the hope that it will be useful,
 * but WITHOUT ANY WARRANTY; without even the implied warranty of
 * MERCHANTABILITY or FITNESS FOR A PARTICULAR PURPOSE. See the
 * GNU General Public License for more details.
 *
 * You should have received a copy of the GNU General Public License
 * along with this program. If not, see http://www.gnu.org/licenses/.
 */

package com.wire.kalium.logic.data.event

import com.wire.kalium.cryptography.utils.EncryptedData
import com.wire.kalium.logic.data.client.ClientMapper
import com.wire.kalium.logic.data.connection.ConnectionMapper
import com.wire.kalium.logic.data.conversation.ClientId
import com.wire.kalium.logic.data.conversation.Conversation
import com.wire.kalium.logic.data.conversation.ConversationMapper
import com.wire.kalium.logic.data.conversation.ConversationRoleMapper
import com.wire.kalium.logic.data.conversation.MemberMapper
import com.wire.kalium.logic.data.conversation.MutedConversationStatus
import com.wire.kalium.logic.data.conversation.ReceiptModeMapper
import com.wire.kalium.logic.data.conversation.folders.toFolder
import com.wire.kalium.logic.data.conversation.toModel
import com.wire.kalium.logic.data.event.Event.UserProperty.ReadReceiptModeSet
import com.wire.kalium.logic.data.event.Event.UserProperty.TypingIndicatorModeSet
import com.wire.kalium.logic.data.featureConfig.FeatureConfigMapper
import com.wire.kalium.logic.data.featureConfig.toModel
import com.wire.kalium.logic.data.id.GroupID
import com.wire.kalium.logic.data.id.QualifiedIdMapper
import com.wire.kalium.logic.data.id.SubconversationId
import com.wire.kalium.logic.data.id.toModel
import com.wire.kalium.logic.data.legalhold.LastPreKey
import com.wire.kalium.logic.data.user.UserId
import com.wire.kalium.logic.data.user.toModel
import com.wire.kalium.logic.di.MapperProvider
import com.wire.kalium.logic.sync.incremental.EventSource
import com.wire.kalium.logic.util.Base64
import com.wire.kalium.network.api.authenticated.featureConfigs.FeatureConfigData
import com.wire.kalium.network.api.authenticated.notification.AcknowledgeType
import com.wire.kalium.network.api.authenticated.notification.EventAcknowledgeRequest
import com.wire.kalium.network.api.authenticated.notification.EventContentDTO
import com.wire.kalium.network.api.authenticated.notification.EventResponse
import com.wire.kalium.network.api.authenticated.notification.MemberLeaveReasonDTO
import com.wire.kalium.network.api.authenticated.properties.PropertyKey.WIRE_RECEIPT_MODE
import com.wire.kalium.network.api.authenticated.properties.PropertyKey.WIRE_TYPING_INDICATOR_MODE
import com.wire.kalium.network.api.model.getCompleteAssetOrNull
import com.wire.kalium.network.api.model.getPreviewAssetOrNull
import kotlinx.serialization.ExperimentalSerializationApi
import kotlinx.serialization.InternalSerializationApi
import kotlinx.serialization.SerializationException
import kotlinx.serialization.serializer

@Suppress("TooManyFunctions", "LongParameterList", "LargeClass")
class EventMapper(
    private val memberMapper: MemberMapper,
    private val connectionMapper: ConnectionMapper,
    private val featureConfigMapper: FeatureConfigMapper,
    private val roleMapper: ConversationRoleMapper,
    private val selfUserId: UserId,
    private val receiptModeMapper: ReceiptModeMapper = MapperProvider.receiptModeMapper(),
    private val clientMapper: ClientMapper = MapperProvider.clientMapper(),
    private val qualifiedIdMapper: QualifiedIdMapper = MapperProvider.qualifiedIdMapper(selfUserId),
    private val conversationMapper: ConversationMapper = MapperProvider.conversationMapper(selfUserId)
) {
    fun fromDTO(eventResponse: EventResponse, isLive: Boolean): List<EventEnvelope> {
        // TODO(edge-case): Multiple payloads in the same event have the same ID, is this an issue when marking lastProcessedEventId?
        val id = eventResponse.id
        return eventResponse.payload?.map { eventContentDTO ->
            val eventSource = if (isLive) EventSource.LIVE else EventSource.PENDING
            EventEnvelope(
                fromEventContentDTO(id, eventContentDTO),
                EventDeliveryInfo(eventSource)
            )
        } ?: listOf()
    }

    fun fromStoredDTO(eventId: String, payload: List<EventContentDTO>?, isLive: Boolean): List<EventEnvelope> {
        // TODO(edge-case): Multiple payloads in the same event have the same ID, is this an issue when marking lastProcessedEventId?
        val id = eventId

        return payload?.map { eventContentDTO ->
            val eventSource = if (isLive) EventSource.LIVE else EventSource.PENDING
            EventEnvelope(
                fromEventContentDTO(id, eventContentDTO),
                EventDeliveryInfo(eventSource)
            )
        } ?: listOf()
    }

    internal companion object {
        /**
         * Full sync acknowledge request for notifications missed.
         */
        val FULL_ACKNOWLEDGE_REQUEST: EventAcknowledgeRequest =
            EventAcknowledgeRequest(type = AcknowledgeType.ACK_FULL_SYNC)
    }

    @Suppress("ComplexMethod")
    fun fromEventContentDTO(id: String, eventContentDTO: EventContentDTO): Event =
        when (eventContentDTO) {
            is EventContentDTO.Conversation.NewMessageDTO -> newMessage(id, eventContentDTO)
            is EventContentDTO.Conversation.NewConversationDTO -> newConversation(id, eventContentDTO)
            is EventContentDTO.Conversation.MemberJoinDTO -> conversationMemberJoin(id, eventContentDTO)
            is EventContentDTO.Conversation.MemberLeaveDTO -> conversationMemberLeave(id, eventContentDTO)
            is EventContentDTO.Conversation.MemberUpdateDTO -> memberUpdate(id, eventContentDTO)
            is EventContentDTO.Conversation.MLSWelcomeDTO -> welcomeMessage(id, eventContentDTO)
            is EventContentDTO.Conversation.NewMLSMessageDTO -> newMLSMessage(id, eventContentDTO)
            is EventContentDTO.User.NewConnectionDTO -> connectionUpdate(id, eventContentDTO)
            is EventContentDTO.User.ClientRemoveDTO -> clientRemove(id, eventContentDTO)
            is EventContentDTO.User.UserDeleteDTO -> userDelete(id, eventContentDTO)
            is EventContentDTO.User.NewClientDTO -> newClient(id, eventContentDTO)
            is EventContentDTO.User.NewLegalHoldRequestDTO -> legalHoldRequest(id, eventContentDTO)
            is EventContentDTO.User.LegalHoldEnabledDTO -> legalHoldEnabled(id, eventContentDTO)
            is EventContentDTO.User.LegalHoldDisabledDTO -> legalHoldDisabled(id, eventContentDTO)
            is EventContentDTO.FeatureConfig.FeatureConfigUpdatedDTO -> featureConfig(id, eventContentDTO)
            is EventContentDTO.Unknown -> unknown(id, eventContentDTO)
            is EventContentDTO.Conversation.AccessUpdate -> conversationAccessUpdate(id, eventContentDTO)
            is EventContentDTO.Conversation.DeletedConversationDTO -> conversationDeleted(id, eventContentDTO)
            is EventContentDTO.Conversation.ConversationRenameDTO -> conversationRenamed(id, eventContentDTO)
            is EventContentDTO.Team.MemberLeave -> teamMemberLeft(id, eventContentDTO)
            is EventContentDTO.User.UpdateDTO -> userUpdate(id, eventContentDTO)
            is EventContentDTO.UserProperty.PropertiesSetDTO -> updateUserProperties(id, eventContentDTO)
            is EventContentDTO.UserProperty.PropertiesDeleteDTO -> deleteUserProperties(id, eventContentDTO)
            is EventContentDTO.Conversation.ReceiptModeUpdate -> conversationReceiptModeUpdate(id, eventContentDTO)
            is EventContentDTO.Conversation.MessageTimerUpdate -> conversationMessageTimerUpdate(id, eventContentDTO)
            is EventContentDTO.Conversation.CodeDeleted -> conversationCodeDeleted(id, eventContentDTO)
            is EventContentDTO.Conversation.CodeUpdated -> conversationCodeUpdated(id, eventContentDTO)
            is EventContentDTO.Federation -> federationTerminated(id, eventContentDTO)
            is EventContentDTO.Conversation.ConversationTypingDTO -> conversationTyping(id, eventContentDTO)
            is EventContentDTO.Conversation.ProtocolUpdate -> conversationProtocolUpdate(id, eventContentDTO)
            is EventContentDTO.Conversation.ChannelAddPermissionUpdate -> conversationChannelPermissionUpdate(id, eventContentDTO)
            is EventContentDTO.Conversation.MlsResetConversationDTO -> mlsConversationReset(id, eventContentDTO)
        }

    private fun conversationTyping(
        id: String,
        eventContentDTO: EventContentDTO.Conversation.ConversationTypingDTO,
    ): Event =
        Event.Conversation.TypingIndicator(
            id,
            eventContentDTO.qualifiedConversation.toModel(),
            eventContentDTO.qualifiedFrom.toModel(),
            eventContentDTO.time,
            eventContentDTO.status.status.toModel()
        )

    private fun federationTerminated(id: String, eventContentDTO: EventContentDTO.Federation): Event =
        when (eventContentDTO) {
            is EventContentDTO.Federation.FederationConnectionRemovedDTO -> Event.Federation.ConnectionRemoved(
                id,
                eventContentDTO.domains
            )

            is EventContentDTO.Federation.FederationDeleteDTO -> Event.Federation.Delete(
                id,
                eventContentDTO.domain
            )
        }

    private fun conversationCodeDeleted(
        id: String,
        event: EventContentDTO.Conversation.CodeDeleted,
    ): Event.Conversation.CodeDeleted = Event.Conversation.CodeDeleted(
        id = id,
        conversationId = event.qualifiedConversation.toModel()
    )

    private fun conversationCodeUpdated(
        id: String,
        event: EventContentDTO.Conversation.CodeUpdated
    ): Event.Conversation.CodeUpdated = Event.Conversation.CodeUpdated(
        id = id,
        key = event.data.key,
        code = event.data.code,
        uri = event.data.uri,
        isPasswordProtected = event.data.hasPassword,
        conversationId = event.qualifiedConversation.toModel(),
    )

    @OptIn(InternalSerializationApi::class, ExperimentalSerializationApi::class)
    fun unknown(
        id: String,
        eventContentDTO: EventContentDTO,
        cause: String? = null
    ): Event.Unknown = Event.Unknown(
        id = id,
        unknownType = when (eventContentDTO) {
            is EventContentDTO.Unknown -> eventContentDTO.type
            else -> try {
                eventContentDTO::class.serializer().descriptor.serialName
            } catch (e: SerializationException) {
                "" // this should never happen, by default serializer returns EventContentDTO.Unknown
            }
        },
        cause = cause
    )

    private fun conversationProtocolUpdate(
        id: String,
        eventContentDTO: EventContentDTO.Conversation.ProtocolUpdate,
    ): Event = Event.Conversation.ConversationProtocol(
        id = id,
        conversationId = eventContentDTO.qualifiedConversation.toModel(),
        protocol = eventContentDTO.data.protocol.toModel(),
        senderUserId = eventContentDTO.qualifiedFrom.toModel()
    )

    private fun conversationChannelPermissionUpdate(
        id: String,
        eventContentDTO: EventContentDTO.Conversation.ChannelAddPermissionUpdate,
    ): Event = Event.Conversation.ConversationChannelAddPermission(
        id = id,
        conversationId = eventContentDTO.qualifiedConversation.toModel(),
        channelAddPermission = eventContentDTO.data.channelAddPermissionTypeDTO.toModel(),
        senderUserId = eventContentDTO.qualifiedFrom.toModel()
    )

    fun conversationMessageTimerUpdate(
        id: String,
        eventContentDTO: EventContentDTO.Conversation.MessageTimerUpdate,
    ) = Event.Conversation.ConversationMessageTimer(
        id = id,
        conversationId = eventContentDTO.qualifiedConversation.toModel(),
        messageTimer = eventContentDTO.data.messageTimer,
        senderUserId = eventContentDTO.qualifiedFrom.toModel(),
        dateTime = eventContentDTO.time
    )

    private fun conversationAccessUpdate(
        id: String,
        eventContentDTO: EventContentDTO.Conversation.AccessUpdate
    ): Event = Event.Conversation.AccessUpdate(
        id = id,
        conversationId = eventContentDTO.qualifiedConversation.toModel(),
        access = conversationMapper.fromApiModelToAccessModel(eventContentDTO.data.access),
        accessRole = conversationMapper.fromApiModelToAccessRoleModel(eventContentDTO.data.accessRole),
        qualifiedFrom = eventContentDTO.qualifiedFrom.toModel()
    )

    private fun conversationReceiptModeUpdate(
        id: String,
        eventContentDTO: EventContentDTO.Conversation.ReceiptModeUpdate,
    ): Event = Event.Conversation.ConversationReceiptMode(
        id = id,
        conversationId = eventContentDTO.qualifiedConversation.toModel(),
        receiptMode = receiptModeMapper.fromApiToModel(eventContentDTO.data.receiptMode),
        senderUserId = eventContentDTO.qualifiedFrom.toModel()
    )

    private fun updateUserProperties(
        id: String,
        eventContentDTO: EventContentDTO.UserProperty.PropertiesSetDTO,
    ): Event {
        val fieldKeyValue = eventContentDTO.value
        val key = eventContentDTO.key
        return when (fieldKeyValue) {
            is EventContentDTO.FieldKeyNumberValue -> {
                when (key) {
                    WIRE_RECEIPT_MODE.key -> ReadReceiptModeSet(
                        id,
                        fieldKeyValue.value == 1
                    )

                    WIRE_TYPING_INDICATOR_MODE.key -> TypingIndicatorModeSet(
                        id,
                        fieldKeyValue.value != 0
                    )

                    else -> unknown(
                        id = id,
                        eventContentDTO = eventContentDTO,
                        cause = "Unknown key: $key "
                    )
                }
            }

            is EventContentDTO.FieldLabelListValue -> Event.UserProperty.FoldersUpdate(
                id = id,
                folders = fieldKeyValue.value.labels.map { it.toFolder(selfUserId.domain) }
            )

            is EventContentDTO.FieldUnknownValue -> unknown(
                id = id,
                eventContentDTO = eventContentDTO,
                cause = "Unknown value type for key: ${eventContentDTO.key} "
            )
        }
    }

    private fun deleteUserProperties(
        id: String,
        eventContentDTO: EventContentDTO.UserProperty.PropertiesDeleteDTO,
    ): Event {
        return when (eventContentDTO.key) {
            WIRE_RECEIPT_MODE.key -> ReadReceiptModeSet(id, false)
            WIRE_TYPING_INDICATOR_MODE.key -> TypingIndicatorModeSet(id, true)
            else -> unknown(
                id = id,
                eventContentDTO = eventContentDTO,
                cause = "Unknown key: ${eventContentDTO.key} "
            )
        }
    }

    private fun welcomeMessage(
        id: String,
        eventContentDTO: EventContentDTO.Conversation.MLSWelcomeDTO,
    ) = Event.Conversation.MLSWelcome(
        id,
        eventContentDTO.qualifiedConversation.toModel(),

        eventContentDTO.qualifiedFrom.toModel(),
        eventContentDTO.message,
    )

    private fun newMessage(
        id: String,
        eventContentDTO: EventContentDTO.Conversation.NewMessageDTO,
    ) = Event.Conversation.NewMessage(
        id,
        eventContentDTO.qualifiedConversation.toModel(),
        eventContentDTO.qualifiedFrom.toModel(),
        ClientId(eventContentDTO.data.sender),
        eventContentDTO.time,
        eventContentDTO.data.text,
        eventContentDTO.data.encryptedExternalData?.let {
<<<<<<< HEAD
            EncryptedData(Base64.decodeFromBase64(it.encodeToByteArray()))
=======
            EncryptedData(Base64.decodeFromBase64(it))
>>>>>>> 02356dfc
        }
    )

    private fun newMLSMessage(
        id: String,
        eventContentDTO: EventContentDTO.Conversation.NewMLSMessageDTO,
    ) = Event.Conversation.NewMLSMessage(
        id = id,
        conversationId = eventContentDTO.qualifiedConversation.toModel(),
        subconversationId = eventContentDTO.subconversation?.let { SubconversationId(it) },
        senderUserId = eventContentDTO.qualifiedFrom.toModel(),
        messageInstant = eventContentDTO.time,
        content = eventContentDTO.message
    )

    private fun connectionUpdate(
        id: String,
        eventConnectionDTO: EventContentDTO.User.NewConnectionDTO,
    ) = Event.User.NewConnection(
        id,
        connectionMapper.fromApiToModel(eventConnectionDTO.connection)
    )

    internal fun legalHoldRequest(
        id: String,
        eventContentDTO: EventContentDTO.User.NewLegalHoldRequestDTO
    ): Event.User.LegalHoldRequest {
        return Event.User.LegalHoldRequest(
            id = id,
            clientId = ClientId(eventContentDTO.clientId.clientId),
            lastPreKey = LastPreKey(eventContentDTO.lastPreKey.id, eventContentDTO.lastPreKey.key),
            userId = qualifiedIdMapper.fromStringToQualifiedID(eventContentDTO.id)
        )
    }

    internal fun legalHoldEnabled(
        id: String,
        eventContentDTO: EventContentDTO.User.LegalHoldEnabledDTO
    ): Event.User.LegalHoldEnabled {
        return Event.User.LegalHoldEnabled(
            id,
            qualifiedIdMapper.fromStringToQualifiedID(eventContentDTO.id)
        )
    }

    internal fun legalHoldDisabled(
        id: String,
        eventContentDTO: EventContentDTO.User.LegalHoldDisabledDTO
    ): Event.User.LegalHoldDisabled {
        return Event.User.LegalHoldDisabled(
            id,
            qualifiedIdMapper.fromStringToQualifiedID(eventContentDTO.id)
        )
    }

    private fun userDelete(
        id: String,
        eventUserDelete: EventContentDTO.User.UserDeleteDTO,
    ): Event.User.UserDelete {
        return Event.User.UserDelete(id, eventUserDelete.userId.toModel())
    }

    private fun clientRemove(
        id: String,
        eventClientRemove: EventContentDTO.User.ClientRemoveDTO,
    ): Event.User.ClientRemove {
        return Event.User.ClientRemove(id, ClientId(eventClientRemove.client.clientId))
    }

    private fun newClient(
        id: String,
        eventNewClient: EventContentDTO.User.NewClientDTO,
    ): Event.User.NewClient {
        return Event.User.NewClient(
            id = id,
            client = clientMapper.fromClientDto(eventNewClient.client)
        )
    }

    private fun newConversation(
        id: String,
        eventContentDTO: EventContentDTO.Conversation.NewConversationDTO,
    ) = Event.Conversation.NewConversation(
        id,
        eventContentDTO.qualifiedConversation.toModel(),
        eventContentDTO.qualifiedFrom.toModel(),
        eventContentDTO.time,
        eventContentDTO.data
    )

    fun conversationMemberJoin(
        id: String,
        eventContentDTO: EventContentDTO.Conversation.MemberJoinDTO,
    ) = Event.Conversation.MemberJoin(
        id = id,
        conversationId = eventContentDTO.qualifiedConversation.toModel(),
        addedBy = eventContentDTO.qualifiedFrom.toModel(),
        members = eventContentDTO.members.users.map { memberMapper.fromApiModel(it) },
        dateTime = eventContentDTO.time,
    )

    fun conversationMemberLeave(
        id: String,
        eventContentDTO: EventContentDTO.Conversation.MemberLeaveDTO,
    ) = Event.Conversation.MemberLeave(
        id = id,
        conversationId = eventContentDTO.qualifiedConversation.toModel(),
        removedBy = eventContentDTO.qualifiedFrom.toModel(),
        removedList = eventContentDTO.removedUsers.qualifiedUserIds.map { it.toModel() },
        dateTime = eventContentDTO.time,
        reason = eventContentDTO.removedUsers.reason.toModel()
    )

    fun mlsConversationReset(
        id: String,
        eventContentDTO: EventContentDTO.Conversation.MlsResetConversationDTO
    ) = Event.Conversation.MLSReset(
        id = id,
        conversationId = eventContentDTO.qualifiedConversation.toModel(),
        from = eventContentDTO.qualifiedFrom.toModel(),
        groupID = GroupID(eventContentDTO.data.groupId),
        newGroupID = GroupID(eventContentDTO.data.newGroupId),
    )

    private fun memberUpdate(
        id: String,
        eventContentDTO: EventContentDTO.Conversation.MemberUpdateDTO,
    ): Event.Conversation.MemberChanged {
        return when {
            eventContentDTO.roleChange.role?.isNotEmpty() == true -> {
                Event.Conversation.MemberChanged.MemberChangedRole(
                    id = id,
                    conversationId = eventContentDTO.qualifiedConversation.toModel(),
                    timestampIso = eventContentDTO.time,
                    member = Conversation.Member(
                        id = eventContentDTO.roleChange.qualifiedUserId.toModel(),
                        role = roleMapper.fromApi(eventContentDTO.roleChange.role.orEmpty())
                    ),
                )
            }

            eventContentDTO.roleChange.mutedStatus != null -> {
                Event.Conversation.MemberChanged.MemberMutedStatusChanged(
                    id = id,
                    conversationId = eventContentDTO.qualifiedConversation.toModel(),
                    timestampIso = eventContentDTO.time,
                    mutedConversationChangedTime = eventContentDTO.roleChange.mutedRef.orEmpty(),
                    mutedConversationStatus = mapConversationMutedStatus(eventContentDTO.roleChange.mutedStatus)
                )
            }

            eventContentDTO.roleChange.isArchiving != null -> {
                Event.Conversation.MemberChanged.MemberArchivedStatusChanged(
                    id = id,
                    conversationId = eventContentDTO.qualifiedConversation.toModel(),
                    timestampIso = eventContentDTO.time,
                    archivedConversationChangedTime = eventContentDTO.roleChange.archivedRef.orEmpty(),
                    isArchiving = eventContentDTO.roleChange.isArchiving ?: false
                )
            }

            else -> {
                Event.Conversation.MemberChanged.IgnoredMemberChanged(
                    id,
                    eventContentDTO.qualifiedConversation.toModel(),
                )
            }
        }
    }

    @Suppress("MagicNumber")
    private fun mapConversationMutedStatus(status: Int?): MutedConversationStatus = when (status) {
        0 -> MutedConversationStatus.AllAllowed
        1 -> MutedConversationStatus.OnlyMentionsAndRepliesAllowed
        3 -> MutedConversationStatus.AllMuted
        else -> MutedConversationStatus.AllAllowed
    }

    @Suppress("LongMethod", "CyclomaticComplexMethod")
    private fun featureConfig(
        id: String,
        featureConfigUpdatedDTO: EventContentDTO.FeatureConfig.FeatureConfigUpdatedDTO,
    ) = when (featureConfigUpdatedDTO.data) {
        is FeatureConfigData.FileSharing -> Event.FeatureConfig.FileSharingUpdated(
            id,
            featureConfigMapper.fromDTO(featureConfigUpdatedDTO.data as FeatureConfigData.FileSharing)
        )

        is FeatureConfigData.SelfDeletingMessages -> Event.FeatureConfig.SelfDeletingMessagesConfig(
            id,
            featureConfigMapper.fromDTO(featureConfigUpdatedDTO.data as FeatureConfigData.SelfDeletingMessages)
        )

        is FeatureConfigData.MLS -> Event.FeatureConfig.MLSUpdated(
            id,
            featureConfigMapper.fromDTO(featureConfigUpdatedDTO.data as FeatureConfigData.MLS)
        )

        is FeatureConfigData.MLSMigration -> Event.FeatureConfig.MLSMigrationUpdated(
            id,
            featureConfigMapper.fromDTO(featureConfigUpdatedDTO.data as FeatureConfigData.MLSMigration)
        )

        is FeatureConfigData.ClassifiedDomains -> Event.FeatureConfig.ClassifiedDomainsUpdated(
            id,
            featureConfigMapper.fromDTO(featureConfigUpdatedDTO.data as FeatureConfigData.ClassifiedDomains)
        )

        is FeatureConfigData.ConferenceCalling -> Event.FeatureConfig.ConferenceCallingUpdated(
            id,
            featureConfigMapper.fromDTO(featureConfigUpdatedDTO.data as FeatureConfigData.ConferenceCalling)
        )

        is FeatureConfigData.ConversationGuestLinks -> Event.FeatureConfig.GuestRoomLinkUpdated(
            id,
            featureConfigMapper.fromDTO(featureConfigUpdatedDTO.data as FeatureConfigData.ConversationGuestLinks)
        )

        is FeatureConfigData.E2EI -> Event.FeatureConfig.MLSE2EIUpdated(
            id,
            featureConfigMapper.fromDTO(featureConfigUpdatedDTO.data as FeatureConfigData.E2EI)
        )

        is FeatureConfigData.AppLock -> Event.FeatureConfig.AppLockUpdated(
            id,
            featureConfigMapper.fromDTO(featureConfigUpdatedDTO.data as FeatureConfigData.AppLock)
        )

        is FeatureConfigData.AllowedGlobalOperations -> Event.FeatureConfig.AllowedGlobalOperationsUpdated(
            id,
            featureConfigMapper.fromDTO(featureConfigUpdatedDTO.data as FeatureConfigData.AllowedGlobalOperations)
        )

        is FeatureConfigData.Cells -> Event.FeatureConfig.CellsConfigUpdated(
            id,
            featureConfigMapper.fromDTO(featureConfigUpdatedDTO.data as FeatureConfigData.Cells)
        )
        is FeatureConfigData.EnableUserProfileQRCode -> Event.FeatureConfig.EnableUserProfileQRCodeConfigUpdated(
            id,
            featureConfigMapper.fromDTO(featureConfigUpdatedDTO.data as FeatureConfigData.EnableUserProfileQRCode)
        )

        is FeatureConfigData.ChatBubbles -> Event.FeatureConfig.ChatBubblesConfigUpdated(
            id,
            (featureConfigUpdatedDTO.data as FeatureConfigData.ChatBubbles).toModel()
        )

        is FeatureConfigData.AssetAuditLog -> Event.FeatureConfig.AssetAuditLogConfigUpdated(
            id,
            (featureConfigUpdatedDTO.data as FeatureConfigData.AssetAuditLog).toModel()
        )

        // These features are NOT received through events. As FeatureConfig Events are deprecated
        is FeatureConfigData.ConsumableNotifications,
        is FeatureConfigData.Apps,
        is FeatureConfigData.Channels,
        is FeatureConfigData.DigitalSignatures,
        is FeatureConfigData.Legalhold,
        is FeatureConfigData.SSO,
        is FeatureConfigData.SearchVisibility,
        is FeatureConfigData.SecondFactorPasswordChallenge,
        is FeatureConfigData.Unknown,
        is FeatureConfigData.ValidateSAMLEmails -> Event.FeatureConfig.UnknownFeatureUpdated(id)
    }

    private fun conversationDeleted(
        id: String,
        deletedConversationDTO: EventContentDTO.Conversation.DeletedConversationDTO,
    ) = Event.Conversation.DeletedConversation(
        id = id,
        conversationId = deletedConversationDTO.qualifiedConversation.toModel(),
        senderUserId = deletedConversationDTO.qualifiedFrom.toModel(),
        timestampIso = deletedConversationDTO.time
    )

    fun conversationRenamed(
        id: String,
        event: EventContentDTO.Conversation.ConversationRenameDTO,
    ) = Event.Conversation.RenamedConversation(
        id = id,
        conversationId = event.qualifiedConversation.toModel(),
        senderUserId = event.qualifiedFrom.toModel(),
        conversationName = event.updateNameData.conversationName,
        dateTime = event.time,
    )

    private fun teamMemberLeft(
        id: String,
        event: EventContentDTO.Team.MemberLeave,
    ) = Event.Team.MemberLeave(
        id = id,
        teamId = event.teamId,
        memberId = event.teamMember.nonQualifiedUserId,
        dateTime = event.time
    )

    private fun userUpdate(
        id: String,
        event: EventContentDTO.User.UpdateDTO,
    ) = Event.User.Update(
        id = id,
        userId = UserId(event.userData.nonQualifiedUserId, selfUserId.domain),
        accentId = event.userData.accentId,
        ssoIdDeleted = event.userData.ssoIdDeleted,
        name = event.userData.name,
        handle = event.userData.handle,
        email = event.userData.email,
        previewAssetId = event.userData.assets?.getPreviewAssetOrNull()?.key,
        completeAssetId = event.userData.assets?.getCompleteAssetOrNull()?.key,
        supportedProtocols = event.userData.supportedProtocols?.toModel()
    )

}

private fun MemberLeaveReasonDTO.toModel(): MemberLeaveReason = when (this) {
    MemberLeaveReasonDTO.LEFT -> MemberLeaveReason.Left
    MemberLeaveReasonDTO.REMOVED -> MemberLeaveReason.Removed
    MemberLeaveReasonDTO.USER_DELETED -> MemberLeaveReason.UserDeleted
}<|MERGE_RESOLUTION|>--- conflicted
+++ resolved
@@ -333,11 +333,7 @@
         eventContentDTO.time,
         eventContentDTO.data.text,
         eventContentDTO.data.encryptedExternalData?.let {
-<<<<<<< HEAD
-            EncryptedData(Base64.decodeFromBase64(it.encodeToByteArray()))
-=======
             EncryptedData(Base64.decodeFromBase64(it))
->>>>>>> 02356dfc
         }
     )
 
