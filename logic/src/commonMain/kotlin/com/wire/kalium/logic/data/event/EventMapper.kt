--- conflicted
+++ resolved
@@ -91,10 +91,8 @@
             is EventContentDTO.UserProperty.PropertiesDeleteDTO -> deleteUserProperties(id, eventContentDTO, transient)
             is EventContentDTO.Conversation.ReceiptModeUpdate -> conversationReceiptModeUpdate(id, eventContentDTO, transient)
             is EventContentDTO.Conversation.MessageTimerUpdate -> conversationMessageTimerUpdate(id, eventContentDTO, transient)
-<<<<<<< HEAD
             is EventContentDTO.Conversation.CodeDeleted -> conversationCodeDeleted(id, eventContentDTO, transient)
             is EventContentDTO.Conversation.CodeUpdated -> conversationCodeUpdated(id, eventContentDTO, transient)
-=======
             is EventContentDTO.Federation -> federationTerminated(id, eventContentDTO, transient)
         }
 
@@ -111,7 +109,6 @@
                 transient,
                 eventContentDTO.domain
             )
->>>>>>> 5f27bcdd
         }
 
     private fun conversationCodeDeleted(
