package com.wire.kalium.logic.data.event

import com.wire.kalium.logic.data.connection.ConnectionMapper
import com.wire.kalium.logic.data.conversation.ClientId
import com.wire.kalium.logic.data.conversation.Member
import com.wire.kalium.logic.data.conversation.MemberMapper
import com.wire.kalium.logic.data.id.IdMapper
import com.wire.kalium.network.api.notification.EventContentDTO
import com.wire.kalium.network.api.notification.EventResponse

<<<<<<< HEAD
class EventMapper(
    private val idMapper: IdMapper,
    private val memberMapper: MemberMapper
    ) {
=======
class EventMapper(private val idMapper: IdMapper, private  val connectionMapper: ConnectionMapper) {
>>>>>>> 534575a4

    fun fromDTO(eventResponse: EventResponse): List<Event> {
        // TODO(edge-case): Multiple payloads in the same event have the same ID, is this an issue when marking lastProcessedEventId?
        val id = eventResponse.id
        return eventResponse.payload?.map { eventContentDTO ->
            when (eventContentDTO) {
                is EventContentDTO.Conversation.NewMessageDTO -> newMessage(id, eventContentDTO)
                is EventContentDTO.Conversation.NewConversationDTO -> newConversation(id, eventContentDTO)
                is EventContentDTO.Conversation.MemberJoinDTO -> memberJoin(id, eventContentDTO)
                is EventContentDTO.Conversation.MemberLeaveDTO -> memberLeave(id, eventContentDTO)
                is EventContentDTO.Conversation.MLSWelcomeDTO -> welcomeMessage(id, eventContentDTO)
                is EventContentDTO.Conversation.NewMLSMessageDTO -> newMLSMessage(id, eventContentDTO)
                is EventContentDTO.User.NewConnectionDTO -> connectionUpdate(id, eventContentDTO)
                is EventContentDTO.User.NewClientDTO, EventContentDTO.Unknown -> Event.Unknown(id)
            }
        } ?: listOf()
    }

    private fun welcomeMessage(id: String,
                               eventContentDTO: EventContentDTO.Conversation.MLSWelcomeDTO
    ) = Event.Conversation.MLSWelcome(
        id,
        idMapper.fromApiModel(eventContentDTO.qualifiedConversation),
        idMapper.fromApiModel(eventContentDTO.qualifiedFrom),
        eventContentDTO.message
    )

    private fun newMessage(
        id: String,
        eventContentDTO: EventContentDTO.Conversation.NewMessageDTO
    ) = Event.Conversation.NewMessage(
        id,
        idMapper.fromApiModel(eventContentDTO.qualifiedConversation),
        idMapper.fromApiModel(eventContentDTO.qualifiedFrom),
        ClientId(eventContentDTO.data.sender),
        eventContentDTO.time,
        eventContentDTO.data.text
    )
    private fun newMLSMessage(
        id: String,
        eventContentDTO: EventContentDTO.Conversation.NewMLSMessageDTO
    ) = Event.Conversation.NewMLSMessage(
        id,
        idMapper.fromApiModel(eventContentDTO.qualifiedConversation),
        idMapper.fromApiModel(eventContentDTO.qualifiedFrom),
        eventContentDTO.time,
        eventContentDTO.message
    )

    private fun connectionUpdate(
        id: String,
        eventConnectionDTO: EventContentDTO.User.NewConnectionDTO
    ) = Event.User.NewConnection(
        id,
        connectionMapper.fromApiToModel(eventConnectionDTO.connection)
    )

    private fun newConversation(
        id: String,
        eventContentDTO: EventContentDTO.Conversation.NewConversationDTO
    ) = Event.Conversation.NewConversation(
        id,
        idMapper.fromApiModel(eventContentDTO.qualifiedConversation),
        eventContentDTO.time,
        eventContentDTO.data
    )

    private fun memberJoin(
        id: String,
        eventContentDTO: EventContentDTO.Conversation.MemberJoinDTO
    ) = Event.Conversation.MemberJoin(
        id,
        idMapper.fromApiModel(eventContentDTO.qualifiedConversation),
        idMapper.fromApiModel(eventContentDTO.qualifiedFrom),
        eventContentDTO.members.users.map { memberMapper.fromApiModel(it) },
        eventContentDTO.time
    )

    private fun memberLeave(
        id: String,
        eventContentDTO: EventContentDTO.Conversation.MemberLeaveDTO
    ) = Event.Conversation.MemberLeave(
        id,
        idMapper.fromApiModel(eventContentDTO.qualifiedConversation),
        idMapper.fromApiModel(eventContentDTO.qualifiedFrom),
        eventContentDTO.members.qualifiedUserIds.map { Member(idMapper.fromApiModel(it)) },
        eventContentDTO.time
    )
}<|MERGE_RESOLUTION|>--- conflicted
+++ resolved
@@ -8,14 +8,11 @@
 import com.wire.kalium.network.api.notification.EventContentDTO
 import com.wire.kalium.network.api.notification.EventResponse
 
-<<<<<<< HEAD
 class EventMapper(
     private val idMapper: IdMapper,
-    private val memberMapper: MemberMapper
+    private val memberMapper: MemberMapper,
+    private  val connectionMapper: ConnectionMapper
     ) {
-=======
-class EventMapper(private val idMapper: IdMapper, private  val connectionMapper: ConnectionMapper) {
->>>>>>> 534575a4
 
     fun fromDTO(eventResponse: EventResponse): List<Event> {
         // TODO(edge-case): Multiple payloads in the same event have the same ID, is this an issue when marking lastProcessedEventId?
