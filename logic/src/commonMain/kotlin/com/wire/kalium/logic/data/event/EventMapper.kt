--- conflicted
+++ resolved
@@ -95,7 +95,6 @@
             is EventContentDTO.Conversation.CodeUpdated -> conversationCodeUpdated(id, eventContentDTO, transient)
         }
 
-<<<<<<< HEAD
     private fun conversationCodeDeleted(
         id: String,
         event: EventContentDTO.Conversation.CodeDeleted,
@@ -118,7 +117,8 @@
         isPasswordProtected = event.data.hasPassword,
         conversationId = event.qualifiedConversation.toModel(),
         transient = transient
-=======
+    )
+
     @OptIn(InternalSerializationApi::class, ExperimentalSerializationApi::class)
     fun unknown(
         id: String,
@@ -137,7 +137,6 @@
             }
         },
         cause = cause
->>>>>>> f47c8876
     )
 
     fun conversationMessageTimerUpdate(
