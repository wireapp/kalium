/*
 * Wire
 * Copyright (C) 2023 Wire Swiss GmbH
 *
 * This program is free software: you can redistribute it and/or modify
 * it under the terms of the GNU General Public License as published by
 * the Free Software Foundation, either version 3 of the License, or
 * (at your option) any later version.
 *
 * This program is distributed in the hope that it will be useful,
 * but WITHOUT ANY WARRANTY; without even the implied warranty of
 * MERCHANTABILITY or FITNESS FOR A PARTICULAR PURPOSE. See the
 * GNU General Public License for more details.
 *
 * You should have received a copy of the GNU General Public License
 * along with this program. If not, see http://www.gnu.org/licenses/.
 */

package com.wire.kalium.logic.data.event

import com.wire.kalium.cryptography.utils.EncryptedData
import com.wire.kalium.logic.data.client.ClientMapper
import com.wire.kalium.logic.data.connection.ConnectionMapper
import com.wire.kalium.logic.data.conversation.ClientId
import com.wire.kalium.logic.data.conversation.Conversation
import com.wire.kalium.logic.data.conversation.ConversationRoleMapper
import com.wire.kalium.logic.data.conversation.MemberMapper
import com.wire.kalium.logic.data.conversation.MutedConversationStatus
import com.wire.kalium.logic.data.conversation.ReceiptModeMapper
import com.wire.kalium.logic.data.event.Event.UserProperty.ReadReceiptModeSet
import com.wire.kalium.logic.data.featureConfig.FeatureConfigMapper
import com.wire.kalium.logic.data.id.SubconversationId
import com.wire.kalium.logic.data.id.toModel
import com.wire.kalium.logic.di.MapperProvider
import com.wire.kalium.logic.util.Base64
import com.wire.kalium.network.api.base.authenticated.featureConfigs.FeatureConfigData
import com.wire.kalium.network.api.base.authenticated.notification.EventContentDTO
import com.wire.kalium.network.api.base.authenticated.notification.EventResponse
import com.wire.kalium.network.api.base.authenticated.properties.PropertiesApi
import com.wire.kalium.network.api.base.model.getCompleteAssetOrNull
import com.wire.kalium.network.api.base.model.getPreviewAssetOrNull
import io.ktor.utils.io.charsets.Charsets
import io.ktor.utils.io.core.toByteArray
import kotlinx.serialization.ExperimentalSerializationApi
import kotlinx.serialization.InternalSerializationApi
import kotlinx.serialization.SerializationException
import kotlinx.serialization.serializer

@Suppress("TooManyFunctions")
class EventMapper(
    private val memberMapper: MemberMapper,
    private val connectionMapper: ConnectionMapper,
    private val featureConfigMapper: FeatureConfigMapper,
    private val roleMapper: ConversationRoleMapper,
    private val receiptModeMapper: ReceiptModeMapper = MapperProvider.receiptModeMapper(),
    private val clientMapper: ClientMapper = MapperProvider.clientMapper()
) {
    fun fromDTO(eventResponse: EventResponse): List<Event> {
        // TODO(edge-case): Multiple payloads in the same event have the same ID, is this an issue when marking lastProcessedEventId?
        val id = eventResponse.id
        return eventResponse.payload?.map { eventContentDTO ->
            fromEventContentDTO(id, eventContentDTO, eventResponse.transient)
        } ?: listOf()
    }

    @Suppress("ComplexMethod")
    fun fromEventContentDTO(id: String, eventContentDTO: EventContentDTO, transient: Boolean): Event =
        when (eventContentDTO) {
            is EventContentDTO.Conversation.NewMessageDTO -> newMessage(id, eventContentDTO, transient)
            is EventContentDTO.Conversation.NewConversationDTO -> newConversation(id, eventContentDTO, transient)
            is EventContentDTO.Conversation.MemberJoinDTO -> conversationMemberJoin(id, eventContentDTO, transient)
            is EventContentDTO.Conversation.MemberLeaveDTO -> conversationMemberLeave(id, eventContentDTO, transient)
            is EventContentDTO.Conversation.MemberUpdateDTO -> memberUpdate(id, eventContentDTO, transient)
            is EventContentDTO.Conversation.MLSWelcomeDTO -> welcomeMessage(id, eventContentDTO, transient)
            is EventContentDTO.Conversation.NewMLSMessageDTO -> newMLSMessage(id, eventContentDTO, transient)
            is EventContentDTO.User.NewConnectionDTO -> connectionUpdate(id, eventContentDTO, transient)
            is EventContentDTO.User.ClientRemoveDTO -> clientRemove(id, eventContentDTO, transient)
            is EventContentDTO.User.UserDeleteDTO -> userDelete(id, eventContentDTO, transient)
            is EventContentDTO.FeatureConfig.FeatureConfigUpdatedDTO -> featureConfig(id, eventContentDTO, transient)
            is EventContentDTO.User.NewClientDTO -> newClient(id, eventContentDTO, transient)
<<<<<<< HEAD
            is EventContentDTO.Unknown -> Event.Unknown(id, transient)
            is EventContentDTO.Conversation.AccessUpdate -> Event.Unknown(id, transient) // TODO: update it after logic code is merged
=======
            is EventContentDTO.Unknown -> unknown(id, transient, eventContentDTO)
            is EventContentDTO.Conversation.AccessUpdate -> unknown(id, transient, eventContentDTO)
>>>>>>> dad3cea4
            is EventContentDTO.Conversation.DeletedConversationDTO -> conversationDeleted(id, eventContentDTO, transient)
            is EventContentDTO.Conversation.ConversationRenameDTO -> conversationRenamed(id, eventContentDTO, transient)
            is EventContentDTO.Team.MemberJoin -> teamMemberJoined(id, eventContentDTO, transient)
            is EventContentDTO.Team.MemberLeave -> teamMemberLeft(id, eventContentDTO, transient)
            is EventContentDTO.Team.MemberUpdate -> teamMemberUpdate(id, eventContentDTO, transient)
            is EventContentDTO.Team.Update -> teamUpdate(id, eventContentDTO, transient)
            is EventContentDTO.User.UpdateDTO -> userUpdate(id, eventContentDTO, transient)
            is EventContentDTO.UserProperty.PropertiesSetDTO -> updateUserProperties(id, eventContentDTO, transient)
            is EventContentDTO.UserProperty.PropertiesDeleteDTO -> deleteUserProperties(id, eventContentDTO, transient)
            is EventContentDTO.Conversation.ReceiptModeUpdate -> conversationReceiptModeUpdate(id, eventContentDTO, transient)
            is EventContentDTO.Conversation.MessageTimerUpdate -> conversationMessageTimerUpdate(id, eventContentDTO, transient)
            is EventContentDTO.Federation -> federationTerminated(id, eventContentDTO, transient)
        }

    private fun federationTerminated(id: String, eventContentDTO: EventContentDTO.Federation, transient: Boolean): Event =
        when (eventContentDTO) {
            is EventContentDTO.Federation.FederationConnectionRemovedDTO -> Event.Federation.ConnectionRemoved(
                id,
                transient,
                eventContentDTO.domains
            )

            is EventContentDTO.Federation.FederationDeleteDTO -> Event.Federation.Delete(
                id,
                transient,
                eventContentDTO.domain
            )
        }

    @OptIn(InternalSerializationApi::class, ExperimentalSerializationApi::class)
    fun unknown(
        id: String,
        transient: Boolean,
        eventContentDTO: EventContentDTO,
        cause: String? = null
    ): Event.Unknown = Event.Unknown(
        id = id,
        transient = transient,
        unknownType = when (eventContentDTO) {
            is EventContentDTO.Unknown -> eventContentDTO.type
            else -> try {
                eventContentDTO::class.serializer().descriptor.serialName
            } catch (e: SerializationException) {
                "" // this should never happen, by default serializer returns EventContentDTO.Unknown
            }
        },
        cause = cause
    )

    fun conversationMessageTimerUpdate(
        id: String,
        eventContentDTO: EventContentDTO.Conversation.MessageTimerUpdate,
        transient: Boolean
    ) = Event.Conversation.ConversationMessageTimer(
        id = id,
        conversationId = eventContentDTO.qualifiedConversation.toModel(),
        transient = transient,
        messageTimer = eventContentDTO.data.messageTimer,
        senderUserId = eventContentDTO.qualifiedFrom.toModel(),
        timestampIso = eventContentDTO.time
    )

    private fun conversationReceiptModeUpdate(
        id: String,
        eventContentDTO: EventContentDTO.Conversation.ReceiptModeUpdate,
        transient: Boolean
    ): Event = Event.Conversation.ConversationReceiptMode(
        id = id,
        conversationId = eventContentDTO.qualifiedConversation.toModel(),
        transient = transient,
        receiptMode = receiptModeMapper.fromApiToModel(eventContentDTO.data.receiptMode),
        senderUserId = eventContentDTO.qualifiedFrom.toModel()
    )

    private fun updateUserProperties(
        id: String,
        eventContentDTO: EventContentDTO.UserProperty.PropertiesSetDTO,
        transient: Boolean
    ): Event {
        return when (val fieldKeyValue = eventContentDTO.value) {
            is EventContentDTO.FieldKeyNumberValue -> ReadReceiptModeSet(id, transient, fieldKeyValue.value == 1)
            is EventContentDTO.FieldUnknownValue -> unknown(
                id = id,
                transient = transient,
                eventContentDTO = eventContentDTO,
                cause = "Unknown value type for key: ${eventContentDTO.key} "
            )
        }
    }

    private fun deleteUserProperties(
        id: String,
        eventContentDTO: EventContentDTO.UserProperty.PropertiesDeleteDTO,
        transient: Boolean
    ): Event {
        return if (PropertiesApi.PropertyKey.WIRE_RECEIPT_MODE.key == eventContentDTO.key) {
            ReadReceiptModeSet(id, transient, false)
        } else {
            unknown(
                id = id,
                transient = transient,
                eventContentDTO = eventContentDTO,
                cause = "Unknown key: ${eventContentDTO.key} "
            )
        }
    }

    private fun welcomeMessage(
        id: String,
        eventContentDTO: EventContentDTO.Conversation.MLSWelcomeDTO,
        transient: Boolean
    ) = Event.Conversation.MLSWelcome(
        id,
        eventContentDTO.qualifiedConversation.toModel(),
        transient,
        eventContentDTO.qualifiedFrom.toModel(),
        eventContentDTO.message,
    )

    private fun newMessage(
        id: String,
        eventContentDTO: EventContentDTO.Conversation.NewMessageDTO,
        transient: Boolean
    ) = Event.Conversation.NewMessage(
        id,
        eventContentDTO.qualifiedConversation.toModel(),
        transient,
        eventContentDTO.qualifiedFrom.toModel(),
        ClientId(eventContentDTO.data.sender),
        eventContentDTO.time,
        eventContentDTO.data.text,
        eventContentDTO.data.encryptedExternalData?.let {
            EncryptedData(Base64.decodeFromBase64(it.toByteArray(Charsets.UTF_8)))
        }
    )

    private fun newMLSMessage(
        id: String,
        eventContentDTO: EventContentDTO.Conversation.NewMLSMessageDTO,
        transient: Boolean
    ) = Event.Conversation.NewMLSMessage(
        id,
        eventContentDTO.qualifiedConversation.toModel(),
        transient,
        eventContentDTO.subconversation?.let { SubconversationId(it) },
        eventContentDTO.qualifiedFrom.toModel(),
        eventContentDTO.time,
        eventContentDTO.message
    )

    private fun connectionUpdate(
        id: String,
        eventConnectionDTO: EventContentDTO.User.NewConnectionDTO,
        transient: Boolean
    ) = Event.User.NewConnection(
        transient,
        id,
        connectionMapper.fromApiToModel(eventConnectionDTO.connection)
    )

    private fun userDelete(id: String, eventUserDelete: EventContentDTO.User.UserDeleteDTO, transient: Boolean): Event.User.UserDelete {
        return Event.User.UserDelete(transient, id, eventUserDelete.userId.toModel())
    }

    private fun clientRemove(
        id: String,
        eventClientRemove: EventContentDTO.User.ClientRemoveDTO,
        transient: Boolean
    ): Event.User.ClientRemove {
        return Event.User.ClientRemove(transient, id, ClientId(eventClientRemove.client.clientId))
    }

    private fun newClient(
        id: String,
        eventNewClient: EventContentDTO.User.NewClientDTO,
        transient: Boolean
    ): Event.User.NewClient {
        return Event.User.NewClient(
            transient = transient,
            id = id,
            client = clientMapper.fromClientDto(eventNewClient.client)
        )
    }

    private fun newConversation(
        id: String,
        eventContentDTO: EventContentDTO.Conversation.NewConversationDTO,
        transient: Boolean
    ) = Event.Conversation.NewConversation(
        id,
        eventContentDTO.qualifiedConversation.toModel(),
        transient,
        eventContentDTO.qualifiedFrom.toModel(),
        eventContentDTO.time,
        eventContentDTO.data
    )

    fun conversationMemberJoin(
        id: String,
        eventContentDTO: EventContentDTO.Conversation.MemberJoinDTO,
        transient: Boolean
    ) = Event.Conversation.MemberJoin(
        id = id,
        conversationId = eventContentDTO.qualifiedConversation.toModel(),
        addedBy = eventContentDTO.qualifiedFrom.toModel(),
        members = eventContentDTO.members.users.map { memberMapper.fromApiModel(it) },
        timestampIso = eventContentDTO.time,
        transient = transient
    )

    fun conversationMemberLeave(
        id: String,
        eventContentDTO: EventContentDTO.Conversation.MemberLeaveDTO,
        transient: Boolean
    ) = Event.Conversation.MemberLeave(
        id = id,
        conversationId = eventContentDTO.qualifiedConversation.toModel(),
        removedBy = eventContentDTO.qualifiedFrom.toModel(),
        removedList = eventContentDTO.members.qualifiedUserIds.map { it.toModel() },
        timestampIso = eventContentDTO.time,
        transient = transient
    )

    private fun memberUpdate(
        id: String,
        eventContentDTO: EventContentDTO.Conversation.MemberUpdateDTO,
        transient: Boolean
    ): Event.Conversation.MemberChanged {
        return when {
            eventContentDTO.roleChange.role?.isNotEmpty() == true -> {
                Event.Conversation.MemberChanged.MemberChangedRole(
                    id = id,
                    conversationId = eventContentDTO.qualifiedConversation.toModel(),
                    timestampIso = eventContentDTO.time,
                    transient = transient,
                    member = Conversation.Member(
                        id = eventContentDTO.roleChange.qualifiedUserId.toModel(),
                        role = roleMapper.fromApi(eventContentDTO.roleChange.role.orEmpty())
                    ),
                )
            }

            eventContentDTO.roleChange.mutedStatus != null -> {
                Event.Conversation.MemberChanged.MemberMutedStatusChanged(
                    id = id,
                    conversationId = eventContentDTO.qualifiedConversation.toModel(),
                    timestampIso = eventContentDTO.time,
                    mutedConversationChangedTime = eventContentDTO.roleChange.mutedRef.orEmpty(),
                    transient = transient,
                    mutedConversationStatus = mapConversationMutedStatus(eventContentDTO.roleChange.mutedStatus)
                )
            }

            else -> {
                Event.Conversation.MemberChanged.IgnoredMemberChanged(
                    id,
                    eventContentDTO.qualifiedConversation.toModel(),
                    transient
                )
            }
        }
    }

    @Suppress("MagicNumber")
    private fun mapConversationMutedStatus(status: Int?) = when (status) {
        0 -> MutedConversationStatus.AllAllowed
        1 -> MutedConversationStatus.OnlyMentionsAndRepliesAllowed
        3 -> MutedConversationStatus.AllMuted
        else -> MutedConversationStatus.AllAllowed
    }

    private fun featureConfig(
        id: String,
        featureConfigUpdatedDTO: EventContentDTO.FeatureConfig.FeatureConfigUpdatedDTO,
        transient: Boolean
    ) = when (featureConfigUpdatedDTO.data) {
        is FeatureConfigData.FileSharing -> Event.FeatureConfig.FileSharingUpdated(
            id,
            transient,
            featureConfigMapper.fromDTO(featureConfigUpdatedDTO.data as FeatureConfigData.FileSharing)
        )

        is FeatureConfigData.SelfDeletingMessages -> Event.FeatureConfig.SelfDeletingMessagesConfig(
            id,
            transient,
            featureConfigMapper.fromDTO(featureConfigUpdatedDTO.data as FeatureConfigData.SelfDeletingMessages)
        )

        is FeatureConfigData.MLS -> Event.FeatureConfig.MLSUpdated(
            id,
            transient,
            featureConfigMapper.fromDTO(featureConfigUpdatedDTO.data as FeatureConfigData.MLS)
        )

        is FeatureConfigData.ClassifiedDomains -> Event.FeatureConfig.ClassifiedDomainsUpdated(
            id,
            transient,
            featureConfigMapper.fromDTO(featureConfigUpdatedDTO.data as FeatureConfigData.ClassifiedDomains)
        )

        is FeatureConfigData.ConferenceCalling -> Event.FeatureConfig.ConferenceCallingUpdated(
            id,
            transient,
            featureConfigMapper.fromDTO(featureConfigUpdatedDTO.data as FeatureConfigData.ConferenceCalling)
        )

        is FeatureConfigData.ConversationGuestLinks -> Event.FeatureConfig.GuestRoomLinkUpdated(
            id,
            transient,
            featureConfigMapper.fromDTO(featureConfigUpdatedDTO.data as FeatureConfigData.ConversationGuestLinks)
        )

        is FeatureConfigData.E2EI -> Event.FeatureConfig.MLSE2EIUpdated(
            id,
            transient,
            featureConfigMapper.fromDTO(featureConfigUpdatedDTO.data as FeatureConfigData.E2EI)
        )

        else -> Event.FeatureConfig.UnknownFeatureUpdated(id, transient)
    }

    private fun conversationDeleted(
        id: String,
        deletedConversationDTO: EventContentDTO.Conversation.DeletedConversationDTO,
        transient: Boolean
    ) = Event.Conversation.DeletedConversation(
        id = id,
        conversationId = deletedConversationDTO.qualifiedConversation.toModel(),
        senderUserId = deletedConversationDTO.qualifiedFrom.toModel(),
        transient = transient,
        timestampIso = deletedConversationDTO.time
    )

    fun conversationRenamed(
        id: String,
        event: EventContentDTO.Conversation.ConversationRenameDTO,
        transient: Boolean
    ) = Event.Conversation.RenamedConversation(
        id = id,
        conversationId = event.qualifiedConversation.toModel(),
        senderUserId = event.qualifiedFrom.toModel(),
        conversationName = event.updateNameData.conversationName,
        transient = transient,
        timestampIso = event.time,
    )

    private fun teamMemberJoined(
        id: String,
        event: EventContentDTO.Team.MemberJoin,
        transient: Boolean
    ) = Event.Team.MemberJoin(
        id = id,
        teamId = event.teamId,
        transient = transient,
        memberId = event.teamMember.nonQualifiedUserId
    )

    private fun teamMemberLeft(
        id: String,
        event: EventContentDTO.Team.MemberLeave,
        transient: Boolean
    ) = Event.Team.MemberLeave(
        id = id,
        teamId = event.teamId,
        memberId = event.teamMember.nonQualifiedUserId,
        transient = transient,
        timestampIso = event.time
    )

    private fun teamMemberUpdate(
        id: String,
        event: EventContentDTO.Team.MemberUpdate,
        transient: Boolean
    ) = Event.Team.MemberUpdate(
        id = id,
        teamId = event.teamId,
        memberId = event.permissionsResponse.nonQualifiedUserId,
        transient = transient,
        permissionCode = event.permissionsResponse.permissions.own
    )

    private fun teamUpdate(
        id: String,
        event: EventContentDTO.Team.Update,
        transient: Boolean
    ) = Event.Team.Update(
        id = id,
        teamId = event.teamId,
        icon = event.teamUpdate.icon,
        transient = transient,
        name = event.teamUpdate.name
    )

    private fun userUpdate(
        id: String,
        event: EventContentDTO.User.UpdateDTO,
        transient: Boolean
    ) = Event.User.Update(
        id = id,
        userId = event.userData.nonQualifiedUserId,
        accentId = event.userData.accentId,
        ssoIdDeleted = event.userData.ssoIdDeleted,
        name = event.userData.name,
        handle = event.userData.handle,
        email = event.userData.email,
        previewAssetId = event.userData.assets?.getPreviewAssetOrNull()?.key,
        transient = transient,
        completeAssetId = event.userData.assets?.getCompleteAssetOrNull()?.key
    )

}<|MERGE_RESOLUTION|>--- conflicted
+++ resolved
@@ -78,13 +78,8 @@
             is EventContentDTO.User.UserDeleteDTO -> userDelete(id, eventContentDTO, transient)
             is EventContentDTO.FeatureConfig.FeatureConfigUpdatedDTO -> featureConfig(id, eventContentDTO, transient)
             is EventContentDTO.User.NewClientDTO -> newClient(id, eventContentDTO, transient)
-<<<<<<< HEAD
-            is EventContentDTO.Unknown -> Event.Unknown(id, transient)
-            is EventContentDTO.Conversation.AccessUpdate -> Event.Unknown(id, transient) // TODO: update it after logic code is merged
-=======
             is EventContentDTO.Unknown -> unknown(id, transient, eventContentDTO)
             is EventContentDTO.Conversation.AccessUpdate -> unknown(id, transient, eventContentDTO)
->>>>>>> dad3cea4
             is EventContentDTO.Conversation.DeletedConversationDTO -> conversationDeleted(id, eventContentDTO, transient)
             is EventContentDTO.Conversation.ConversationRenameDTO -> conversationRenamed(id, eventContentDTO, transient)
             is EventContentDTO.Team.MemberJoin -> teamMemberJoined(id, eventContentDTO, transient)
