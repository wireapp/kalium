package com.wire.kalium.logic.data.event

import com.wire.kalium.cryptography.utils.EncryptedData
import com.wire.kalium.logic.data.connection.ConnectionMapper
import com.wire.kalium.logic.data.conversation.ClientId
import com.wire.kalium.logic.data.conversation.Member
import com.wire.kalium.logic.data.conversation.MemberMapper
import com.wire.kalium.logic.data.id.IdMapper
import com.wire.kalium.logic.util.Base64
import com.wire.kalium.network.api.notification.EventContentDTO
import com.wire.kalium.network.api.notification.EventResponse
import io.ktor.utils.io.charsets.Charsets
import io.ktor.utils.io.core.toByteArray

class EventMapper(
    private val idMapper: IdMapper,
<<<<<<< HEAD
    private val connectionMapper: ConnectionMapper
) {
=======
    private val memberMapper: MemberMapper,
    private  val connectionMapper: ConnectionMapper
    ) {
>>>>>>> 388a46ed

    fun fromDTO(eventResponse: EventResponse): List<Event> {
        // TODO(edge-case): Multiple payloads in the same event have the same ID, is this an issue when marking lastProcessedEventId?
        val id = eventResponse.id
        return eventResponse.payload?.map { eventContentDTO ->
            when (eventContentDTO) {
                is EventContentDTO.Conversation.NewMessageDTO -> newMessage(id, eventContentDTO)
                is EventContentDTO.Conversation.NewConversationDTO -> newConversation(id, eventContentDTO)
                is EventContentDTO.Conversation.MemberJoinDTO -> memberJoin(id, eventContentDTO)
                is EventContentDTO.Conversation.MemberLeaveDTO -> memberLeave(id, eventContentDTO)
                is EventContentDTO.Conversation.MLSWelcomeDTO -> welcomeMessage(id, eventContentDTO)
                is EventContentDTO.Conversation.NewMLSMessageDTO -> newMLSMessage(id, eventContentDTO)
                is EventContentDTO.User.NewConnectionDTO -> connectionUpdate(id, eventContentDTO)
                is EventContentDTO.User.NewClientDTO, EventContentDTO.Unknown -> Event.Unknown(id)
            }
        } ?: listOf()
    }

    private fun welcomeMessage(
        id: String,
        eventContentDTO: EventContentDTO.Conversation.MLSWelcomeDTO
    ) = Event.Conversation.MLSWelcome(
        id,
        idMapper.fromApiModel(eventContentDTO.qualifiedConversation),
        idMapper.fromApiModel(eventContentDTO.qualifiedFrom),
        eventContentDTO.message
    )

    private fun newMessage(
        id: String,
        eventContentDTO: EventContentDTO.Conversation.NewMessageDTO
    ) = Event.Conversation.NewMessage(
        id,
        idMapper.fromApiModel(eventContentDTO.qualifiedConversation),
        idMapper.fromApiModel(eventContentDTO.qualifiedFrom),
        ClientId(eventContentDTO.data.sender),
        eventContentDTO.time,
        eventContentDTO.data.text,
        eventContentDTO.data.encryptedExternalData?.let {
            EncryptedData(Base64.decodeFromBase64(it.toByteArray(Charsets.UTF_8)))
        }
    )

    private fun newMLSMessage(
        id: String,
        eventContentDTO: EventContentDTO.Conversation.NewMLSMessageDTO
    ) = Event.Conversation.NewMLSMessage(
        id,
        idMapper.fromApiModel(eventContentDTO.qualifiedConversation),
        idMapper.fromApiModel(eventContentDTO.qualifiedFrom),
        eventContentDTO.time,
        eventContentDTO.message
    )

    private fun connectionUpdate(
        id: String,
        eventConnectionDTO: EventContentDTO.User.NewConnectionDTO
    ) = Event.User.NewConnection(
        id,
        connectionMapper.fromApiToModel(eventConnectionDTO.connection)
    )

    private fun newConversation(
        id: String,
        eventContentDTO: EventContentDTO.Conversation.NewConversationDTO
    ) = Event.Conversation.NewConversation(
        id,
        idMapper.fromApiModel(eventContentDTO.qualifiedConversation),
        eventContentDTO.time,
        eventContentDTO.data
    )

    private fun memberJoin(
        id: String,
        eventContentDTO: EventContentDTO.Conversation.MemberJoinDTO
    ) = Event.Conversation.MemberJoin(
        id,
        idMapper.fromApiModel(eventContentDTO.qualifiedConversation),
        idMapper.fromApiModel(eventContentDTO.qualifiedFrom),
        eventContentDTO.members.users.map { memberMapper.fromApiModel(it) },
        eventContentDTO.time
    )

    private fun memberLeave(
        id: String,
        eventContentDTO: EventContentDTO.Conversation.MemberLeaveDTO
    ) = Event.Conversation.MemberLeave(
        id,
        idMapper.fromApiModel(eventContentDTO.qualifiedConversation),
        idMapper.fromApiModel(eventContentDTO.qualifiedFrom),
        eventContentDTO.members.qualifiedUserIds.map { Member(idMapper.fromApiModel(it)) },
        eventContentDTO.time
    )
}<|MERGE_RESOLUTION|>--- conflicted
+++ resolved
@@ -14,14 +14,9 @@
 
 class EventMapper(
     private val idMapper: IdMapper,
-<<<<<<< HEAD
+    private val memberMapper: MemberMapper,
     private val connectionMapper: ConnectionMapper
 ) {
-=======
-    private val memberMapper: MemberMapper,
-    private  val connectionMapper: ConnectionMapper
-    ) {
->>>>>>> 388a46ed
 
     fun fromDTO(eventResponse: EventResponse): List<Event> {
         // TODO(edge-case): Multiple payloads in the same event have the same ID, is this an issue when marking lastProcessedEventId?
