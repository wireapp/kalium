--- conflicted
+++ resolved
@@ -18,19 +18,12 @@
 
 package com.wire.kalium.logic.sync.incremental
 
-<<<<<<< HEAD
 import com.wire.kalium.common.functional.foldToEitherWhileRight
-import com.wire.kalium.logger.KaliumLogger
-import com.wire.kalium.logger.KaliumLogger.Companion.ApplicationFlow.SYNC
-import com.wire.kalium.common.functional.onFailure
-import com.wire.kalium.common.logger.kaliumLogger
-import com.wire.kalium.logic.data.client.CryptoTransactionProvider
-=======
 import com.wire.kalium.common.functional.onFailure
 import com.wire.kalium.common.logger.kaliumLogger
 import com.wire.kalium.logger.KaliumLogger
 import com.wire.kalium.logger.KaliumLogger.Companion.ApplicationFlow.SYNC
->>>>>>> 73b5b9a6
+import com.wire.kalium.logic.data.client.CryptoTransactionProvider
 import com.wire.kalium.logic.sync.KaliumSyncException
 import io.mockative.Mockable
 import kotlinx.coroutines.flow.Flow
@@ -64,22 +57,6 @@
         // We start as PENDING
         send(EventSource.PENDING)
 
-<<<<<<< HEAD
-        launch {
-            kaliumLogger.d("$TAG gatherEvents starting...")
-            eventGatherer.gatherEvents()
-                .collect { envelopes ->
-                    kaliumLogger.d("$TAG Received ${envelopes.size} events to process")
-                    // TODO Check if one of events fail during transaction will it save already processed ones
-                    transactionProvider.transaction { context ->
-                        envelopes.map { envelope ->
-                            eventProcessor.processEvent(context, envelope)
-                        }.foldToEitherWhileRight(Unit) { value, _ -> value }
-                    }
-                        .onFailure {
-                            throw KaliumSyncException("Processing failed", it)
-                        }
-=======
         kaliumLogger.d("$TAG gatherEvents starting...")
         eventGatherer.gatherEvents()
             // If we ever become Up-To-Date, move to LIVE
@@ -92,12 +69,14 @@
             .collect { streamData ->
                 val envelopes = streamData.eventList
                 kaliumLogger.d("$TAG Received ${envelopes.size} events to process")
-                envelopes.forEach { envelope ->
-                    eventProcessor.processEvent(envelope).onFailure {
+                transactionProvider.transaction { context ->
+                    envelopes.map { envelope ->
+                        eventProcessor.processEvent(context, envelope)
+                    }.foldToEitherWhileRight(Unit) { value, _ -> value }
+                }
+                    .onFailure {
                         throw KaliumSyncException("Processing failed", it)
                     }
->>>>>>> 73b5b9a6
-                }
             }
         logger.withFeatureId(SYNC).i("SYNC Finished gathering and processing events")
     }.distinctUntilChanged()
