--- conflicted
+++ resolved
@@ -17,7 +17,6 @@
  */
 package com.wire.kalium.logic.feature.e2ei.usecase
 
-import com.wire.kalium.cryptography.CrlRegistration
 import com.wire.kalium.logic.CoreFailure
 import com.wire.kalium.logic.E2EIFailure
 import com.wire.kalium.logic.data.client.MLSClientProvider
@@ -44,18 +43,6 @@
     private val isE2EIEnabledUseCase: IsE2EIEnabledUseCase
 ) : CheckRevocationListUseCase {
     override suspend fun invoke(url: String): Either<CoreFailure, ULong?> {
-<<<<<<< HEAD
-        return certificateRevocationListRepository.getClientDomainCRL(url).flatMap {
-            currentClientIdProvider().flatMap { clientId ->
-                mlsClientProvider.getCoreCrypto(clientId).map { coreCrypto ->
-//                     coreCrypto.registerCrl(url, it).run {
-//                         if (dirty) {
-//                             mLSConversationsVerificationStatusesHandler()
-//                         }
-//                         this.expiration
-//                     }
-                    1000UL
-=======
         return if (isE2EIEnabledUseCase()) {
             certificateRevocationListRepository.getClientDomainCRL(url).flatMap {
                 currentClientIdProvider().flatMap { clientId ->
@@ -67,7 +54,6 @@
                             this.expiration
                         }
                     }
->>>>>>> 4d9c0d18
                 }
             }
         } else Either.Left(E2EIFailure.Disabled)
