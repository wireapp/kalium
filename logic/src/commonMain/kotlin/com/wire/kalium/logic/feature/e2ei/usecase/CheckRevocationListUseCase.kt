/*
 * Wire
 * Copyright (C) 2024 Wire Swiss GmbH
 *
 * This program is free software: you can redistribute it and/or modify
 * it under the terms of the GNU General Public License as published by
 * the Free Software Foundation, either version 3 of the License, or
 * (at your option) any later version.
 *
 * This program is distributed in the hope that it will be useful,
 * but WITHOUT ANY WARRANTY; without even the implied warranty of
 * MERCHANTABILITY or FITNESS FOR A PARTICULAR PURPOSE. See the
 * GNU General Public License for more details.
 *
 * You should have received a copy of the GNU General Public License
 * along with this program. If not, see http://www.gnu.org/licenses/.
 */
package com.wire.kalium.logic.feature.e2ei.usecase

import com.wire.kalium.logic.CoreFailure
import com.wire.kalium.logic.E2EIFailure
import com.wire.kalium.logic.data.client.MLSClientProvider
import com.wire.kalium.logic.data.e2ei.CertificateRevocationListRepository
import com.wire.kalium.logic.data.id.CurrentClientIdProvider
import com.wire.kalium.logic.data.e2ei.MLSConversationsVerificationStatusesHandler
import com.wire.kalium.logic.feature.user.IsE2EIEnabledUseCase
import com.wire.kalium.logic.functional.Either
import com.wire.kalium.logic.functional.flatMap
import com.wire.kalium.logic.functional.map
import com.wire.kalium.logic.kaliumLogger

/**
 * Use case to check if the CRL is expired and if so, register CRL and update conversation statuses if there is a change.
 */
interface CheckRevocationListUseCase {
    suspend operator fun invoke(url: String): Either<CoreFailure, ULong?>
}

internal class CheckRevocationListUseCaseImpl(
    private val certificateRevocationListRepository: CertificateRevocationListRepository,
    private val currentClientIdProvider: CurrentClientIdProvider,
    private val mlsClientProvider: MLSClientProvider,
    private val mLSConversationsVerificationStatusesHandler: MLSConversationsVerificationStatusesHandler,
    private val isE2EIEnabledUseCase: IsE2EIEnabledUseCase
) : CheckRevocationListUseCase {
    private val logger = kaliumLogger.withTextTag("CheckRevocationListUseCase")
    override suspend fun invoke(url: String): Either<CoreFailure, ULong?> {
        return if (isE2EIEnabledUseCase()) {
<<<<<<< HEAD
<<<<<<< HEAD
            logger.i("getting client crl..")
=======
            logger.i("checking crl url: $url")
>>>>>>> 16bfd5d771 (fix: remove CRL check for current client (WPB-7125) (#2655))
=======

            logger.i("checking crl url: $url")

>>>>>>> bb07ad11
            certificateRevocationListRepository.getClientDomainCRL(url).flatMap {
                currentClientIdProvider().flatMap { clientId ->
                    mlsClientProvider.getCoreCrypto(clientId).map { coreCrypto ->
                        logger.i("registering crl..")
                        coreCrypto.registerCrl(url, it).run {
                            if (dirty) {
                                mLSConversationsVerificationStatusesHandler()
                            }
                            this.expiration
                        }
                    }
                }
            }
        } else Either.Left(E2EIFailure.Disabled)
    }
}<|MERGE_RESOLUTION|>--- conflicted
+++ resolved
@@ -46,17 +46,7 @@
     private val logger = kaliumLogger.withTextTag("CheckRevocationListUseCase")
     override suspend fun invoke(url: String): Either<CoreFailure, ULong?> {
         return if (isE2EIEnabledUseCase()) {
-<<<<<<< HEAD
-<<<<<<< HEAD
-            logger.i("getting client crl..")
-=======
             logger.i("checking crl url: $url")
->>>>>>> 16bfd5d771 (fix: remove CRL check for current client (WPB-7125) (#2655))
-=======
-
-            logger.i("checking crl url: $url")
-
->>>>>>> bb07ad11
             certificateRevocationListRepository.getClientDomainCRL(url).flatMap {
                 currentClientIdProvider().flatMap { clientId ->
                     mlsClientProvider.getCoreCrypto(clientId).map { coreCrypto ->
