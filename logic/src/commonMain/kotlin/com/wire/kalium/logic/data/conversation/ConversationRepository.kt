--- conflicted
+++ resolved
@@ -16,11 +16,6 @@
 import com.wire.kalium.network.api.conversation.ConversationResponse
 import com.wire.kalium.network.api.user.client.ClientApi
 import com.wire.kalium.persistence.dao.ConversationDAO
-<<<<<<< HEAD
-import com.wire.kalium.logic.data.id.TeamId
-import com.wire.kalium.network.api.conversation.ConversationResponse
-=======
->>>>>>> c6a4e729
 import com.wire.kalium.persistence.dao.ConversationEntity.ProtocolInfo
 import com.wire.kalium.persistence.dao.QualifiedIDEntity
 import io.ktor.utils.io.errors.IOException
@@ -48,17 +43,13 @@
     suspend fun persistMember(member: MemberEntity, conversationID: QualifiedIDEntity): Either<CoreFailure, Unit>
     suspend fun persistMembers(members: List<MemberEntity>, conversationID: QualifiedIDEntity): Either<CoreFailure, Unit>
     suspend fun deleteMember(conversationID: QualifiedIDEntity, userID: QualifiedIDEntity): Either<CoreFailure, Unit>
-<<<<<<< HEAD
-    suspend fun createGroupConversation(name: String, members: List<Member>, options: ConverationOptions): Either<CoreFailure, Conversation>
+    suspend fun getOneToOneConversationDetailsByUserId(otherUserId: UserId): Either<CoreFailure, ConversationDetails.OneOne?>
+    suspend fun createGroupConversation(name: String? = null, members: List<Member>, options: ConverationOptions = ConverationOptions()): Either<CoreFailure, Conversation>
     suspend fun updateMutedStatus(
         conversationId: ConversationId,
         mutedStatus: MutedConversationStatus,
         mutedStatusTimestamp: Long
     ): Either<CoreFailure, Unit>
-=======
-    suspend fun getOneToOneConversationDetailsByUserId(otherUserId: UserId): Either<CoreFailure, ConversationDetails.OneOne?>
-    suspend fun createGroupConversation(name: String? = null, members: List<Member>, options: ConverationOptions = ConverationOptions()): Either<CoreFailure, Conversation>
->>>>>>> c6a4e729
 }
 
 class ConversationDataSource(
@@ -161,7 +152,6 @@
     override suspend fun persistMembers(members: List<MemberEntity>, conversationID: QualifiedIDEntity): Either<CoreFailure, Unit> =
         wrapStorageRequest { conversationDAO.insertMembers(members, conversationID) }
 
-
     override suspend fun deleteMember(conversationID: QualifiedIDEntity, userID: QualifiedIDEntity): Either<CoreFailure, Unit> =
         wrapStorageRequest { conversationDAO.deleteMemberByQualifiedID(conversationID, userID) }
 
@@ -226,7 +216,18 @@
             }
     }
 
-<<<<<<< HEAD
+    //TODO: this needs some kind of optimization, we could directly get the conversation by otherUserId and
+    // not to get all the conversation first and filter them to look for the id, this could be done on DAO level
+    override suspend fun getOneToOneConversationDetailsByUserId(otherUserId: UserId): Either<StorageFailure, ConversationDetails.OneOne?> {
+        return wrapStorageRequest {
+            observeConversationList()
+                .flatMapMerge { it.asFlow() }
+                .flatMapMerge { getConversationDetailsById(it.id) }
+                .filterIsInstance<ConversationDetails.OneOne>()
+                .firstOrNull { otherUserId == it.otherUser.id }
+        }
+    }
+
     override suspend fun updateMutedStatus(
         conversationId: ConversationId,
         mutedStatus: MutedConversationStatus,
@@ -239,27 +240,11 @@
             )
         }.map {
             // TODO: later persist this locally to conversation_table: muted_status and muted_time
-=======
-    //TODO: this needs some kind of optimization, we could directly get the conversation by otherUserId and
-    // not to get all the conversation first and filter them to look for the id, this could be done on DAO level
-    override suspend fun getOneToOneConversationDetailsByUserId(otherUserId: UserId): Either<StorageFailure, ConversationDetails.OneOne?> {
-        return wrapStorageRequest {
-            observeConversationList()
-                .flatMapMerge { it.asFlow() }
-                .flatMapMerge { getConversationDetailsById(it.id) }
-                .filterIsInstance<ConversationDetails.OneOne>()
-                .firstOrNull { otherUserId == it.otherUser.id }
->>>>>>> c6a4e729
         }
     }
 
     companion object {
         const val DEFAULT_MEMBER_ROLE = "wire_member"
     }
-<<<<<<< HEAD
-
 }
-=======
-}
-
->>>>>>> c6a4e729
+
