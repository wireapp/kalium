--- conflicted
+++ resolved
@@ -266,7 +266,6 @@
     }
 
     override suspend fun persistMembers(members: List<Member>, conversationID: ConversationId): Either<CoreFailure, Unit> =
-<<<<<<< HEAD
         userRepository.fetchUsersIfUnknownByIds(members.map { it.id }.toSet())
             .flatMap {
                 wrapStorageRequest {
@@ -276,13 +275,6 @@
                     )
                 }
             }
-=======
-        wrapStorageRequest {
-            conversationDAO.insertMembers(
-                members.map(memberMapper::toDaoModel), idMapper.toDaoModel(conversationID)
-            )
-        }
->>>>>>> 2e6d45cb
 
     override suspend fun addMembers(userIdList: List<UserId>, conversationID: ConversationId): Either<CoreFailure, Unit> =
         wrapApiRequest {
@@ -295,11 +287,7 @@
             )
         }.flatMap {
             when (it) {
-<<<<<<< HEAD
                 is AddParticipantResponse.ConversationUnchanged -> Either.Right(Unit)
-                is AddParticipantResponse.UserAdded -> persistMembers(members, conversationID)
-=======
-                is AddParticipantResponse.ConversationUnchanged -> Unit
                 // TODO: the server response with an event can we use event processor to handle it
                 is AddParticipantResponse.UserAdded -> userIdList.map { userId ->
                     // TODO: mapping the user id list to members with a made up role is incorrect and a recipe for disaster
@@ -307,7 +295,6 @@
                 }.let { membersList ->
                     persistMembers(membersList, conversationID)
                 }
->>>>>>> 2e6d45cb
             }
         }
 
