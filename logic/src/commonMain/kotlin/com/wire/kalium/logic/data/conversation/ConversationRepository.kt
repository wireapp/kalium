--- conflicted
+++ resolved
@@ -16,7 +16,6 @@
 import com.wire.kalium.logic.feature.SelfTeamIdProvider
 import com.wire.kalium.logic.functional.Either
 import com.wire.kalium.logic.functional.flatMap
-import com.wire.kalium.logic.functional.flatMapRight
 import com.wire.kalium.logic.functional.fold
 import com.wire.kalium.logic.functional.getOrNull
 import com.wire.kalium.logic.functional.isLeft
@@ -43,13 +42,12 @@
 import com.wire.kalium.persistence.dao.message.MessageEntity
 import com.wire.kalium.util.DelicateKaliumApi
 import kotlinx.coroutines.flow.Flow
+import kotlinx.coroutines.flow.combine
 import kotlinx.coroutines.flow.distinctUntilChanged
 import kotlinx.coroutines.flow.filterNotNull
 import kotlinx.coroutines.flow.first
 import kotlinx.coroutines.flow.firstOrNull
-import kotlinx.coroutines.flow.flowOf
 import kotlinx.coroutines.flow.map
-import kotlinx.coroutines.flow.onEach
 import kotlinx.datetime.Clock
 
 interface ConversationRepository {
@@ -275,47 +273,26 @@
     }
 
     override suspend fun observeConversationListDetails(): Flow<List<ConversationDetails>> =
-<<<<<<< HEAD
         conversationDAO.getAllConversationDetails()
 //             .debounce(1.seconds) TODO check performance
-            .onEach {
-                kaliumLogger.d("KBX getAllConversationDetails")
-            }
             .combine(messageDAO.observeLastMessages()
 //                 .debounce(1.seconds)
-                .onEach {
-                    kaliumLogger.d("KBX observeLastMessages")
-                }
             ) { conversationList, lastMessageList ->
             conversationList.map { conversation -> conversationMapper.fromDaoModelToDetails(conversation,
                 lastMessageList.firstOrNull { it.conversationId == conversation.id }?.let { messageMapper.fromEntityToMessage(it) }) }
         }
-=======
-        conversationDAO.getAllConversationDetails().map { it.map(conversationMapper::fromDaoModelToDetails) }
-
->>>>>>> 050b6894
     /**
      * Gets a flow that allows observing of
      */
     override suspend fun observeConversationDetailsById(conversationID: ConversationId): Flow<Either<StorageFailure, ConversationDetails>> =
         conversationDAO.observeGetConversationByQualifiedID(idMapper.toDaoModel(conversationID))
             .wrapStorageRequest()
-            .mapRight { conversationMapper.fromDaoModelToDetails(it) }
-            .flatMapRight { conversationDetails ->
-                when (conversationDetails) {
-                    is ConversationDetails.OneOne -> observeLastUnreadMessage(conversationID)
-                        .map { conversationDetails.copy(lastUnreadMessage = it) }
-
-                    is ConversationDetails.Group -> observeLastUnreadMessage(conversationID)
-                        .map { conversationDetails.copy(lastUnreadMessage = it) }
-
-                    else -> flowOf(conversationDetails)
-                }
-            }
+                // we don't need last message here
+            .mapRight { conversationMapper.fromDaoModelToDetails(it, null) }
             .distinctUntilChanged()
 
-    private suspend fun observeLastUnreadMessage(conversationId: ConversationId): Flow<Message?> =
-        messageDAO.observeLastUnreadMessage(idMapper.toDaoModel(conversationId))
+    private suspend fun observeLastMessage(conversationId: ConversationId): Flow<Message?> =
+        messageDAO.observeConversationLastMessage(idMapper.toDaoModel(conversationId))
             .map { it?.let { messageMapper.fromEntityToMessage(it) } }
             .distinctUntilChanged()
 
