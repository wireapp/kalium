--- conflicted
+++ resolved
@@ -7,10 +7,7 @@
 import com.wire.kalium.logic.data.id.TeamId
 import com.wire.kalium.logic.data.user.UserId
 import com.wire.kalium.logic.data.user.UserRepository
-<<<<<<< HEAD
-=======
 import com.wire.kalium.logic.di.MapperProvider
->>>>>>> 6818ce96
 import com.wire.kalium.logic.functional.Either
 import com.wire.kalium.logic.functional.suspending
 import com.wire.kalium.logic.wrapApiRequest
@@ -51,11 +48,7 @@
     override suspend fun fetchConversations(): Either<CoreFailure, Unit> = suspending {
         val selfUserTeamId = userRepository.getSelfUser().first().team
         wrapApiRequest { conversationApi.conversationsByBatch(null, 100) }.map { conversationPagingResponse ->
-<<<<<<< HEAD
-            conversationDAO.insertConversations(conversationPagingResponse.conversations.map{ conversationResponse ->
-=======
             conversationDAO.insertConversations(conversationPagingResponse.conversations.map { conversationResponse ->
->>>>>>> 6818ce96
                 conversationMapper.fromApiModelToDaoModel(conversationResponse, selfUserTeamId?.let { TeamId(it) })
             })
             conversationPagingResponse.conversations.forEach { conversationsResponse ->
