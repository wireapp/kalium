/*
 * Wire
 * Copyright (C) 2023 Wire Swiss GmbH
 *
 * This program is free software: you can redistribute it and/or modify
 * it under the terms of the GNU General Public License as published by
 * the Free Software Foundation, either version 3 of the License, or
 * (at your option) any later version.
 *
 * This program is distributed in the hope that it will be useful,
 * but WITHOUT ANY WARRANTY; without even the implied warranty of
 * MERCHANTABILITY or FITNESS FOR A PARTICULAR PURPOSE. See the
 * GNU General Public License for more details.
 *
 * You should have received a copy of the GNU General Public License
 * along with this program. If not, see http://www.gnu.org/licenses/.
 */

package com.wire.kalium.logic.data.conversation

import com.wire.kalium.logger.KaliumLogger.Companion.ApplicationFlow.CONVERSATIONS
import com.wire.kalium.logic.CoreFailure
import com.wire.kalium.logic.NetworkFailure
import com.wire.kalium.logic.StorageFailure
import com.wire.kalium.logic.data.client.MLSClientProvider
import com.wire.kalium.logic.data.id.ConversationId
import com.wire.kalium.logic.data.id.GroupID
import com.wire.kalium.logic.data.id.IdMapper
import com.wire.kalium.logic.data.id.NetworkQualifiedId
import com.wire.kalium.logic.data.id.QualifiedID
import com.wire.kalium.logic.data.id.toApi
import com.wire.kalium.logic.data.id.toCrypto
import com.wire.kalium.logic.data.id.toDao
import com.wire.kalium.logic.data.id.toModel
import com.wire.kalium.logic.data.message.MessageMapper
import com.wire.kalium.logic.data.message.UnreadEventType
import com.wire.kalium.logic.data.user.UserId
import com.wire.kalium.logic.di.MapperProvider
import com.wire.kalium.logic.feature.SelfTeamIdProvider
import com.wire.kalium.logic.feature.selfDeletingMessages.SelfDeletionTimer
import com.wire.kalium.logic.functional.Either
import com.wire.kalium.logic.functional.flatMap
import com.wire.kalium.logic.functional.fold
import com.wire.kalium.logic.functional.getOrNull
import com.wire.kalium.logic.functional.isLeft
import com.wire.kalium.logic.functional.isRight
import com.wire.kalium.logic.functional.map
import com.wire.kalium.logic.functional.mapRight
import com.wire.kalium.logic.functional.mapToRightOr
import com.wire.kalium.logic.functional.onFailure
import com.wire.kalium.logic.functional.onSuccess
import com.wire.kalium.logic.kaliumLogger
import com.wire.kalium.logic.wrapApiRequest
import com.wire.kalium.logic.wrapMLSRequest
import com.wire.kalium.logic.wrapStorageRequest
import com.wire.kalium.network.api.base.authenticated.client.ClientApi
import com.wire.kalium.network.api.base.authenticated.conversation.ConversationApi
import com.wire.kalium.network.api.base.authenticated.conversation.ConversationRenameResponse
import com.wire.kalium.network.api.base.authenticated.conversation.ConversationResponse
import com.wire.kalium.network.api.base.authenticated.conversation.UpdateConversationAccessRequest
import com.wire.kalium.network.api.base.authenticated.conversation.UpdateConversationAccessResponse
import com.wire.kalium.network.api.base.authenticated.conversation.UpdateConversationReceiptModeResponse
import com.wire.kalium.network.api.base.authenticated.conversation.model.ConversationMemberRoleDTO
import com.wire.kalium.network.api.base.authenticated.conversation.model.ConversationReceiptModeDTO
import com.wire.kalium.persistence.dao.QualifiedIDEntity
import com.wire.kalium.persistence.dao.client.ClientDAO
import com.wire.kalium.persistence.dao.conversation.ConversationDAO
import com.wire.kalium.persistence.dao.conversation.ConversationEntity
import com.wire.kalium.persistence.dao.conversation.ConversationMetaDataDAO
import com.wire.kalium.persistence.dao.member.MemberDAO
import com.wire.kalium.persistence.dao.message.MessageDAO
import com.wire.kalium.persistence.dao.unread.UnreadEventTypeEntity
import com.wire.kalium.util.DelicateKaliumApi
import kotlinx.coroutines.flow.Flow
import kotlinx.coroutines.flow.combine
import kotlinx.coroutines.flow.distinctUntilChanged
import kotlinx.coroutines.flow.filterNotNull
import kotlinx.coroutines.flow.first
import kotlinx.coroutines.flow.firstOrNull
import kotlinx.coroutines.flow.map
import kotlinx.datetime.Instant

interface ConversationRepository {
    @DelicateKaliumApi("This function does not get values from cache")
    suspend fun getProteusSelfConversationId(): Either<StorageFailure, ConversationId>

    @DelicateKaliumApi("This function does not get values from cache")
    suspend fun getMLSSelfConversationId(): Either<StorageFailure, ConversationId>

    suspend fun fetchConversations(): Either<CoreFailure, Unit>

    // TODO make all functions to have only logic models
    suspend fun persistConversations(
        conversations: List<ConversationResponse>,
        selfUserTeamId: String?,
        originatedFromEvent: Boolean = false,
        invalidateMembers: Boolean = false
    ): Either<CoreFailure, Unit>

    /**
     * Creates a conversation from a new event
     *
     * @param conversation from event
     * @param selfUserTeamId - self user team id if team user
     * @return Either<CoreFailure, Boolean> - true if the conversation was created, false if it was already present
     */
    suspend fun persistConversation(
        conversation: ConversationResponse,
        selfUserTeamId: String?,
        originatedFromEvent: Boolean = false
    ): Either<CoreFailure, Boolean>

    suspend fun getConversationList(): Either<StorageFailure, Flow<List<Conversation>>>
    suspend fun observeConversationList(): Flow<List<Conversation>>
    suspend fun observeConversationListDetails(includeArchived: Boolean): Flow<List<ConversationDetails>>
    suspend fun observeConversationDetailsById(conversationID: ConversationId): Flow<Either<StorageFailure, ConversationDetails>>
    suspend fun fetchConversation(conversationID: ConversationId): Either<CoreFailure, Unit>
    suspend fun fetchSentConnectionConversation(conversationID: ConversationId): Either<CoreFailure, Unit>
    suspend fun fetchConversationIfUnknown(conversationID: ConversationId): Either<CoreFailure, Unit>
    suspend fun observeById(conversationId: ConversationId): Flow<Either<StorageFailure, Conversation>>
    suspend fun getConversationById(conversationId: ConversationId): Conversation?
    suspend fun detailsById(conversationId: ConversationId): Either<StorageFailure, Conversation>
    suspend fun baseInfoById(conversationId: ConversationId): Either<StorageFailure, Conversation>
    suspend fun getConversationRecipients(conversationId: ConversationId): Either<CoreFailure, List<Recipient>>
    suspend fun getRecipientById(conversationId: ConversationId, userIDList: List<UserId>): Either<StorageFailure, List<Recipient>>
    suspend fun getConversationRecipientsForCalling(conversationId: ConversationId): Either<CoreFailure, List<Recipient>>
    suspend fun getConversationProtocolInfo(conversationId: ConversationId): Either<StorageFailure, Conversation.ProtocolInfo>
    suspend fun observeConversationMembers(conversationID: ConversationId): Flow<List<Conversation.Member>>

    /**
     * Fetches a list of all members' IDs or a given conversation including self user
     */
    suspend fun getConversationMembers(conversationId: ConversationId): Either<StorageFailure, List<UserId>>
    suspend fun persistMembers(
        members: List<Conversation.Member>,
        conversationID: ConversationId
    ): Either<CoreFailure, Unit>

    suspend fun updateMemberFromEvent(
        member: Conversation.Member,
        conversationID: ConversationId
    ): Either<CoreFailure, Unit>

    suspend fun deleteMembersFromEvent(userIDList: List<UserId>, conversationID: ConversationId): Either<CoreFailure, Unit>
    suspend fun observeOneToOneConversationWithOtherUser(otherUserId: UserId): Flow<Either<CoreFailure, Conversation>>

    suspend fun updateMutedStatusLocally(
        conversationId: ConversationId,
        mutedStatus: MutedConversationStatus,
        mutedStatusTimestamp: Long
    ): Either<StorageFailure, Unit>

    suspend fun updateMutedStatusRemotely(
        conversationId: ConversationId,
        mutedStatus: MutedConversationStatus,
        mutedStatusTimestamp: Long
    ): Either<NetworkFailure, Unit>

    suspend fun updateArchivedStatusLocally(
        conversationId: ConversationId,
        isArchived: Boolean,
        archivedStatusTimestamp: Long
    ): Either<StorageFailure, Unit>

    suspend fun updateArchivedStatusRemotely(
        conversationId: ConversationId,
        isArchived: Boolean,
        archivedStatusTimestamp: Long
    ): Either<NetworkFailure, Unit>

    suspend fun getConversationsByGroupState(
        groupState: Conversation.ProtocolInfo.MLS.GroupState
    ): Either<StorageFailure, List<Conversation>>

    suspend fun updateConversationNotificationDate(qualifiedID: QualifiedID): Either<StorageFailure, Unit>
    suspend fun updateAllConversationsNotificationDate(): Either<StorageFailure, Unit>
    suspend fun updateConversationModifiedDate(qualifiedID: QualifiedID, date: Instant): Either<StorageFailure, Unit>
    suspend fun updateConversationReadDate(qualifiedID: QualifiedID, date: Instant): Either<StorageFailure, Unit>
    suspend fun updateAccessInfo(
        conversationID: ConversationId,
        access: Set<Conversation.Access>,
        accessRole: Set<Conversation.AccessRole>
    ): Either<CoreFailure, Unit>

    suspend fun updateConversationMemberRole(
        conversationId: ConversationId,
        userId: UserId,
        role: Conversation.Member.Role
    ): Either<CoreFailure, Unit>

    suspend fun deleteConversation(conversationId: ConversationId): Either<CoreFailure, Unit>

    /**
     * Deletes all conversation messages
     */
    suspend fun clearContent(conversationId: ConversationId): Either<CoreFailure, Unit>
    suspend fun observeIsUserMember(conversationId: ConversationId, userId: UserId): Flow<Either<CoreFailure, Boolean>>
    suspend fun whoDeletedMe(conversationId: ConversationId): Either<CoreFailure, UserId?>

    suspend fun deleteUserFromConversations(userId: UserId): Either<CoreFailure, Unit>

    suspend fun getConversationIdsByUserId(userId: UserId): Either<CoreFailure, List<ConversationId>>
    suspend fun insertConversations(conversations: List<Conversation>): Either<CoreFailure, Unit>
    suspend fun changeConversationName(
        conversationId: ConversationId,
        conversationName: String
    ): Either<CoreFailure, ConversationRenameResponse>

    suspend fun updateReceiptMode(
        conversationId: ConversationId,
        receiptMode: Conversation.ReceiptMode
    ): Either<CoreFailure, Unit>

    suspend fun getConversationUnreadEventsCount(conversationId: ConversationId): Either<StorageFailure, Long>
    suspend fun updateUserSelfDeletionTimer(conversationId: ConversationId, selfDeletionTimer: SelfDeletionTimer): Either<CoreFailure, Unit>
    suspend fun syncConversationsWithoutMetadata(): Either<CoreFailure, Unit>
    suspend fun isInformedAboutDegradedMLSVerification(conversationId: ConversationId): Either<StorageFailure, Boolean>
    suspend fun setInformedAboutDegradedMLSVerificationFlag(
        conversationId: ConversationId,
        isInformed: Boolean
    ): Either<StorageFailure, Unit>

    suspend fun getGroupConversationsWithMembersWithBothDomains(
        firstDomain: String,
        secondDomain: String
    ): Either<CoreFailure, GroupConversationMembers>

    suspend fun getOneOnOneConversationsWithFederatedMembers(
        domain: String
    ): Either<CoreFailure, OneOnOneMembers>

<<<<<<< HEAD
    suspend fun observeUnreadArchivedConversationsCount(): Flow<Long>
=======
    suspend fun updateVerificationStatus(
        verificationStatus: Conversation.VerificationStatus,
        conversationID: ConversationId
    ): Either<CoreFailure, Unit>

    suspend fun getConversationDetailsByMLSGroupId(mlsGroupId: GroupID): Either<CoreFailure, ConversationDetails>
>>>>>>> 2497ff62
}

@Suppress("LongParameterList", "TooManyFunctions")
internal class ConversationDataSource internal constructor(
    private val selfUserId: UserId,
    private val mlsClientProvider: MLSClientProvider,
    private val selfTeamIdProvider: SelfTeamIdProvider,
    private val conversationDAO: ConversationDAO,
    private val memberDAO: MemberDAO,
    private val conversationApi: ConversationApi,
    private val messageDAO: MessageDAO,
    private val clientDAO: ClientDAO,
    private val clientApi: ClientApi,
    private val conversationMetaDataDAO: ConversationMetaDataDAO,
    private val idMapper: IdMapper = MapperProvider.idMapper(),
    private val conversationMapper: ConversationMapper = MapperProvider.conversationMapper(),
    private val memberMapper: MemberMapper = MapperProvider.memberMapper(),
    private val conversationStatusMapper: ConversationStatusMapper = MapperProvider.conversationStatusMapper(),
    private val conversationRoleMapper: ConversationRoleMapper = MapperProvider.conversationRoleMapper(),
    private val protocolInfoMapper: ProtocolInfoMapper = MapperProvider.protocolInfoMapper(),
    private val messageMapper: MessageMapper = MapperProvider.messageMapper(selfUserId),
    private val receiptModeMapper: ReceiptModeMapper = MapperProvider.receiptModeMapper()
) : ConversationRepository {

    // TODO:I would suggest preparing another suspend func getSelfUser to get nullable self user,
    // this will help avoid some functions getting stuck when observeSelfUser will filter nullable values
    override suspend fun fetchConversations(): Either<CoreFailure, Unit> {
        kaliumLogger.withFeatureId(CONVERSATIONS).d("Fetching conversations")
        return fetchAllConversationsFromAPI()
    }

    private suspend fun fetchAllConversationsFromAPI(): Either<NetworkFailure, Unit> {
        var hasMore = true
        var lastPagingState: String? = null
        var latestResult: Either<NetworkFailure, Unit> = Either.Right(Unit)

        while (hasMore && latestResult.isRight()) {
            latestResult = wrapApiRequest {
                kaliumLogger.withFeatureId(CONVERSATIONS).v("Fetching conversation page starting with pagingState $lastPagingState")
                conversationApi.fetchConversationsIds(pagingState = lastPagingState)
            }.onSuccess { pagingResponse ->
                wrapApiRequest {
                    conversationApi.fetchConversationsListDetails(pagingResponse.conversationsIds.toList())
                }.onSuccess { conversations ->
                    if (conversations.conversationsFailed.isNotEmpty()) {
                        kaliumLogger.withFeatureId(CONVERSATIONS)
                            .d("Handling ${conversations.conversationsFailed.size} conversations failed")
                        persistIncompleteConversations(conversations.conversationsFailed)
                    }
                    if (conversations.conversationsNotFound.isNotEmpty()) {
                        kaliumLogger.withFeatureId(CONVERSATIONS)
                            .d("Skipping ${conversations.conversationsNotFound.size} conversations not found")
                    }
                    persistConversations(
                        conversations = conversations.conversationsFound,
                        selfUserTeamId = selfTeamIdProvider().getOrNull()?.value,
                        invalidateMembers = true
                    )

                }.onFailure {
                    kaliumLogger.withFeatureId(CONVERSATIONS).e("Error fetching conversation details $it")
                }

                lastPagingState = pagingResponse.pagingState
                hasMore = pagingResponse.hasMore
            }.onFailure {
                kaliumLogger.withFeatureId(CONVERSATIONS).e("Error fetching conversation ids $it")
                Either.Left(it)
            }.map { }
        }

        return latestResult
    }

    override suspend fun persistConversation(
        conversation: ConversationResponse,
        selfUserTeamId: String?,
        originatedFromEvent: Boolean
    ): Either<CoreFailure, Boolean> = wrapStorageRequest {
        val isNewConversation = conversationDAO.getConversationBaseInfoByQualifiedID(conversation.id.toDao()) == null
        if (isNewConversation) {
            conversationDAO.insertConversation(
                conversationMapper.fromApiModelToDaoModel(
                    conversation,
                    mlsGroupState = conversation.groupId?.let { mlsGroupState(idMapper.fromGroupIDEntity(it), originatedFromEvent) },
                    selfTeamIdProvider().getOrNull(),
                )
            )
            memberDAO.insertMembersWithQualifiedId(
                memberMapper.fromApiModelToDaoModel(conversation.members), idMapper.fromApiToDao(conversation.id)
            )
        }
        isNewConversation
    }

    override suspend fun persistConversations(
        conversations: List<ConversationResponse>,
        selfUserTeamId: String?,
        originatedFromEvent: Boolean,
        invalidateMembers: Boolean
    ) = wrapStorageRequest {
        val conversationEntities = conversations
            .map { conversationResponse ->
                conversationMapper.fromApiModelToDaoModel(
                    conversationResponse,
                    mlsGroupState = conversationResponse.groupId?.let {
                        mlsGroupState(
                            idMapper.fromGroupIDEntity(it),
                            originatedFromEvent
                        )
                    },
                    selfTeamIdProvider().getOrNull(),
                )
            }
        conversationDAO.insertConversations(conversationEntities)
        conversations.forEach { conversationsResponse ->
            // do the cleanup of members from conversation in case when self user rejoined conversation
            // and may not received any member remove or leave events
            if (invalidateMembers && conversationsResponse.type == ConversationResponse.Type.GROUP) {
                memberDAO.updateFullMemberList(
                    memberMapper.fromApiModelToDaoModel(conversationsResponse.members),
                    idMapper.fromApiToDao(conversationsResponse.id)
                )
            } else {
                memberDAO.insertMembersWithQualifiedId(
                    memberMapper.fromApiModelToDaoModel(conversationsResponse.members),
                    idMapper.fromApiToDao(conversationsResponse.id)
                )
            }
        }
    }

    private suspend fun mlsGroupState(groupId: GroupID, originatedFromEvent: Boolean = false): ConversationEntity.GroupState =
        hasEstablishedMLSGroup(groupId).fold({
            throw IllegalStateException(it.toString()) // TODO find a more fitting exception?
        }, { exists ->
            if (exists) {
                ConversationEntity.GroupState.ESTABLISHED
            } else {
                if (originatedFromEvent) {
                    ConversationEntity.GroupState.PENDING_WELCOME_MESSAGE
                } else {
                    ConversationEntity.GroupState.PENDING_JOIN
                }
            }
        })

    private suspend fun hasEstablishedMLSGroup(groupID: GroupID): Either<CoreFailure, Boolean> =
        mlsClientProvider.getMLSClient()
            .flatMap {
                wrapMLSRequest {
                    it.conversationExists(idMapper.toCryptoModel(groupID))
                }
            }

    @DelicateKaliumApi("This function does not get values from cache")
    override suspend fun getProteusSelfConversationId(): Either<StorageFailure, ConversationId> =
        wrapStorageRequest { conversationDAO.getSelfConversationId(ConversationEntity.Protocol.PROTEUS) }
            .map { it.toModel() }

    @DelicateKaliumApi("This function does not get values from cache")
    override suspend fun getMLSSelfConversationId(): Either<StorageFailure, ConversationId> =
        wrapStorageRequest { conversationDAO.getSelfConversationId(ConversationEntity.Protocol.MLS) }
            .map { it.toModel() }

    override suspend fun getConversationList(): Either<StorageFailure, Flow<List<Conversation>>> = wrapStorageRequest {
        observeConversationList()
    }

    override suspend fun observeConversationList(): Flow<List<Conversation>> {
        return conversationDAO.getAllConversations().map { it.map(conversationMapper::fromDaoModel) }
    }

    override suspend fun observeConversationListDetails(includeArchived: Boolean): Flow<List<ConversationDetails>> =
        combine(
            conversationDAO.getAllConversationDetails(includeArchived),
            messageDAO.observeLastMessages(),
            messageDAO.observeConversationsUnreadEvents(),
        ) { conversationList, lastMessageList, unreadEvents ->
            val lastMessageMap = lastMessageList.associateBy { it.conversationId }
            conversationList.map { conversation ->
                conversationMapper.fromDaoModelToDetails(conversation,
                    lastMessageMap[conversation.id]?.let { messageMapper.fromEntityToMessagePreview(it) },
                    unreadEvents.firstOrNull { it.conversationId == conversation.id }?.unreadEvents?.mapKeys {
                        when (it.key) {
                            UnreadEventTypeEntity.KNOCK -> UnreadEventType.KNOCK
                            UnreadEventTypeEntity.MISSED_CALL -> UnreadEventType.MISSED_CALL
                            UnreadEventTypeEntity.MENTION -> UnreadEventType.MENTION
                            UnreadEventTypeEntity.REPLY -> UnreadEventType.REPLY
                            UnreadEventTypeEntity.MESSAGE -> UnreadEventType.MESSAGE
                        }
                    }
                )
            }
        }

    /**
     * Gets a flow that allows observing of
     */
    override suspend fun observeConversationDetailsById(conversationID: ConversationId): Flow<Either<StorageFailure, ConversationDetails>> =
        conversationDAO.observeGetConversationByQualifiedID(conversationID.toDao())
            .wrapStorageRequest()
            // TODO we don't need last message and unread count here, we should discuss to divide model for list and for details
            .mapRight { conversationMapper.fromDaoModelToDetails(it, null, mapOf()) }
            .distinctUntilChanged()

    override suspend fun fetchConversation(conversationID: ConversationId): Either<CoreFailure, Unit> {
        return wrapApiRequest {
            conversationApi.fetchConversationDetails(conversationID.toApi())
        }.flatMap {
            val selfUserTeamId = selfTeamIdProvider().getOrNull()
            persistConversations(listOf(it), selfUserTeamId?.value, invalidateMembers = true)
        }
    }

    // TODO: this function should/might be need to be removed when BE implements https://wearezeta.atlassian.net/browse/WPB-3560
    override suspend fun fetchSentConnectionConversation(conversationID: ConversationId): Either<CoreFailure, Unit> {
        return wrapApiRequest {
            conversationApi.fetchConversationDetails(conversationID.toApi())
        }.flatMap {
            val selfUserTeamId = selfTeamIdProvider().getOrNull()
            val conversation = it.copy(
                type = ConversationResponse.Type.WAIT_FOR_CONNECTION,
            )
            persistConversations(listOf(conversation), selfUserTeamId?.value, invalidateMembers = true)
        }
    }

    override suspend fun fetchConversationIfUnknown(conversationID: ConversationId): Either<CoreFailure, Unit> = wrapStorageRequest {
        conversationDAO.getConversationByQualifiedID(QualifiedIDEntity(conversationID.value, conversationID.domain))
    }.run {
        if (isLeft()) {
            fetchConversation(conversationID)
        } else {
            Either.Right(Unit)
        }
    }

    // Deprecated notice, so we can use newer versions of Kalium on Reloaded without breaking things.
    @Deprecated("This doesn't return conversation details", ReplaceWith("detailsById"))
    override suspend fun observeById(conversationId: ConversationId): Flow<Either<StorageFailure, Conversation>> =
        conversationDAO.observeGetConversationByQualifiedID(conversationId.toDao()).filterNotNull()
            .map(conversationMapper::fromDaoModel)
            .wrapStorageRequest()

    // TODO: refactor. 3 Ways different ways to return conversation details?!
    override suspend fun getConversationById(conversationId: ConversationId): Conversation? =
        conversationDAO.observeGetConversationByQualifiedID(conversationId.toDao())
            .map { conversationEntity ->
                conversationEntity?.let { conversationMapper.fromDaoModel(it) }
            }.firstOrNull()

    override suspend fun detailsById(conversationId: ConversationId): Either<StorageFailure, Conversation> = wrapStorageRequest {
        conversationDAO.getConversationByQualifiedID(conversationId.toDao())?.let {
            conversationMapper.fromDaoModel(it)
        }
    }

    override suspend fun baseInfoById(conversationId: ConversationId): Either<StorageFailure, Conversation> = wrapStorageRequest {
        conversationDAO.getConversationBaseInfoByQualifiedID(conversationId.toDao())?.let {
            conversationMapper.fromDaoModel(it)
        }
    }

    override suspend fun getConversationProtocolInfo(conversationId: ConversationId): Either<StorageFailure, Conversation.ProtocolInfo> =
        wrapStorageRequest {
            conversationDAO.getConversationProtocolInfo(conversationId.toDao())?.let {
                protocolInfoMapper.fromEntity(it)
            }
        }

    override suspend fun observeConversationMembers(conversationID: ConversationId): Flow<List<Conversation.Member>> =
        memberDAO.observeConversationMembers(conversationID.toDao()).map { members ->
            members.map(memberMapper::fromDaoModel)
        }

    override suspend fun getConversationMembers(conversationId: ConversationId): Either<StorageFailure, List<UserId>> = wrapStorageRequest {
        memberDAO.observeConversationMembers(conversationId.toDao()).first().map { it.user.toModel() }
    }

    override suspend fun persistMembers(
        members: List<Conversation.Member>,
        conversationID: ConversationId
    ): Either<CoreFailure, Unit> = wrapStorageRequest {
        memberDAO.insertMembersWithQualifiedId(
            members.map(memberMapper::toDaoModel), conversationID.toDao()
        )
    }

    override suspend fun updateMemberFromEvent(member: Conversation.Member, conversationID: ConversationId): Either<CoreFailure, Unit> =
        wrapStorageRequest {
            memberDAO.updateMemberRole(member.id.toDao(), conversationID.toDao(), conversationRoleMapper.toDAO(member.role))
        }

    override suspend fun deleteMembersFromEvent(
        userIDList: List<UserId>,
        conversationID: ConversationId
    ): Either<CoreFailure, Unit> =
        wrapStorageRequest {
            memberDAO.deleteMembersByQualifiedID(
                userIDList.map { it.toDao() },
                conversationID.toDao()
            )
        }

    override suspend fun getConversationsByGroupState(
        groupState: Conversation.ProtocolInfo.MLS.GroupState
    ): Either<StorageFailure, List<Conversation>> =
        wrapStorageRequest {
            conversationDAO.getConversationsByGroupState(conversationMapper.toDAOGroupState(groupState))
                .map(conversationMapper::fromDaoModel)
        }

    override suspend fun updateConversationNotificationDate(
        qualifiedID: QualifiedID
    ): Either<StorageFailure, Unit> =
        wrapStorageRequest {
            conversationDAO.updateConversationNotificationDate(qualifiedID.toDao())
        }

    override suspend fun updateAllConversationsNotificationDate(): Either<StorageFailure, Unit> =
        wrapStorageRequest { conversationDAO.updateAllConversationsNotificationDate() }

    override suspend fun updateConversationModifiedDate(
        qualifiedID: QualifiedID,
        date: Instant
    ): Either<StorageFailure, Unit> =
        wrapStorageRequest { conversationDAO.updateConversationModifiedDate(qualifiedID.toDao(), date) }

    override suspend fun updateAccessInfo(
        conversationID: ConversationId,
        access: Set<Conversation.Access>,
        accessRole: Set<Conversation.AccessRole>
    ): Either<CoreFailure, Unit> =
        UpdateConversationAccessRequest(
            access.map { conversationMapper.toApiModel(it) }.toSet(),
            accessRole.map { conversationMapper.toApiModel(it) }.toSet()
        ).let { updateConversationAccessRequest ->
            wrapApiRequest {
                conversationApi.updateAccess(conversationID.toApi(), updateConversationAccessRequest)
            }
        }.flatMap { response ->
            when (response) {
                UpdateConversationAccessResponse.AccessUnchanged -> {
                    // no need to update conversation
                    Either.Right(Unit)
                }

                is UpdateConversationAccessResponse.AccessUpdated -> {
                    wrapStorageRequest {
                        conversationDAO.updateAccess(
                            response.event.qualifiedConversation.toDao(),
                            conversationMapper.toDAOAccess(response.event.data.access),
                            response.event.data.accessRole.let { conversationMapper.toDAOAccessRole(it) }
                        )
                    }
                }
            }
        }

    /**
     * Update the conversation seen date, which is a date when the user sees the content of the conversation.
     */
    override suspend fun updateConversationReadDate(qualifiedID: QualifiedID, date: Instant): Either<StorageFailure, Unit> =
        wrapStorageRequest { conversationDAO.updateConversationReadDate(qualifiedID.toDao(), date) }

    /**
     * Fetches a list of all recipients for a given conversation including this very client
     */
    override suspend fun getConversationRecipients(conversationId: ConversationId): Either<CoreFailure, List<Recipient>> =
        wrapStorageRequest {
            clientDAO.conversationRecipient(conversationId.toDao())
        }.map(memberMapper::fromMapOfClientsEntityToRecipients)

    override suspend fun getRecipientById(
        conversationId: ConversationId,
        userIDList: List<UserId>
    ): Either<StorageFailure, List<Recipient>> = wrapStorageRequest {
        clientDAO.recipientsIfTheyArePartOfConversation(conversationId.toDao(), userIDList.map(UserId::toDao).toSet())
    }.map(memberMapper::fromMapOfClientsEntityToRecipients)

    /**
     * Fetches a list of all recipients for a given conversation including this very client
     */
    override suspend fun getConversationRecipientsForCalling(conversationId: ConversationId): Either<CoreFailure, List<Recipient>> =
        getConversationMembers(conversationId).map { it.map { userId -> userId.toApi() } }.flatMap {
            wrapApiRequest { clientApi.listClientsOfUsers(it) }.map { memberMapper.fromMapOfClientsResponseToRecipients(it) }
        }

    override suspend fun observeOneToOneConversationWithOtherUser(otherUserId: UserId): Flow<Either<StorageFailure, Conversation>> {
        return conversationDAO.observeConversationWithOtherUser(otherUserId.toDao())
            .wrapStorageRequest()
            .mapRight { conversationMapper.fromDaoModel(it) }
    }

    override suspend fun updateMutedStatusLocally(
        conversationId: ConversationId,
        mutedStatus: MutedConversationStatus,
        mutedStatusTimestamp: Long
    ): Either<StorageFailure, Unit> = wrapStorageRequest {
        conversationDAO.updateConversationMutedStatus(
            conversationId = conversationId.toDao(),
            mutedStatus = conversationStatusMapper.toMutedStatusDaoModel(mutedStatus),
            mutedStatusTimestamp = mutedStatusTimestamp
        )
    }

    override suspend fun updateMutedStatusRemotely(
        conversationId: ConversationId,
        mutedStatus: MutedConversationStatus,
        mutedStatusTimestamp: Long
    ): Either<NetworkFailure, Unit> = wrapApiRequest {
        conversationApi.updateConversationMemberState(
            memberUpdateRequest = conversationStatusMapper.toMutedStatusApiModel(mutedStatus, mutedStatusTimestamp),
            conversationId = conversationId.toApi()
        )
    }

    override suspend fun updateArchivedStatusLocally(
        conversationId: ConversationId,
        isArchived: Boolean,
        archivedStatusTimestamp: Long
    ): Either<StorageFailure, Unit> = wrapStorageRequest {
        conversationDAO.updateConversationArchivedStatus(
            conversationId = conversationId.toDao(),
            isArchived = isArchived,
            archivedStatusTimestamp = archivedStatusTimestamp
        )
    }

    override suspend fun updateArchivedStatusRemotely(
        conversationId: ConversationId,
        isArchived: Boolean,
        archivedStatusTimestamp: Long
    ): Either<NetworkFailure, Unit> = wrapApiRequest {
        conversationApi.updateConversationMemberState(
            memberUpdateRequest = conversationStatusMapper.toArchivedStatusApiModel(isArchived, archivedStatusTimestamp),
            conversationId = conversationId.toApi()
        )
    }

    /**
     * Updates the conversation member role, both remotely and local
     */
    override suspend fun updateConversationMemberRole(
        conversationId: ConversationId,
        userId: UserId,
        role: Conversation.Member.Role
    ): Either<CoreFailure, Unit> = wrapApiRequest {
        conversationApi.updateConversationMemberRole(
            conversationId = conversationId.toApi(),
            userId = userId.toApi(),
            conversationMemberRoleDTO = ConversationMemberRoleDTO(conversationRole = conversationRoleMapper.toApi(role))
        )
    }.flatMap {
        wrapStorageRequest {
            memberDAO.updateConversationMemberRole(
                conversationId = conversationId.toDao(),
                userId = userId.toDao(),
                role = conversationRoleMapper.toDAO(role)
            )
        }
    }

    override suspend fun deleteConversation(conversationId: ConversationId) =
        getConversationProtocolInfo(conversationId).flatMap {
            when (it) {
                is Conversation.ProtocolInfo.MLS ->
                    mlsClientProvider.getMLSClient().flatMap { mlsClient ->
                        wrapMLSRequest {
                            mlsClient.wipeConversation(it.groupId.toCrypto())
                        }
                    }.flatMap {
                        wrapStorageRequest {
                            conversationDAO.deleteConversationByQualifiedID(conversationId.toDao())
                        }
                    }

                is Conversation.ProtocolInfo.Proteus -> wrapStorageRequest {
                    conversationDAO.deleteConversationByQualifiedID(conversationId.toDao())
                }
            }
        }

    override suspend fun clearContent(conversationId: ConversationId): Either<StorageFailure, Unit> =
        wrapStorageRequest {
            conversationDAO.clearContent(conversationId.toDao())
        }

    override suspend fun observeIsUserMember(conversationId: ConversationId, userId: UserId): Flow<Either<CoreFailure, Boolean>> =
        memberDAO.observeIsUserMember(conversationId.toDao(), userId.toDao())
            .wrapStorageRequest()

    override suspend fun whoDeletedMe(conversationId: ConversationId): Either<CoreFailure, UserId?> = wrapStorageRequest {
        conversationDAO.whoDeletedMeInConversation(
            conversationId.toDao(),
            idMapper.toStringDaoModel(selfUserId)
        )?.toModel()
    }

    override suspend fun deleteUserFromConversations(userId: UserId): Either<CoreFailure, Unit> = wrapStorageRequest {
        conversationDAO.revokeOneOnOneConversationsWithDeletedUser(userId.toDao())
    }

    override suspend fun getConversationIdsByUserId(userId: UserId): Either<CoreFailure, List<ConversationId>> {
        return wrapStorageRequest { conversationDAO.getConversationIdsByUserId(userId.toDao()) }
            .map { it.map { conversationIdEntity -> conversationIdEntity.toModel() } }
    }

    override suspend fun insertConversations(conversations: List<Conversation>): Either<CoreFailure, Unit> {
        return wrapStorageRequest {
            val conversationEntities = conversations.map { conversation ->
                conversationMapper.fromMigrationModel(conversation)
            }
            conversationDAO.insertConversations(conversationEntities)
        }
    }

    override suspend fun changeConversationName(
        conversationId: ConversationId,
        conversationName: String
    ): Either<CoreFailure, ConversationRenameResponse> = wrapApiRequest {
        conversationApi.updateConversationName(conversationId.toApi(), conversationName)
    }

    override suspend fun updateReceiptMode(
        conversationId: ConversationId,
        receiptMode: Conversation.ReceiptMode
    ): Either<CoreFailure, Unit> = ConversationReceiptModeDTO(
        receiptMode = receiptModeMapper.fromModelToApi(receiptMode)
    ).let { conversationReceiptModeDTO ->
        wrapApiRequest {
            conversationApi.updateReceiptMode(
                conversationId = conversationId.toApi(),
                receiptMode = conversationReceiptModeDTO
            )
        }
    }.flatMap { response ->
        when (response) {
            UpdateConversationReceiptModeResponse.ReceiptModeUnchanged -> {
                // no need to update conversation
                Either.Right(Unit)
            }

            is UpdateConversationReceiptModeResponse.ReceiptModeUpdated -> {
                wrapStorageRequest {
                    conversationDAO.updateConversationReceiptMode(
                        conversationID = response.event.qualifiedConversation.toDao(),
                        receiptMode = receiptModeMapper.fromApiToDaoModel(response.event.data.receiptMode)
                    )
                }
            }
        }
    }

    override suspend fun getConversationUnreadEventsCount(conversationId: ConversationId): Either<StorageFailure, Long> =
        wrapStorageRequest { messageDAO.getConversationUnreadEventsCount(conversationId.toDao()) }

    override suspend fun updateUserSelfDeletionTimer(
        conversationId: ConversationId,
        selfDeletionTimer: SelfDeletionTimer
    ): Either<CoreFailure, Unit> = wrapStorageRequest {
        conversationDAO.updateUserMessageTimer(
            conversationId = conversationId.toDao(),
            messageTimer = selfDeletionTimer.duration?.inWholeMilliseconds
        )
    }

    override suspend fun syncConversationsWithoutMetadata(): Either<CoreFailure, Unit> = wrapStorageRequest {
        val conversationsWithoutMetadata = conversationDAO.getConversationsWithoutMetadata()
        if (conversationsWithoutMetadata.isNotEmpty()) {
            kaliumLogger.d("Numbers of conversations to refresh: ${conversationsWithoutMetadata.size}")
            val conversationsWithoutMetadataIds = conversationsWithoutMetadata.map { it.toApi() }
            wrapApiRequest {
                conversationApi.fetchConversationsListDetails(conversationsWithoutMetadataIds)
            }.onSuccess {
                persistConversations(it.conversationsFound, null)
            }
        }
    }

    override suspend fun isInformedAboutDegradedMLSVerification(conversationId: ConversationId): Either<StorageFailure, Boolean> =
        wrapStorageRequest {
            conversationMetaDataDAO.isInformedAboutDegradedMLSVerification(conversationId.toDao())
        }

    override suspend fun setInformedAboutDegradedMLSVerificationFlag(
        conversationId: ConversationId,
        isInformed: Boolean
    ): Either<StorageFailure, Unit> =
        wrapStorageRequest {
            conversationMetaDataDAO.setInformedAboutDegradedMLSVerificationFlag(conversationId.toDao(), isInformed)
        }

    override suspend fun getGroupConversationsWithMembersWithBothDomains(
        firstDomain: String,
        secondDomain: String
    ): Either<CoreFailure, GroupConversationMembers> = wrapStorageRequest {
        memberDAO.getGroupConversationWithUserIdsWithBothDomains(firstDomain, secondDomain)
            .mapKeys { it.key.toModel() }
            .mapValues { it.value.map { userId -> userId.toModel() } }
    }

    override suspend fun getOneOnOneConversationsWithFederatedMembers(
        domain: String
    ): Either<CoreFailure, OneOnOneMembers> = wrapStorageRequest {
        memberDAO.getOneOneConversationWithFederatedMembers(domain)
            .mapKeys { it.key.toModel() }
            .mapValues { it.value.toModel() }
    }

<<<<<<< HEAD
    override suspend fun observeUnreadArchivedConversationsCount(): Flow<Long> =
        conversationDAO.observeUnreadArchivedConversationsCount()
            .wrapStorageRequest()
            .mapToRightOr(0L)
=======
    override suspend fun updateVerificationStatus(
        verificationStatus: Conversation.VerificationStatus,
        conversationID: ConversationId
    ): Either<CoreFailure, Unit> =
        wrapStorageRequest {
            conversationDAO.updateVerificationStatus(
                conversationMapper.verificationStatusToEntity(verificationStatus),
                conversationID.toDao()
            )
        }

    override suspend fun getConversationDetailsByMLSGroupId(mlsGroupId: GroupID): Either<CoreFailure, ConversationDetails> =
        wrapStorageRequest { conversationDAO.getConversationByGroupID(mlsGroupId.value) }
            .map { conversationMapper.fromDaoModelToDetails(it, null, mapOf()) }
>>>>>>> 2497ff62

    private suspend fun persistIncompleteConversations(
        conversationsFailed: List<NetworkQualifiedId>
    ): Either<CoreFailure, Unit> {
        return wrapStorageRequest {
            if (conversationsFailed.isNotEmpty()) {
                conversationDAO.insertConversations(conversationsFailed.map { conversationId ->
                    conversationMapper.fromFailedGroupConversationToEntity(conversationId)
                })
            }
        }
    }

    companion object {
        const val DEFAULT_MEMBER_ROLE = "wire_member"
    }
}<|MERGE_RESOLUTION|>--- conflicted
+++ resolved
@@ -229,16 +229,14 @@
         domain: String
     ): Either<CoreFailure, OneOnOneMembers>
 
-<<<<<<< HEAD
-    suspend fun observeUnreadArchivedConversationsCount(): Flow<Long>
-=======
     suspend fun updateVerificationStatus(
         verificationStatus: Conversation.VerificationStatus,
         conversationID: ConversationId
     ): Either<CoreFailure, Unit>
 
     suspend fun getConversationDetailsByMLSGroupId(mlsGroupId: GroupID): Either<CoreFailure, ConversationDetails>
->>>>>>> 2497ff62
+
+    suspend fun observeUnreadArchivedConversationsCount(): Flow<Long>
 }
 
 @Suppress("LongParameterList", "TooManyFunctions")
@@ -850,27 +848,25 @@
             .mapValues { it.value.toModel() }
     }
 
-<<<<<<< HEAD
+    override suspend fun updateVerificationStatus(
+        verificationStatus: Conversation.VerificationStatus,
+        conversationID: ConversationId
+    ): Either<CoreFailure, Unit> =
+        wrapStorageRequest {
+            conversationDAO.updateVerificationStatus(
+                conversationMapper.verificationStatusToEntity(verificationStatus),
+                conversationID.toDao()
+            )
+        }
+
+    override suspend fun getConversationDetailsByMLSGroupId(mlsGroupId: GroupID): Either<CoreFailure, ConversationDetails> =
+        wrapStorageRequest { conversationDAO.getConversationByGroupID(mlsGroupId.value) }
+            .map { conversationMapper.fromDaoModelToDetails(it, null, mapOf()) }
+
     override suspend fun observeUnreadArchivedConversationsCount(): Flow<Long> =
         conversationDAO.observeUnreadArchivedConversationsCount()
             .wrapStorageRequest()
             .mapToRightOr(0L)
-=======
-    override suspend fun updateVerificationStatus(
-        verificationStatus: Conversation.VerificationStatus,
-        conversationID: ConversationId
-    ): Either<CoreFailure, Unit> =
-        wrapStorageRequest {
-            conversationDAO.updateVerificationStatus(
-                conversationMapper.verificationStatusToEntity(verificationStatus),
-                conversationID.toDao()
-            )
-        }
-
-    override suspend fun getConversationDetailsByMLSGroupId(mlsGroupId: GroupID): Either<CoreFailure, ConversationDetails> =
-        wrapStorageRequest { conversationDAO.getConversationByGroupID(mlsGroupId.value) }
-            .map { conversationMapper.fromDaoModelToDetails(it, null, mapOf()) }
->>>>>>> 2497ff62
 
     private suspend fun persistIncompleteConversations(
         conversationsFailed: List<NetworkQualifiedId>
