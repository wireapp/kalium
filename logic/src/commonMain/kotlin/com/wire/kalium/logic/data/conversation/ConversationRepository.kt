package com.wire.kalium.logic.data.conversation

import com.wire.kalium.logger.KaliumLogger.Companion.ApplicationFlow.CONVERSATIONS
import com.wire.kalium.logic.CoreFailure
import com.wire.kalium.logic.NetworkFailure
import com.wire.kalium.logic.StorageFailure
import com.wire.kalium.logic.data.client.MLSClientProvider
import com.wire.kalium.logic.data.event.Event
import com.wire.kalium.logic.data.id.ConversationId
import com.wire.kalium.logic.data.id.GroupID
import com.wire.kalium.logic.data.id.IdMapper
import com.wire.kalium.logic.data.id.QualifiedID
import com.wire.kalium.logic.data.id.TeamId
import com.wire.kalium.logic.data.message.Message
import com.wire.kalium.logic.data.message.MessageMapper
import com.wire.kalium.logic.data.user.UserId
import com.wire.kalium.logic.data.user.UserRepository
import com.wire.kalium.logic.di.MapperProvider
import com.wire.kalium.logic.functional.Either
import com.wire.kalium.logic.functional.flatMap
import com.wire.kalium.logic.functional.flatMapRight
import com.wire.kalium.logic.functional.fold
import com.wire.kalium.logic.functional.isLeft
import com.wire.kalium.logic.functional.isRight
import com.wire.kalium.logic.functional.map
import com.wire.kalium.logic.functional.mapRight
import com.wire.kalium.logic.functional.onFailure
import com.wire.kalium.logic.functional.onSuccess
import com.wire.kalium.logic.kaliumLogger
import com.wire.kalium.logic.wrapApiRequest
import com.wire.kalium.logic.wrapMLSRequest
import com.wire.kalium.logic.wrapStorageRequest
import com.wire.kalium.network.api.base.authenticated.client.ClientApi
import com.wire.kalium.network.api.base.authenticated.conversation.ConversationApi
import com.wire.kalium.network.api.base.authenticated.conversation.ConversationResponse
import com.wire.kalium.network.api.base.authenticated.conversation.model.ConversationAccessInfoDTO
import com.wire.kalium.network.api.base.authenticated.conversation.model.ConversationMemberRoleDTO
import com.wire.kalium.network.api.base.authenticated.conversation.model.UpdateConversationAccessResponse
import com.wire.kalium.persistence.dao.ConversationDAO
import com.wire.kalium.persistence.dao.ConversationEntity
import com.wire.kalium.persistence.dao.QualifiedIDEntity
import com.wire.kalium.persistence.dao.client.ClientDAO
import com.wire.kalium.persistence.dao.message.MessageDAO
import com.wire.kalium.persistence.dao.message.MessageEntity
import com.wire.kalium.util.DelicateKaliumApi
import kotlinx.coroutines.flow.Flow
import kotlinx.coroutines.flow.distinctUntilChanged
import kotlinx.coroutines.flow.filterNotNull
import kotlinx.coroutines.flow.first
import kotlinx.coroutines.flow.firstOrNull
import kotlinx.coroutines.flow.flowOf
import kotlinx.coroutines.flow.map
<<<<<<< HEAD
import kotlinx.datetime.Clock
=======
import kotlin.coroutines.cancellation.CancellationException
>>>>>>> ac770086

interface ConversationRepository {
    @DelicateKaliumApi("this function does not get values from cache")
    suspend fun getSelfConversationId(): Either<StorageFailure, ConversationId>
    suspend fun fetchConversations(): Either<CoreFailure, Unit>
    suspend fun insertConversationFromEvent(event: Event.Conversation.NewConversation): Either<CoreFailure, Unit>
    suspend fun getConversationList(): Either<StorageFailure, Flow<List<Conversation>>>
    suspend fun observeConversationList(): Flow<List<Conversation>>
    suspend fun observeConversationListDetails(): Flow<List<ConversationDetails>>
    suspend fun observeConversationDetailsById(conversationID: ConversationId): Flow<Either<StorageFailure, ConversationDetails>>
    suspend fun fetchConversation(conversationID: ConversationId): Either<CoreFailure, Unit>
    suspend fun fetchConversationIfUnknown(conversationID: ConversationId): Either<CoreFailure, Unit>
    suspend fun observeById(conversationId: ConversationId): Flow<Either<StorageFailure, Conversation>>
    suspend fun getConversationById(conversationId: ConversationId): Conversation?
    suspend fun detailsById(conversationId: ConversationId): Either<StorageFailure, Conversation>
    suspend fun getConversationRecipients(conversationId: ConversationId): Either<CoreFailure, List<Recipient>>
    suspend fun getConversationRecipientsForCalling(conversationId: ConversationId): Either<CoreFailure, List<Recipient>>
    suspend fun getConversationProtocolInfo(conversationId: ConversationId): Either<StorageFailure, Conversation.ProtocolInfo>
    suspend fun observeConversationMembers(conversationID: ConversationId): Flow<List<Conversation.Member>>

    /**
     * Fetches a list of all members' IDs or a given conversation including self user
     */
    suspend fun getConversationMembers(conversationId: ConversationId): Either<StorageFailure, List<UserId>>
    suspend fun persistMembers(
        members: List<Conversation.Member>,
        conversationID: ConversationId
    ): Either<CoreFailure, Unit>

    suspend fun updateMemberFromEvent(
        member: Conversation.Member,
        conversationID: ConversationId
    ): Either<CoreFailure, Unit>

    suspend fun deleteMembersFromEvent(userIDList: List<UserId>, conversationID: ConversationId): Either<CoreFailure, Unit>
    suspend fun getOneToOneConversationWithOtherUser(otherUserId: UserId): Either<CoreFailure, Conversation>

    suspend fun updateMutedStatus(
        conversationId: ConversationId,
        mutedStatus: MutedConversationStatus,
        mutedStatusTimestamp: Long
    ): Either<CoreFailure, Unit>

    suspend fun getConversationsForNotifications(): Flow<List<Conversation>>
    suspend fun getConversationsByGroupState(
        groupState: Conversation.ProtocolInfo.MLS.GroupState
    ): Either<StorageFailure, List<Conversation>>

    suspend fun updateConversationNotificationDate(qualifiedID: QualifiedID, date: String): Either<StorageFailure, Unit>
    suspend fun updateAllConversationsNotificationDate(date: String): Either<StorageFailure, Unit>
    suspend fun updateConversationModifiedDate(qualifiedID: QualifiedID, date: String): Either<StorageFailure, Unit>
    suspend fun updateConversationReadDate(qualifiedID: QualifiedID, date: String): Either<StorageFailure, Unit>
    suspend fun getUnreadConversationCount(): Either<StorageFailure, Long>
    suspend fun updateAccessInfo(
        conversationID: ConversationId,
        access: List<Conversation.Access>,
        accessRole: List<Conversation.AccessRole>
    ): Either<CoreFailure, Unit>

    suspend fun updateConversationMemberRole(
        conversationId: ConversationId,
        userId: UserId,
        role: Conversation.Member.Role
    ): Either<CoreFailure, Unit>

    suspend fun deleteConversation(conversationId: ConversationId): Either<CoreFailure, Unit>

    /**
     * Gets all of the conversation messages that are assets
     */
    suspend fun getAssetMessages(
        conversationId: ConversationId,
    ): Either<CoreFailure, List<Message>>

    /**
     * Deletes all conversation messages
     */
    suspend fun deleteAllMessages(conversationId: ConversationId): Either<CoreFailure, Unit>
    suspend fun observeIsUserMember(conversationId: ConversationId, userId: UserId): Flow<Either<CoreFailure, Boolean>>
    suspend fun whoDeletedMe(conversationId: ConversationId): Either<CoreFailure, UserId?>
    suspend fun updateConversationName(
        conversationId: ConversationId,
        conversationName: String,
        timestamp: String
    ): Either<CoreFailure, Unit>

    suspend fun deleteUserFromConversations(userId: UserId): Either<CoreFailure, Unit>

    suspend fun getConversationIdsByUserId(userId: UserId): Either<CoreFailure, List<ConversationId>>

}

@Suppress("LongParameterList", "TooManyFunctions")
internal class ConversationDataSource internal constructor(
    private val userRepository: UserRepository,
    private val mlsClientProvider: MLSClientProvider,
    private val conversationDAO: ConversationDAO,
    private val conversationApi: ConversationApi,
    private val messageDAO: MessageDAO,
    private val clientDAO: ClientDAO,
    private val clientApi: ClientApi,
    private val selfUserId: UserId,
    private val idMapper: IdMapper = MapperProvider.idMapper(),
    private val conversationMapper: ConversationMapper = MapperProvider.conversationMapper(),
    private val memberMapper: MemberMapper = MapperProvider.memberMapper(),
    private val conversationStatusMapper: ConversationStatusMapper = MapperProvider.conversationStatusMapper(),
    private val conversationRoleMapper: ConversationRoleMapper = MapperProvider.conversationRoleMapper(),
    private val protocolInfoMapper: ProtocolInfoMapper = MapperProvider.protocolInfoMapper(),
    private val messageMapper: MessageMapper = MapperProvider.messageMapper()
) : ConversationRepository {

    // TODO:I would suggest preparing another suspend func getSelfUser to get nullable self user,
    // this will help avoid some functions getting stuck when observeSelfUser will filter nullable values
    override suspend fun fetchConversations(): Either<CoreFailure, Unit> {
        kaliumLogger.withFeatureId(CONVERSATIONS).d("Fetching conversations")
        return fetchAllConversationsFromAPI()
    }

    // TODO: Vitor: he UseCase could observeSelfUser and update the flow.
    // But the Repository is too smart, does it by itself, and doesn't let the UseCase handle this.
    override suspend fun insertConversationFromEvent(event: Event.Conversation.NewConversation): Either<CoreFailure, Unit> {
        val selfUserTeamId = userRepository.observeSelfUser().first().teamId
        return persistConversations(listOf(event.conversation), selfUserTeamId?.value, originatedFromEvent = true)
    }

    private suspend fun fetchAllConversationsFromAPI(): Either<NetworkFailure, Unit> {
        // TODO: mo: I would suggest to use the same approach as in the selfUserId

        val selfUserTeamId = userRepository.observeSelfUser().first().teamId
        var hasMore = true
        var lastPagingState: String? = null
        var latestResult: Either<NetworkFailure, Unit> = Either.Right(Unit)

        while (hasMore && latestResult.isRight()) {
            latestResult = wrapApiRequest {
                kaliumLogger.withFeatureId(CONVERSATIONS).v("Fetching conversation page starting with pagingState $lastPagingState")
                conversationApi.fetchConversationsIds(pagingState = lastPagingState)
            }.onSuccess { pagingResponse ->
                wrapApiRequest {
                    conversationApi.fetchConversationsListDetails(pagingResponse.conversationsIds.toList())
                }.onSuccess { conversations ->
                    if (conversations.conversationsFailed.isNotEmpty()) {
                        kaliumLogger.withFeatureId(CONVERSATIONS)
                            .d("Skipping ${conversations.conversationsFailed.size} conversations failed")
                    }
                    if (conversations.conversationsNotFound.isNotEmpty()) {
                        kaliumLogger.withFeatureId(CONVERSATIONS)
                            .d("Skipping ${conversations.conversationsNotFound.size} conversations not found")
                    }
                    persistConversations(conversations.conversationsFound, selfUserTeamId?.value)
                }.onFailure {
                    kaliumLogger.withFeatureId(CONVERSATIONS).e("Error fetching conversation details $it")
                }

                lastPagingState = pagingResponse.pagingState
                hasMore = pagingResponse.hasMore
            }.onFailure {
                kaliumLogger.withFeatureId(CONVERSATIONS).e("Error fetching conversation ids $it")
                Either.Left(it)
            }.map { }
        }

        return latestResult
    }

    private suspend fun persistConversations(
        conversations: List<ConversationResponse>,
        selfUserTeamId: String?,
        originatedFromEvent: Boolean = false
    ) = wrapStorageRequest {
        val conversationEntities = conversations.map { conversationResponse ->
            conversationMapper.fromApiModelToDaoModel(
                conversationResponse,
                mlsGroupState = conversationResponse.groupId?.let { mlsGroupState(idMapper.fromGroupIDEntity(it), originatedFromEvent) },
                selfUserTeamId?.let { TeamId(it) }
            )
        }
        conversationDAO.insertConversations(conversationEntities)
        conversations.forEach { conversationsResponse ->
            conversationDAO.insertMembersWithQualifiedId(
                memberMapper.fromApiModelToDaoModel(conversationsResponse.members), idMapper.fromApiToDao(conversationsResponse.id)
            )
        }
    }

    private suspend fun mlsGroupState(groupId: GroupID, originatedFromEvent: Boolean = false): ConversationEntity.GroupState =
        hasEstablishedMLSGroup(groupId).fold({
            throw IllegalStateException(it.toString()) // TODO find a more fitting exception?
        }, { exists ->
            if (exists) {
                ConversationEntity.GroupState.ESTABLISHED
            } else {
                if (originatedFromEvent) {
                    ConversationEntity.GroupState.PENDING_WELCOME_MESSAGE
                } else {
                    ConversationEntity.GroupState.PENDING_JOIN
                }
            }
        })

    private suspend fun hasEstablishedMLSGroup(groupID: GroupID): Either<CoreFailure, Boolean> =
        mlsClientProvider.getMLSClient()
            .flatMap {
                wrapMLSRequest {
                    it.conversationExists(idMapper.toCryptoModel(groupID))
                }
            }

    override suspend fun getSelfConversationId(): Either<StorageFailure, ConversationId> =
        wrapStorageRequest { conversationDAO.getSelfConversationId() }
            .map { idMapper.fromDaoModel(it) }

    override suspend fun getConversationList(): Either<StorageFailure, Flow<List<Conversation>>> = wrapStorageRequest {
        observeConversationList()
    }

    override suspend fun observeConversationList(): Flow<List<Conversation>> {
        return conversationDAO.getAllConversations().map { it.map(conversationMapper::fromDaoModel) }
    }

    override suspend fun observeConversationListDetails(): Flow<List<ConversationDetails>> =
        conversationDAO.getAllConversationDetails().map { it.map(conversationMapper::fromDaoModelToDetails) }

    /**
     * Gets a flow that allows observing of
     */
    override suspend fun observeConversationDetailsById(conversationID: ConversationId): Flow<Either<StorageFailure, ConversationDetails>> =
        conversationDAO.observeGetConversationByQualifiedID(idMapper.toDaoModel(conversationID))
            .wrapStorageRequest()
            .mapRight { conversationMapper.fromDaoModelToDetails(it) }
            .flatMapRight { conversationDetails ->
                when (conversationDetails) {
                    is ConversationDetails.OneOne -> observeLastUnreadMessage(conversationID)
                        .map { conversationDetails.copy(lastUnreadMessage = it) }

                    is ConversationDetails.Group -> observeLastUnreadMessage(conversationID)
                        .map { conversationDetails.copy(lastUnreadMessage = it) }

                    else -> flowOf(conversationDetails)
                }
            }
            .distinctUntilChanged()

    private suspend fun observeLastUnreadMessage(conversationId: ConversationId): Flow<Message?> =
        messageDAO.observeLastUnreadMessage(idMapper.toDaoModel(conversationId))
            .map { it?.let { messageMapper.fromEntityToMessage(it) } }
            .distinctUntilChanged()

    override suspend fun fetchConversation(conversationID: ConversationId): Either<CoreFailure, Unit> {
        return wrapApiRequest {
            conversationApi.fetchConversationDetails(idMapper.toApiModel(conversationID))
        }.flatMap {
            val selfUserTeamId = userRepository.getSelfUser()?.teamId
            persistConversations(listOf(it), selfUserTeamId?.value)
        }
    }

    override suspend fun fetchConversationIfUnknown(conversationID: ConversationId): Either<CoreFailure, Unit> = wrapStorageRequest {
        conversationDAO.getConversationByQualifiedID(QualifiedIDEntity(conversationID.value, conversationID.domain))
    }.run {
        if (isLeft()) {
            fetchConversation(conversationID)
        } else {
            Either.Right(Unit)
        }
    }

    // Deprecated notice, so we can use newer versions of Kalium on Reloaded without breaking things.
    @Deprecated("This doesn't return conversation details", ReplaceWith("detailsById"))
    override suspend fun observeById(conversationId: ConversationId): Flow<Either<StorageFailure, Conversation>> =
        conversationDAO.observeGetConversationByQualifiedID(idMapper.toDaoModel(conversationId)).filterNotNull()
            .map(conversationMapper::fromDaoModel)
            .wrapStorageRequest()

    // TODO: refactor. 3 Ways different ways to return conversation details?!
    override suspend fun getConversationById(conversationId: ConversationId): Conversation? =
        conversationDAO.observeGetConversationByQualifiedID(idMapper.toDaoModel(conversationId))
            .map { conversationEntity ->
                conversationEntity?.let { conversationMapper.fromDaoModel(it) }
            }.firstOrNull()

    override suspend fun detailsById(conversationId: ConversationId): Either<StorageFailure, Conversation> = wrapStorageRequest {
        conversationDAO.getConversationByQualifiedID(idMapper.toDaoModel(conversationId))?.let {
            conversationMapper.fromDaoModel(it)
        }
    }

    override suspend fun getConversationProtocolInfo(conversationId: ConversationId): Either<StorageFailure, Conversation.ProtocolInfo> =
        wrapStorageRequest {
            conversationDAO.observeGetConversationByQualifiedID(idMapper.toDaoModel(conversationId)).first()?.protocolInfo?.let {
                protocolInfoMapper.fromEntity(it)
            }
        }

    override suspend fun observeConversationMembers(conversationID: ConversationId): Flow<List<Conversation.Member>> =
        conversationDAO.getAllMembers(idMapper.toDaoModel(conversationID)).map { members ->
            members.map(memberMapper::fromDaoModel)
        }

    override suspend fun getConversationMembers(conversationId: ConversationId): Either<StorageFailure, List<UserId>> = wrapStorageRequest {
        conversationDAO.getAllMembers(idMapper.toDaoModel(conversationId)).first().map { idMapper.fromDaoModel(it.user) }
    }

    override suspend fun persistMembers(
        members: List<Conversation.Member>,
        conversationID: ConversationId
    ): Either<CoreFailure, Unit> =
        userRepository.fetchUsersIfUnknownByIds(members.map { it.id }.toSet()).flatMap {
            wrapStorageRequest {
                conversationDAO.insertMembersWithQualifiedId(
                    members.map(memberMapper::toDaoModel), idMapper.toDaoModel(conversationID)
                )
            }
        }

    override suspend fun updateMemberFromEvent(member: Conversation.Member, conversationID: ConversationId): Either<CoreFailure, Unit> =
        wrapStorageRequest {
            conversationDAO.updateMember(memberMapper.toDaoModel(member), idMapper.toDaoModel(conversationID))
        }

    override suspend fun deleteMembersFromEvent(
        userIDList: List<UserId>,
        conversationID: ConversationId
    ): Either<CoreFailure, Unit> =
        wrapStorageRequest {
            conversationDAO.deleteMembersByQualifiedID(
                userIDList.map { idMapper.toDaoModel(it) },
                idMapper.toDaoModel(conversationID)
            )
        }

<<<<<<< HEAD
    override suspend fun createGroupConversation(
        name: String?,
        usersList: List<UserId>,
        options: ConversationOptions
    ): Either<CoreFailure, Conversation> = wrapStorageRequest {
        userRepository.observeSelfUser().first()
    }.flatMap { selfUser ->
        wrapApiRequest {
            conversationApi.createNewConversation(
                conversationMapper.toApiModel(name, usersList, selfUser.teamId?.value, options)
            )
        }.flatMap { conversationResponse ->
            val teamId = selfUser.teamId
            val conversationEntity = conversationMapper.fromApiModelToDaoModel(
                conversationResponse, mlsGroupState = ConversationEntity.GroupState.PENDING_CREATION, teamId
            )
            val protocol = protocolInfoMapper.fromEntity(conversationEntity.protocolInfo)

            wrapStorageRequest {
                conversationDAO.insertConversation(conversationEntity)
            }.flatMap {
                when (protocol) {
                    is Conversation.ProtocolInfo.Proteus -> persistMembersFromConversationResponse(conversationResponse)
                    is Conversation.ProtocolInfo.MLS -> persistMembersFromConversationResponseMLS(
                        conversationResponse, usersList
                    )
                }
            }.flatMap {
                when (protocol) {
                    is Conversation.ProtocolInfo.Proteus -> Either.Right(Unit)
                    is Conversation.ProtocolInfo.MLS ->
                        mlsConversationRepository
                            .establishMLSGroup(protocol.groupId)
                }
            }.flatMap {
                wrapStorageRequest {
                    conversationDAO.getConversationByQualifiedID(conversationEntity.id)?.let {
                        conversationMapper.fromDaoModel(it)
                    }
                }
            }
        }
    }

=======
>>>>>>> ac770086
    override suspend fun getConversationsForNotifications(): Flow<List<Conversation>> =
        conversationDAO.getConversationsForNotifications()
            .filterNotNull()
            .map { it.map(conversationMapper::fromDaoModel) }

    override suspend fun getConversationsByGroupState(
        groupState: Conversation.ProtocolInfo.MLS.GroupState
    ): Either<StorageFailure, List<Conversation>> =
        wrapStorageRequest {
            conversationDAO.getConversationsByGroupState(conversationMapper.toDAOGroupState(groupState))
                .map(conversationMapper::fromDaoModel)
        }

    override suspend fun updateConversationNotificationDate(
        qualifiedID: QualifiedID,
        date: String
    ): Either<StorageFailure, Unit> =
        wrapStorageRequest {
            conversationDAO.updateConversationNotificationDate(idMapper.toDaoModel(qualifiedID), date)
        }

    override suspend fun updateAllConversationsNotificationDate(date: String): Either<StorageFailure, Unit> =
        wrapStorageRequest { conversationDAO.updateAllConversationsNotificationDate(date) }

    override suspend fun updateConversationModifiedDate(
        qualifiedID: QualifiedID,
        date: String
    ): Either<StorageFailure, Unit> =
        wrapStorageRequest { conversationDAO.updateConversationModifiedDate(idMapper.toDaoModel(qualifiedID), date) }

    override suspend fun updateAccessInfo(
        conversationID: ConversationId,
        access: List<Conversation.Access>,
        accessRole: List<Conversation.AccessRole>
    ): Either<CoreFailure, Unit> =
        ConversationAccessInfoDTO(
            access.map { conversationMapper.toApiModel(it) }.toSet(),
            accessRole.map { conversationMapper.toApiModel(it) }.toSet()
        ).let { updateConversationAccessRequest ->
            wrapApiRequest {
                conversationApi.updateAccessRole(idMapper.toApiModel(conversationID), updateConversationAccessRequest)
            }
        }.flatMap { response ->
            when (response) {
                UpdateConversationAccessResponse.AccessUnchanged -> {
                    // no need to update conversation
                    Either.Right(Unit)
                }

                is UpdateConversationAccessResponse.AccessUpdated -> {
                    wrapStorageRequest {
                        conversationDAO.updateAccess(
                            idMapper.fromDtoToDao(response.event.qualifiedConversation),
                            conversationMapper.toDAOAccess(response.event.data.access),
                            response.event.data.accessRole.let { conversationMapper.toDAOAccessRole(it) }
                        )
                    }
                }
            }
        }

    /**
     * Update the conversation seen date, which is a date when the user sees the content of the conversation.
     */
    override suspend fun updateConversationReadDate(qualifiedID: QualifiedID, date: String): Either<StorageFailure, Unit> =
        wrapStorageRequest { conversationDAO.updateConversationReadDate(idMapper.toDaoModel(qualifiedID), date) }

    override suspend fun getUnreadConversationCount(): Either<StorageFailure, Long> =
        wrapStorageRequest { conversationDAO.getUnreadConversationCount() }

    /**
     * Fetches a list of all recipients for a given conversation including this very client
     */
    override suspend fun getConversationRecipients(conversationId: ConversationId): Either<CoreFailure, List<Recipient>> =
        wrapStorageRequest {
            memberMapper.fromMapOfClientsEntityToRecipients(
                clientDAO.getClientsOfConversation(idMapper.toDaoModel(conversationId))
            )
        }

    /**
     * Fetches a list of all recipients for a given conversation including this very client
     */
    override suspend fun getConversationRecipientsForCalling(conversationId: ConversationId): Either<CoreFailure, List<Recipient>> =
        getConversationMembers(conversationId).map { it.map(idMapper::toApiModel) }.flatMap {
            wrapApiRequest { clientApi.listClientsOfUsers(it) }.map { memberMapper.fromMapOfClientsResponseToRecipients(it) }
        }

    override suspend fun getOneToOneConversationWithOtherUser(otherUserId: UserId): Either<StorageFailure, Conversation> {
        return wrapStorageRequest {
            val conversationEntity = conversationDAO.getConversationWithOtherUser(idMapper.toDaoModel(otherUserId))
            conversationEntity?.let { conversationMapper.fromDaoModel(it) }
        }
    }

    /**
     * Updates the conversation muting options status and the timestamp of the applied change, both remotely and local
     */
    override suspend fun updateMutedStatus(
        conversationId: ConversationId,
        mutedStatus: MutedConversationStatus,
        mutedStatusTimestamp: Long
    ): Either<CoreFailure, Unit> = wrapApiRequest {
        conversationApi.updateConversationMemberState(
            memberUpdateRequest = conversationStatusMapper.toMutedStatusApiModel(mutedStatus, mutedStatusTimestamp),
            conversationId = idMapper.toApiModel(conversationId)
        )
    }.flatMap {
        wrapStorageRequest {
            conversationDAO.updateConversationMutedStatus(
                conversationId = idMapper.toDaoModel(conversationId),
                mutedStatus = conversationStatusMapper.toMutedStatusDaoModel(mutedStatus),
                mutedStatusTimestamp = mutedStatusTimestamp
            )
        }
    }

    /**
     * Updates the conversation member role, both remotely and local
     */
    override suspend fun updateConversationMemberRole(
        conversationId: ConversationId,
        userId: UserId,
        role: Conversation.Member.Role
    ): Either<CoreFailure, Unit> = wrapApiRequest {
        conversationApi.updateConversationMemberRole(
            conversationId = idMapper.toApiModel(conversationId),
            userId = idMapper.toApiModel(userId),
            conversationMemberRoleDTO = ConversationMemberRoleDTO(conversationRole = conversationRoleMapper.toApi(role))
        )
    }.flatMap {
        wrapStorageRequest {
            conversationDAO.updateConversationMemberRole(
                conversationId = idMapper.toDaoModel(conversationId),
                userId = idMapper.toDaoModel(userId),
                role = conversationRoleMapper.toDAO(role)
            )
        }
    }

    override suspend fun deleteConversation(conversationId: ConversationId) = wrapStorageRequest {
        conversationDAO.deleteConversationByQualifiedID(idMapper.toDaoModel(conversationId))
    }

    override suspend fun getAssetMessages(
        conversationId: ConversationId,
    ): Either<StorageFailure, List<Message>> =
        wrapStorageRequest {
            messageDAO.getConversationMessagesByContentType(
                idMapper.toDaoModel(conversationId),
                MessageEntity.ContentType.ASSET
            ).map(messageMapper::fromEntityToMessage)
        }

    override suspend fun deleteAllMessages(conversationId: ConversationId): Either<StorageFailure, Unit> =
        wrapStorageRequest {
            messageDAO.deleteAllConversationMessages(idMapper.toDaoModel(conversationId))
        }

    override suspend fun observeIsUserMember(conversationId: ConversationId, userId: UserId): Flow<Either<CoreFailure, Boolean>> =
        conversationDAO.observeIsUserMember(idMapper.toDaoModel(conversationId), idMapper.toDaoModel(userId))
            .wrapStorageRequest()

    override suspend fun whoDeletedMe(conversationId: ConversationId): Either<CoreFailure, UserId?> = wrapStorageRequest {
        val selfUserId = userRepository.observeSelfUser().first().id

        conversationDAO.whoDeletedMeInConversation(
            idMapper.toDaoModel(conversationId),
            idMapper.toStringDaoModel(selfUserId)
        )?.let { idMapper.fromDaoModel(it) }
    }

    override suspend fun updateConversationName(conversationId: ConversationId, conversationName: String, timestamp: String) =
        wrapStorageRequest { conversationDAO.updateConversationName(idMapper.toDaoModel(conversationId), conversationName, timestamp) }

    override suspend fun deleteUserFromConversations(userId: UserId): Either<CoreFailure, Unit> = wrapStorageRequest {
        conversationDAO.revokeOneOnOneConversationsWithDeletedUser(idMapper.toDaoModel(userId))
    }

    override suspend fun getConversationIdsByUserId(userId: UserId): Either<CoreFailure, List<ConversationId>> {
        return wrapStorageRequest {
            conversationDAO.getConversationIdsByUserId(idMapper.toDaoModel(userId))
        }
            .map { it.map { conversationIdEntity -> idMapper.fromDaoModel(conversationIdEntity) } }
    }

    companion object {
        const val DEFAULT_MEMBER_ROLE = "wire_member"
    }
}<|MERGE_RESOLUTION|>--- conflicted
+++ resolved
@@ -50,11 +50,6 @@
 import kotlinx.coroutines.flow.firstOrNull
 import kotlinx.coroutines.flow.flowOf
 import kotlinx.coroutines.flow.map
-<<<<<<< HEAD
-import kotlinx.datetime.Clock
-=======
-import kotlin.coroutines.cancellation.CancellationException
->>>>>>> ac770086
 
 interface ConversationRepository {
     @DelicateKaliumApi("this function does not get values from cache")
@@ -386,53 +381,6 @@
             )
         }
 
-<<<<<<< HEAD
-    override suspend fun createGroupConversation(
-        name: String?,
-        usersList: List<UserId>,
-        options: ConversationOptions
-    ): Either<CoreFailure, Conversation> = wrapStorageRequest {
-        userRepository.observeSelfUser().first()
-    }.flatMap { selfUser ->
-        wrapApiRequest {
-            conversationApi.createNewConversation(
-                conversationMapper.toApiModel(name, usersList, selfUser.teamId?.value, options)
-            )
-        }.flatMap { conversationResponse ->
-            val teamId = selfUser.teamId
-            val conversationEntity = conversationMapper.fromApiModelToDaoModel(
-                conversationResponse, mlsGroupState = ConversationEntity.GroupState.PENDING_CREATION, teamId
-            )
-            val protocol = protocolInfoMapper.fromEntity(conversationEntity.protocolInfo)
-
-            wrapStorageRequest {
-                conversationDAO.insertConversation(conversationEntity)
-            }.flatMap {
-                when (protocol) {
-                    is Conversation.ProtocolInfo.Proteus -> persistMembersFromConversationResponse(conversationResponse)
-                    is Conversation.ProtocolInfo.MLS -> persistMembersFromConversationResponseMLS(
-                        conversationResponse, usersList
-                    )
-                }
-            }.flatMap {
-                when (protocol) {
-                    is Conversation.ProtocolInfo.Proteus -> Either.Right(Unit)
-                    is Conversation.ProtocolInfo.MLS ->
-                        mlsConversationRepository
-                            .establishMLSGroup(protocol.groupId)
-                }
-            }.flatMap {
-                wrapStorageRequest {
-                    conversationDAO.getConversationByQualifiedID(conversationEntity.id)?.let {
-                        conversationMapper.fromDaoModel(it)
-                    }
-                }
-            }
-        }
-    }
-
-=======
->>>>>>> ac770086
     override suspend fun getConversationsForNotifications(): Flow<List<Conversation>> =
         conversationDAO.getConversationsForNotifications()
             .filterNotNull()
@@ -597,8 +545,6 @@
             .wrapStorageRequest()
 
     override suspend fun whoDeletedMe(conversationId: ConversationId): Either<CoreFailure, UserId?> = wrapStorageRequest {
-        val selfUserId = userRepository.observeSelfUser().first().id
-
         conversationDAO.whoDeletedMeInConversation(
             idMapper.toDaoModel(conversationId),
             idMapper.toStringDaoModel(selfUserId)
