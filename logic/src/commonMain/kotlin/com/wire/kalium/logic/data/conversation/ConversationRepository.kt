/*
 * Wire
 * Copyright (C) 2023 Wire Swiss GmbH
 *
 * This program is free software: you can redistribute it and/or modify
 * it under the terms of the GNU General Public License as published by
 * the Free Software Foundation, either version 3 of the License, or
 * (at your option) any later version.
 *
 * This program is distributed in the hope that it will be useful,
 * but WITHOUT ANY WARRANTY; without even the implied warranty of
 * MERCHANTABILITY or FITNESS FOR A PARTICULAR PURPOSE. See the
 * GNU General Public License for more details.
 *
 * You should have received a copy of the GNU General Public License
 * along with this program. If not, see http://www.gnu.org/licenses/.
 */

package com.wire.kalium.logic.data.conversation

import com.wire.kalium.logger.KaliumLogger.Companion.ApplicationFlow.CONVERSATIONS
import com.wire.kalium.logic.CoreFailure
import com.wire.kalium.logic.NetworkFailure
import com.wire.kalium.logic.StorageFailure
import com.wire.kalium.logic.data.client.MLSClientProvider
import com.wire.kalium.logic.data.id.ConversationId
import com.wire.kalium.logic.data.id.GroupID
import com.wire.kalium.logic.data.id.IdMapper
import com.wire.kalium.logic.data.id.NetworkQualifiedId
import com.wire.kalium.logic.data.id.QualifiedID
import com.wire.kalium.logic.data.id.toApi
import com.wire.kalium.logic.data.id.toCrypto
import com.wire.kalium.logic.data.id.toDao
import com.wire.kalium.logic.data.id.toModel
import com.wire.kalium.logic.data.message.Message
import com.wire.kalium.logic.data.message.MessageMapper
import com.wire.kalium.logic.data.message.UnreadEventType
import com.wire.kalium.logic.data.user.UserId
import com.wire.kalium.logic.di.MapperProvider
import com.wire.kalium.logic.feature.SelfTeamIdProvider
import com.wire.kalium.logic.feature.selfDeletingMessages.SelfDeletionTimer
import com.wire.kalium.logic.functional.Either
import com.wire.kalium.logic.functional.flatMap
import com.wire.kalium.logic.functional.fold
import com.wire.kalium.logic.functional.getOrNull
import com.wire.kalium.logic.functional.isLeft
import com.wire.kalium.logic.functional.isRight
import com.wire.kalium.logic.functional.map
import com.wire.kalium.logic.functional.mapRight
import com.wire.kalium.logic.functional.onFailure
import com.wire.kalium.logic.functional.onSuccess
import com.wire.kalium.logic.kaliumLogger
import com.wire.kalium.logic.wrapApiRequest
import com.wire.kalium.logic.wrapMLSRequest
import com.wire.kalium.logic.wrapProteusRequest
import com.wire.kalium.logic.wrapStorageRequest
import com.wire.kalium.network.api.base.authenticated.client.ClientApi
import com.wire.kalium.network.api.base.authenticated.conversation.ConversationApi
import com.wire.kalium.network.api.base.authenticated.conversation.ConversationRenameResponse
import com.wire.kalium.network.api.base.authenticated.conversation.ConversationResponse
import com.wire.kalium.network.api.base.authenticated.conversation.UpdateConversationAccessRequest
import com.wire.kalium.network.api.base.authenticated.conversation.UpdateConversationAccessResponse
import com.wire.kalium.network.api.base.authenticated.conversation.UpdateConversationReceiptModeResponse
import com.wire.kalium.network.api.base.authenticated.conversation.model.ConversationMemberRoleDTO
import com.wire.kalium.network.api.base.authenticated.conversation.model.ConversationReceiptModeDTO
import com.wire.kalium.persistence.dao.ConversationDAO
import com.wire.kalium.persistence.dao.ConversationEntity
import com.wire.kalium.persistence.dao.QualifiedIDEntity
import com.wire.kalium.persistence.dao.client.ClientDAO
import com.wire.kalium.persistence.dao.message.MessageDAO
import com.wire.kalium.persistence.dao.message.MessageEntity
import com.wire.kalium.persistence.dao.unread.UnreadEventTypeEntity
import com.wire.kalium.util.DelicateKaliumApi
import kotlinx.coroutines.flow.Flow
import kotlinx.coroutines.flow.combine
import kotlinx.coroutines.flow.distinctUntilChanged
import kotlinx.coroutines.flow.filterNotNull
import kotlinx.coroutines.flow.first
import kotlinx.coroutines.flow.firstOrNull
import kotlinx.coroutines.flow.map
import kotlinx.datetime.Instant
import kotlin.time.Duration.Companion.ZERO
import kotlin.time.DurationUnit
import kotlin.time.toDuration

interface ConversationRepository {
    @DelicateKaliumApi("This function does not get values from cache")
    suspend fun getProteusSelfConversationId(): Either<StorageFailure, ConversationId>

    @DelicateKaliumApi("This function does not get values from cache")
    suspend fun getMLSSelfConversationId(): Either<StorageFailure, ConversationId>

    suspend fun fetchConversations(): Either<CoreFailure, Unit>

    // TODO make all functions to have only logic models
    suspend fun persistConversations(
        conversations: List<ConversationResponse>,
        selfUserTeamId: String?,
        originatedFromEvent: Boolean = false
    ): Either<CoreFailure, Unit>

    /**
     * Creates a conversation from a new event
     *
     * @param conversation from event
     * @param selfUserTeamId - self user team id if team user
     * @return Either<CoreFailure, Boolean> - true if the conversation was created, false if it was already present
     */
    suspend fun persistConversation(
        conversation: ConversationResponse,
        selfUserTeamId: String?,
        originatedFromEvent: Boolean = false
    ): Either<CoreFailure, Boolean>

    suspend fun getConversationList(): Either<StorageFailure, Flow<List<Conversation>>>
    suspend fun observeConversationList(): Flow<List<Conversation>>
    suspend fun observeConversationListDetails(): Flow<List<ConversationDetails>>
    suspend fun observeConversationDetailsById(conversationID: ConversationId): Flow<Either<StorageFailure, ConversationDetails>>
    suspend fun fetchConversation(conversationID: ConversationId): Either<CoreFailure, Unit>
    suspend fun fetchConversationIfUnknown(conversationID: ConversationId): Either<CoreFailure, Unit>
    suspend fun observeById(conversationId: ConversationId): Flow<Either<StorageFailure, Conversation>>
    suspend fun getConversationById(conversationId: ConversationId): Conversation?
    suspend fun detailsById(conversationId: ConversationId): Either<StorageFailure, Conversation>
    suspend fun baseInfoById(conversationId: ConversationId): Either<StorageFailure, Conversation>
    suspend fun getConversationRecipients(conversationId: ConversationId): Either<CoreFailure, List<Recipient>>
    suspend fun getRecipientById(conversationId: ConversationId, userIDList: List<UserId>): Either<StorageFailure, List<Recipient>>
    suspend fun getConversationRecipientsForCalling(conversationId: ConversationId): Either<CoreFailure, List<Recipient>>
    suspend fun getConversationProtocolInfo(conversationId: ConversationId): Either<StorageFailure, Conversation.ProtocolInfo>
    suspend fun observeConversationMembers(conversationID: ConversationId): Flow<List<Conversation.Member>>

    /**
     * Fetches a list of all members' IDs or a given conversation including self user
     */
    suspend fun getConversationMembers(conversationId: ConversationId): Either<StorageFailure, List<UserId>>
    suspend fun persistMembers(
        members: List<Conversation.Member>,
        conversationID: ConversationId
    ): Either<CoreFailure, Unit>

    suspend fun updateMemberFromEvent(
        member: Conversation.Member,
        conversationID: ConversationId
    ): Either<CoreFailure, Unit>

    suspend fun deleteMembersFromEvent(userIDList: List<UserId>, conversationID: ConversationId): Either<CoreFailure, Unit>
    suspend fun observeOneToOneConversationWithOtherUser(otherUserId: UserId): Flow<Either<CoreFailure, Conversation>>

    suspend fun updateMutedStatusLocally(
        conversationId: ConversationId,
        mutedStatus: MutedConversationStatus,
        mutedStatusTimestamp: Long
    ): Either<StorageFailure, Unit>

    suspend fun updateMutedStatusRemotely(
        conversationId: ConversationId,
        mutedStatus: MutedConversationStatus,
        mutedStatusTimestamp: Long
    ): Either<NetworkFailure, Unit>

    suspend fun getConversationsByGroupState(
        groupState: Conversation.ProtocolInfo.MLS.GroupState
    ): Either<StorageFailure, List<Conversation>>

    suspend fun updateConversationNotificationDate(qualifiedID: QualifiedID): Either<StorageFailure, Unit>
    suspend fun updateAllConversationsNotificationDate(): Either<StorageFailure, Unit>
    suspend fun updateConversationModifiedDate(qualifiedID: QualifiedID, date: Instant): Either<StorageFailure, Unit>
    suspend fun updateConversationReadDate(qualifiedID: QualifiedID, date: Instant): Either<StorageFailure, Unit>
    suspend fun updateAccessInfo(
        conversationID: ConversationId,
        access: Set<Conversation.Access>,
        accessRole: Set<Conversation.AccessRole>
    ): Either<CoreFailure, Unit>

    suspend fun updateConversationMemberRole(
        conversationId: ConversationId,
        userId: UserId,
        role: Conversation.Member.Role
    ): Either<CoreFailure, Unit>

    suspend fun deleteConversation(conversationId: ConversationId): Either<CoreFailure, Unit>

    /**
     * Gets all of the conversation messages that are assets
     */
    suspend fun getAssetMessages(
        conversationId: ConversationId,
    ): Either<CoreFailure, List<Message>>

    /**
     * Deletes all conversation messages
     */
    suspend fun deleteAllMessages(conversationId: ConversationId): Either<CoreFailure, Unit>
    suspend fun observeIsUserMember(conversationId: ConversationId, userId: UserId): Flow<Either<CoreFailure, Boolean>>
    suspend fun whoDeletedMe(conversationId: ConversationId): Either<CoreFailure, UserId?>

    suspend fun deleteUserFromConversations(userId: UserId): Either<CoreFailure, Unit>

    suspend fun getConversationIdsByUserId(userId: UserId): Either<CoreFailure, List<ConversationId>>
    suspend fun insertConversations(conversations: List<Conversation>): Either<CoreFailure, Unit>
    suspend fun changeConversationName(
        conversationId: ConversationId,
        conversationName: String
    ): Either<CoreFailure, ConversationRenameResponse>

    suspend fun updateReceiptMode(
        conversationId: ConversationId,
        receiptMode: Conversation.ReceiptMode
    ): Either<CoreFailure, Unit>

    suspend fun getConversationUnreadEventsCount(conversationId: ConversationId): Either<StorageFailure, Long>
    suspend fun getUserSelfDeletionTimer(conversationId: ConversationId): Either<StorageFailure, SelfDeletionTimer?>
    suspend fun updateUserSelfDeletionTimer(conversationId: ConversationId, selfDeletionTimer: SelfDeletionTimer): Either<CoreFailure, Unit>
    suspend fun syncConversationsWithoutMetadata(): Either<CoreFailure, Unit>
}

@Suppress("LongParameterList", "TooManyFunctions")
internal class ConversationDataSource internal constructor(
    private val selfUserId: UserId,
    private val mlsClientProvider: MLSClientProvider,
    private val selfTeamIdProvider: SelfTeamIdProvider,
    private val conversationDAO: ConversationDAO,
    private val conversationApi: ConversationApi,
    private val messageDAO: MessageDAO,
    private val clientDAO: ClientDAO,
    private val clientApi: ClientApi,
    private val idMapper: IdMapper = MapperProvider.idMapper(),
    private val conversationMapper: ConversationMapper = MapperProvider.conversationMapper(),
    private val memberMapper: MemberMapper = MapperProvider.memberMapper(),
    private val conversationStatusMapper: ConversationStatusMapper = MapperProvider.conversationStatusMapper(),
    private val conversationRoleMapper: ConversationRoleMapper = MapperProvider.conversationRoleMapper(),
    private val protocolInfoMapper: ProtocolInfoMapper = MapperProvider.protocolInfoMapper(),
    private val messageMapper: MessageMapper = MapperProvider.messageMapper(selfUserId),
    private val receiptModeMapper: ReceiptModeMapper = MapperProvider.receiptModeMapper()
) : ConversationRepository {

    // TODO:I would suggest preparing another suspend func getSelfUser to get nullable self user,
    // this will help avoid some functions getting stuck when observeSelfUser will filter nullable values
    override suspend fun fetchConversations(): Either<CoreFailure, Unit> {
        kaliumLogger.withFeatureId(CONVERSATIONS).d("Fetching conversations")
        return fetchAllConversationsFromAPI()
    }

    private suspend fun fetchAllConversationsFromAPI(): Either<NetworkFailure, Unit> {
        var hasMore = true
        var lastPagingState: String? = null
        var latestResult: Either<NetworkFailure, Unit> = Either.Right(Unit)

        while (hasMore && latestResult.isRight()) {
            latestResult = wrapApiRequest {
                kaliumLogger.withFeatureId(CONVERSATIONS).v("Fetching conversation page starting with pagingState $lastPagingState")
                conversationApi.fetchConversationsIds(pagingState = lastPagingState)
            }.onSuccess { pagingResponse ->
                wrapApiRequest {
                    conversationApi.fetchConversationsListDetails(pagingResponse.conversationsIds.toList())
                }.onSuccess { conversations ->
                    if (conversations.conversationsFailed.isNotEmpty()) {
                        kaliumLogger.withFeatureId(CONVERSATIONS)
                            .d("Handling ${conversations.conversationsFailed.size} conversations failed")
                        persistIncompleteConversations(conversations.conversationsFailed)
                    }
                    if (conversations.conversationsNotFound.isNotEmpty()) {
                        kaliumLogger.withFeatureId(CONVERSATIONS)
                            .d("Skipping ${conversations.conversationsNotFound.size} conversations not found")
                    }
                    persistConversations(conversations.conversationsFound, selfTeamIdProvider().getOrNull()?.value)
                }.onFailure {
                    kaliumLogger.withFeatureId(CONVERSATIONS).e("Error fetching conversation details $it")
                }

                lastPagingState = pagingResponse.pagingState
                hasMore = pagingResponse.hasMore
            }.onFailure {
                kaliumLogger.withFeatureId(CONVERSATIONS).e("Error fetching conversation ids $it")
                Either.Left(it)
            }.map { }
        }

        return latestResult
    }

    override suspend fun persistConversation(
        conversation: ConversationResponse,
        selfUserTeamId: String?,
        originatedFromEvent: Boolean
    ): Either<CoreFailure, Boolean> = wrapStorageRequest {
        val isNewConversation = conversationDAO.getConversationBaseInfoByQualifiedID(conversation.id.toDao()) == null
        if (isNewConversation) {
            conversationDAO.insertConversation(
                conversationMapper.fromApiModelToDaoModel(
                    conversation,
                    mlsGroupState = conversation.groupId?.let { mlsGroupState(idMapper.fromGroupIDEntity(it), originatedFromEvent) },
                    selfTeamIdProvider().getOrNull(),
                )
            )
            conversationDAO.insertMembersWithQualifiedId(
                memberMapper.fromApiModelToDaoModel(conversation.members), idMapper.fromApiToDao(conversation.id)
            )
        }
        isNewConversation
    }

    override suspend fun persistConversations(
        conversations: List<ConversationResponse>,
        selfUserTeamId: String?,
        originatedFromEvent: Boolean,
    ) = wrapStorageRequest {
        val conversationEntities = conversations
            .map { conversationResponse ->
                conversationMapper.fromApiModelToDaoModel(
                    conversationResponse,
                    mlsGroupState = conversationResponse.groupId?.let {
                        mlsGroupState(
                            idMapper.fromGroupIDEntity(it),
                            originatedFromEvent
                        )
                    },
                    selfTeamIdProvider().getOrNull(),
                )
            }
        conversationDAO.insertConversations(conversationEntities)
        conversations.forEach { conversationsResponse ->
            conversationDAO.insertMembersWithQualifiedId(
                memberMapper.fromApiModelToDaoModel(conversationsResponse.members), idMapper.fromApiToDao(conversationsResponse.id)
            )
        }
    }

    private suspend fun mlsGroupState(groupId: GroupID, originatedFromEvent: Boolean = false): ConversationEntity.GroupState =
        hasEstablishedMLSGroup(groupId).fold({
            throw IllegalStateException(it.toString()) // TODO find a more fitting exception?
        }, { exists ->
            if (exists) {
                ConversationEntity.GroupState.ESTABLISHED
            } else {
                if (originatedFromEvent) {
                    ConversationEntity.GroupState.PENDING_WELCOME_MESSAGE
                } else {
                    ConversationEntity.GroupState.PENDING_JOIN
                }
            }
        })

    private suspend fun hasEstablishedMLSGroup(groupID: GroupID): Either<CoreFailure, Boolean> =
        mlsClientProvider.getMLSClient()
            .flatMap {
                wrapMLSRequest {
                    it.conversationExists(idMapper.toCryptoModel(groupID))
                }
            }

    @DelicateKaliumApi("This function does not get values from cache")
    override suspend fun getProteusSelfConversationId(): Either<StorageFailure, ConversationId> =
        wrapStorageRequest { conversationDAO.getSelfConversationId(ConversationEntity.Protocol.PROTEUS) }
            .map { it.toModel() }

    @DelicateKaliumApi("This function does not get values from cache")
    override suspend fun getMLSSelfConversationId(): Either<StorageFailure, ConversationId> =
        wrapStorageRequest { conversationDAO.getSelfConversationId(ConversationEntity.Protocol.MLS) }
            .map { it.toModel() }

    override suspend fun getConversationList(): Either<StorageFailure, Flow<List<Conversation>>> = wrapStorageRequest {
        observeConversationList()
    }

    override suspend fun observeConversationList(): Flow<List<Conversation>> {
        return conversationDAO.getAllConversations().map { it.map(conversationMapper::fromDaoModel) }
    }

    override suspend fun observeConversationListDetails(): Flow<List<ConversationDetails>> =
        combine(
            conversationDAO.getAllConversationDetails(),
            messageDAO.observeLastMessages(),
            messageDAO.observeConversationsUnreadEvents(),
        ) { conversationList, lastMessageList, unreadEvents ->
            val lastMessageMap = lastMessageList.associateBy { it.conversationId }
            conversationList.map { conversation ->
                conversationMapper.fromDaoModelToDetails(conversation,
                    lastMessageMap[conversation.id]?.let { messageMapper.fromEntityToMessagePreview(it) },
                    unreadEvents.firstOrNull { it.conversationId == conversation.id }?.unreadEvents?.mapKeys {
                        when (it.key) {
                            UnreadEventTypeEntity.KNOCK -> UnreadEventType.KNOCK
                            UnreadEventTypeEntity.MISSED_CALL -> UnreadEventType.MISSED_CALL
                            UnreadEventTypeEntity.MENTION -> UnreadEventType.MENTION
                            UnreadEventTypeEntity.REPLY -> UnreadEventType.REPLY
                            UnreadEventTypeEntity.MESSAGE -> UnreadEventType.MESSAGE
                        }
                    }
                )
            }
        }

    /**
     * Gets a flow that allows observing of
     */
    override suspend fun observeConversationDetailsById(conversationID: ConversationId): Flow<Either<StorageFailure, ConversationDetails>> =
        conversationDAO.observeGetConversationByQualifiedID(conversationID.toDao())
            .wrapStorageRequest()
            // TODO we don't need last message and unread count here, we should discuss to divide model for list and for details
            .mapRight { conversationMapper.fromDaoModelToDetails(it, null, mapOf()) }
            .distinctUntilChanged()

    override suspend fun fetchConversation(conversationID: ConversationId): Either<CoreFailure, Unit> {
        return wrapApiRequest {
            conversationApi.fetchConversationDetails(conversationID.toApi())
        }.flatMap {
            val selfUserTeamId = selfTeamIdProvider().getOrNull()
            persistConversations(listOf(it), selfUserTeamId?.value)
        }
    }

    override suspend fun fetchConversationIfUnknown(conversationID: ConversationId): Either<CoreFailure, Unit> = wrapStorageRequest {
        conversationDAO.getConversationByQualifiedID(QualifiedIDEntity(conversationID.value, conversationID.domain))
    }.run {
        if (isLeft()) {
            fetchConversation(conversationID)
        } else {
            Either.Right(Unit)
        }
    }

    // Deprecated notice, so we can use newer versions of Kalium on Reloaded without breaking things.
    @Deprecated("This doesn't return conversation details", ReplaceWith("detailsById"))
    override suspend fun observeById(conversationId: ConversationId): Flow<Either<StorageFailure, Conversation>> =
        conversationDAO.observeGetConversationByQualifiedID(conversationId.toDao()).filterNotNull()
            .map(conversationMapper::fromDaoModel)
            .wrapStorageRequest()

    // TODO: refactor. 3 Ways different ways to return conversation details?!
    override suspend fun getConversationById(conversationId: ConversationId): Conversation? =
        conversationDAO.observeGetConversationByQualifiedID(conversationId.toDao())
            .map { conversationEntity ->
                conversationEntity?.let { conversationMapper.fromDaoModel(it) }
            }.firstOrNull()

    override suspend fun detailsById(conversationId: ConversationId): Either<StorageFailure, Conversation> = wrapStorageRequest {
        conversationDAO.getConversationByQualifiedID(conversationId.toDao())?.let {
            conversationMapper.fromDaoModel(it)
        }
    }

    override suspend fun baseInfoById(conversationId: ConversationId): Either<StorageFailure, Conversation> = wrapStorageRequest {
        conversationDAO.getConversationBaseInfoByQualifiedID(conversationId.toDao())?.let {
            conversationMapper.fromDaoModel(it)
        }
    }

    override suspend fun getConversationProtocolInfo(conversationId: ConversationId): Either<StorageFailure, Conversation.ProtocolInfo> =
        wrapStorageRequest {
            conversationDAO.getConversationProtocolInfo(conversationId.toDao())?.let {
                protocolInfoMapper.fromEntity(it)
            }
        }

    override suspend fun observeConversationMembers(conversationID: ConversationId): Flow<List<Conversation.Member>> =
        conversationDAO.getAllMembers(conversationID.toDao()).map { members ->
            members.map(memberMapper::fromDaoModel)
        }

    override suspend fun getConversationMembers(conversationId: ConversationId): Either<StorageFailure, List<UserId>> = wrapStorageRequest {
        conversationDAO.getAllMembers(conversationId.toDao()).first().map { it.user.toModel() }
    }

    override suspend fun persistMembers(
        members: List<Conversation.Member>,
        conversationID: ConversationId
    ): Either<CoreFailure, Unit> = wrapStorageRequest {
        conversationDAO.insertMembersWithQualifiedId(
            members.map(memberMapper::toDaoModel), conversationID.toDao()
        )
    }

    override suspend fun updateMemberFromEvent(member: Conversation.Member, conversationID: ConversationId): Either<CoreFailure, Unit> =
        wrapStorageRequest {
            conversationDAO.updateMember(memberMapper.toDaoModel(member), conversationID.toDao())
        }

    override suspend fun deleteMembersFromEvent(
        userIDList: List<UserId>,
        conversationID: ConversationId
    ): Either<CoreFailure, Unit> =
        wrapStorageRequest {
            conversationDAO.deleteMembersByQualifiedID(
                userIDList.map { it.toDao() },
                conversationID.toDao()
            )
        }

    override suspend fun getConversationsByGroupState(
        groupState: Conversation.ProtocolInfo.MLS.GroupState
    ): Either<StorageFailure, List<Conversation>> =
        wrapStorageRequest {
            conversationDAO.getConversationsByGroupState(conversationMapper.toDAOGroupState(groupState))
                .map(conversationMapper::fromDaoModel)
        }

    override suspend fun updateConversationNotificationDate(
        qualifiedID: QualifiedID
    ): Either<StorageFailure, Unit> =
        wrapStorageRequest {
            conversationDAO.updateConversationNotificationDate(qualifiedID.toDao())
        }

    override suspend fun updateAllConversationsNotificationDate(): Either<StorageFailure, Unit> =
        wrapStorageRequest { conversationDAO.updateAllConversationsNotificationDate() }

    override suspend fun updateConversationModifiedDate(
        qualifiedID: QualifiedID,
        date: Instant
    ): Either<StorageFailure, Unit> =
        wrapStorageRequest { conversationDAO.updateConversationModifiedDate(qualifiedID.toDao(), date) }

    override suspend fun updateAccessInfo(
        conversationID: ConversationId,
        access: Set<Conversation.Access>,
        accessRole: Set<Conversation.AccessRole>
    ): Either<CoreFailure, Unit> =
        UpdateConversationAccessRequest(
            access.map { conversationMapper.toApiModel(it) }.toSet(),
            accessRole.map { conversationMapper.toApiModel(it) }.toSet()
        ).let { updateConversationAccessRequest ->
            wrapApiRequest {
                conversationApi.updateAccess(conversationID.toApi(), updateConversationAccessRequest)
            }
        }.flatMap { response ->
            when (response) {
                UpdateConversationAccessResponse.AccessUnchanged -> {
                    // no need to update conversation
                    Either.Right(Unit)
                }

                is UpdateConversationAccessResponse.AccessUpdated -> {
                    wrapStorageRequest {
                        conversationDAO.updateAccess(
                            response.event.qualifiedConversation.toDao(),
                            conversationMapper.toDAOAccess(response.event.data.access),
                            response.event.data.accessRole.let { conversationMapper.toDAOAccessRole(it) }
                        )
                    }
                }
            }
        }

    /**
     * Update the conversation seen date, which is a date when the user sees the content of the conversation.
     */
    override suspend fun updateConversationReadDate(qualifiedID: QualifiedID, date: Instant): Either<StorageFailure, Unit> =
        wrapStorageRequest { conversationDAO.updateConversationReadDate(qualifiedID.toDao(), date) }

    /**
     * Fetches a list of all recipients for a given conversation including this very client
     */
    override suspend fun getConversationRecipients(conversationId: ConversationId): Either<CoreFailure, List<Recipient>> =
        wrapStorageRequest {
            clientDAO.conversationRecipient(conversationId.toDao())
        }.map(memberMapper::fromMapOfClientsEntityToRecipients)
<<<<<<< HEAD

    override suspend fun getRecipientById(
        conversationId: ConversationId,
        userIDList: List<UserId>
    ): Either<StorageFailure, List<Recipient>> = wrapStorageRequest {
        clientDAO.recipientsIfTheyArePartOfConversation(conversationId.toDao(), userIDList.map(UserId::toDao).toSet())
    }.map(memberMapper::fromMapOfClientsEntityToRecipients)
=======
>>>>>>> e5c2ff4e

    /**
     * Fetches a list of all recipients for a given conversation including this very client
     */
    override suspend fun getConversationRecipientsForCalling(conversationId: ConversationId): Either<CoreFailure, List<Recipient>> =
        getConversationMembers(conversationId).map { it.map { userId -> userId.toApi() } }.flatMap {
            wrapApiRequest { clientApi.listClientsOfUsers(it) }.map { memberMapper.fromMapOfClientsResponseToRecipients(it) }
        }

    override suspend fun observeOneToOneConversationWithOtherUser(otherUserId: UserId): Flow<Either<StorageFailure, Conversation>> {
        return conversationDAO.observeConversationWithOtherUser(otherUserId.toDao())
            .wrapStorageRequest()
            .mapRight { conversationMapper.fromDaoModel(it) }
    }

    override suspend fun updateMutedStatusLocally(
        conversationId: ConversationId,
        mutedStatus: MutedConversationStatus,
        mutedStatusTimestamp: Long
    ): Either<StorageFailure, Unit> = wrapStorageRequest {
        conversationDAO.updateConversationMutedStatus(
            conversationId = conversationId.toDao(),
            mutedStatus = conversationStatusMapper.toMutedStatusDaoModel(mutedStatus),
            mutedStatusTimestamp = mutedStatusTimestamp
        )
    }

    override suspend fun updateMutedStatusRemotely(
        conversationId: ConversationId,
        mutedStatus: MutedConversationStatus,
        mutedStatusTimestamp: Long
    ): Either<NetworkFailure, Unit> = wrapApiRequest {
        conversationApi.updateConversationMemberState(
            memberUpdateRequest = conversationStatusMapper.toMutedStatusApiModel(mutedStatus, mutedStatusTimestamp),
            conversationId = conversationId.toApi()
        )
    }

    /**
     * Updates the conversation member role, both remotely and local
     */
    override suspend fun updateConversationMemberRole(
        conversationId: ConversationId,
        userId: UserId,
        role: Conversation.Member.Role
    ): Either<CoreFailure, Unit> = wrapApiRequest {
        conversationApi.updateConversationMemberRole(
            conversationId = conversationId.toApi(),
            userId = userId.toApi(),
            conversationMemberRoleDTO = ConversationMemberRoleDTO(conversationRole = conversationRoleMapper.toApi(role))
        )
    }.flatMap {
        wrapStorageRequest {
            conversationDAO.updateConversationMemberRole(
                conversationId = conversationId.toDao(),
                userId = userId.toDao(),
                role = conversationRoleMapper.toDAO(role)
            )
        }
    }

    override suspend fun deleteConversation(conversationId: ConversationId) =
        getConversationProtocolInfo(conversationId).flatMap {
            when (it) {
                is Conversation.ProtocolInfo.MLS ->
                    mlsClientProvider.getMLSClient().flatMap { mlsClient ->
                        wrapProteusRequest {
                            mlsClient.wipeConversation(it.groupId.toCrypto())
                        }
                    }.flatMap {
                        wrapStorageRequest {
                            conversationDAO.deleteConversationByQualifiedID(conversationId.toDao())
                        }
                    }

                is Conversation.ProtocolInfo.Proteus -> wrapStorageRequest {
                    conversationDAO.deleteConversationByQualifiedID(conversationId.toDao())
                }
            }
        }

    override suspend fun getAssetMessages(
        conversationId: ConversationId,
    ): Either<StorageFailure, List<Message>> =
        wrapStorageRequest {
            messageDAO.getConversationMessagesByContentType(
                conversationId.toDao(),
                MessageEntity.ContentType.ASSET
            ).map(messageMapper::fromEntityToMessage)
        }

    override suspend fun deleteAllMessages(conversationId: ConversationId): Either<StorageFailure, Unit> =
        wrapStorageRequest {
            messageDAO.deleteAllConversationMessages(conversationId.toDao())
        }

    override suspend fun observeIsUserMember(conversationId: ConversationId, userId: UserId): Flow<Either<CoreFailure, Boolean>> =
        conversationDAO.observeIsUserMember(conversationId.toDao(), userId.toDao())
            .wrapStorageRequest()

    override suspend fun whoDeletedMe(conversationId: ConversationId): Either<CoreFailure, UserId?> = wrapStorageRequest {
        conversationDAO.whoDeletedMeInConversation(
            conversationId.toDao(),
            idMapper.toStringDaoModel(selfUserId)
        )?.toModel()
    }

    override suspend fun deleteUserFromConversations(userId: UserId): Either<CoreFailure, Unit> = wrapStorageRequest {
        conversationDAO.revokeOneOnOneConversationsWithDeletedUser(userId.toDao())
    }

    override suspend fun getConversationIdsByUserId(userId: UserId): Either<CoreFailure, List<ConversationId>> {
        return wrapStorageRequest { conversationDAO.getConversationIdsByUserId(userId.toDao()) }
            .map { it.map { conversationIdEntity -> conversationIdEntity.toModel() } }
    }

    override suspend fun insertConversations(conversations: List<Conversation>): Either<CoreFailure, Unit> {
        return wrapStorageRequest {
            val conversationEntities = conversations.map { conversation ->
                conversationMapper.fromMigrationModel(conversation)
            }
            conversationDAO.insertConversations(conversationEntities)
        }
    }

    override suspend fun changeConversationName(
        conversationId: ConversationId,
        conversationName: String
    ): Either<CoreFailure, ConversationRenameResponse> = wrapApiRequest {
        conversationApi.updateConversationName(conversationId.toApi(), conversationName)
    }

    override suspend fun updateReceiptMode(
        conversationId: ConversationId,
        receiptMode: Conversation.ReceiptMode
    ): Either<CoreFailure, Unit> = ConversationReceiptModeDTO(
        receiptMode = receiptModeMapper.fromModelToApi(receiptMode)
    ).let { conversationReceiptModeDTO ->
        wrapApiRequest {
            conversationApi.updateReceiptMode(
                conversationId = conversationId.toApi(),
                receiptMode = conversationReceiptModeDTO
            )
        }
    }.flatMap { response ->
        when (response) {
            UpdateConversationReceiptModeResponse.ReceiptModeUnchanged -> {
                // no need to update conversation
                Either.Right(Unit)
            }

            is UpdateConversationReceiptModeResponse.ReceiptModeUpdated -> {
                wrapStorageRequest {
                    conversationDAO.updateConversationReceiptMode(
                        conversationID = response.event.qualifiedConversation.toDao(),
                        receiptMode = receiptModeMapper.fromApiToDaoModel(response.event.data.receiptMode)
                    )
                }
            }
        }
    }

    override suspend fun getConversationUnreadEventsCount(conversationId: ConversationId): Either<StorageFailure, Long> =
        wrapStorageRequest { messageDAO.getConversationUnreadEventsCount(conversationId.toDao()) }

    override suspend fun getUserSelfDeletionTimer(conversationId: ConversationId): Either<StorageFailure, SelfDeletionTimer> =
        wrapStorageRequest {
            SelfDeletionTimer.Enabled(
                conversationDAO.getConversationByQualifiedID(conversationId.toDao())?.messageTimer?.toDuration(
                    DurationUnit.MILLISECONDS
                ) ?: ZERO
            )
        }

    override suspend fun updateUserSelfDeletionTimer(
        conversationId: ConversationId,
        selfDeletionTimer: SelfDeletionTimer
    ): Either<CoreFailure, Unit> = wrapStorageRequest {
        conversationDAO.updateUserMessageTimer(
            conversationId = conversationId.toDao(),
            messageTimer = selfDeletionTimer.toDuration().inWholeMilliseconds
        )
    }

    override suspend fun syncConversationsWithoutMetadata(): Either<CoreFailure, Unit> = wrapStorageRequest {
        val conversationsWithoutMetadata = conversationDAO.getConversationsWithoutMetadata()
        if (conversationsWithoutMetadata.isNotEmpty()) {
            kaliumLogger.d("Numbers of conversations to refresh: ${conversationsWithoutMetadata.size}")
            val conversationsWithoutMetadataIds = conversationsWithoutMetadata.map { it.toApi() }
            wrapApiRequest {
                conversationApi.fetchConversationsListDetails(conversationsWithoutMetadataIds)
            }.onSuccess {
                persistConversations(it.conversationsFound, null)
            }
        }
    }

    private suspend fun persistIncompleteConversations(
        conversationsFailed: List<NetworkQualifiedId>
    ): Either<CoreFailure, Unit> {
        return wrapStorageRequest {
            if (conversationsFailed.isNotEmpty()) {
                conversationDAO.insertConversations(conversationsFailed.map { conversationId ->
                    conversationMapper.fromFailedGroupConversationToEntity(conversationId)
                })
            }
        }
    }

    companion object {
        const val DEFAULT_MEMBER_ROLE = "wire_member"
    }
}<|MERGE_RESOLUTION|>--- conflicted
+++ resolved
@@ -553,7 +553,6 @@
         wrapStorageRequest {
             clientDAO.conversationRecipient(conversationId.toDao())
         }.map(memberMapper::fromMapOfClientsEntityToRecipients)
-<<<<<<< HEAD
 
     override suspend fun getRecipientById(
         conversationId: ConversationId,
@@ -561,8 +560,6 @@
     ): Either<StorageFailure, List<Recipient>> = wrapStorageRequest {
         clientDAO.recipientsIfTheyArePartOfConversation(conversationId.toDao(), userIDList.map(UserId::toDao).toSet())
     }.map(memberMapper::fromMapOfClientsEntityToRecipients)
-=======
->>>>>>> e5c2ff4e
 
     /**
      * Fetches a list of all recipients for a given conversation including this very client
