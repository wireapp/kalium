package com.wire.kalium.logic.data.conversation

import com.wire.kalium.logic.CoreFailure
import com.wire.kalium.logic.data.id.IdMapper
import com.wire.kalium.logic.data.id.TeamId
import com.wire.kalium.logic.data.user.UserId
<<<<<<< HEAD
import com.wire.kalium.logic.data.user.UserRepository
=======
import com.wire.kalium.logic.di.MapperProvider
>>>>>>> 8ca43774
import com.wire.kalium.logic.functional.Either
import com.wire.kalium.logic.functional.map
import com.wire.kalium.logic.functional.suspending
import com.wire.kalium.logic.wrapApiRequest
import com.wire.kalium.network.api.conversation.ConversationApi
import com.wire.kalium.network.api.user.client.ClientApi
import com.wire.kalium.persistence.dao.ConversationDAO
import com.wire.kalium.persistence.dao.Member
import com.wire.kalium.persistence.dao.QualifiedIDEntity
import kotlinx.coroutines.flow.Flow
import kotlinx.coroutines.flow.filterNotNull
import kotlinx.coroutines.flow.first
import kotlinx.coroutines.flow.map

interface ConversationRepository {
    suspend fun fetchConversations(): Either<CoreFailure, Unit>
    suspend fun getConversationList(): Flow<List<Conversation>>
    suspend fun getConversationDetails(conversationId: ConversationId): Flow<Conversation>
    suspend fun getConversationRecipients(conversationId: ConversationId): Either<CoreFailure, List<Recipient>>
    suspend fun persistMember(member: Member, conversationID: QualifiedIDEntity): Either<CoreFailure, Unit>
    suspend fun persistMembers(members: List<Member>, conversationID: QualifiedIDEntity): Either<CoreFailure, Unit>
    suspend fun deleteMember(conversationID: QualifiedIDEntity, userID: QualifiedIDEntity): Either<CoreFailure, Unit>
}

class ConversationDataSource(
    private val userRepository: UserRepository,
    private val conversationDAO: ConversationDAO,
    private val conversationApi: ConversationApi,
    private val clientApi: ClientApi,
    private val idMapper: IdMapper = MapperProvider.idMapper(),
    private val conversationMapper: ConversationMapper = MapperProvider.conversationMapper(),
    private val memberMapper: MemberMapper = MapperProvider.memberMapper()
) : ConversationRepository {

    // TODO: this need a review after the new wrapApiRequest
    // FIXME: fetchConversations() returns only the first page
    override suspend fun fetchConversations(): Either<CoreFailure, Unit> = suspending {
        val selfUserTeamId = userRepository.getSelfUser().first().team
        wrapApiRequest { conversationApi.conversationsByBatch(null, 100) }.map { conversationPagingResponse ->
            conversationDAO.insertConversations(conversationPagingResponse.conversations.map{ conversationResponse ->
                conversationMapper.fromApiModelToDaoModel(conversationResponse, selfUserTeamId?.let { TeamId(it) })
            })
            conversationPagingResponse.conversations.forEach { conversationsResponse ->
                conversationDAO.insertMembers(
                    memberMapper.fromApiModelToDaoModel(conversationsResponse.members),
                    idMapper.fromApiToDao(conversationsResponse.id)
                )
            }
        }
    }


    override suspend fun getConversationList(): Flow<List<Conversation>> {
        return conversationDAO.getAllConversations().map { it.map(conversationMapper::fromDaoModel) }
    }

    override suspend fun getConversationDetails(conversationId: ConversationId): Flow<Conversation> {
        return conversationDAO.getConversationByQualifiedID(idMapper.toDaoModel(conversationId))
            .filterNotNull()
            .map(conversationMapper::fromDaoModel)
    }

    /**
     * Fetches a list of all members' IDs or a given conversation including self user
     */
    private suspend fun getConversationMembers(conversationId: ConversationId): List<UserId> {
        return conversationDAO.getAllMembers(idMapper.toDaoModel(conversationId)).first().map { idMapper.fromDaoModel(it.user) }
    }

    override suspend fun persistMember(member: Member, conversationID: QualifiedIDEntity): Either<CoreFailure, Unit> {
        conversationDAO.insertMember(member, conversationID)
        //TODO: Handle failures
        return Either.Right(Unit)
    }

    override suspend fun persistMembers(members: List<Member>, conversationID: QualifiedIDEntity): Either<CoreFailure, Unit> {
        conversationDAO.insertMembers(members, conversationID)
        //TODO: Handle failures
        return Either.Right(Unit)
    }

    override suspend fun deleteMember(conversationID: QualifiedIDEntity, userID: QualifiedIDEntity): Either<CoreFailure, Unit> {
        conversationDAO.deleteMemberByQualifiedID(conversationID, userID)
        //TODO: Handle failures
        return Either.Right(Unit)
    }

    /**
     * Fetches a list of all recipients for a given conversation including this very client
     */
    override suspend fun getConversationRecipients(conversationId: ConversationId): Either<CoreFailure, List<Recipient>> {
        val allIds = getConversationMembers(conversationId).map(idMapper::toApiModel)
        return wrapApiRequest { clientApi.listClientsOfUsers(allIds) }.map { memberMapper.fromMapOfClientsResponseToRecipients(it) }
    }
}<|MERGE_RESOLUTION|>--- conflicted
+++ resolved
@@ -4,11 +4,8 @@
 import com.wire.kalium.logic.data.id.IdMapper
 import com.wire.kalium.logic.data.id.TeamId
 import com.wire.kalium.logic.data.user.UserId
-<<<<<<< HEAD
 import com.wire.kalium.logic.data.user.UserRepository
-=======
 import com.wire.kalium.logic.di.MapperProvider
->>>>>>> 8ca43774
 import com.wire.kalium.logic.functional.Either
 import com.wire.kalium.logic.functional.map
 import com.wire.kalium.logic.functional.suspending
@@ -48,7 +45,7 @@
     override suspend fun fetchConversations(): Either<CoreFailure, Unit> = suspending {
         val selfUserTeamId = userRepository.getSelfUser().first().team
         wrapApiRequest { conversationApi.conversationsByBatch(null, 100) }.map { conversationPagingResponse ->
-            conversationDAO.insertConversations(conversationPagingResponse.conversations.map{ conversationResponse ->
+            conversationDAO.insertConversations(conversationPagingResponse.conversations.map { conversationResponse ->
                 conversationMapper.fromApiModelToDaoModel(conversationResponse, selfUserTeamId?.let { TeamId(it) })
             })
             conversationPagingResponse.conversations.forEach { conversationsResponse ->
