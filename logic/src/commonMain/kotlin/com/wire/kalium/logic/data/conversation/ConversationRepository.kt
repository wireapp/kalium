--- conflicted
+++ resolved
@@ -67,15 +67,9 @@
     suspend fun getConversationMembers(conversationId: ConversationId): Either<StorageFailure, List<UserId>>
     suspend fun persistMembers(members: List<Member>, conversationID: ConversationId): Either<CoreFailure, Unit>
     suspend fun addMembers(userIdList: List<UserId>, conversationID: ConversationId): Either<CoreFailure, Unit>
-<<<<<<< HEAD
-    suspend fun deleteMember(userID: QualifiedIDEntity, conversationID: QualifiedIDEntity): Either<CoreFailure, Unit>
-    suspend fun deleteMembers(userIDList: List<QualifiedIDEntity>, conversationID: QualifiedIDEntity): Either<CoreFailure, Unit>
-    suspend fun getOneToOneConversationWithOtherUser(otherUserId: UserId): Either<CoreFailure, Conversation>
-=======
     suspend fun deleteMember(userID: UserId, conversationId: ConversationId): Either<CoreFailure, Unit>
     suspend fun deleteMembers(userIDList: List<UserId>, conversationID: ConversationId): Either<CoreFailure, Unit>
-    suspend fun getOneToOneConversationDetailsByUserId(otherUserId: UserId): Either<CoreFailure, ConversationDetails.OneOne>
->>>>>>> ac449c58
+    suspend fun getOneToOneConversationWithOtherUser(otherUserId: UserId): Either<CoreFailure, Conversation>
     suspend fun createGroupConversation(
         name: String? = null,
         usersList: List<UserId>,
