/*
 * Wire
 * Copyright (C) 2023 Wire Swiss GmbH
 *
 * This program is free software: you can redistribute it and/or modify
 * it under the terms of the GNU General Public License as published by
 * the Free Software Foundation, either version 3 of the License, or
 * (at your option) any later version.
 *
 * This program is distributed in the hope that it will be useful,
 * but WITHOUT ANY WARRANTY; without even the implied warranty of
 * MERCHANTABILITY or FITNESS FOR A PARTICULAR PURPOSE. See the
 * GNU General Public License for more details.
 *
 * You should have received a copy of the GNU General Public License
 * along with this program. If not, see http://www.gnu.org/licenses/.
 */

package com.wire.kalium.logic.data.conversation

import com.wire.kalium.logger.KaliumLogger.Companion.ApplicationFlow.CONVERSATIONS
import com.wire.kalium.logic.CoreFailure
import com.wire.kalium.logic.NetworkFailure
import com.wire.kalium.logic.StorageFailure
import com.wire.kalium.logic.data.client.MLSClientProvider
import com.wire.kalium.logic.data.id.ConversationId
import com.wire.kalium.logic.data.id.GroupID
import com.wire.kalium.logic.data.id.IdMapper
import com.wire.kalium.logic.data.id.QualifiedID
import com.wire.kalium.logic.data.id.toApi
import com.wire.kalium.logic.data.id.toCrypto
import com.wire.kalium.logic.data.id.toDao
import com.wire.kalium.logic.data.id.toModel
import com.wire.kalium.logic.data.message.Message
import com.wire.kalium.logic.data.message.MessageMapper
import com.wire.kalium.logic.data.message.UnreadEventType
import com.wire.kalium.logic.data.user.UserId
import com.wire.kalium.logic.di.MapperProvider
import com.wire.kalium.logic.feature.SelfTeamIdProvider
import com.wire.kalium.logic.functional.Either
import com.wire.kalium.logic.functional.flatMap
import com.wire.kalium.logic.functional.fold
import com.wire.kalium.logic.functional.getOrNull
import com.wire.kalium.logic.functional.isLeft
import com.wire.kalium.logic.functional.isRight
import com.wire.kalium.logic.functional.map
import com.wire.kalium.logic.functional.mapRight
import com.wire.kalium.logic.functional.onFailure
import com.wire.kalium.logic.functional.onSuccess
import com.wire.kalium.logic.kaliumLogger
import com.wire.kalium.logic.wrapApiRequest
import com.wire.kalium.logic.wrapCryptoRequest
import com.wire.kalium.logic.wrapMLSRequest
import com.wire.kalium.logic.wrapStorageRequest
import com.wire.kalium.network.api.base.authenticated.client.ClientApi
import com.wire.kalium.network.api.base.authenticated.conversation.ConvProtocol
import com.wire.kalium.network.api.base.authenticated.conversation.ConversationApi
import com.wire.kalium.network.api.base.authenticated.conversation.ConversationRenameResponse
import com.wire.kalium.network.api.base.authenticated.conversation.ConversationResponse
import com.wire.kalium.network.api.base.authenticated.conversation.UpdateConversationAccessRequest
import com.wire.kalium.network.api.base.authenticated.conversation.UpdateConversationAccessResponse
import com.wire.kalium.network.api.base.authenticated.conversation.UpdateConversationReceiptModeResponse
import com.wire.kalium.network.api.base.authenticated.conversation.model.ConversationMemberRoleDTO
import com.wire.kalium.network.api.base.authenticated.conversation.model.ConversationReceiptModeDTO
import com.wire.kalium.persistence.dao.ConversationDAO
import com.wire.kalium.persistence.dao.ConversationEntity
import com.wire.kalium.persistence.dao.QualifiedIDEntity
import com.wire.kalium.persistence.dao.client.ClientDAO
import com.wire.kalium.persistence.dao.message.MessageDAO
import com.wire.kalium.persistence.dao.message.MessageEntity
import com.wire.kalium.util.DelicateKaliumApi
import kotlinx.coroutines.flow.Flow
import kotlinx.coroutines.flow.combine
import kotlinx.coroutines.flow.distinctUntilChanged
import kotlinx.coroutines.flow.filterNotNull
import kotlinx.coroutines.flow.first
import kotlinx.coroutines.flow.firstOrNull
import kotlinx.coroutines.flow.map
import kotlinx.datetime.Instant

interface ConversationRepository {
    @DelicateKaliumApi("This function does not get values from cache")
    suspend fun getProteusSelfConversationId(): Either<StorageFailure, ConversationId>

    @DelicateKaliumApi("This function does not get values from cache")
    suspend fun getMLSSelfConversationId(): Either<StorageFailure, ConversationId>

    suspend fun fetchGlobalTeamConversation(): Either<CoreFailure, Unit>
    suspend fun fetchConversations(): Either<CoreFailure, Unit>

    // TODO make all functions to have only logic models
    suspend fun persistConversations(
        conversations: List<ConversationResponse>,
        selfUserTeamId: String?,
        originatedFromEvent: Boolean = false
    ): Either<CoreFailure, Unit>

    suspend fun getConversationList(): Either<StorageFailure, Flow<List<Conversation>>>
    suspend fun observeConversationList(): Flow<List<Conversation>>
    suspend fun observeConversationListDetails(): Flow<List<ConversationDetails>>
    suspend fun observeConversationDetailsById(conversationID: ConversationId): Flow<Either<StorageFailure, ConversationDetails>>
    suspend fun fetchConversation(conversationID: ConversationId): Either<CoreFailure, Unit>
    suspend fun fetchConversationIfUnknown(conversationID: ConversationId): Either<CoreFailure, Unit>
    suspend fun observeById(conversationId: ConversationId): Flow<Either<StorageFailure, Conversation>>
    suspend fun getConversationById(conversationId: ConversationId): Conversation?
    suspend fun detailsById(conversationId: ConversationId): Either<StorageFailure, Conversation>
    suspend fun baseInfoById(conversationId: ConversationId): Either<StorageFailure, Conversation>
    suspend fun getConversationRecipients(conversationId: ConversationId): Either<CoreFailure, List<Recipient>>
    suspend fun getConversationRecipientsForCalling(conversationId: ConversationId): Either<CoreFailure, List<Recipient>>
    suspend fun getConversationProtocolInfo(conversationId: ConversationId): Either<StorageFailure, Conversation.ProtocolInfo>
    suspend fun observeConversationMembers(conversationID: ConversationId): Flow<List<Conversation.Member>>

    /**
     * Fetches a list of all members' IDs or a given conversation including self user
     */
    suspend fun getConversationMembers(conversationId: ConversationId): Either<StorageFailure, List<UserId>>
    suspend fun persistMembers(
        members: List<Conversation.Member>,
        conversationID: ConversationId
    ): Either<CoreFailure, Unit>

    suspend fun updateMemberFromEvent(
        member: Conversation.Member,
        conversationID: ConversationId
    ): Either<CoreFailure, Unit>

    suspend fun deleteMembersFromEvent(userIDList: List<UserId>, conversationID: ConversationId): Either<CoreFailure, Unit>
    suspend fun observeOneToOneConversationWithOtherUser(otherUserId: UserId): Flow<Either<CoreFailure, Conversation>>

    suspend fun updateMutedStatusLocally(
        conversationId: ConversationId,
        mutedStatus: MutedConversationStatus,
        mutedStatusTimestamp: Long
    ): Either<StorageFailure, Unit>

    suspend fun updateMutedStatusRemotely(
        conversationId: ConversationId,
        mutedStatus: MutedConversationStatus,
        mutedStatusTimestamp: Long
    ): Either<NetworkFailure, Unit>

    suspend fun getConversationsByGroupState(
        groupState: Conversation.ProtocolInfo.MLS.GroupState
    ): Either<StorageFailure, List<Conversation>>

<<<<<<< HEAD
    suspend fun updateConversationNotificationDate(qualifiedID: QualifiedID, date: Instant): Either<StorageFailure, Unit>
    suspend fun updateAllConversationsNotificationDate(date: Instant): Either<StorageFailure, Unit>
    suspend fun updateConversationModifiedDate(qualifiedID: QualifiedID, date: String): Either<StorageFailure, Unit>
    suspend fun updateConversationReadDate(qualifiedID: QualifiedID, date: String): Either<StorageFailure, Unit>
=======
    suspend fun updateConversationNotificationDate(qualifiedID: QualifiedID): Either<StorageFailure, Unit>
    suspend fun updateAllConversationsNotificationDate(): Either<StorageFailure, Unit>
    suspend fun updateConversationModifiedDate(qualifiedID: QualifiedID, date: Instant): Either<StorageFailure, Unit>
    suspend fun updateConversationReadDate(qualifiedID: QualifiedID, date: Instant): Either<StorageFailure, Unit>
>>>>>>> d42e409b
    suspend fun updateAccessInfo(
        conversationID: ConversationId,
        access: Set<Conversation.Access>,
        accessRole: Set<Conversation.AccessRole>
    ): Either<CoreFailure, Unit>

    suspend fun updateConversationMemberRole(
        conversationId: ConversationId,
        userId: UserId,
        role: Conversation.Member.Role
    ): Either<CoreFailure, Unit>

    suspend fun deleteConversation(conversationId: ConversationId): Either<CoreFailure, Unit>

    /**
     * Gets all of the conversation messages that are assets
     */
    suspend fun getAssetMessages(
        conversationId: ConversationId,
    ): Either<CoreFailure, List<Message>>

    /**
     * Deletes all conversation messages
     */
    suspend fun deleteAllMessages(conversationId: ConversationId): Either<CoreFailure, Unit>
    suspend fun observeIsUserMember(conversationId: ConversationId, userId: UserId): Flow<Either<CoreFailure, Boolean>>
    suspend fun whoDeletedMe(conversationId: ConversationId): Either<CoreFailure, UserId?>

    suspend fun deleteUserFromConversations(userId: UserId): Either<CoreFailure, Unit>

    suspend fun getConversationIdsByUserId(userId: UserId): Either<CoreFailure, List<ConversationId>>
    suspend fun insertConversations(conversations: List<Conversation>): Either<CoreFailure, Unit>
    suspend fun changeConversationName(
        conversationId: ConversationId,
        conversationName: String
    ): Either<CoreFailure, ConversationRenameResponse>

    suspend fun updateReceiptMode(
        conversationId: ConversationId,
        receiptMode: Conversation.ReceiptMode
    ): Either<CoreFailure, Unit>
}

@Suppress("LongParameterList", "TooManyFunctions")
internal class ConversationDataSource internal constructor(
    private val selfUserId: UserId,
    private val mlsClientProvider: MLSClientProvider,
    private val selfTeamIdProvider: SelfTeamIdProvider,
    private val conversationDAO: ConversationDAO,
    private val conversationApi: ConversationApi,
    private val messageDAO: MessageDAO,
    private val clientDAO: ClientDAO,
    private val clientApi: ClientApi,
    private val idMapper: IdMapper = MapperProvider.idMapper(),
    private val conversationMapper: ConversationMapper = MapperProvider.conversationMapper(),
    private val memberMapper: MemberMapper = MapperProvider.memberMapper(),
    private val conversationStatusMapper: ConversationStatusMapper = MapperProvider.conversationStatusMapper(),
    private val conversationRoleMapper: ConversationRoleMapper = MapperProvider.conversationRoleMapper(),
    private val protocolInfoMapper: ProtocolInfoMapper = MapperProvider.protocolInfoMapper(),
    private val messageMapper: MessageMapper = MapperProvider.messageMapper(selfUserId),
    private val receiptModeMapper: ReceiptModeMapper = MapperProvider.receiptModeMapper()
) : ConversationRepository {

    // TODO:I would suggest preparing another suspend func getSelfUser to get nullable self user,
    // this will help avoid some functions getting stuck when observeSelfUser will filter nullable values
    override suspend fun fetchConversations(): Either<CoreFailure, Unit> {
        kaliumLogger.withFeatureId(CONVERSATIONS).d("Fetching conversations")
        return fetchAllConversationsFromAPI()
    }

    // TODO temporary method until backend API is changed: https://wearezeta.atlassian.net/browse/FS-1260
    override suspend fun fetchGlobalTeamConversation(): Either<CoreFailure, Unit> =
        selfTeamIdProvider().flatMap { teamId ->
            teamId?.let {
                wrapApiRequest {
                    conversationApi.fetchGlobalTeamConversationDetails(selfUserId.toApi(), teamId.value)
                }.flatMap {
                    persistConversations(listOf(it), teamId.value)
                }
            } ?: Either.Right(Unit)
        }

    private suspend fun fetchAllConversationsFromAPI(): Either<NetworkFailure, Unit> {
        var hasMore = true
        var lastPagingState: String? = null
        var latestResult: Either<NetworkFailure, Unit> = Either.Right(Unit)

        while (hasMore && latestResult.isRight()) {
            latestResult = wrapApiRequest {
                kaliumLogger.withFeatureId(CONVERSATIONS).v("Fetching conversation page starting with pagingState $lastPagingState")
                conversationApi.fetchConversationsIds(pagingState = lastPagingState)
            }.onSuccess { pagingResponse ->
                wrapApiRequest {
                    conversationApi.fetchConversationsListDetails(pagingResponse.conversationsIds.toList())
                }.onSuccess { conversations ->
                    if (conversations.conversationsFailed.isNotEmpty()) {
                        kaliumLogger.withFeatureId(CONVERSATIONS)
                            .d("Skipping ${conversations.conversationsFailed.size} conversations failed")
                    }
                    if (conversations.conversationsNotFound.isNotEmpty()) {
                        kaliumLogger.withFeatureId(CONVERSATIONS)
                            .d("Skipping ${conversations.conversationsNotFound.size} conversations not found")
                    }
                    persistConversations(conversations.conversationsFound, selfTeamIdProvider().getOrNull()?.value)
                }.onFailure {
                    kaliumLogger.withFeatureId(CONVERSATIONS).e("Error fetching conversation details $it")
                }

                lastPagingState = pagingResponse.pagingState
                hasMore = pagingResponse.hasMore
            }.onFailure {
                kaliumLogger.withFeatureId(CONVERSATIONS).e("Error fetching conversation ids $it")
                Either.Left(it)
            }.map { }
        }

        return latestResult
    }

    override suspend fun persistConversations(
        conversations: List<ConversationResponse>,
        selfUserTeamId: String?,
        originatedFromEvent: Boolean,
    ) = wrapStorageRequest {
        val conversationEntities = conversations
            // TODO work-around for a bug in the backend. Can be removed when fixed: https://wearezeta.atlassian.net/browse/FS-1262
            .filter { !(it.type == ConversationResponse.Type.GLOBAL_TEAM && it.protocol == ConvProtocol.PROTEUS) }
            .map { conversationResponse ->
                conversationMapper.fromApiModelToDaoModel(
                    conversationResponse,
                    mlsGroupState = conversationResponse.groupId?.let {
                        mlsGroupState(
                            idMapper.fromGroupIDEntity(it),
                            originatedFromEvent
                        )
                    },
                    selfTeamIdProvider().getOrNull(),
                )
            }
        conversationDAO.insertConversations(conversationEntities)
        conversations.forEach { conversationsResponse ->
            conversationDAO.insertMembersWithQualifiedId(
                memberMapper.fromApiModelToDaoModel(conversationsResponse.members), idMapper.fromApiToDao(conversationsResponse.id)
            )
        }
    }

    private suspend fun mlsGroupState(groupId: GroupID, originatedFromEvent: Boolean = false): ConversationEntity.GroupState =
        hasEstablishedMLSGroup(groupId).fold({
            throw IllegalStateException(it.toString()) // TODO find a more fitting exception?
        }, { exists ->
            if (exists) {
                ConversationEntity.GroupState.ESTABLISHED
            } else {
                if (originatedFromEvent) {
                    ConversationEntity.GroupState.PENDING_WELCOME_MESSAGE
                } else {
                    ConversationEntity.GroupState.PENDING_JOIN
                }
            }
        })

    private suspend fun hasEstablishedMLSGroup(groupID: GroupID): Either<CoreFailure, Boolean> =
        mlsClientProvider.getMLSClient()
            .flatMap {
                wrapMLSRequest {
                    it.conversationExists(idMapper.toCryptoModel(groupID))
                }
            }

    @DelicateKaliumApi("This function does not get values from cache")
    override suspend fun getProteusSelfConversationId(): Either<StorageFailure, ConversationId> =
        wrapStorageRequest { conversationDAO.getSelfConversationId(ConversationEntity.Protocol.PROTEUS) }
            .map { it.toModel() }

    @DelicateKaliumApi("This function does not get values from cache")
    override suspend fun getMLSSelfConversationId(): Either<StorageFailure, ConversationId> =
        wrapStorageRequest { conversationDAO.getSelfConversationId(ConversationEntity.Protocol.MLS) }
            .map { it.toModel() }

    override suspend fun getConversationList(): Either<StorageFailure, Flow<List<Conversation>>> = wrapStorageRequest {
        observeConversationList()
    }

    override suspend fun observeConversationList(): Flow<List<Conversation>> {
        return conversationDAO.getAllConversations().map { it.map(conversationMapper::fromDaoModel) }
    }

    override suspend fun observeConversationListDetails(): Flow<List<ConversationDetails>> =
        combine(
            conversationDAO.getAllConversationDetails(),
            messageDAO.observeLastMessages(),
            messageDAO.observeUnreadMessageCounter(),
        ) { conversationList, lastMessageList, unreadMessageCount ->
            val lastMessageMap = lastMessageList.associateBy { it.conversationId }
            conversationList.map { conversation ->
                conversationMapper.fromDaoModelToDetails(conversation,
                    lastMessageMap[conversation.id]?.let { messageMapper.fromEntityToMessagePreview(it) },
                    unreadMessageCount[conversation.id]?.let { mapOf(UnreadEventType.MESSAGE to it) }
                )
            }
        }

    /**
     * Gets a flow that allows observing of
     */
    override suspend fun observeConversationDetailsById(conversationID: ConversationId): Flow<Either<StorageFailure, ConversationDetails>> =
        conversationDAO.observeGetConversationByQualifiedID(conversationID.toDao())
            .wrapStorageRequest()
            // TODO we don't need last message and unread count here, we should discuss to divide model for list and for details
            .mapRight { conversationMapper.fromDaoModelToDetails(it, null, mapOf()) }
            .distinctUntilChanged()

    override suspend fun fetchConversation(conversationID: ConversationId): Either<CoreFailure, Unit> {
        return wrapApiRequest {
            conversationApi.fetchConversationDetails(conversationID.toApi())
        }.flatMap {
            val selfUserTeamId = selfTeamIdProvider().getOrNull()
            persistConversations(listOf(it), selfUserTeamId?.value)
        }
    }

    override suspend fun fetchConversationIfUnknown(conversationID: ConversationId): Either<CoreFailure, Unit> = wrapStorageRequest {
        conversationDAO.getConversationByQualifiedID(QualifiedIDEntity(conversationID.value, conversationID.domain))
    }.run {
        if (isLeft()) {
            fetchConversation(conversationID)
        } else {
            Either.Right(Unit)
        }
    }

    // Deprecated notice, so we can use newer versions of Kalium on Reloaded without breaking things.
    @Deprecated("This doesn't return conversation details", ReplaceWith("detailsById"))
    override suspend fun observeById(conversationId: ConversationId): Flow<Either<StorageFailure, Conversation>> =
        conversationDAO.observeGetConversationByQualifiedID(conversationId.toDao()).filterNotNull()
            .map(conversationMapper::fromDaoModel)
            .wrapStorageRequest()

    // TODO: refactor. 3 Ways different ways to return conversation details?!
    override suspend fun getConversationById(conversationId: ConversationId): Conversation? =
        conversationDAO.observeGetConversationByQualifiedID(conversationId.toDao())
            .map { conversationEntity ->
                conversationEntity?.let { conversationMapper.fromDaoModel(it) }
            }.firstOrNull()

    override suspend fun detailsById(conversationId: ConversationId): Either<StorageFailure, Conversation> = wrapStorageRequest {
        conversationDAO.getConversationByQualifiedID(conversationId.toDao())?.let {
            conversationMapper.fromDaoModel(it)
        }
    }

    override suspend fun baseInfoById(conversationId: ConversationId): Either<StorageFailure, Conversation> = wrapStorageRequest {
        conversationDAO.getConversationBaseInfoByQualifiedID(conversationId.toDao())?.let {
            conversationMapper.fromDaoModel(it)
        }
    }

    override suspend fun getConversationProtocolInfo(conversationId: ConversationId): Either<StorageFailure, Conversation.ProtocolInfo> =
        wrapStorageRequest {
            conversationDAO.getConversationProtocolInfo(conversationId.toDao()).let {
                protocolInfoMapper.fromEntity(it)
            }
        }

    override suspend fun observeConversationMembers(conversationID: ConversationId): Flow<List<Conversation.Member>> =
        conversationDAO.getAllMembers(conversationID.toDao()).map { members ->
            members.map(memberMapper::fromDaoModel)
        }

    override suspend fun getConversationMembers(conversationId: ConversationId): Either<StorageFailure, List<UserId>> = wrapStorageRequest {
        conversationDAO.getAllMembers(conversationId.toDao()).first().map { it.user.toModel() }
    }

    override suspend fun persistMembers(
        members: List<Conversation.Member>,
        conversationID: ConversationId
    ): Either<CoreFailure, Unit> = wrapStorageRequest {
        conversationDAO.insertMembersWithQualifiedId(
            members.map(memberMapper::toDaoModel), conversationID.toDao()
        )
    }

    override suspend fun updateMemberFromEvent(member: Conversation.Member, conversationID: ConversationId): Either<CoreFailure, Unit> =
        wrapStorageRequest {
            conversationDAO.updateMember(memberMapper.toDaoModel(member), conversationID.toDao())
        }

    override suspend fun deleteMembersFromEvent(
        userIDList: List<UserId>,
        conversationID: ConversationId
    ): Either<CoreFailure, Unit> =
        wrapStorageRequest {
            conversationDAO.deleteMembersByQualifiedID(
                userIDList.map { it.toDao() },
                conversationID.toDao()
            )
        }

    override suspend fun getConversationsByGroupState(
        groupState: Conversation.ProtocolInfo.MLS.GroupState
    ): Either<StorageFailure, List<Conversation>> =
        wrapStorageRequest {
            conversationDAO.getConversationsByGroupState(conversationMapper.toDAOGroupState(groupState))
                .map(conversationMapper::fromDaoModel)
        }

    override suspend fun updateConversationNotificationDate(
<<<<<<< HEAD
        qualifiedID: QualifiedID,
        date: Instant
=======
        qualifiedID: QualifiedID
>>>>>>> d42e409b
    ): Either<StorageFailure, Unit> =
        wrapStorageRequest {
            conversationDAO.updateConversationNotificationDate(qualifiedID.toDao())
        }

<<<<<<< HEAD
    override suspend fun updateAllConversationsNotificationDate(date: Instant): Either<StorageFailure, Unit> =
        wrapStorageRequest { conversationDAO.updateAllConversationsNotificationDate(date) }
=======
    override suspend fun updateAllConversationsNotificationDate(): Either<StorageFailure, Unit> =
        wrapStorageRequest { conversationDAO.updateAllConversationsNotificationDate() }
>>>>>>> d42e409b

    override suspend fun updateConversationModifiedDate(
        qualifiedID: QualifiedID,
        date: Instant
    ): Either<StorageFailure, Unit> =
        wrapStorageRequest { conversationDAO.updateConversationModifiedDate(qualifiedID.toDao(), date) }

    override suspend fun updateAccessInfo(
        conversationID: ConversationId,
        access: Set<Conversation.Access>,
        accessRole: Set<Conversation.AccessRole>
    ): Either<CoreFailure, Unit> =
        UpdateConversationAccessRequest(
            access.map { conversationMapper.toApiModel(it) }.toSet(),
            accessRole.map { conversationMapper.toApiModel(it) }.toSet()
        ).let { updateConversationAccessRequest ->
            wrapApiRequest {
                conversationApi.updateAccess(conversationID.toApi(), updateConversationAccessRequest)
            }
        }.flatMap { response ->
            when (response) {
                UpdateConversationAccessResponse.AccessUnchanged -> {
                    // no need to update conversation
                    Either.Right(Unit)
                }

                is UpdateConversationAccessResponse.AccessUpdated -> {
                    wrapStorageRequest {
                        conversationDAO.updateAccess(
                            response.event.qualifiedConversation.toDao(),
                            conversationMapper.toDAOAccess(response.event.data.access),
                            response.event.data.accessRole.let { conversationMapper.toDAOAccessRole(it) }
                        )
                    }
                }
            }
        }

    /**
     * Update the conversation seen date, which is a date when the user sees the content of the conversation.
     */
    override suspend fun updateConversationReadDate(qualifiedID: QualifiedID, date: Instant): Either<StorageFailure, Unit> =
        wrapStorageRequest { conversationDAO.updateConversationReadDate(qualifiedID.toDao(), date) }

    /**
     * Fetches a list of all recipients for a given conversation including this very client
     */
    override suspend fun getConversationRecipients(conversationId: ConversationId): Either<CoreFailure, List<Recipient>> =
        wrapStorageRequest {
            memberMapper.fromMapOfClientsEntityToRecipients(
                clientDAO.conversationRecipient(conversationId.toDao())
            )
        }

    /**
     * Fetches a list of all recipients for a given conversation including this very client
     */
    override suspend fun getConversationRecipientsForCalling(conversationId: ConversationId): Either<CoreFailure, List<Recipient>> =
        getConversationMembers(conversationId).map { it.map { userId -> userId.toApi() } }.flatMap {
            wrapApiRequest { clientApi.listClientsOfUsers(it) }.map { memberMapper.fromMapOfClientsResponseToRecipients(it) }
        }

    override suspend fun observeOneToOneConversationWithOtherUser(otherUserId: UserId): Flow<Either<StorageFailure, Conversation>> {
        return conversationDAO.observeConversationWithOtherUser(otherUserId.toDao())
            .wrapStorageRequest()
            .mapRight { conversationMapper.fromDaoModel(it) }
    }

    override suspend fun updateMutedStatusLocally(
        conversationId: ConversationId,
        mutedStatus: MutedConversationStatus,
        mutedStatusTimestamp: Long
    ): Either<StorageFailure, Unit> = wrapStorageRequest {
        conversationDAO.updateConversationMutedStatus(
            conversationId = conversationId.toDao(),
            mutedStatus = conversationStatusMapper.toMutedStatusDaoModel(mutedStatus),
            mutedStatusTimestamp = mutedStatusTimestamp
        )
    }

    override suspend fun updateMutedStatusRemotely(
        conversationId: ConversationId,
        mutedStatus: MutedConversationStatus,
        mutedStatusTimestamp: Long
    ): Either<NetworkFailure, Unit> = wrapApiRequest {
        conversationApi.updateConversationMemberState(
            memberUpdateRequest = conversationStatusMapper.toMutedStatusApiModel(mutedStatus, mutedStatusTimestamp),
            conversationId = conversationId.toApi()
        )
    }

    /**
     * Updates the conversation member role, both remotely and local
     */
    override suspend fun updateConversationMemberRole(
        conversationId: ConversationId,
        userId: UserId,
        role: Conversation.Member.Role
    ): Either<CoreFailure, Unit> = wrapApiRequest {
        conversationApi.updateConversationMemberRole(
            conversationId = conversationId.toApi(),
            userId = userId.toApi(),
            conversationMemberRoleDTO = ConversationMemberRoleDTO(conversationRole = conversationRoleMapper.toApi(role))
        )
    }.flatMap {
        wrapStorageRequest {
            conversationDAO.updateConversationMemberRole(
                conversationId = conversationId.toDao(),
                userId = userId.toDao(),
                role = conversationRoleMapper.toDAO(role)
            )
        }
    }

    override suspend fun deleteConversation(conversationId: ConversationId) =
        getConversationProtocolInfo(conversationId).flatMap {
            when (it) {
                is Conversation.ProtocolInfo.MLS ->
                    mlsClientProvider.getMLSClient().flatMap { mlsClient ->
                        wrapCryptoRequest {
                            mlsClient.wipeConversation(it.groupId.toCrypto())
                        }
                    }.flatMap {
                        wrapStorageRequest {
                            conversationDAO.deleteConversationByQualifiedID(conversationId.toDao())
                        }
                    }
                is Conversation.ProtocolInfo.Proteus -> wrapStorageRequest {
                    conversationDAO.deleteConversationByQualifiedID(conversationId.toDao())
                }
            }
        }

    override suspend fun getAssetMessages(
        conversationId: ConversationId,
    ): Either<StorageFailure, List<Message>> =
        wrapStorageRequest {
            messageDAO.getConversationMessagesByContentType(
                conversationId.toDao(),
                MessageEntity.ContentType.ASSET
            ).map(messageMapper::fromEntityToMessage)
        }

    override suspend fun deleteAllMessages(conversationId: ConversationId): Either<StorageFailure, Unit> =
        wrapStorageRequest {
            messageDAO.deleteAllConversationMessages(conversationId.toDao())
        }

    override suspend fun observeIsUserMember(conversationId: ConversationId, userId: UserId): Flow<Either<CoreFailure, Boolean>> =
        conversationDAO.observeIsUserMember(conversationId.toDao(), userId.toDao())
            .wrapStorageRequest()

    override suspend fun whoDeletedMe(conversationId: ConversationId): Either<CoreFailure, UserId?> = wrapStorageRequest {
        conversationDAO.whoDeletedMeInConversation(
            conversationId.toDao(),
            idMapper.toStringDaoModel(selfUserId)
        )?.toModel()
    }

    override suspend fun deleteUserFromConversations(userId: UserId): Either<CoreFailure, Unit> = wrapStorageRequest {
        conversationDAO.revokeOneOnOneConversationsWithDeletedUser(userId.toDao())
    }

    override suspend fun getConversationIdsByUserId(userId: UserId): Either<CoreFailure, List<ConversationId>> {
        return wrapStorageRequest { conversationDAO.getConversationIdsByUserId(userId.toDao()) }
            .map { it.map { conversationIdEntity -> conversationIdEntity.toModel() } }
    }

    override suspend fun insertConversations(conversations: List<Conversation>): Either<CoreFailure, Unit> {
        return wrapStorageRequest {
            val conversationEntities = conversations.map { conversation ->
                conversationMapper.fromMigrationModel(conversation)
            }
            conversationDAO.insertConversations(conversationEntities)
        }
    }

    override suspend fun changeConversationName(
        conversationId: ConversationId,
        conversationName: String
    ): Either<CoreFailure, ConversationRenameResponse> = wrapApiRequest {
        conversationApi.updateConversationName(conversationId.toApi(), conversationName)
    }

    override suspend fun updateReceiptMode(
        conversationId: ConversationId,
        receiptMode: Conversation.ReceiptMode
    ): Either<CoreFailure, Unit> = ConversationReceiptModeDTO(
        receiptMode = receiptModeMapper.fromModelToApi(receiptMode)
    ).let { conversationReceiptModeDTO ->
        wrapApiRequest {
            conversationApi.updateReceiptMode(
                conversationId = conversationId.toApi(),
                receiptMode = conversationReceiptModeDTO
            )
        }
    }.flatMap { response ->
        when (response) {
            UpdateConversationReceiptModeResponse.ReceiptModeUnchanged -> {
                // no need to update conversation
                Either.Right(Unit)
            }

            is UpdateConversationReceiptModeResponse.ReceiptModeUpdated -> {
                wrapStorageRequest {
                    conversationDAO.updateConversationReceiptMode(
                        conversationID = response.event.qualifiedConversation.toDao(),
                        receiptMode = receiptModeMapper.fromApiToDaoModel(response.event.data.receiptMode)
                    )
                }
            }
        }
    }

    companion object {
        const val DEFAULT_MEMBER_ROLE = "wire_member"
    }
}<|MERGE_RESOLUTION|>--- conflicted
+++ resolved
@@ -143,17 +143,10 @@
         groupState: Conversation.ProtocolInfo.MLS.GroupState
     ): Either<StorageFailure, List<Conversation>>
 
-<<<<<<< HEAD
-    suspend fun updateConversationNotificationDate(qualifiedID: QualifiedID, date: Instant): Either<StorageFailure, Unit>
-    suspend fun updateAllConversationsNotificationDate(date: Instant): Either<StorageFailure, Unit>
-    suspend fun updateConversationModifiedDate(qualifiedID: QualifiedID, date: String): Either<StorageFailure, Unit>
-    suspend fun updateConversationReadDate(qualifiedID: QualifiedID, date: String): Either<StorageFailure, Unit>
-=======
     suspend fun updateConversationNotificationDate(qualifiedID: QualifiedID): Either<StorageFailure, Unit>
     suspend fun updateAllConversationsNotificationDate(): Either<StorageFailure, Unit>
     suspend fun updateConversationModifiedDate(qualifiedID: QualifiedID, date: Instant): Either<StorageFailure, Unit>
     suspend fun updateConversationReadDate(qualifiedID: QualifiedID, date: Instant): Either<StorageFailure, Unit>
->>>>>>> d42e409b
     suspend fun updateAccessInfo(
         conversationID: ConversationId,
         access: Set<Conversation.Access>,
@@ -462,24 +455,14 @@
         }
 
     override suspend fun updateConversationNotificationDate(
-<<<<<<< HEAD
-        qualifiedID: QualifiedID,
-        date: Instant
-=======
         qualifiedID: QualifiedID
->>>>>>> d42e409b
     ): Either<StorageFailure, Unit> =
         wrapStorageRequest {
             conversationDAO.updateConversationNotificationDate(qualifiedID.toDao())
         }
 
-<<<<<<< HEAD
-    override suspend fun updateAllConversationsNotificationDate(date: Instant): Either<StorageFailure, Unit> =
-        wrapStorageRequest { conversationDAO.updateAllConversationsNotificationDate(date) }
-=======
     override suspend fun updateAllConversationsNotificationDate(): Either<StorageFailure, Unit> =
         wrapStorageRequest { conversationDAO.updateAllConversationsNotificationDate() }
->>>>>>> d42e409b
 
     override suspend fun updateConversationModifiedDate(
         qualifiedID: QualifiedID,
