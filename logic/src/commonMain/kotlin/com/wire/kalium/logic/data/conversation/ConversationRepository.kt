--- conflicted
+++ resolved
@@ -139,6 +139,7 @@
         conversationID: ConversationId
     ): Either<CoreFailure, Unit>
 
+    suspend fun deleteMembersFromEvent(userIDList: List<UserId>, conversationID: ConversationId): Either<CoreFailure, Unit>
     suspend fun observeOneToOneConversationWithOtherUser(otherUserId: UserId): Flow<Either<CoreFailure, Conversation>>
 
     suspend fun updateMutedStatusLocally(
@@ -199,7 +200,11 @@
     suspend fun getConversationUnreadEventsCount(conversationId: ConversationId): Either<StorageFailure, Long>
     suspend fun updateUserSelfDeletionTimer(conversationId: ConversationId, selfDeletionTimer: SelfDeletionTimer): Either<CoreFailure, Unit>
     suspend fun syncConversationsWithoutMetadata(): Either<CoreFailure, Unit>
-<<<<<<< HEAD
+    suspend fun isInformedAboutDegradedMLSVerification(conversationId: ConversationId): Either<StorageFailure, Boolean>
+    suspend fun setInformedAboutDegradedMLSVerificationFlag(
+        conversationId: ConversationId,
+        isInformed: Boolean
+    ): Either<StorageFailure, Unit>
     suspend fun getConversationIdsByDomain(domain: String): Either<CoreFailure, List<ConversationId>>
     suspend fun getMemberIdsByTheSameDomainInConversation(
         domain: String,
@@ -210,13 +215,6 @@
         firstDomain: String,
         secondDomain: String
     ): Either<CoreFailure, Map<ConversationId, List<UserId>>>
-=======
-    suspend fun isInformedAboutDegradedMLSVerification(conversationId: ConversationId): Either<StorageFailure, Boolean>
-    suspend fun setInformedAboutDegradedMLSVerificationFlag(
-        conversationId: ConversationId,
-        isInformed: Boolean
-    ): Either<StorageFailure, Unit>
->>>>>>> 3f79b424
 }
 
 @Suppress("LongParameterList", "TooManyFunctions")
@@ -498,6 +496,17 @@
             memberDAO.updateMemberRole(member.id.toDao(), conversationID.toDao(), conversationRoleMapper.toDAO(member.role))
         }
 
+    override suspend fun deleteMembersFromEvent(
+        userIDList: List<UserId>,
+        conversationID: ConversationId
+    ): Either<CoreFailure, Unit> =
+        wrapStorageRequest {
+            memberDAO.deleteMembersByQualifiedID(
+                userIDList.map { it.toDao() },
+                conversationID.toDao()
+            )
+        }
+
     override suspend fun getConversationsByGroupState(
         groupState: Conversation.ProtocolInfo.MLS.GroupState
     ): Either<StorageFailure, List<Conversation>> =
@@ -751,7 +760,19 @@
         }
     }
 
-<<<<<<< HEAD
+    override suspend fun isInformedAboutDegradedMLSVerification(conversationId: ConversationId): Either<StorageFailure, Boolean> =
+        wrapStorageRequest {
+            conversationMetaDataDAO.isInformedAboutDegradedMLSVerification(conversationId.toDao())
+        }
+
+    override suspend fun setInformedAboutDegradedMLSVerificationFlag(
+        conversationId: ConversationId,
+        isInformed: Boolean
+    ): Either<StorageFailure, Unit> =
+        wrapStorageRequest {
+            conversationMetaDataDAO.setInformedAboutDegradedMLSVerificationFlag(conversationId.toDao(), isInformed)
+        }
+
     override suspend fun getConversationIdsByDomain(domain: String): Either<CoreFailure, List<ConversationId>> = wrapStorageRequest {
         conversationDAO.getConversationIdsByDomain(domain).map { it.toModel() }
     }
@@ -771,20 +792,6 @@
             .mapKeys { it.key.toModel() }
             .mapValues { it.value.map { idEntity -> idEntity.toModel() } }
     }
-=======
-    override suspend fun isInformedAboutDegradedMLSVerification(conversationId: ConversationId): Either<StorageFailure, Boolean> =
-        wrapStorageRequest {
-            conversationMetaDataDAO.isInformedAboutDegradedMLSVerification(conversationId.toDao())
-        }
-
-    override suspend fun setInformedAboutDegradedMLSVerificationFlag(
-        conversationId: ConversationId,
-        isInformed: Boolean
-    ): Either<StorageFailure, Unit> =
-        wrapStorageRequest {
-            conversationMetaDataDAO.setInformedAboutDegradedMLSVerificationFlag(conversationId.toDao(), isInformed)
-        }
->>>>>>> 3f79b424
 
     private suspend fun persistIncompleteConversations(
         conversationsFailed: List<NetworkQualifiedId>
