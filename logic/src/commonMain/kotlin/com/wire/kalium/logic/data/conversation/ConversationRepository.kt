package com.wire.kalium.logic.data.conversation

import com.wire.kalium.logger.KaliumLogger.Companion.ApplicationFlow.CONVERSATIONS
import com.wire.kalium.logic.CoreFailure
import com.wire.kalium.logic.NetworkFailure
import com.wire.kalium.logic.StorageFailure
import com.wire.kalium.logic.data.client.MLSClientProvider
import com.wire.kalium.logic.data.id.ConversationId
import com.wire.kalium.logic.data.id.GroupID
import com.wire.kalium.logic.data.id.IdMapper
import com.wire.kalium.logic.data.id.QualifiedID
import com.wire.kalium.logic.data.id.toApi
import com.wire.kalium.logic.data.id.toDao
import com.wire.kalium.logic.data.id.toModel
import com.wire.kalium.logic.data.message.Message
import com.wire.kalium.logic.data.message.MessageMapper
import com.wire.kalium.logic.data.user.UserId
import com.wire.kalium.logic.di.MapperProvider
import com.wire.kalium.logic.feature.SelfTeamIdProvider
import com.wire.kalium.logic.functional.Either
import com.wire.kalium.logic.functional.flatMap
import com.wire.kalium.logic.functional.fold
import com.wire.kalium.logic.functional.getOrNull
import com.wire.kalium.logic.functional.isLeft
import com.wire.kalium.logic.functional.isRight
import com.wire.kalium.logic.functional.map
import com.wire.kalium.logic.functional.mapRight
import com.wire.kalium.logic.functional.onFailure
import com.wire.kalium.logic.functional.onSuccess
import com.wire.kalium.logic.kaliumLogger
import com.wire.kalium.logic.wrapApiRequest
import com.wire.kalium.logic.wrapMLSRequest
import com.wire.kalium.logic.wrapStorageRequest
import com.wire.kalium.network.api.base.authenticated.client.ClientApi
import com.wire.kalium.network.api.base.authenticated.conversation.ConvProtocol
import com.wire.kalium.network.api.base.authenticated.conversation.ConversationApi
import com.wire.kalium.network.api.base.authenticated.conversation.ConversationRenameResponse
import com.wire.kalium.network.api.base.authenticated.conversation.ConversationResponse
import com.wire.kalium.network.api.base.authenticated.conversation.UpdateConversationAccessRequest
import com.wire.kalium.network.api.base.authenticated.conversation.UpdateConversationAccessResponse
import com.wire.kalium.network.api.base.authenticated.conversation.model.ConversationMemberRoleDTO
import com.wire.kalium.persistence.dao.ConversationDAO
import com.wire.kalium.persistence.dao.ConversationEntity
import com.wire.kalium.persistence.dao.QualifiedIDEntity
import com.wire.kalium.persistence.dao.client.ClientDAO
import com.wire.kalium.persistence.dao.message.MessageDAO
import com.wire.kalium.persistence.dao.message.MessageEntity
import com.wire.kalium.util.DelicateKaliumApi
import kotlinx.coroutines.flow.Flow
import kotlinx.coroutines.flow.combine
import kotlinx.coroutines.flow.distinctUntilChanged
import kotlinx.coroutines.flow.filterNotNull
import kotlinx.coroutines.flow.first
import kotlinx.coroutines.flow.firstOrNull
import kotlinx.coroutines.flow.map

interface ConversationRepository {
    @DelicateKaliumApi("This function does not get values from cache")
    suspend fun getProteusSelfConversationId(): Either<StorageFailure, ConversationId>

    @DelicateKaliumApi("This function does not get values from cache")
    suspend fun getMLSSelfConversationId(): Either<StorageFailure, ConversationId>

    suspend fun fetchGlobalTeamConversation(): Either<CoreFailure, Unit>
    suspend fun fetchConversations(): Either<CoreFailure, Unit>

    // TODO make all functions to have only logic models
    suspend fun persistConversations(
        conversations: List<ConversationResponse>,
        selfUserTeamId: String?,
        originatedFromEvent: Boolean = false
    ): Either<CoreFailure, Unit>

    suspend fun getConversationList(): Either<StorageFailure, Flow<List<Conversation>>>
    suspend fun observeConversationList(): Flow<List<Conversation>>
    suspend fun observeConversationListDetails(): Flow<List<ConversationDetails>>
    suspend fun observeConversationDetailsById(conversationID: ConversationId): Flow<Either<StorageFailure, ConversationDetails>>
    suspend fun fetchConversation(conversationID: ConversationId): Either<CoreFailure, Unit>
    suspend fun fetchConversationIfUnknown(conversationID: ConversationId): Either<CoreFailure, Unit>
    suspend fun observeById(conversationId: ConversationId): Flow<Either<StorageFailure, Conversation>>
    suspend fun getConversationById(conversationId: ConversationId): Conversation?
    suspend fun detailsById(conversationId: ConversationId): Either<StorageFailure, Conversation>
    suspend fun getConversationRecipients(conversationId: ConversationId): Either<CoreFailure, List<Recipient>>
    suspend fun getConversationRecipientsForCalling(conversationId: ConversationId): Either<CoreFailure, List<Recipient>>
    suspend fun getConversationProtocolInfo(conversationId: ConversationId): Either<StorageFailure, Conversation.ProtocolInfo>
    suspend fun observeConversationMembers(conversationID: ConversationId): Flow<List<Conversation.Member>>

    /**
     * Fetches a list of all members' IDs or a given conversation including self user
     */
    suspend fun getConversationMembers(conversationId: ConversationId): Either<StorageFailure, List<UserId>>
    suspend fun persistMembers(
        members: List<Conversation.Member>,
        conversationID: ConversationId
    ): Either<CoreFailure, Unit>

    suspend fun updateMemberFromEvent(
        member: Conversation.Member,
        conversationID: ConversationId
    ): Either<CoreFailure, Unit>

    suspend fun deleteMembersFromEvent(userIDList: List<UserId>, conversationID: ConversationId): Either<CoreFailure, Unit>
    suspend fun observeOneToOneConversationWithOtherUser(otherUserId: UserId): Flow<Either<CoreFailure, Conversation>>

    suspend fun updateMutedStatusLocally(
        conversationId: ConversationId,
        mutedStatus: MutedConversationStatus,
        mutedStatusTimestamp: Long
    ): Either<StorageFailure, Unit>

    suspend fun updateMutedStatusRemotely(
        conversationId: ConversationId,
        mutedStatus: MutedConversationStatus,
        mutedStatusTimestamp: Long
    ): Either<NetworkFailure, Unit>

    suspend fun getConversationsForNotifications(): Flow<List<Conversation>>
    suspend fun getConversationsByGroupState(
        groupState: Conversation.ProtocolInfo.MLS.GroupState
    ): Either<StorageFailure, List<Conversation>>

    suspend fun updateConversationNotificationDate(qualifiedID: QualifiedID, date: String): Either<StorageFailure, Unit>
    suspend fun updateAllConversationsNotificationDate(date: String): Either<StorageFailure, Unit>
    suspend fun updateConversationModifiedDate(qualifiedID: QualifiedID, date: String): Either<StorageFailure, Unit>
    suspend fun updateConversationReadDate(qualifiedID: QualifiedID, date: String): Either<StorageFailure, Unit>
    suspend fun updateAccessInfo(
        conversationID: ConversationId,
        access: List<Conversation.Access>,
        accessRole: List<Conversation.AccessRole>
    ): Either<CoreFailure, Unit>

    suspend fun updateConversationMemberRole(
        conversationId: ConversationId,
        userId: UserId,
        role: Conversation.Member.Role
    ): Either<CoreFailure, Unit>

    suspend fun deleteConversation(conversationId: ConversationId): Either<CoreFailure, Unit>

    /**
     * Gets all of the conversation messages that are assets
     */
    suspend fun getAssetMessages(
        conversationId: ConversationId,
    ): Either<CoreFailure, List<Message>>

    /**
     * Deletes all conversation messages
     */
    suspend fun deleteAllMessages(conversationId: ConversationId): Either<CoreFailure, Unit>
    suspend fun observeIsUserMember(conversationId: ConversationId, userId: UserId): Flow<Either<CoreFailure, Boolean>>
    suspend fun whoDeletedMe(conversationId: ConversationId): Either<CoreFailure, UserId?>

    suspend fun deleteUserFromConversations(userId: UserId): Either<CoreFailure, Unit>

    suspend fun getConversationIdsByUserId(userId: UserId): Either<CoreFailure, List<ConversationId>>
    suspend fun insertConversations(conversations: List<Conversation>): Either<CoreFailure, Unit>
    suspend fun changeConversationName(
        conversationId: ConversationId,
        conversationName: String
    ): Either<CoreFailure, ConversationRenameResponse>
}

@Suppress("LongParameterList", "TooManyFunctions")
internal class ConversationDataSource internal constructor(
    private val selfUserId: UserId,
    private val mlsClientProvider: MLSClientProvider,
    private val selfTeamIdProvider: SelfTeamIdProvider,
    private val conversationDAO: ConversationDAO,
    private val conversationApi: ConversationApi,
    private val messageDAO: MessageDAO,
    private val clientDAO: ClientDAO,
    private val clientApi: ClientApi,
    private val idMapper: IdMapper = MapperProvider.idMapper(),
    private val conversationMapper: ConversationMapper = MapperProvider.conversationMapper(),
    private val memberMapper: MemberMapper = MapperProvider.memberMapper(),
    private val conversationStatusMapper: ConversationStatusMapper = MapperProvider.conversationStatusMapper(),
    private val conversationRoleMapper: ConversationRoleMapper = MapperProvider.conversationRoleMapper(),
    private val protocolInfoMapper: ProtocolInfoMapper = MapperProvider.protocolInfoMapper(),
    private val messageMapper: MessageMapper = MapperProvider.messageMapper(selfUserId),
) : ConversationRepository {

    // TODO:I would suggest preparing another suspend func getSelfUser to get nullable self user,
    // this will help avoid some functions getting stuck when observeSelfUser will filter nullable values
    override suspend fun fetchConversations(): Either<CoreFailure, Unit> {
        kaliumLogger.withFeatureId(CONVERSATIONS).d("Fetching conversations")
        return fetchAllConversationsFromAPI()
    }

    // TODO temporary method until backend API is changed: https://wearezeta.atlassian.net/browse/FS-1260
    override suspend fun fetchGlobalTeamConversation(): Either<CoreFailure, Unit> =
        selfTeamIdProvider().flatMap { teamId ->
            teamId?.let {
                wrapApiRequest {
                    conversationApi.fetchGlobalTeamConversationDetails(selfUserId.toApi(), teamId.value)
                }.flatMap {
                    persistConversations(listOf(it), teamId.value)
                }
            } ?: Either.Right(Unit)
        }

    private suspend fun fetchAllConversationsFromAPI(): Either<NetworkFailure, Unit> {
        var hasMore = true
        var lastPagingState: String? = null
        var latestResult: Either<NetworkFailure, Unit> = Either.Right(Unit)

        while (hasMore && latestResult.isRight()) {
            latestResult = wrapApiRequest {
                kaliumLogger.withFeatureId(CONVERSATIONS).v("Fetching conversation page starting with pagingState $lastPagingState")
                conversationApi.fetchConversationsIds(pagingState = lastPagingState)
            }.onSuccess { pagingResponse ->
                wrapApiRequest {
                    conversationApi.fetchConversationsListDetails(pagingResponse.conversationsIds.toList())
                }.onSuccess { conversations ->
                    if (conversations.conversationsFailed.isNotEmpty()) {
                        kaliumLogger.withFeatureId(CONVERSATIONS)
                            .d("Skipping ${conversations.conversationsFailed.size} conversations failed")
                    }
                    if (conversations.conversationsNotFound.isNotEmpty()) {
                        kaliumLogger.withFeatureId(CONVERSATIONS)
                            .d("Skipping ${conversations.conversationsNotFound.size} conversations not found")
                    }
                    persistConversations(conversations.conversationsFound, selfTeamIdProvider().getOrNull()?.value)
                }.onFailure {
                    kaliumLogger.withFeatureId(CONVERSATIONS).e("Error fetching conversation details $it")
                }

                lastPagingState = pagingResponse.pagingState
                hasMore = pagingResponse.hasMore
            }.onFailure {
                kaliumLogger.withFeatureId(CONVERSATIONS).e("Error fetching conversation ids $it")
                Either.Left(it)
            }.map { }
        }

        return latestResult
    }

    override suspend fun persistConversations(
        conversations: List<ConversationResponse>,
        selfUserTeamId: String?,
        originatedFromEvent: Boolean,
    ) = wrapStorageRequest {
        val conversationEntities = conversations
            // TODO work-around for a bug in the backend. Can be removed when fixed: https://wearezeta.atlassian.net/browse/FS-1262
            .filter { !(it.type == ConversationResponse.Type.GLOBAL_TEAM && it.protocol == ConvProtocol.PROTEUS) }
            .map { conversationResponse ->
                conversationMapper.fromApiModelToDaoModel(
                    conversationResponse,
                    mlsGroupState = conversationResponse.groupId?.let {
                        mlsGroupState(
                            idMapper.fromGroupIDEntity(it),
                            originatedFromEvent
                        )
                    },
                    selfTeamIdProvider().getOrNull(),
                )
            }
        conversationDAO.insertConversations(conversationEntities)
        conversations.forEach { conversationsResponse ->
            conversationDAO.insertMembersWithQualifiedId(
                memberMapper.fromApiModelToDaoModel(conversationsResponse.members), idMapper.fromApiToDao(conversationsResponse.id)
            )
        }
    }

    private suspend fun mlsGroupState(groupId: GroupID, originatedFromEvent: Boolean = false): ConversationEntity.GroupState =
        hasEstablishedMLSGroup(groupId).fold({
            throw IllegalStateException(it.toString()) // TODO find a more fitting exception?
        }, { exists ->
            if (exists) {
                ConversationEntity.GroupState.ESTABLISHED
            } else {
                if (originatedFromEvent) {
                    ConversationEntity.GroupState.PENDING_WELCOME_MESSAGE
                } else {
                    ConversationEntity.GroupState.PENDING_JOIN
                }
            }
        })

    private suspend fun hasEstablishedMLSGroup(groupID: GroupID): Either<CoreFailure, Boolean> =
        mlsClientProvider.getMLSClient()
            .flatMap {
                wrapMLSRequest {
                    it.conversationExists(idMapper.toCryptoModel(groupID))
                }
            }

    @DelicateKaliumApi("This function does not get values from cache")
    override suspend fun getProteusSelfConversationId(): Either<StorageFailure, ConversationId> =
        wrapStorageRequest { conversationDAO.getSelfConversationId(ConversationEntity.Protocol.PROTEUS) }
            .map { it.toModel() }

    @DelicateKaliumApi("This function does not get values from cache")
    override suspend fun getMLSSelfConversationId(): Either<StorageFailure, ConversationId> =
        wrapStorageRequest { conversationDAO.getSelfConversationId(ConversationEntity.Protocol.MLS) }
            .map { it.toModel() }

    override suspend fun getConversationList(): Either<StorageFailure, Flow<List<Conversation>>> = wrapStorageRequest {
        observeConversationList()
    }

    override suspend fun observeConversationList(): Flow<List<Conversation>> {
        return conversationDAO.getAllConversations().map { it.map(conversationMapper::fromDaoModel) }
    }

    override suspend fun observeConversationListDetails(): Flow<List<ConversationDetails>> =
        combine(
            conversationDAO.getAllConversationDetails(),
            messageDAO.observeLastMessages(),
            messageDAO.observeUnreadMessages(),
        ) { conversationList, lastMessageList, unreadMessageList ->
            val groupedMessages = unreadMessageList.groupBy { it.conversationId }
            conversationList.map { conversation ->
                conversationMapper.fromDaoModelToDetails(conversation,
                    lastMessageList.firstOrNull { it.conversationId == conversation.id }
                        ?.let { messageMapper.fromEntityToMessagePreview(it) },
                    groupedMessages[conversation.id]?.mapNotNull { message ->
                        messageMapper.fromPreviewEntityToUnreadEventCount(message)
                    }?.groupingBy { it }?.eachCount()
                )
            }
        }

    /**
     * Gets a flow that allows observing of
     */
    override suspend fun observeConversationDetailsById(conversationID: ConversationId): Flow<Either<StorageFailure, ConversationDetails>> =
        conversationDAO.observeGetConversationByQualifiedID(conversationID.toDao())
            .wrapStorageRequest()
            // TODO we don't need last message and unread count here, we should discuss to divide model for list and for details
            .mapRight { conversationMapper.fromDaoModelToDetails(it, null, mapOf()) }
            .distinctUntilChanged()

    override suspend fun fetchConversation(conversationID: ConversationId): Either<CoreFailure, Unit> {
        return wrapApiRequest {
            conversationApi.fetchConversationDetails(conversationID.toApi())
        }.flatMap {
            val selfUserTeamId = selfTeamIdProvider().getOrNull()
            persistConversations(listOf(it), selfUserTeamId?.value)
        }
    }

    override suspend fun fetchConversationIfUnknown(conversationID: ConversationId): Either<CoreFailure, Unit> = wrapStorageRequest {
        conversationDAO.getConversationByQualifiedID(QualifiedIDEntity(conversationID.value, conversationID.domain))
    }.run {
        if (isLeft()) {
            fetchConversation(conversationID)
        } else {
            Either.Right(Unit)
        }
    }

    // Deprecated notice, so we can use newer versions of Kalium on Reloaded without breaking things.
    @Deprecated("This doesn't return conversation details", ReplaceWith("detailsById"))
    override suspend fun observeById(conversationId: ConversationId): Flow<Either<StorageFailure, Conversation>> =
        conversationDAO.observeGetConversationByQualifiedID(conversationId.toDao()).filterNotNull()
            .map(conversationMapper::fromDaoModel)
            .wrapStorageRequest()

    // TODO: refactor. 3 Ways different ways to return conversation details?!
    override suspend fun getConversationById(conversationId: ConversationId): Conversation? =
        conversationDAO.observeGetConversationByQualifiedID(conversationId.toDao())
            .map { conversationEntity ->
                conversationEntity?.let { conversationMapper.fromDaoModel(it) }
            }.firstOrNull()

    override suspend fun detailsById(conversationId: ConversationId): Either<StorageFailure, Conversation> = wrapStorageRequest {
        conversationDAO.getConversationByQualifiedID(conversationId.toDao())?.let {
            conversationMapper.fromDaoModel(it)
        }
    }

    override suspend fun getConversationProtocolInfo(conversationId: ConversationId): Either<StorageFailure, Conversation.ProtocolInfo> =
        wrapStorageRequest {
            conversationDAO.observeGetConversationByQualifiedID(conversationId.toDao()).first()?.protocolInfo?.let {
                protocolInfoMapper.fromEntity(it)
            }
        }

    override suspend fun observeConversationMembers(conversationID: ConversationId): Flow<List<Conversation.Member>> =
        conversationDAO.getAllMembers(conversationID.toDao()).map { members ->
            members.map(memberMapper::fromDaoModel)
        }

    override suspend fun getConversationMembers(conversationId: ConversationId): Either<StorageFailure, List<UserId>> = wrapStorageRequest {
        conversationDAO.getAllMembers(conversationId.toDao()).first().map { it.user.toModel() }
    }

    override suspend fun persistMembers(
        members: List<Conversation.Member>,
        conversationID: ConversationId
    ): Either<CoreFailure, Unit> = wrapStorageRequest {
        conversationDAO.insertMembersWithQualifiedId(
            members.map(memberMapper::toDaoModel), conversationID.toDao()
        )
    }

    override suspend fun updateMemberFromEvent(member: Conversation.Member, conversationID: ConversationId): Either<CoreFailure, Unit> =
        wrapStorageRequest {
            conversationDAO.updateMember(memberMapper.toDaoModel(member), conversationID.toDao())
        }

    override suspend fun deleteMembersFromEvent(
        userIDList: List<UserId>,
        conversationID: ConversationId
    ): Either<CoreFailure, Unit> =
        wrapStorageRequest {
            conversationDAO.deleteMembersByQualifiedID(
                userIDList.map { it.toDao() },
                conversationID.toDao()
            )
        }

    override suspend fun getConversationsForNotifications(): Flow<List<Conversation>> =
        conversationDAO.getConversationsForNotifications()
            .filterNotNull()
            .map { it.map(conversationMapper::fromDaoModel) }

    override suspend fun getConversationsByGroupState(
        groupState: Conversation.ProtocolInfo.MLS.GroupState
    ): Either<StorageFailure, List<Conversation>> =
        wrapStorageRequest {
            conversationDAO.getConversationsByGroupState(conversationMapper.toDAOGroupState(groupState))
                .map(conversationMapper::fromDaoModel)
        }

    override suspend fun updateConversationNotificationDate(
        qualifiedID: QualifiedID,
        date: String
    ): Either<StorageFailure, Unit> =
        wrapStorageRequest {
            conversationDAO.updateConversationNotificationDate(qualifiedID.toDao(), date)
        }

    override suspend fun updateAllConversationsNotificationDate(date: String): Either<StorageFailure, Unit> =
        wrapStorageRequest { conversationDAO.updateAllConversationsNotificationDate(date) }

    override suspend fun updateConversationModifiedDate(
        qualifiedID: QualifiedID,
        date: String
    ): Either<StorageFailure, Unit> =
        wrapStorageRequest { conversationDAO.updateConversationModifiedDate(qualifiedID.toDao(), date) }

    override suspend fun updateAccessInfo(
        conversationID: ConversationId,
        access: List<Conversation.Access>,
        accessRole: List<Conversation.AccessRole>
    ): Either<CoreFailure, Unit> =
        UpdateConversationAccessRequest(
            access.map { conversationMapper.toApiModel(it) }.toSet(),
            accessRole.map { conversationMapper.toApiModel(it) }.toSet()
        ).let { updateConversationAccessRequest ->
            wrapApiRequest {
                conversationApi.updateAccess(conversationID.toApi(), updateConversationAccessRequest)
            }
        }.flatMap { response ->
            when (response) {
                UpdateConversationAccessResponse.AccessUnchanged -> {
                    // no need to update conversation
                    Either.Right(Unit)
                }

                is UpdateConversationAccessResponse.AccessUpdated -> {
                    wrapStorageRequest {
                        conversationDAO.updateAccess(
                            response.event.qualifiedConversation.toDao(),
                            conversationMapper.toDAOAccess(response.event.data.access),
                            response.event.data.accessRole.let { conversationMapper.toDAOAccessRole(it) }
                        )
                    }
                }
            }
        }

    /**
     * Update the conversation seen date, which is a date when the user sees the content of the conversation.
     */
    override suspend fun updateConversationReadDate(qualifiedID: QualifiedID, date: String): Either<StorageFailure, Unit> =
        wrapStorageRequest { conversationDAO.updateConversationReadDate(qualifiedID.toDao(), date) }

    /**
     * Fetches a list of all recipients for a given conversation including this very client
     */
    override suspend fun getConversationRecipients(conversationId: ConversationId): Either<CoreFailure, List<Recipient>> =
        wrapStorageRequest {
            memberMapper.fromMapOfClientsEntityToRecipients(
                clientDAO.conversationRecipient(conversationId.toDao())
            )
        }

    /**
     * Fetches a list of all recipients for a given conversation including this very client
     */
    override suspend fun getConversationRecipientsForCalling(conversationId: ConversationId): Either<CoreFailure, List<Recipient>> =
        getConversationMembers(conversationId).map { it.map { userId -> userId.toApi() } }.flatMap {
            wrapApiRequest { clientApi.listClientsOfUsers(it) }.map { memberMapper.fromMapOfClientsResponseToRecipients(it) }
        }

    override suspend fun observeOneToOneConversationWithOtherUser(otherUserId: UserId): Flow<Either<StorageFailure, Conversation>> {
        return conversationDAO.observeConversationWithOtherUser(otherUserId.toDao())
            .wrapStorageRequest()
            .mapRight { conversationMapper.fromDaoModel(it) }
    }

    override suspend fun updateMutedStatusLocally(
        conversationId: ConversationId,
        mutedStatus: MutedConversationStatus,
        mutedStatusTimestamp: Long
    ): Either<StorageFailure, Unit> = wrapStorageRequest {
        conversationDAO.updateConversationMutedStatus(
            conversationId = conversationId.toDao(),
            mutedStatus = conversationStatusMapper.toMutedStatusDaoModel(mutedStatus),
            mutedStatusTimestamp = mutedStatusTimestamp
        )
    }

    override suspend fun updateMutedStatusRemotely(
        conversationId: ConversationId,
        mutedStatus: MutedConversationStatus,
        mutedStatusTimestamp: Long
    ): Either<NetworkFailure, Unit> = wrapApiRequest {
        conversationApi.updateConversationMemberState(
            memberUpdateRequest = conversationStatusMapper.toMutedStatusApiModel(mutedStatus, mutedStatusTimestamp),
            conversationId = conversationId.toApi()
        )
    }

    /**
     * Updates the conversation member role, both remotely and local
     */
    override suspend fun updateConversationMemberRole(
        conversationId: ConversationId,
        userId: UserId,
        role: Conversation.Member.Role
    ): Either<CoreFailure, Unit> = wrapApiRequest {
        conversationApi.updateConversationMemberRole(
            conversationId = conversationId.toApi(),
            userId = userId.toApi(),
            conversationMemberRoleDTO = ConversationMemberRoleDTO(conversationRole = conversationRoleMapper.toApi(role))
        )
    }.flatMap {
        wrapStorageRequest {
            conversationDAO.updateConversationMemberRole(
                conversationId = conversationId.toDao(),
                userId = userId.toDao(),
                role = conversationRoleMapper.toDAO(role)
            )
        }
    }

    override suspend fun deleteConversation(conversationId: ConversationId) = wrapStorageRequest {
        conversationDAO.deleteConversationByQualifiedID(conversationId.toDao())
    }

    override suspend fun getAssetMessages(
        conversationId: ConversationId,
    ): Either<StorageFailure, List<Message>> =
        wrapStorageRequest {
            messageDAO.getConversationMessagesByContentType(
                conversationId.toDao(),
                MessageEntity.ContentType.ASSET
            ).map(messageMapper::fromEntityToMessage)
        }

    override suspend fun deleteAllMessages(conversationId: ConversationId): Either<StorageFailure, Unit> =
        wrapStorageRequest {
            messageDAO.deleteAllConversationMessages(conversationId.toDao())
        }

    override suspend fun observeIsUserMember(conversationId: ConversationId, userId: UserId): Flow<Either<CoreFailure, Boolean>> =
        conversationDAO.observeIsUserMember(conversationId.toDao(), userId.toDao())
            .wrapStorageRequest()

    override suspend fun whoDeletedMe(conversationId: ConversationId): Either<CoreFailure, UserId?> = wrapStorageRequest {
        conversationDAO.whoDeletedMeInConversation(
            conversationId.toDao(),
            idMapper.toStringDaoModel(selfUserId)
        )?.let { it.toModel() }
    }

    override suspend fun deleteUserFromConversations(userId: UserId): Either<CoreFailure, Unit> = wrapStorageRequest {
        conversationDAO.revokeOneOnOneConversationsWithDeletedUser(userId.toDao())
    }

    override suspend fun getConversationIdsByUserId(userId: UserId): Either<CoreFailure, List<ConversationId>> {
        return wrapStorageRequest { conversationDAO.getConversationIdsByUserId(userId.toDao()) }
            .map { it.map { conversationIdEntity -> conversationIdEntity.toModel() } }
    }

    override suspend fun insertConversations(conversations: List<Conversation>): Either<CoreFailure, Unit> {
        return wrapStorageRequest {
            val conversationEntities = conversations.map { conversation ->
                conversationMapper.fromMigrationModel(conversation)
            }
            conversationDAO.insertConversations(conversationEntities)
        }
    }

    override suspend fun changeConversationName(
        conversationId: ConversationId,
        conversationName: String
    ): Either<CoreFailure, ConversationRenameResponse> = wrapApiRequest {
<<<<<<< HEAD
        conversationApi.updateConversationName(conversationId.toApi(), conversationName)
    }.onSuccess {

=======
        conversationApi.updateConversationName(idMapper.toApiModel(conversationId), conversationName)
>>>>>>> 820708b8
    }

    companion object {
        const val DEFAULT_MEMBER_ROLE = "wire_member"
    }
}<|MERGE_RESOLUTION|>--- conflicted
+++ resolved
@@ -575,9 +575,9 @@
 
     override suspend fun whoDeletedMe(conversationId: ConversationId): Either<CoreFailure, UserId?> = wrapStorageRequest {
         conversationDAO.whoDeletedMeInConversation(
-            conversationId.toDao(),
-            idMapper.toStringDaoModel(selfUserId)
-        )?.let { it.toModel() }
+                conversationId.toDao(),
+                idMapper.toStringDaoModel(selfUserId)
+            )?.toModel()
     }
 
     override suspend fun deleteUserFromConversations(userId: UserId): Either<CoreFailure, Unit> = wrapStorageRequest {
@@ -602,13 +602,7 @@
         conversationId: ConversationId,
         conversationName: String
     ): Either<CoreFailure, ConversationRenameResponse> = wrapApiRequest {
-<<<<<<< HEAD
         conversationApi.updateConversationName(conversationId.toApi(), conversationName)
-    }.onSuccess {
-
-=======
-        conversationApi.updateConversationName(idMapper.toApiModel(conversationId), conversationName)
->>>>>>> 820708b8
     }
 
     companion object {
