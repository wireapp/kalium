--- conflicted
+++ resolved
@@ -15,7 +15,7 @@
 import com.wire.kalium.network.api.conversation.ConversationApi
 import com.wire.kalium.network.api.user.client.ClientApi
 import com.wire.kalium.persistence.dao.ConversationDAO
-import com.wire.kalium.persistence.dao.MemberEntity
+import com.wire.kalium.persistence.dao.Member
 import com.wire.kalium.persistence.dao.QualifiedIDEntity
 import io.ktor.utils.io.errors.IOException
 import kotlinx.coroutines.flow.Flow
@@ -32,8 +32,8 @@
     suspend fun getConversationDetailsById(conversationID: ConversationId): Flow<ConversationDetails>
     suspend fun getConversationDetails(conversationId: ConversationId): Either<StorageFailure, Flow<Conversation>>
     suspend fun getConversationRecipients(conversationId: ConversationId): Either<CoreFailure, List<Recipient>>
-    suspend fun persistMember(member: MemberEntity, conversationID: QualifiedIDEntity): Either<CoreFailure, Unit>
-    suspend fun persistMembers(members: List<MemberEntity>, conversationID: QualifiedIDEntity): Either<CoreFailure, Unit>
+    suspend fun persistMember(member: Member, conversationID: QualifiedIDEntity): Either<CoreFailure, Unit>
+    suspend fun persistMembers(members: List<Member>, conversationID: QualifiedIDEntity): Either<CoreFailure, Unit>
     suspend fun deleteMember(conversationID: QualifiedIDEntity, userID: QualifiedIDEntity): Either<CoreFailure, Unit>
 }
 
@@ -97,10 +97,6 @@
                         ConversationDetails.OneOne(
                             conversation, otherUser,
                             ConversationDetails.OneOne.ConnectionState.ACCEPTED, //TODO Get actual connection state
-<<<<<<< HEAD
-                            ConversationDetails.FederationStatus.NONE, //TODO Get actual federation status,
-=======
->>>>>>> 6241f9d0
                             LegalHoldStatus.DISABLED //TODO get actual legal hold status
                         )
                     }
@@ -124,15 +120,12 @@
         conversationDAO.getAllMembers(idMapper.toDaoModel(conversationId)).first().map { idMapper.fromDaoModel(it.user) }
     }
 
-<<<<<<< HEAD
-    override suspend fun persistMember(member: MemberEntity, conversationID: QualifiedIDEntity): Either<CoreFailure, Unit> =
-=======
     override suspend fun persistMember(member: Member, conversationID: QualifiedIDEntity): Either<CoreFailure, Unit> =
->>>>>>> 6241f9d0
         wrapStorageRequest { conversationDAO.insertMember(member, conversationID) }
 
-    override suspend fun persistMembers(members: List<MemberEntity>, conversationID: QualifiedIDEntity): Either<CoreFailure, Unit> =
+    override suspend fun persistMembers(members: List<Member>, conversationID: QualifiedIDEntity): Either<CoreFailure, Unit> =
         wrapStorageRequest { conversationDAO.insertMembers(members, conversationID) }
+
 
     override suspend fun deleteMember(conversationID: QualifiedIDEntity, userID: QualifiedIDEntity): Either<CoreFailure, Unit> =
         wrapStorageRequest { conversationDAO.deleteMemberByQualifiedID(conversationID, userID) }
