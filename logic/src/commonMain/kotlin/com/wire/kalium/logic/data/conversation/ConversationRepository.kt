package com.wire.kalium.logic.data.conversation

import com.wire.kalium.logic.CoreFailure
import com.wire.kalium.logic.StorageFailure
import com.wire.kalium.logic.data.id.ConversationId
import com.wire.kalium.logic.data.id.IdMapper
import com.wire.kalium.logic.data.id.TeamId
import com.wire.kalium.logic.data.user.UserId
import com.wire.kalium.logic.data.user.UserRepository
import com.wire.kalium.logic.di.MapperProvider
import com.wire.kalium.logic.functional.Either
import com.wire.kalium.logic.functional.suspending
import com.wire.kalium.logic.wrapApiRequest
import com.wire.kalium.logic.wrapStorageRequest
import com.wire.kalium.network.api.conversation.ConversationApi
import com.wire.kalium.network.api.user.client.ClientApi
import com.wire.kalium.persistence.dao.ConversationDAO
import com.wire.kalium.persistence.dao.Member
import com.wire.kalium.persistence.dao.QualifiedIDEntity
import io.ktor.utils.io.errors.IOException
import kotlinx.coroutines.flow.Flow
import kotlinx.coroutines.flow.filterNotNull
import kotlinx.coroutines.flow.first
import kotlinx.coroutines.flow.flatMapLatest
import kotlinx.coroutines.flow.flowOf
import kotlinx.coroutines.flow.map

interface ConversationRepository {
    suspend fun getSelfConversationId(): ConversationId
    suspend fun fetchConversations(): Either<CoreFailure, Unit>
    suspend fun getConversationList(): Either<StorageFailure, Flow<List<Conversation>>>
<<<<<<< HEAD
=======
    suspend fun observeConversationList(): Flow<List<Conversation>>
>>>>>>> 836cab69
    suspend fun getConversationDetailsById(conversationID: ConversationId): Flow<ConversationDetails>
    suspend fun getConversationDetails(conversationId: ConversationId): Either<StorageFailure, Flow<Conversation>>
    suspend fun getConversationRecipients(conversationId: ConversationId): Either<CoreFailure, List<Recipient>>
    suspend fun persistMember(member: Member, conversationID: QualifiedIDEntity): Either<CoreFailure, Unit>
    suspend fun persistMembers(members: List<Member>, conversationID: QualifiedIDEntity): Either<CoreFailure, Unit>
    suspend fun deleteMember(conversationID: QualifiedIDEntity, userID: QualifiedIDEntity): Either<CoreFailure, Unit>
}

class ConversationDataSource(
    private val userRepository: UserRepository,
    private val conversationDAO: ConversationDAO,
    private val conversationApi: ConversationApi,
    private val clientApi: ClientApi,
    private val idMapper: IdMapper = MapperProvider.idMapper(),
    private val conversationMapper: ConversationMapper = MapperProvider.conversationMapper(),
    private val memberMapper: MemberMapper = MapperProvider.memberMapper()
) : ConversationRepository {

    // FIXME: fetchConversations() returns only the first page
    // TODO: rewrite to use wrapStorageRequest
    override suspend fun fetchConversations(): Either<CoreFailure, Unit> = suspending {
        val selfUserTeamId = userRepository.getSelfUser().first().team
        wrapApiRequest { conversationApi.conversationsByBatch(null, 100) }.map { conversationPagingResponse ->
            conversationDAO.insertConversations(conversationPagingResponse.conversations.map { conversationResponse ->
                conversationMapper.fromApiModelToDaoModel(conversationResponse, selfUserTeamId?.let { TeamId(it) })
            })
            conversationPagingResponse.conversations.forEach { conversationsResponse ->
                conversationDAO.insertMembers(
                    memberMapper.fromApiModelToDaoModel(conversationsResponse.members),
                    idMapper.fromApiToDao(conversationsResponse.id)
                )
            }
        }
    }

    override suspend fun getSelfConversationId(): ConversationId = idMapper.fromDaoModel(conversationDAO.getSelfConversationId())

    override suspend fun getConversationList(): Either<StorageFailure, Flow<List<Conversation>>> = wrapStorageRequest {
        observeConversationList()
    }

<<<<<<< HEAD
=======
    override suspend fun observeConversationList(): Flow<List<Conversation>> {
        return conversationDAO.getAllConversations().map { it.map(conversationMapper::fromDaoModel) }
    }

>>>>>>> 836cab69
    /**
     * Gets a flow that allows observing of
     */
    override suspend fun getConversationDetailsById(conversationID: ConversationId): Flow<ConversationDetails> =
        conversationDAO.getConversationByQualifiedID(idMapper.toDaoModel(conversationID))
            .filterNotNull()
            .map(conversationMapper::fromDaoModel)
            .flatMapLatest(::getDetailsFlowConversation)

    private suspend fun getDetailsFlowConversation(conversation: Conversation): Flow<ConversationDetails> =
        when (conversation.type) {
            Conversation.Type.SELF -> flowOf(ConversationDetails.Self(conversation))
            Conversation.Type.GROUP -> flowOf(ConversationDetails.Group(conversation))
            Conversation.Type.ONE_ON_ONE -> {
                suspending {
                    val selfUserId = userRepository.getSelfUser().map { it.id }.first()
                    getConversationMembers(conversation.id).map { members ->
                        members.first { itemId -> itemId != selfUserId }
                    }.coFold({
                        // TODO: How to Handle failure when dealing with flows?
                        throw IOException("Failure to fetch other user of 1:1 Conversation")
                    }, { otherUserId ->
                        userRepository.getKnownUser(otherUserId)
                    }).filterNotNull().map { otherUser ->
                        ConversationDetails.OneOne(
                            conversation, otherUser,
                            ConversationDetails.OneOne.ConnectionState.ACCEPTED, //TODO Get actual connection state
                            LegalHoldStatus.DISABLED //TODO get actual legal hold status
                        )
                    }
                }
            }
        }

    //Deprecated notice, so we can use newer versions of Kalium on Reloaded without breaking things.
    @Deprecated("This doesn't return conversation details", ReplaceWith("getConversationDetailsById"))
    override suspend fun getConversationDetails(conversationId: ConversationId): Either<StorageFailure, Flow<Conversation>> =
        wrapStorageRequest {
            conversationDAO.getConversationByQualifiedID(idMapper.toDaoModel(conversationId))
                .filterNotNull()
                .map(conversationMapper::fromDaoModel)
        }

    /**
     * Fetches a list of all members' IDs or a given conversation including self user
     */
    private suspend fun getConversationMembers(conversationId: ConversationId): Either<StorageFailure, List<UserId>> = wrapStorageRequest {
        conversationDAO.getAllMembers(idMapper.toDaoModel(conversationId)).first().map { idMapper.fromDaoModel(it.user) }
    }

    override suspend fun persistMember(member: Member, conversationID: QualifiedIDEntity): Either<CoreFailure, Unit> =
        wrapStorageRequest { conversationDAO.insertMember(member, conversationID) }

    override suspend fun persistMembers(members: List<Member>, conversationID: QualifiedIDEntity): Either<CoreFailure, Unit> =
        wrapStorageRequest { conversationDAO.insertMembers(members, conversationID) }


    override suspend fun deleteMember(conversationID: QualifiedIDEntity, userID: QualifiedIDEntity): Either<CoreFailure, Unit> =
        wrapStorageRequest { conversationDAO.deleteMemberByQualifiedID(conversationID, userID) }

    /**
     * Fetches a list of all recipients for a given conversation including this very client
     */
    override suspend fun getConversationRecipients(conversationId: ConversationId): Either<CoreFailure, List<Recipient>> = suspending {
        getConversationMembers(conversationId)
            .map { it.map(idMapper::toApiModel) }
            .flatMap {
                wrapApiRequest { clientApi.listClientsOfUsers(it) }.map { memberMapper.fromMapOfClientsResponseToRecipients(it) }
            }
    }
}<|MERGE_RESOLUTION|>--- conflicted
+++ resolved
@@ -29,10 +29,7 @@
     suspend fun getSelfConversationId(): ConversationId
     suspend fun fetchConversations(): Either<CoreFailure, Unit>
     suspend fun getConversationList(): Either<StorageFailure, Flow<List<Conversation>>>
-<<<<<<< HEAD
-=======
     suspend fun observeConversationList(): Flow<List<Conversation>>
->>>>>>> 836cab69
     suspend fun getConversationDetailsById(conversationID: ConversationId): Flow<ConversationDetails>
     suspend fun getConversationDetails(conversationId: ConversationId): Either<StorageFailure, Flow<Conversation>>
     suspend fun getConversationRecipients(conversationId: ConversationId): Either<CoreFailure, List<Recipient>>
@@ -74,13 +71,10 @@
         observeConversationList()
     }
 
-<<<<<<< HEAD
-=======
     override suspend fun observeConversationList(): Flow<List<Conversation>> {
         return conversationDAO.getAllConversations().map { it.map(conversationMapper::fromDaoModel) }
     }
 
->>>>>>> 836cab69
     /**
      * Gets a flow that allows observing of
      */
