package com.wire.kalium.logic.data.conversation

import com.wire.kalium.logger.KaliumLogger.Companion.ApplicationFlow.CONVERSATIONS
import com.wire.kalium.logic.CoreFailure
import com.wire.kalium.logic.NetworkFailure
import com.wire.kalium.logic.StorageFailure
import com.wire.kalium.logic.data.event.Event
import com.wire.kalium.logic.data.id.ConversationId
import com.wire.kalium.logic.data.id.IdMapper
import com.wire.kalium.logic.data.id.QualifiedID
import com.wire.kalium.logic.data.id.TeamId
import com.wire.kalium.logic.data.user.UserId
import com.wire.kalium.logic.data.user.UserRepository
import com.wire.kalium.logic.di.MapperProvider
import com.wire.kalium.logic.functional.Either
import com.wire.kalium.logic.functional.flatMap
import com.wire.kalium.logic.functional.fold
import com.wire.kalium.logic.functional.isLeft
import com.wire.kalium.logic.functional.isRight
import com.wire.kalium.logic.functional.map
import com.wire.kalium.logic.functional.onFailure
import com.wire.kalium.logic.functional.onSuccess
import com.wire.kalium.logic.kaliumLogger
import com.wire.kalium.logic.wrapApiRequest
import com.wire.kalium.logic.wrapStorageRequest
import com.wire.kalium.network.api.conversation.AddParticipantRequest
import com.wire.kalium.network.api.conversation.AddParticipantResponse
import com.wire.kalium.network.api.conversation.ConversationApi
import com.wire.kalium.network.api.conversation.ConversationResponse
import com.wire.kalium.network.api.conversation.model.ConversationAccessInfoDTO
import com.wire.kalium.network.api.conversation.model.UpdateConversationAccessResponse
import com.wire.kalium.network.api.user.client.ClientApi
import com.wire.kalium.persistence.dao.ConversationDAO
import com.wire.kalium.persistence.dao.ConversationEntity
import com.wire.kalium.persistence.dao.ConversationEntity.ProtocolInfo
import com.wire.kalium.persistence.dao.ConversationEntity.ProtocolInfo.Proteus
import com.wire.kalium.persistence.dao.QualifiedIDEntity
import kotlinx.coroutines.ExperimentalCoroutinesApi
import kotlinx.coroutines.flow.Flow
import kotlinx.coroutines.flow.filterNotNull
import kotlinx.coroutines.flow.first
import kotlinx.coroutines.flow.flatMapLatest
import kotlinx.coroutines.flow.flowOf
import kotlinx.coroutines.flow.map

interface ConversationRepository {
    suspend fun getSelfConversationId(): ConversationId
    suspend fun fetchConversations(): Either<CoreFailure, Unit>
    suspend fun insertConversationFromEvent(event: Event.Conversation.NewConversation): Either<CoreFailure, Unit>
    suspend fun getConversationList(): Either<StorageFailure, Flow<List<Conversation>>>
    suspend fun observeConversationList(): Flow<List<Conversation>>
    suspend fun observeConversationDetailsById(conversationID: ConversationId): Flow<Either<StorageFailure, ConversationDetails>>
    suspend fun fetchConversation(conversationID: ConversationId): Either<CoreFailure, Unit>
    suspend fun fetchConversationIfUnknown(conversationID: ConversationId): Either<CoreFailure, Unit>
    suspend fun observeById(conversationId: ConversationId): Flow<Either<StorageFailure, Conversation>>
    suspend fun detailsById(conversationId: ConversationId): Either<StorageFailure, Conversation>
    suspend fun getConversationRecipients(conversationId: ConversationId): Either<CoreFailure, List<Recipient>>
    suspend fun getConversationProtocolInfo(conversationId: ConversationId): Either<StorageFailure, ProtocolInfo>
    suspend fun observeConversationMembers(conversationID: ConversationId): Flow<List<Member>>
    suspend fun requestToJoinMLSGroup(conversation: Conversation): Either<CoreFailure, Unit>

    /**
     * Fetches a list of all members' IDs or a given conversation including self user
     */
    suspend fun getConversationMembers(conversationId: ConversationId): Either<StorageFailure, List<UserId>>
    suspend fun persistMembers(members: List<Member>, conversationID: ConversationId): Either<CoreFailure, Unit>
    suspend fun addMembers(userIdList: List<UserId>, conversationID: ConversationId): Either<CoreFailure, Unit>
    suspend fun deleteMember(userID: UserId, conversationId: ConversationId): Either<CoreFailure, Unit>
    suspend fun deleteMembers(userIDList: List<UserId>, conversationID: ConversationId): Either<CoreFailure, Unit>
    suspend fun getOneToOneConversationDetailsByUserId(otherUserId: UserId): Either<CoreFailure, ConversationDetails.OneOne>
    suspend fun createGroupConversation(
        name: String? = null,
        usersList: List<UserId>,
        options: ConversationOptions = ConversationOptions()
    ): Either<CoreFailure, Conversation>

    suspend fun updateMutedStatus(
        conversationId: ConversationId,
        mutedStatus: MutedConversationStatus,
        mutedStatusTimestamp: Long
    ): Either<CoreFailure, Unit>

    suspend fun getConversationsForNotifications(): Flow<List<Conversation>>
    suspend fun getConversationsByGroupState(
        groupState: Conversation.ProtocolInfo.MLS.GroupState
    ): Either<StorageFailure, List<Conversation>>

    suspend fun updateConversationNotificationDate(qualifiedID: QualifiedID, date: String): Either<StorageFailure, Unit>
    suspend fun updateAllConversationsNotificationDate(date: String): Either<StorageFailure, Unit>
    suspend fun updateConversationModifiedDate(qualifiedID: QualifiedID, date: String): Either<StorageFailure, Unit>

    suspend fun updateAccessInfo(
        conversationID: ConversationId,
        access: List<Conversation.Access>,
        accessRole: List<Conversation.AccessRole>
    ): Either<CoreFailure, Unit>
}

@Suppress("LongParameterList", "TooManyFunctions")
class ConversationDataSource(
    private val userRepository: UserRepository,
    private val mlsConversationRepository: MLSConversationRepository,
    private val conversationDAO: ConversationDAO,
    private val conversationApi: ConversationApi,
    private val clientApi: ClientApi,
    private val idMapper: IdMapper = MapperProvider.idMapper(),
    private val conversationMapper: ConversationMapper = MapperProvider.conversationMapper(),
    private val memberMapper: MemberMapper = MapperProvider.memberMapper(),
    private val conversationStatusMapper: ConversationStatusMapper = MapperProvider.conversationStatusMapper()
) : ConversationRepository {

    // TODO:I would suggest preparing another suspend func getSelfUser to get nullable self user,
    // this will help avoid some functions getting stuck when observeSelfUser will filter nullable values
    override suspend fun fetchConversations(): Either<CoreFailure, Unit> {
        kaliumLogger.withFeatureId(CONVERSATIONS).d("Fetching conversations")
        return fetchAllConversationsFromAPI()
    }

    // TODO: Vitor: he UseCase could observeSelfUser and update the flow.
    // But the Repository is too smart, does it by itself, and doesn't let the UseCase handle this.
    override suspend fun insertConversationFromEvent(event: Event.Conversation.NewConversation): Either<CoreFailure, Unit> {
        val selfUserTeamId = userRepository.observeSelfUser().first().teamId
        return persistConversations(listOf(event.conversation), selfUserTeamId?.value, originatedFromEvent = true)
    }

    override suspend fun requestToJoinMLSGroup(conversation: Conversation): Either<CoreFailure, Unit> {
        return if (conversation.protocol is Conversation.ProtocolInfo.MLS) {
            mlsConversationRepository.requestToJoinGroup(
                conversation.protocol.groupId,
                conversation.protocol.epoch
            )
        } else {
            Either.Right(Unit)
        }
    }

    private suspend fun fetchAllConversationsFromAPI(): Either<NetworkFailure, Unit> {
        val selfUserTeamId = userRepository.observeSelfUser().first().teamId
        var hasMore = true
        var lastPagingState: String? = null
        var latestResult: Either<NetworkFailure, Unit> = Either.Right(Unit)

        while (hasMore && latestResult.isRight()) {
            latestResult = wrapApiRequest {
                kaliumLogger.withFeatureId(CONVERSATIONS).v("Fetching conversation page starting with pagingState $lastPagingState")
                conversationApi.fetchConversationsIds(pagingState = lastPagingState)
            }.onSuccess { pagingResponse ->
                wrapApiRequest {
                    conversationApi.fetchConversationsListDetails(pagingResponse.conversationsIds.toList())
                }.onSuccess { conversations ->
                    if (conversations.conversationsFailed.isNotEmpty()) {
                        kaliumLogger.withFeatureId(CONVERSATIONS)
                            .d("Skipping ${conversations.conversationsFailed.size} conversations failed")
                    }
                    if (conversations.conversationsNotFound.isNotEmpty()) {
                        kaliumLogger.withFeatureId(CONVERSATIONS)
                            .d("Skipping ${conversations.conversationsNotFound.size} conversations not found")
                    }
                    persistConversations(conversations.conversationsFound, selfUserTeamId?.value)
                }.onFailure {
                    kaliumLogger.withFeatureId(CONVERSATIONS).e("Error fetching conversation details $it")
                }

                lastPagingState = pagingResponse.pagingState
                hasMore = pagingResponse.hasMore
            }.onFailure {
                kaliumLogger.withFeatureId(CONVERSATIONS).e("Error fetching conversation ids $it")
                Either.Left(it)
            }.map { }
        }

        return latestResult
    }

    private suspend fun persistConversations(
        conversations: List<ConversationResponse>,
        selfUserTeamId: String?,
        originatedFromEvent: Boolean = false
    ) = wrapStorageRequest {
        val conversationEntities = conversations.map { conversationResponse ->
            conversationMapper.fromApiModelToDaoModel(
                conversationResponse,
<<<<<<< HEAD
                mlsGroupState = conversationResponse.groupId?.let { mlsGroupState(it) },
=======
                mlsGroupState = conversationResponse.groupId?.let { mlsGroupState(it, originatedFromEvent) },
>>>>>>> 1b566ca6
                selfUserTeamId?.let { TeamId(it) }
            )
        }
        conversationDAO.insertConversations(conversationEntities)
        conversations.forEach { conversationsResponse ->
            conversationDAO.insertMembers(
                memberMapper.fromApiModelToDaoModel(conversationsResponse.members), idMapper.fromApiToDao(conversationsResponse.id)
            )
        }
    }

    private suspend fun mlsGroupState(groupId: String, originatedFromEvent: Boolean = false): ConversationEntity.GroupState =
        mlsConversationRepository.hasEstablishedMLSGroup(groupId).fold({
            throw IllegalStateException(it.toString()) // TODO find a more fitting exception?
        }, { exists ->
            if (exists) {
                ConversationEntity.GroupState.ESTABLISHED
            } else {
                if (originatedFromEvent) {
                    ConversationEntity.GroupState.PENDING_WELCOME_MESSAGE
                } else {
                    ConversationEntity.GroupState.PENDING_JOIN
                }
            }
        })

    override suspend fun getSelfConversationId(): ConversationId = idMapper.fromDaoModel(conversationDAO.getSelfConversationId())

    override suspend fun getConversationList(): Either<StorageFailure, Flow<List<Conversation>>> = wrapStorageRequest {
        observeConversationList()
    }

    override suspend fun observeConversationList(): Flow<List<Conversation>> {
        return conversationDAO.getAllConversations().map { it.map(conversationMapper::fromDaoModel) }
    }

    /**
     * Gets a flow that allows observing of
     */
    @OptIn(ExperimentalCoroutinesApi::class)
    override suspend fun observeConversationDetailsById(conversationID: ConversationId): Flow<Either<StorageFailure, ConversationDetails>> =
        conversationDAO.observeGetConversationByQualifiedID(idMapper.toDaoModel(conversationID))
            .wrapStorageRequest()
            .flatMapLatest {
                it.fold(
                    { flowOf(Either.Left(it)) },
                    { getConversationDetailsFlow(conversationMapper.fromDaoModel(it)) }
                )
            }

    override suspend fun fetchConversation(conversationID: ConversationId): Either<CoreFailure, Unit> {
        return wrapApiRequest {
            conversationApi.fetchConversationDetails(idMapper.toApiModel(conversationID))
        }.flatMap {
            val selfUserTeamId = userRepository.getSelfUser()?.teamId
            persistConversations(listOf(it), selfUserTeamId?.value)
        }
    }

    override suspend fun fetchConversationIfUnknown(conversationID: ConversationId): Either<CoreFailure, Unit> = wrapStorageRequest {
        conversationDAO.getConversationByQualifiedID(QualifiedIDEntity(conversationID.value, conversationID.domain))
    }.run {
        if (isLeft()) {
            fetchConversation(conversationID)
        } else {
            Either.Right(Unit)
        }
    }

    private suspend fun getConversationDetailsFlow(conversation: Conversation): Flow<Either<StorageFailure, ConversationDetails>> =
        when (conversation.type) {
            Conversation.Type.SELF -> flowOf(Either.Right(ConversationDetails.Self(conversation)))
            // TODO(user-metadata): get actual legal hold status
            Conversation.Type.GROUP -> flowOf(Either.Right(ConversationDetails.Group(conversation, LegalHoldStatus.DISABLED)))
            Conversation.Type.CONNECTION_PENDING, Conversation.Type.ONE_ON_ONE -> getOneToOneConversationDetailsFlow(conversation)
        }

    @OptIn(ExperimentalCoroutinesApi::class)
    private suspend fun getOneToOneConversationDetailsFlow(conversation: Conversation): Flow<Either<StorageFailure, ConversationDetails>> {
        val selfUser = userRepository.observeSelfUser().first()
        return getConversationMembers(conversation.id)
            .map { members -> members.firstOrNull { itemId -> itemId != selfUser.id } }
            .fold(
                { storageFailure ->
                    logMemberDetailsError(conversation, storageFailure)
                    flowOf(Either.Left(storageFailure))
                },
                { otherUserId ->
                    flowOf(otherUserId)
                        .flatMapLatest { if (it != null) userRepository.getKnownUser(it) else flowOf(it) }
                        .wrapStorageRequest()
                        .map { it.map { conversationMapper.toConversationDetailsOneToOne(conversation, it, selfUser) } }
                }
            )
    }

    private fun logMemberDetailsError(conversation: Conversation, error: StorageFailure) {
        when (error) {
            is StorageFailure.DataNotFound ->
                kaliumLogger.withFeatureId(CONVERSATIONS).e("DataNotFound when fetching conversation members: $error")

            is StorageFailure.Generic ->
                kaliumLogger.withFeatureId(CONVERSATIONS).e("Failure getting other 1:1 user for $conversation", error.rootCause)
        }
    }

    // Deprecated notice, so we can use newer versions of Kalium on Reloaded without breaking things.
    @Deprecated("This doesn't return conversation details", ReplaceWith("detailsById"))
    override suspend fun observeById(conversationId: ConversationId): Flow<Either<StorageFailure, Conversation>> =
        conversationDAO.observeGetConversationByQualifiedID(idMapper.toDaoModel(conversationId)).filterNotNull()
            .map(conversationMapper::fromDaoModel)
            .wrapStorageRequest()

    override suspend fun detailsById(conversationId: ConversationId): Either<StorageFailure, Conversation> = wrapStorageRequest {
        conversationDAO.getConversationByQualifiedID(idMapper.toDaoModel(conversationId))?.let {
            conversationMapper.fromDaoModel(it)
        }
    }

    override suspend fun getConversationProtocolInfo(conversationId: ConversationId): Either<StorageFailure, ProtocolInfo> =
        wrapStorageRequest {
            conversationDAO.observeGetConversationByQualifiedID(idMapper.toDaoModel(conversationId)).first()?.protocolInfo
        }

    override suspend fun observeConversationMembers(conversationID: ConversationId): Flow<List<Member>> =
        conversationDAO.getAllMembers(idMapper.toDaoModel(conversationID)).map { members ->
            members.map(memberMapper::fromDaoModel)
        }

    override suspend fun getConversationMembers(conversationId: ConversationId): Either<StorageFailure, List<UserId>> = wrapStorageRequest {
        conversationDAO.getAllMembers(idMapper.toDaoModel(conversationId)).first().map { idMapper.fromDaoModel(it.user) }
    }

    override suspend fun persistMembers(members: List<Member>, conversationID: ConversationId): Either<CoreFailure, Unit> =
        userRepository.fetchUsersIfUnknownByIds(members.map { it.id }.toSet()).flatMap {
            wrapStorageRequest {
                conversationDAO.insertMembers(
                    members.map(memberMapper::toDaoModel), idMapper.toDaoModel(conversationID)
                )
            }
        }

    override suspend fun addMembers(userIdList: List<UserId>, conversationID: ConversationId): Either<CoreFailure, Unit> = wrapApiRequest {
        val users = userIdList.map {
            idMapper.toApiModel(it)
        }
        val addParticipantRequest = AddParticipantRequest(users, DEFAULT_MEMBER_ROLE)
        conversationApi.addParticipant(
            addParticipantRequest, idMapper.toApiModel(conversationID)
        )
    }.flatMap {
        when (it) {
            is AddParticipantResponse.ConversationUnchanged -> Either.Right(Unit)
            // TODO: the server response with an event can we use event processor to handle it
            is AddParticipantResponse.UserAdded -> userIdList.map { userId ->
                // TODO: mapping the user id list to members with a made up role is incorrect and a recipe for disaster
                Member(userId, Member.Role.Member)
            }.let { membersList ->
                persistMembers(membersList, conversationID)
            }
        }
    }

    override suspend fun deleteMember(userID: UserId, conversationId: ConversationId): Either<CoreFailure, Unit> =
        detailsById(conversationId).flatMap { conversation ->
            when (conversation.protocol) {
                is com.wire.kalium.logic.data.conversation.ProtocolInfo.Proteus ->
                    wrapApiRequest {
                        conversationApi.removeConversationMember(idMapper.toApiModel(userID), idMapper.toApiModel(conversationId))
                    }.fold({
                        Either.Left(it)
                    }, {
                        wrapStorageRequest {
                            conversationDAO.deleteMemberByQualifiedID(
                                idMapper.toDaoModel(userID),
                                idMapper.toDaoModel(conversationId)
                            )
                        }
                    }
                    )

                is com.wire.kalium.logic.data.conversation.ProtocolInfo.MLS ->
                    mlsConversationRepository.removeMembersFromMLSGroup(conversation.protocol.groupId, listOf(userID))
            }
        }

    override suspend fun deleteMembers(userIDList: List<UserId>, conversationID: ConversationId): Either<CoreFailure, Unit> =
        wrapStorageRequest {
            conversationDAO.deleteMembersByQualifiedID(userIDList.map { idMapper.toDaoModel(it) }, idMapper.toDaoModel(conversationID))
        }

    override suspend fun createGroupConversation(
        name: String?,
        usersList: List<UserId>,
        options: ConversationOptions
    ): Either<CoreFailure, Conversation> = wrapStorageRequest {
        userRepository.observeSelfUser().first()
    }.flatMap { selfUser ->
        wrapApiRequest {
            conversationApi.createNewConversation(
                conversationMapper.toApiModel(name, usersList, selfUser.teamId?.value, options)
            )
        }.flatMap { conversationResponse ->
            val teamId = selfUser.teamId
            val conversationEntity = conversationMapper.fromApiModelToDaoModel(
                conversationResponse, mlsGroupState = ConversationEntity.GroupState.PENDING_CREATION, teamId
            )
            val conversation = conversationMapper.fromDaoModel(conversationEntity)

            wrapStorageRequest {
                conversationDAO.insertConversation(conversationEntity)
            }.flatMap {
                when (conversationEntity.protocolInfo) {
                    is Proteus -> persistMembersFromConversationResponse(conversationResponse)
                    is ProtocolInfo.MLS -> persistMembersFromConversationResponseMLS(
                        conversationResponse, usersList
                    )
                }
            }.flatMap {
                when (conversationEntity.protocolInfo) {
<<<<<<< HEAD
                    is Proteus -> Either.Right(conversation)
=======
                    is ProtocolInfo.Proteus -> Either.Right(conversation)
>>>>>>> 1b566ca6
                    is ProtocolInfo.MLS ->
                        mlsConversationRepository
                            .establishMLSGroup((conversationEntity.protocolInfo as ProtocolInfo.MLS).groupId)
                            .flatMap { Either.Right(conversation) }
                }
            }
        }
    }

    override suspend fun getConversationsForNotifications(): Flow<List<Conversation>> =
        conversationDAO.getConversationsForNotifications().filterNotNull().map { it.map(conversationMapper::fromDaoModel) }

    override suspend fun getConversationsByGroupState(
        groupState: Conversation.ProtocolInfo.MLS.GroupState
    ): Either<StorageFailure, List<Conversation>> =
        wrapStorageRequest {
            conversationDAO.getConversationsByGroupState(conversationMapper.toDAOGroupState(groupState))
                .map(conversationMapper::fromDaoModel)
        }

    override suspend fun updateConversationNotificationDate(qualifiedID: QualifiedID, date: String): Either<StorageFailure, Unit> =
        wrapStorageRequest { conversationDAO.updateConversationNotificationDate(idMapper.toDaoModel(qualifiedID), date) }

    override suspend fun updateAllConversationsNotificationDate(date: String): Either<StorageFailure, Unit> =
        wrapStorageRequest { conversationDAO.updateAllConversationsNotificationDate(date) }

    override suspend fun updateConversationModifiedDate(qualifiedID: QualifiedID, date: String): Either<StorageFailure, Unit> =
        wrapStorageRequest { conversationDAO.updateConversationModifiedDate(idMapper.toDaoModel(qualifiedID), date) }

    override suspend fun updateAccessInfo(
        conversationID: ConversationId,
        access: List<Conversation.Access>,
        accessRole: List<Conversation.AccessRole>
    ): Either<CoreFailure, Unit> =
        ConversationAccessInfoDTO(
            access.map { conversationMapper.toApiModel(it) }.toSet(),
            accessRole.map { conversationMapper.toApiModel(it) }.toSet()
        ).let { updateConversationAccessRequest ->
            wrapApiRequest {
                conversationApi.updateAccessRole(idMapper.toApiModel(conversationID), updateConversationAccessRequest)
            }
        }.flatMap { response ->
            when (response) {
                UpdateConversationAccessResponse.AccessUnchanged -> {
                    // no need to update conversation
                    Either.Right(Unit)
                }

                is UpdateConversationAccessResponse.AccessUpdated -> {
                    wrapStorageRequest {
                        conversationDAO.updateAccess(
                            idMapper.fromDtoToDao(response.event.qualifiedConversation),
                            conversationMapper.toDAOAccess(response.event.data.access),
                            response.event.data.accessRole.let { conversationMapper.toDAOAccessRole(it) }
                        )
                    }
                }
            }
        }

    private suspend fun persistMembersFromConversationResponse(conversationResponse: ConversationResponse): Either<CoreFailure, Unit> {
        return wrapStorageRequest {
            val conversationId = idMapper.fromApiToDao(conversationResponse.id)
            conversationDAO.insertMembers(memberMapper.fromApiModelToDaoModel(conversationResponse.members), conversationId)
        }
    }

    /**
     * For MLS groups we aren't allowed by the BE provide any initial members when creating
     * the group, so we need to provide initial list of members separately.
     */
    private suspend fun persistMembersFromConversationResponseMLS(
        conversationResponse: ConversationResponse,
        users: List<UserId>
    ): Either<CoreFailure, Unit> {
        return wrapStorageRequest {
            val conversationId = idMapper.fromApiToDao(conversationResponse.id)
            val selfUserId = userRepository.getSelfUserId()
            // TODO(IMPORTANT!): having an initial value is not the correct approach, the
            //  only valid source for members role is the backend
            //  ---> at the moment the backend doesn't tell us anything about the member role! till then we are setting them as Member
            val membersWithRole = users.map { userId -> Member(userId, Member.Role.Member) }
            val selfMember = Member(selfUserId, Member.Role.Admin)
            conversationDAO.insertMembers((membersWithRole + selfMember).map(memberMapper::toDaoModel), conversationId)
        }
    }

    /**
     * Fetches a list of all recipients for a given conversation including this very client
     */
    override suspend fun getConversationRecipients(conversationId: ConversationId): Either<CoreFailure, List<Recipient>> =
        getConversationMembers(conversationId).map { it.map(idMapper::toApiModel) }.flatMap {
            wrapApiRequest { clientApi.listClientsOfUsers(it) }.map { memberMapper.fromMapOfClientsResponseToRecipients(it) }
        }

    override suspend fun getOneToOneConversationDetailsByUserId(otherUserId: UserId): Either<StorageFailure, ConversationDetails.OneOne> {
        return wrapStorageRequest {
            conversationDAO.getAllConversationWithOtherUser(idMapper.toDaoModel(otherUserId))
                .firstOrNull { it.type == ConversationEntity.Type.ONE_ON_ONE }?.let { conversationEntity ->
                    conversationMapper.fromDaoModel(conversationEntity)
                }?.let { conversation ->
                    userRepository.getKnownUser(otherUserId).first()?.let { otherUser ->
                        val selfUser = userRepository.observeSelfUser().first()

                        conversationMapper.toConversationDetailsOneToOne(conversation, otherUser, selfUser)
                    }
                }
        }
    }

    /**
     * Updates the conversation muting options status and the timestamp of the applied change, both remotely and local
     */
    override suspend fun updateMutedStatus(
        conversationId: ConversationId,
        mutedStatus: MutedConversationStatus,
        mutedStatusTimestamp: Long
    ): Either<CoreFailure, Unit> = wrapApiRequest {
        conversationApi.updateConversationMemberState(
            memberUpdateRequest = conversationStatusMapper.toApiModel(mutedStatus, mutedStatusTimestamp),
            conversationId = idMapper.toApiModel(conversationId)
        )
    }.flatMap {
        wrapStorageRequest {
            conversationDAO.updateConversationMutedStatus(
                conversationId = idMapper.toDaoModel(conversationId),
                mutedStatus = conversationStatusMapper.toDaoModel(mutedStatus),
                mutedStatusTimestamp = mutedStatusTimestamp
            )
        }
    }

    companion object {
        const val DEFAULT_MEMBER_ROLE = "wire_member"
    }
}<|MERGE_RESOLUTION|>--- conflicted
+++ resolved
@@ -180,11 +180,7 @@
         val conversationEntities = conversations.map { conversationResponse ->
             conversationMapper.fromApiModelToDaoModel(
                 conversationResponse,
-<<<<<<< HEAD
-                mlsGroupState = conversationResponse.groupId?.let { mlsGroupState(it) },
-=======
                 mlsGroupState = conversationResponse.groupId?.let { mlsGroupState(it, originatedFromEvent) },
->>>>>>> 1b566ca6
                 selfUserTeamId?.let { TeamId(it) }
             )
         }
@@ -405,11 +401,7 @@
                 }
             }.flatMap {
                 when (conversationEntity.protocolInfo) {
-<<<<<<< HEAD
                     is Proteus -> Either.Right(conversation)
-=======
-                    is ProtocolInfo.Proteus -> Either.Right(conversation)
->>>>>>> 1b566ca6
                     is ProtocolInfo.MLS ->
                         mlsConversationRepository
                             .establishMLSGroup((conversationEntity.protocolInfo as ProtocolInfo.MLS).groupId)
