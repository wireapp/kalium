package com.wire.kalium.logic.data.conversation

import com.wire.kalium.logic.CoreFailure
import com.wire.kalium.logic.NetworkFailure
import com.wire.kalium.logic.StorageFailure
import com.wire.kalium.logic.data.event.Event
import com.wire.kalium.logic.data.id.ConversationId
import com.wire.kalium.logic.data.id.IdMapper
import com.wire.kalium.logic.data.id.QualifiedID
import com.wire.kalium.logic.data.id.TeamId
import com.wire.kalium.logic.data.user.UserId
import com.wire.kalium.logic.data.user.UserRepository
import com.wire.kalium.logic.di.MapperProvider
import com.wire.kalium.logic.functional.Either
import com.wire.kalium.logic.functional.flatMap
import com.wire.kalium.logic.functional.fold
import com.wire.kalium.logic.functional.isLeft
import com.wire.kalium.logic.functional.isRight
import com.wire.kalium.logic.functional.map
import com.wire.kalium.logic.functional.onFailure
import com.wire.kalium.logic.functional.onSuccess
import com.wire.kalium.logic.functional.onlyRight
import com.wire.kalium.logic.kaliumLogger
import com.wire.kalium.logic.wrapApiRequest
import com.wire.kalium.logic.wrapStorageRequest
import com.wire.kalium.network.api.conversation.ConversationApi
import com.wire.kalium.network.api.conversation.ConversationResponse
import com.wire.kalium.network.api.user.client.ClientApi
import com.wire.kalium.persistence.dao.ConversationDAO
import com.wire.kalium.persistence.dao.ConversationEntity
import com.wire.kalium.persistence.dao.ConversationEntity.ProtocolInfo
import com.wire.kalium.persistence.dao.QualifiedIDEntity
import kotlinx.coroutines.flow.Flow
import kotlinx.coroutines.flow.emptyFlow
import kotlinx.coroutines.flow.filterNotNull
import kotlinx.coroutines.flow.first
import kotlinx.coroutines.flow.firstOrNull
<<<<<<< HEAD
import kotlinx.coroutines.flow.flatMapConcat
=======
>>>>>>> 964b46c0
import kotlinx.coroutines.flow.flatMapLatest
import kotlinx.coroutines.flow.flatMapMerge
import kotlinx.coroutines.flow.flowOf
import kotlinx.coroutines.flow.map
import kotlinx.coroutines.flow.takeWhile
import com.wire.kalium.network.api.ConversationId as RemoteConversationId

interface ConversationRepository {
    suspend fun getSelfConversationId(): ConversationId
    suspend fun fetchConversations(): Either<CoreFailure, Unit>
    suspend fun insertConversationFromEvent(event: Event.Conversation.NewConversation): Either<CoreFailure, Unit>
    suspend fun getConversationList(): Either<StorageFailure, Flow<List<Conversation>>>
    suspend fun observeConversationList(): Flow<List<Conversation>>
    suspend fun observeConversationDetailsById(conversationID: ConversationId): Flow<ConversationDetails>
    suspend fun fetchConversation(conversationID: ConversationId): Either<CoreFailure, Unit>
    suspend fun fetchConversationIfUnknown(conversationID: ConversationId): Either<CoreFailure, Unit>
    suspend fun getConversationDetails(conversationId: ConversationId): Either<StorageFailure, Flow<Conversation>>
    suspend fun getConversationRecipients(conversationId: ConversationId): Either<CoreFailure, List<Recipient>>
    suspend fun getConversationProtocolInfo(conversationId: ConversationId): Either<StorageFailure, ProtocolInfo>
    suspend fun observeConversationMembers(conversationID: ConversationId): Flow<List<Member>>
    suspend fun persistMembers(members: List<Member>, conversationID: ConversationId): Either<CoreFailure, Unit>
    suspend fun deleteMember(userID: QualifiedIDEntity, conversationID: QualifiedIDEntity): Either<CoreFailure, Unit>
    suspend fun deleteMembers(userIDList: List<QualifiedIDEntity>, conversationID: QualifiedIDEntity): Either<CoreFailure, Unit>
    suspend fun getOneToOneConversationDetailsByUserId(otherUserId: UserId): Either<CoreFailure, ConversationDetails.OneOne>
    suspend fun createGroupConversation(
        name: String? = null,
        members: List<Member>,
        options: ConversationOptions = ConversationOptions()
    ): Either<CoreFailure, Conversation>

    suspend fun updateMutedStatus(
        conversationId: ConversationId,
        mutedStatus: MutedConversationStatus,
        mutedStatusTimestamp: Long
    ): Either<CoreFailure, Unit>

    suspend fun getConversationsForNotifications(): Flow<List<Conversation>>
    suspend fun updateConversationNotificationDate(qualifiedID: QualifiedID, date: String): Either<StorageFailure, Unit>
    suspend fun updateAllConversationsNotificationDate(date: String): Either<StorageFailure, Unit>
    suspend fun updateConversationModifiedDate(qualifiedID: QualifiedID, date: String): Either<StorageFailure, Unit>
}

class ConversationDataSource(
    private val userRepository: UserRepository,
    private val mlsConversationRepository: MLSConversationRepository,
    private val conversationDAO: ConversationDAO,
    private val conversationApi: ConversationApi,
    private val clientApi: ClientApi,
    private val idMapper: IdMapper = MapperProvider.idMapper(),
    private val conversationMapper: ConversationMapper = MapperProvider.conversationMapper(),
    private val memberMapper: MemberMapper = MapperProvider.memberMapper(),
    private val conversationStatusMapper: ConversationStatusMapper = MapperProvider.conversationStatusMapper()
) : ConversationRepository {

    //TODO:I would suggest preparing another suspend func getSelfUser to get nullable self user,
    // this will help avoid some functions getting stuck when observeSelfUser will filter nullable values
    override suspend fun fetchConversations(): Either<CoreFailure, Unit> {
        kaliumLogger.d("Fetching conversations")
        val selfUserTeamId = userRepository.observeSelfUser().first().teamId

        return fetchAllConversationsFromAPI().onFailure { networkFailure ->
            val throwable = (networkFailure as? NetworkFailure.ServerMiscommunication)?.rootCause
            kaliumLogger.e("Failed to fetch all conversations due to network error", throwable)
        }.flatMap { conversations ->
            kaliumLogger.d("Persisting fetched conversations into storage")
            persistConversations(conversations, selfUserTeamId)
        }
    }

    //TODO: Vitor: he UseCase could observeSelfUser and update the flow.
    // But the Repository is too smart, does it by itself, and doesn't let the UseCase handle this.
    override suspend fun insertConversationFromEvent(event: Event.Conversation.NewConversation): Either<CoreFailure, Unit> {
        val selfUserTeamId = userRepository.observeSelfUser().first().teamId
        return persistConversations(listOf(event.conversation), selfUserTeamId)
    }

    private suspend fun fetchAllConversationsFromAPI(): Either<NetworkFailure, List<ConversationResponse>> {
        var hasMore = true
        var lastPagingState: String? = null
        var latestResult: Either<NetworkFailure, Unit> = Either.Right(Unit)
        val allConversationsIds = mutableSetOf<RemoteConversationId>()

        while (hasMore && latestResult.isRight()) {
            latestResult = wrapApiRequest {
                kaliumLogger.v("Fetching conversation page starting with pagingState $lastPagingState")
                conversationApi.fetchConversationsIds(pagingState = lastPagingState)
            }.onSuccess {
                allConversationsIds += it.conversationsIds
                lastPagingState = it.pagingState
                hasMore = it.hasMore
            }.onFailure {
                Either.Left(it)
            }.map {

            }
        }

        return wrapApiRequest {
            conversationApi.fetchConversationsListDetails(allConversationsIds.toList())
        }.map {
            it.conversationsFound
        }
    }

    private suspend fun persistConversations(
        conversations: List<ConversationResponse>,
        selfUserTeamId: String?
    ) = wrapStorageRequest {
        val conversationEntities = conversations.map { conversationResponse ->
            conversationMapper.fromApiModelToDaoModel(
                conversationResponse,
                mlsGroupState = conversationResponse.groupId?.let { mlsGroupState(it) },
                selfUserTeamId?.let { TeamId(it) })
        }
        conversationDAO.insertConversations(conversationEntities)
        conversations.forEach { conversationsResponse ->
            conversationDAO.insertMembers(
                memberMapper.fromApiModelToDaoModel(conversationsResponse.members),
                idMapper.fromApiToDao(conversationsResponse.id)
            )
        }
    }

    private suspend fun mlsGroupState(groupId: String): ConversationEntity.GroupState =
        mlsConversationRepository.hasEstablishedMLSGroup(groupId).fold({
            throw IllegalStateException(it.toString()) // TODO find a more fitting exception?
        }, { exists ->
            if (exists) ConversationEntity.GroupState.ESTABLISHED else ConversationEntity.GroupState.PENDING_WELCOME_MESSAGE
        })

    override suspend fun getSelfConversationId(): ConversationId = idMapper.fromDaoModel(conversationDAO.getSelfConversationId())

    override suspend fun getConversationList(): Either<StorageFailure, Flow<List<Conversation>>> = wrapStorageRequest {
        observeConversationList()
    }

    override suspend fun observeConversationList(): Flow<List<Conversation>> {
        return conversationDAO.getAllConversations().map { it.map(conversationMapper::fromDaoModel) }
    }

    /**
     * Gets a flow that allows observing of
     */
    override suspend fun observeConversationDetailsById(conversationID: ConversationId): Flow<ConversationDetails> =
        conversationDAO.observeGetConversationByQualifiedID(idMapper.toDaoModel(conversationID))
            .wrapStorageRequest()
            .onlyRight()
            .map(conversationMapper::fromDaoModel)
            .flatMapLatest(::getConversationDetailsFlow)

    override suspend fun fetchConversation(conversationID: ConversationId): Either<CoreFailure, Unit> {
        return wrapApiRequest {
            conversationApi.fetchConversationDetails(idMapper.toApiModel(conversationID))
        }.flatMap {
            val selfUserTeamId = userRepository.getSelfUser()?.teamId
            persistConversations(listOf(it), selfUserTeamId)
        }
    }

    override suspend fun fetchConversationIfUnknown(conversationID: ConversationId): Either<CoreFailure, Unit> = wrapStorageRequest {
        conversationDAO.getConversationByQualifiedID(QualifiedIDEntity(conversationID.value, conversationID.domain))
    }.run {
        if (isLeft()) {
            fetchConversation(conversationID)
        } else {
            Either.Right(Unit)
        }
    }

    private suspend fun getConversationDetailsFlow(conversation: Conversation): Flow<ConversationDetails> =
        when (conversation.type) {
            Conversation.Type.SELF -> flowOf(ConversationDetails.Self(conversation))
            Conversation.Type.GROUP ->
                flowOf(
                    ConversationDetails.Group(
                        conversation,
                        LegalHoldStatus.DISABLED //TODO(user-metadata): get actual legal hold status
                    )
                )
            // TODO(connection-requests): Handle requests instead of filtering them out
            Conversation.Type.CONNECTION_PENDING,
            Conversation.Type.ONE_ON_ONE -> {
                val selfUser = userRepository.observeSelfUser().first()

                getConversationMembers(conversation.id)
                    .map { members ->
                        val member = members.firstOrNull { itemId -> itemId != selfUser.id }
                        kaliumLogger.d(">>>>% member: ${members.size}")
                        member
                    }
                    .fold({
                        when (it) {
                            StorageFailure.DataNotFound -> {
                                kaliumLogger.e("DataNotFound when fetching conversation members: $it")
                            }

                            is StorageFailure.Generic -> {
                                kaliumLogger.e("Failure getting other 1:1 user for $conversation", it.rootCause)
                            }
                        }
                        emptyFlow()
                    }, { otherUserIdOrNull ->
                        otherUserIdOrNull?.let {
                            kaliumLogger.d("skip mapping null member: $it")
                            userRepository.getKnownUser(it)
                        } ?: run {
                            kaliumLogger.d("skip mapping null member")
                            emptyFlow()
                        }
                    }).filterNotNull().map { otherUser ->
                        conversationMapper.toConversationDetailsOneToOne(conversation, otherUser, selfUser)
                    }
            }
        }

    //Deprecated notice, so we can use newer versions of Kalium on Reloaded without breaking things.
    @Deprecated("This doesn't return conversation details", ReplaceWith("getConversationDetailsById"))
    override suspend fun getConversationDetails(conversationId: ConversationId): Either<StorageFailure, Flow<Conversation>> =
        wrapStorageRequest {
            conversationDAO.observeGetConversationByQualifiedID(idMapper.toDaoModel(conversationId))
                .filterNotNull()
                .map(conversationMapper::fromDaoModel)
        }

    override suspend fun getConversationProtocolInfo(conversationId: ConversationId): Either<StorageFailure, ProtocolInfo> =
        wrapStorageRequest {
            conversationDAO.observeGetConversationByQualifiedID(idMapper.toDaoModel(conversationId)).first()?.protocolInfo
        }

    override suspend fun observeConversationMembers(conversationID: ConversationId): Flow<List<Member>> =
        conversationDAO.getAllMembers(idMapper.toDaoModel(conversationID)).map { members ->
            members.map(memberMapper::fromDaoModel)
        }

    /**
     * Fetches a list of all members' IDs or a given conversation including self user
     */
    private suspend fun getConversationMembers(conversationId: ConversationId): Either<StorageFailure, List<UserId>> = wrapStorageRequest {
        conversationDAO.getAllMembers(idMapper.toDaoModel(conversationId)).first().map { idMapper.fromDaoModel(it.user) }
    }

    override suspend fun persistMembers(members: List<Member>, conversationID: ConversationId): Either<CoreFailure, Unit> =
        wrapStorageRequest {
            conversationDAO.insertMembers(
                members.map(memberMapper::toDaoModel),
                idMapper.toDaoModel(conversationID)
            )
        }

    override suspend fun deleteMember(userID: QualifiedIDEntity, conversationID: QualifiedIDEntity): Either<CoreFailure, Unit> =
        wrapStorageRequest { conversationDAO.deleteMemberByQualifiedID(userID, conversationID) }

    override suspend fun deleteMembers(userIDList: List<QualifiedIDEntity>, conversationID: QualifiedIDEntity): Either<CoreFailure, Unit> =
        wrapStorageRequest { conversationDAO.deleteMembersByQualifiedID(userIDList, conversationID) }

    override suspend fun createGroupConversation(
        name: String?,
        members: List<Member>,
        options: ConversationOptions
    ): Either<CoreFailure, Conversation> = wrapStorageRequest {
        userRepository.observeSelfUser().first()
    }.flatMap { selfUser ->
        wrapApiRequest {
            conversationApi.createNewConversation(
                conversationMapper.toApiModel(name, members, selfUser.teamId, options)
            )
        }.flatMap { conversationResponse ->
            val teamId = selfUser.teamId?.let { TeamId(it) }
            val conversationEntity = conversationMapper.fromApiModelToDaoModel(
                conversationResponse,
                mlsGroupState = ConversationEntity.GroupState.PENDING,
                teamId
            )
            val conversation = conversationMapper.fromDaoModel(conversationEntity)

            wrapStorageRequest {
                conversationDAO.insertConversation(conversationEntity)
            }.flatMap {
                when (conversationEntity.protocolInfo) {
                    is ProtocolInfo.Proteus -> persistMembersFromConversationResponse(conversationResponse)
                    is ProtocolInfo.MLS -> persistMembersFromConversationResponseMLS(conversationResponse, members)
                }
            }.flatMap {
                when (conversationEntity.protocolInfo) {
                    is ProtocolInfo.Proteus -> Either.Right(conversation)
                    is ProtocolInfo.MLS -> mlsConversationRepository.establishMLSGroup((conversationEntity.protocolInfo as ProtocolInfo.MLS).groupId)
                        .flatMap { Either.Right(conversation) }
                }
            }
        }
    }

    override suspend fun getConversationsForNotifications(): Flow<List<Conversation>> =
        conversationDAO.getConversationsForNotifications()
            .filterNotNull()
            .map { it.map(conversationMapper::fromDaoModel) }

    override suspend fun updateConversationNotificationDate(qualifiedID: QualifiedID, date: String): Either<StorageFailure, Unit> =
        wrapStorageRequest { conversationDAO.updateConversationNotificationDate(idMapper.toDaoModel(qualifiedID), date) }

    override suspend fun updateAllConversationsNotificationDate(date: String): Either<StorageFailure, Unit> =
        wrapStorageRequest { conversationDAO.updateAllConversationsNotificationDate(date) }

    override suspend fun updateConversationModifiedDate(qualifiedID: QualifiedID, date: String): Either<StorageFailure, Unit> =
        wrapStorageRequest { conversationDAO.updateConversationModifiedDate(idMapper.toDaoModel(qualifiedID), date) }

    private suspend fun persistMembersFromConversationResponse(conversationResponse: ConversationResponse): Either<CoreFailure, Unit> {
        return wrapStorageRequest {
            val conversationId = idMapper.fromApiToDao(conversationResponse.id)
            conversationDAO.insertMembers(memberMapper.fromApiModelToDaoModel(conversationResponse.members), conversationId)
        }
    }

    /**
     * For MLS groups we aren't allowed by the BE provide any initial members when creating
     * the group, so we need to provide initial list of members separately.
     */
    private suspend fun persistMembersFromConversationResponseMLS(
        conversationResponse: ConversationResponse,
        members: List<Member>
    ): Either<CoreFailure, Unit> {
        return wrapStorageRequest {
            val conversationId = idMapper.fromApiToDao(conversationResponse.id)
            val selfUserId = userRepository.getSelfUserId()
            val selfMember = Member(selfUserId)
            conversationDAO.insertMembers((members + selfMember).map(memberMapper::toDaoModel), conversationId)
        }
    }

    /**
     * Fetches a list of all recipients for a given conversation including this very client
     */
    override suspend fun getConversationRecipients(conversationId: ConversationId): Either<CoreFailure, List<Recipient>> =
        getConversationMembers(conversationId)
            .map { it.map(idMapper::toApiModel) }
            .flatMap {
                wrapApiRequest { clientApi.listClientsOfUsers(it) }.map { memberMapper.fromMapOfClientsResponseToRecipients(it) }
            }

    override suspend fun getOneToOneConversationDetailsByUserId(otherUserId: UserId): Either<StorageFailure, ConversationDetails.OneOne> {
        return wrapStorageRequest {
            conversationDAO.getAllConversationWithOtherUser(idMapper.toDaoModel(otherUserId))
                .firstOrNull { it.type == ConversationEntity.Type.ONE_ON_ONE }
                ?.let { conversationEntity ->
                    conversationMapper.fromDaoModel(conversationEntity)
                }?.let { conversation ->
                    userRepository.getKnownUser(otherUserId).first()?.let { otherUser ->
                        val selfUser = userRepository.observeSelfUser().first()

                        conversationMapper.toConversationDetailsOneToOne(conversation, otherUser, selfUser)
                    }
                }
        }
    }

    /**
     * Updates the conversation muting options status and the timestamp of the applied change, both remotely and local
     */
    override suspend fun updateMutedStatus(
        conversationId: ConversationId,
        mutedStatus: MutedConversationStatus,
        mutedStatusTimestamp: Long
    ): Either<CoreFailure, Unit> = wrapApiRequest {
        conversationApi.updateConversationMemberState(
            memberUpdateRequest = conversationStatusMapper.toApiModel(mutedStatus, mutedStatusTimestamp),
            conversationId = idMapper.toApiModel(conversationId)
        )
    }.flatMap {
        wrapStorageRequest {
            conversationDAO.updateConversationMutedStatus(
                conversationId = idMapper.toDaoModel(conversationId),
                mutedStatus = conversationStatusMapper.toDaoModel(mutedStatus),
                mutedStatusTimestamp = mutedStatusTimestamp
            )
        }
    }

    companion object {
        const val DEFAULT_MEMBER_ROLE = "wire_member"
    }
}<|MERGE_RESOLUTION|>--- conflicted
+++ resolved
@@ -35,10 +35,8 @@
 import kotlinx.coroutines.flow.filterNotNull
 import kotlinx.coroutines.flow.first
 import kotlinx.coroutines.flow.firstOrNull
-<<<<<<< HEAD
+import kotlinx.coroutines.flow.firstOrNull
 import kotlinx.coroutines.flow.flatMapConcat
-=======
->>>>>>> 964b46c0
 import kotlinx.coroutines.flow.flatMapLatest
 import kotlinx.coroutines.flow.flatMapMerge
 import kotlinx.coroutines.flow.flowOf
@@ -225,9 +223,7 @@
 
                 getConversationMembers(conversation.id)
                     .map { members ->
-                        val member = members.firstOrNull { itemId -> itemId != selfUser.id }
-                        kaliumLogger.d(">>>>% member: ${members.size}")
-                        member
+                        members.firstOrNull { itemId -> itemId != selfUser.id }
                     }
                     .fold({
                         when (it) {
@@ -242,10 +238,8 @@
                         emptyFlow()
                     }, { otherUserIdOrNull ->
                         otherUserIdOrNull?.let {
-                            kaliumLogger.d("skip mapping null member: $it")
                             userRepository.getKnownUser(it)
                         } ?: run {
-                            kaliumLogger.d("skip mapping null member")
                             emptyFlow()
                         }
                     }).filterNotNull().map { otherUser ->
