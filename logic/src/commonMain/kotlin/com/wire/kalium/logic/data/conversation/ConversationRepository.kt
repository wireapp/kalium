package com.wire.kalium.logic.data.conversation

import com.wire.kalium.logic.CoreFailure
import com.wire.kalium.logic.NetworkFailure
import com.wire.kalium.logic.StorageFailure
import com.wire.kalium.logic.data.event.Event
import com.wire.kalium.logic.data.id.ConversationId
import com.wire.kalium.logic.data.id.IdMapper
import com.wire.kalium.logic.data.id.QualifiedID
import com.wire.kalium.logic.data.id.TeamId
import com.wire.kalium.logic.data.user.OtherUser
import com.wire.kalium.logic.data.user.UserId
import com.wire.kalium.logic.data.user.UserRepository
import com.wire.kalium.logic.di.MapperProvider
import com.wire.kalium.logic.functional.Either
import com.wire.kalium.logic.functional.flatMap
import com.wire.kalium.logic.functional.fold
import com.wire.kalium.logic.functional.isLeft
import com.wire.kalium.logic.functional.isRight
import com.wire.kalium.logic.functional.map
import com.wire.kalium.logic.functional.onFailure
import com.wire.kalium.logic.functional.onSuccess
import com.wire.kalium.logic.functional.onlyRight
import com.wire.kalium.logic.kaliumLogger
import com.wire.kalium.logic.util.TimeParser
import com.wire.kalium.logic.wrapApiRequest
import com.wire.kalium.logic.wrapStorageRequest
import com.wire.kalium.network.api.conversation.AddParticipantRequest
import com.wire.kalium.network.api.conversation.AddParticipantResponse
import com.wire.kalium.network.api.conversation.ConversationApi
import com.wire.kalium.network.api.conversation.ConversationResponse
import com.wire.kalium.network.api.user.client.ClientApi
import com.wire.kalium.persistence.dao.ConversationDAO
import com.wire.kalium.persistence.dao.ConversationEntity
import com.wire.kalium.persistence.dao.ConversationEntity.ProtocolInfo
import com.wire.kalium.persistence.dao.QualifiedIDEntity
import kotlinx.coroutines.flow.Flow
import kotlinx.coroutines.flow.emptyFlow
import kotlinx.coroutines.flow.filterNotNull
import kotlinx.coroutines.flow.first
import kotlinx.coroutines.flow.flatMapLatest
import kotlinx.coroutines.flow.flowOf
import kotlinx.coroutines.flow.map

interface ConversationRepository {
    suspend fun getSelfConversationId(): ConversationId
    suspend fun fetchConversations(): Either<CoreFailure, Unit>
    suspend fun insertConversationFromEvent(event: Event.Conversation.NewConversation): Either<CoreFailure, Unit>
    suspend fun getConversationList(): Either<StorageFailure, Flow<List<Conversation>>>
    suspend fun observeConversationList(): Flow<List<Conversation>>
    suspend fun observeConversationDetailsById(conversationID: ConversationId): Flow<ConversationDetails>
    suspend fun fetchConversation(conversationID: ConversationId): Either<CoreFailure, Unit>
    suspend fun fetchConversationIfUnknown(conversationID: ConversationId): Either<CoreFailure, Unit>
    suspend fun getConversationDetails(conversationId: ConversationId): Either<StorageFailure, Flow<Conversation>>
    suspend fun detailsById(conversationId: ConversationId): Either<StorageFailure, Conversation>
    suspend fun getConversationRecipients(conversationId: ConversationId): Either<CoreFailure, List<Recipient>>
    suspend fun getConversationProtocolInfo(conversationId: ConversationId): Either<StorageFailure, ProtocolInfo>
    suspend fun observeConversationMembers(conversationID: ConversationId): Flow<List<Member>>

    /**
     * Fetches a list of all members' IDs or a given conversation including self user
     */
    suspend fun getConversationMembers(conversationId: ConversationId): Either<StorageFailure, List<UserId>>
    suspend fun persistMembers(members: List<Member>, conversationID: ConversationId): Either<CoreFailure, Unit>
    suspend fun addMembers(userIdList: List<UserId>, conversationID: ConversationId): Either<CoreFailure, Unit>
    suspend fun deleteMember(userID: QualifiedIDEntity, conversationID: QualifiedIDEntity): Either<CoreFailure, Unit>
    suspend fun deleteMembers(userIDList: List<QualifiedIDEntity>, conversationID: QualifiedIDEntity): Either<CoreFailure, Unit>
    suspend fun getOneToOneConversationWithOtherUser(otherUserId: UserId): Either<CoreFailure, Conversation>
    suspend fun createGroupConversation(
        name: String? = null,
        usersList: List<UserId>,
        options: ConversationOptions = ConversationOptions()
    ): Either<CoreFailure, Conversation>

    suspend fun updateMutedStatus(
        conversationId: ConversationId,
        mutedStatus: MutedConversationStatus,
        mutedStatusTimestamp: Long
    ): Either<CoreFailure, Unit>

    suspend fun getConversationsForNotifications(): Flow<List<Conversation>>
    suspend fun updateConversationNotificationDate(qualifiedID: QualifiedID, date: String): Either<StorageFailure, Unit>
    suspend fun updateAllConversationsNotificationDate(date: String): Either<StorageFailure, Unit>
    suspend fun updateConversationModifiedDate(qualifiedID: QualifiedID, date: String): Either<StorageFailure, Unit>
<<<<<<< HEAD
    suspend fun updateConversationSeenDate(qualifiedID: QualifiedID, date: String): Either<StorageFailure, Unit>
    suspend fun getUnreadConversationCount(): Either<StorageFailure, Long>
=======
    suspend fun updateConversationReadDate(qualifiedID: QualifiedID, date: String): Either<StorageFailure, Unit>
>>>>>>> ec13c778
}

@Suppress("LongParameterList", "TooManyFunctions")
class ConversationDataSource(
    private val userRepository: UserRepository,
    private val mlsConversationRepository: MLSConversationRepository,
    private val conversationDAO: ConversationDAO,
    private val conversationApi: ConversationApi,
    private val clientApi: ClientApi,
    private val timeParser: TimeParser,
    private val idMapper: IdMapper = MapperProvider.idMapper(),
    private val conversationMapper: ConversationMapper = MapperProvider.conversationMapper(),
    private val memberMapper: MemberMapper = MapperProvider.memberMapper(),
    private val conversationStatusMapper: ConversationStatusMapper = MapperProvider.conversationStatusMapper()
) : ConversationRepository {

    // TODO:I would suggest preparing another suspend func getSelfUser to get nullable self user,
    // this will help avoid some functions getting stuck when observeSelfUser will filter nullable values
    override suspend fun fetchConversations(): Either<CoreFailure, Unit> {
        kaliumLogger.d("Fetching conversations")
        return fetchAllConversationsFromAPI()
    }

    // TODO: Vitor: he UseCase could observeSelfUser and update the flow.
    // But the Repository is too smart, does it by itself, and doesn't let the UseCase handle this.
    override suspend fun insertConversationFromEvent(event: Event.Conversation.NewConversation): Either<CoreFailure, Unit> {
        val selfUserTeamId = userRepository.observeSelfUser().first().teamId
        return persistConversations(listOf(event.conversation), selfUserTeamId?.value)
    }

    private suspend fun fetchAllConversationsFromAPI(): Either<NetworkFailure, Unit> {
        val selfUserTeamId = userRepository.observeSelfUser().first().teamId
        var hasMore = true
        var lastPagingState: String? = null
        var latestResult: Either<NetworkFailure, Unit> = Either.Right(Unit)

        while (hasMore && latestResult.isRight()) {
            latestResult = wrapApiRequest {
                kaliumLogger.v("Fetching conversation page starting with pagingState $lastPagingState")
                conversationApi.fetchConversationsIds(pagingState = lastPagingState)
            }.onSuccess { pagingResponse ->
                wrapApiRequest {
                    conversationApi.fetchConversationsListDetails(pagingResponse.conversationsIds.toList())
                }.onSuccess { conversations ->
                    if (conversations.conversationsFailed.isNotEmpty()) {
                        kaliumLogger.d("Skipping ${conversations.conversationsFailed.size} conversations failed")
                    }
                    if (conversations.conversationsNotFound.isNotEmpty()) {
                        kaliumLogger.d("Skipping ${conversations.conversationsNotFound.size} conversations not found")
                    }
                    persistConversations(conversations.conversationsFound, selfUserTeamId?.value)
                }.onFailure {
                    kaliumLogger.e("Error fetching conversation details $it")
                }

                lastPagingState = pagingResponse.pagingState
                hasMore = pagingResponse.hasMore
            }.onFailure {
                kaliumLogger.e("Error fetching conversation ids $it")
                Either.Left(it)
            }.map { }
        }

        return latestResult
    }

    private suspend fun persistConversations(conversations: List<ConversationResponse>, selfUserTeamId: String?) = wrapStorageRequest {
        val conversationEntities = conversations.map { conversationResponse ->
            conversationMapper.fromApiModelToDaoModel(conversationResponse,
                mlsGroupState = conversationResponse.groupId?.let { mlsGroupState(it) },
                selfUserTeamId?.let { TeamId(it) })
        }
        conversationDAO.insertConversations(conversationEntities)
        conversations.forEach { conversationsResponse ->
            conversationDAO.insertMembers(
                memberMapper.fromApiModelToDaoModel(conversationsResponse.members), idMapper.fromApiToDao(conversationsResponse.id)
            )
        }
    }

    private suspend fun mlsGroupState(groupId: String): ConversationEntity.GroupState =
        mlsConversationRepository.hasEstablishedMLSGroup(groupId).fold({
            throw IllegalStateException(it.toString()) // TODO find a more fitting exception?
        }, { exists ->
            if (exists) ConversationEntity.GroupState.ESTABLISHED else ConversationEntity.GroupState.PENDING_WELCOME_MESSAGE
        })

    override suspend fun getSelfConversationId(): ConversationId = idMapper.fromDaoModel(conversationDAO.getSelfConversationId())

    override suspend fun getConversationList(): Either<StorageFailure, Flow<List<Conversation>>> = wrapStorageRequest {
        observeConversationList()
    }

    override suspend fun observeConversationList(): Flow<List<Conversation>> {
        return conversationDAO.getAllConversations().map { it.map(conversationMapper::fromDaoModel) }
    }

    /**
     * Gets a flow that allows observing of
     */
    override suspend fun observeConversationDetailsById(conversationID: ConversationId): Flow<ConversationDetails> =
        conversationDAO.observeGetConversationByQualifiedID(idMapper.toDaoModel(conversationID))
            .wrapStorageRequest()
            .onlyRight()
            .map(conversationMapper::fromDaoModel)
            .flatMapLatest(::getConversationDetailsFlow)

    private suspend fun getConversationDetailsFlow(conversation: Conversation): Flow<ConversationDetails> = when (conversation.type) {
        Conversation.Type.SELF -> flowOf(ConversationDetails.Self(conversation))
        // TODO(user-metadata): get actual legal hold status
        Conversation.Type.GROUP -> flowOf(
            ConversationDetails.Group(
                conversation = conversation,
                legalHoldStatus = LegalHoldStatus.DISABLED,
                unreadMessagesCount = getUnreadMessageCount(conversation)
            )
        )
        Conversation.Type.CONNECTION_PENDING, Conversation.Type.ONE_ON_ONE -> getOneToOneConversationDetailsFlow(
            conversation = conversation,
            unreadMessageCount = getUnreadMessageCount(conversation)
        )
    }

    private suspend fun getUnreadMessageCount(conversation: Conversation): Long {
        return if (conversation.supportsUnreadMessageCount() && hasNewMessages(conversation)) {
            conversationDAO.getUnreadMessageCount(idMapper.toDaoModel(conversation.id))
        } else {
            0
        }
    }

    //TODO: as for now lastModifiedDate and lastReadDate is saved as String
    // in ISO format, using a timestamp would make it possible to just do a comparance
    // on if the timestamp is bigger inside the domain model or on a Instant object
    private fun hasNewMessages(conversation: Conversation) =
        with(conversation) {
            if (lastModifiedDate != null && lastReadDate != null) {
                timeParser.isTimeBefore(lastModifiedDate, lastReadDate)
            } else {
                false
            }
        }

    override suspend fun fetchConversation(conversationID: ConversationId): Either<CoreFailure, Unit> {
        return wrapApiRequest {
            conversationApi.fetchConversationDetails(idMapper.toApiModel(conversationID))
        }.flatMap {
            val selfUserTeamId = userRepository.getSelfUser()?.teamId
            persistConversations(listOf(it), selfUserTeamId?.value)
        }
    }

    override suspend fun fetchConversationIfUnknown(conversationID: ConversationId): Either<CoreFailure, Unit> = wrapStorageRequest {
        conversationDAO.getConversationByQualifiedID(QualifiedIDEntity(conversationID.value, conversationID.domain))
    }.run {
        if (isLeft()) {
            fetchConversation(conversationID)
        } else {
            Either.Right(Unit)
        }
    }

    private suspend fun getOneToOneConversationDetailsFlow(
        conversation: Conversation,
        unreadMessageCount: Long
    ): Flow<ConversationDetails> {
        val selfUser = userRepository.observeSelfUser().first()

        return getConversationMembers(conversation.id).map { members ->
            members.firstOrNull { itemId -> itemId != selfUser.id }
        }.fold(
            { storageFailure -> logMemberDetailsError(conversation, storageFailure) },
            { otherUserId -> otherUserId?.let { userRepository.getKnownUser(it) } ?: emptyFlow() }
        ).filterNotNull()
            .map { otherUser ->
                conversationMapper.toConversationDetailsOneToOne(
                    conversation = conversation,
                    otherUser = otherUser,
                    selfUser = selfUser,
                    unreadMessageCount = unreadMessageCount
                )
            }
    }

    private fun logMemberDetailsError(conversation: Conversation, error: StorageFailure): Flow<OtherUser> {
        when (error) {
            is StorageFailure.DataNotFound -> kaliumLogger.e("DataNotFound when fetching conversation members: $error")
            is StorageFailure.Generic -> kaliumLogger.e("Failure getting other 1:1 user for $conversation", error.rootCause)
        }
        return emptyFlow()
    }

    // Deprecated notice, so we can use newer versions of Kalium on Reloaded without breaking things.
    @Deprecated("This doesn't return conversation details", ReplaceWith("detailsById"))
    override suspend fun getConversationDetails(conversationId: ConversationId): Either<StorageFailure, Flow<Conversation>> =
        wrapStorageRequest {
            conversationDAO.observeGetConversationByQualifiedID(idMapper.toDaoModel(conversationId)).filterNotNull()
                .map(conversationMapper::fromDaoModel)
        }

    override suspend fun detailsById(conversationId: ConversationId): Either<StorageFailure, Conversation> = wrapStorageRequest {
        conversationDAO.getConversationByQualifiedID(idMapper.toDaoModel(conversationId))?.let {
            conversationMapper.fromDaoModel(it)
        }
    }

    override suspend fun getConversationProtocolInfo(conversationId: ConversationId): Either<StorageFailure, ProtocolInfo> =
        wrapStorageRequest {
            conversationDAO.observeGetConversationByQualifiedID(idMapper.toDaoModel(conversationId)).first()?.protocolInfo
        }

    override suspend fun observeConversationMembers(conversationID: ConversationId): Flow<List<Member>> =
        conversationDAO.getAllMembers(idMapper.toDaoModel(conversationID)).map { members ->
            members.map(memberMapper::fromDaoModel)
        }

    override suspend fun getConversationMembers(conversationId: ConversationId): Either<StorageFailure, List<UserId>> = wrapStorageRequest {
        conversationDAO.getAllMembers(idMapper.toDaoModel(conversationId)).first().map { idMapper.fromDaoModel(it.user) }
    }

    override suspend fun persistMembers(members: List<Member>, conversationID: ConversationId): Either<CoreFailure, Unit> =
        userRepository.fetchUsersIfUnknownByIds(members.map { it.id }.toSet()).flatMap {
            wrapStorageRequest {
                conversationDAO.insertMembers(
                    members.map(memberMapper::toDaoModel), idMapper.toDaoModel(conversationID)
                )
            }
        }

    override suspend fun addMembers(userIdList: List<UserId>, conversationID: ConversationId): Either<CoreFailure, Unit> = wrapApiRequest {
        val users = userIdList.map {
            idMapper.toApiModel(it)
        }
        val addParticipantRequest = AddParticipantRequest(users, DEFAULT_MEMBER_ROLE)
        conversationApi.addParticipant(
            addParticipantRequest, idMapper.toApiModel(conversationID)
        )
    }.flatMap {
        when (it) {
            is AddParticipantResponse.ConversationUnchanged -> Either.Right(Unit)
            // TODO: the server response with an event can we use event processor to handle it
            is AddParticipantResponse.UserAdded -> userIdList.map { userId ->
                // TODO: mapping the user id list to members with a made up role is incorrect and a recipe for disaster
                Member(userId, Member.Role.Member)
            }.let { membersList ->
                persistMembers(membersList, conversationID)
            }
        }
    }

    override suspend fun deleteMember(userID: QualifiedIDEntity, conversationID: QualifiedIDEntity): Either<CoreFailure, Unit> =
        wrapStorageRequest { conversationDAO.deleteMemberByQualifiedID(userID, conversationID) }

    override suspend fun deleteMembers(userIDList: List<QualifiedIDEntity>, conversationID: QualifiedIDEntity): Either<CoreFailure, Unit> =
        wrapStorageRequest { conversationDAO.deleteMembersByQualifiedID(userIDList, conversationID) }

    override suspend fun createGroupConversation(
        name: String?,
        usersList: List<UserId>,
        options: ConversationOptions
    ): Either<CoreFailure, Conversation> = wrapStorageRequest {
        userRepository.observeSelfUser().first()
    }.flatMap { selfUser ->
        wrapApiRequest {
            conversationApi.createNewConversation(
                conversationMapper.toApiModel(name, usersList, selfUser.teamId?.value, options)
            )
        }.flatMap { conversationResponse ->
            val teamId = selfUser.teamId
            val conversationEntity = conversationMapper.fromApiModelToDaoModel(
                conversationResponse, mlsGroupState = ConversationEntity.GroupState.PENDING, teamId
            )
            val conversation = conversationMapper.fromDaoModel(conversationEntity)

            wrapStorageRequest {
                conversationDAO.insertConversation(conversationEntity)
            }.flatMap {
                when (conversationEntity.protocolInfo) {
                    is ProtocolInfo.Proteus -> persistMembersFromConversationResponse(conversationResponse)
                    is ProtocolInfo.MLS -> persistMembersFromConversationResponseMLS(
                        conversationResponse, usersList
                    )
                }
            }.flatMap {
                when (conversationEntity.protocolInfo) {
                    is ProtocolInfo.Proteus -> Either.Right(conversation)
                    is ProtocolInfo.MLS -> mlsConversationRepository
                        .establishMLSGroup((conversationEntity.protocolInfo as ProtocolInfo.MLS).groupId)
                        .flatMap { Either.Right(conversation) }
                }
            }
        }
    }

    override suspend fun getConversationsForNotifications(): Flow<List<Conversation>> =
        conversationDAO.getConversationsForNotifications().filterNotNull().map { it.map(conversationMapper::fromDaoModel) }

    override suspend fun updateConversationNotificationDate(qualifiedID: QualifiedID, date: String): Either<StorageFailure, Unit> =
        wrapStorageRequest { conversationDAO.updateConversationNotificationDate(idMapper.toDaoModel(qualifiedID), date) }

    override suspend fun updateAllConversationsNotificationDate(date: String): Either<StorageFailure, Unit> =
        wrapStorageRequest { conversationDAO.updateAllConversationsNotificationDate(date) }

    override suspend fun updateConversationModifiedDate(qualifiedID: QualifiedID, date: String): Either<StorageFailure, Unit> =
        wrapStorageRequest { conversationDAO.updateConversationModifiedDate(idMapper.toDaoModel(qualifiedID), date) }

    /**
     * Update the conversation seen date, which is a date when the user sees the content of the conversation.
     */
    override suspend fun updateConversationReadDate(qualifiedID: QualifiedID, date: String): Either<StorageFailure, Unit> =
        wrapStorageRequest { conversationDAO.updateConversationReadDate(idMapper.toDaoModel(qualifiedID), date) }

    override suspend fun getUnreadConversationCount(): Either<StorageFailure, Long> =
        wrapStorageRequest { conversationDAO.getUnreadConversationCount() }

    private suspend fun persistMembersFromConversationResponse(conversationResponse: ConversationResponse): Either<CoreFailure, Unit> {
        return wrapStorageRequest {
            val conversationId = idMapper.fromApiToDao(conversationResponse.id)
            conversationDAO.insertMembers(memberMapper.fromApiModelToDaoModel(conversationResponse.members), conversationId)
        }
    }

    /**
     * For MLS groups we aren't allowed by the BE provide any initial members when creating
     * the group, so we need to provide initial list of members separately.
     */
    private suspend fun persistMembersFromConversationResponseMLS(
        conversationResponse: ConversationResponse,
        users: List<UserId>
    ): Either<CoreFailure, Unit> {
        return wrapStorageRequest {
            val conversationId = idMapper.fromApiToDao(conversationResponse.id)
            val selfUserId = userRepository.getSelfUserId()
            // TODO(IMPORTANT!): having an initial value is not the correct approach, the
            //  only valid source for members role is the backend
            //  ---> at the moment the backend doesn't tell us anything about the member role! till then we are setting them as Member
            val membersWithRole = users.map { userId -> Member(userId, Member.Role.Member) }
            val selfMember = Member(selfUserId, Member.Role.Admin)
            conversationDAO.insertMembers((membersWithRole + selfMember).map(memberMapper::toDaoModel), conversationId)
        }
    }

    /**
     * Fetches a list of all recipients for a given conversation including this very client
     */
    override suspend fun getConversationRecipients(conversationId: ConversationId): Either<CoreFailure, List<Recipient>> =
        getConversationMembers(conversationId).map { it.map(idMapper::toApiModel) }.flatMap {
            wrapApiRequest { clientApi.listClientsOfUsers(it) }.map { memberMapper.fromMapOfClientsResponseToRecipients(it) }
        }

    override suspend fun getOneToOneConversationWithOtherUser(otherUserId: UserId): Either<StorageFailure, Conversation> {
        return wrapStorageRequest {
            conversationDAO.getAllConversationWithOtherUser(idMapper.toDaoModel(otherUserId))
                .firstOrNull { it.type == ConversationEntity.Type.ONE_ON_ONE }?.let { conversationEntity ->
                    conversationMapper.fromDaoModel(conversationEntity)
                }
        }
    }

    /**
     * Updates the conversation muting options status and the timestamp of the applied change, both remotely and local
     */
    override suspend fun updateMutedStatus(
        conversationId: ConversationId,
        mutedStatus: MutedConversationStatus,
        mutedStatusTimestamp: Long
    ): Either<CoreFailure, Unit> = wrapApiRequest {
        conversationApi.updateConversationMemberState(
            memberUpdateRequest = conversationStatusMapper.toApiModel(mutedStatus, mutedStatusTimestamp),
            conversationId = idMapper.toApiModel(conversationId)
        )
    }.flatMap {
        wrapStorageRequest {
            conversationDAO.updateConversationMutedStatus(
                conversationId = idMapper.toDaoModel(conversationId),
                mutedStatus = conversationStatusMapper.toDaoModel(mutedStatus),
                mutedStatusTimestamp = mutedStatusTimestamp
            )
        }
    }

    companion object {
        const val DEFAULT_MEMBER_ROLE = "wire_member"
    }
}<|MERGE_RESOLUTION|>--- conflicted
+++ resolved
@@ -82,12 +82,8 @@
     suspend fun updateConversationNotificationDate(qualifiedID: QualifiedID, date: String): Either<StorageFailure, Unit>
     suspend fun updateAllConversationsNotificationDate(date: String): Either<StorageFailure, Unit>
     suspend fun updateConversationModifiedDate(qualifiedID: QualifiedID, date: String): Either<StorageFailure, Unit>
-<<<<<<< HEAD
-    suspend fun updateConversationSeenDate(qualifiedID: QualifiedID, date: String): Either<StorageFailure, Unit>
+    suspend fun updateConversationReadDate(qualifiedID: QualifiedID, date: String): Either<StorageFailure, Unit>
     suspend fun getUnreadConversationCount(): Either<StorageFailure, Long>
-=======
-    suspend fun updateConversationReadDate(qualifiedID: QualifiedID, date: String): Either<StorageFailure, Unit>
->>>>>>> ec13c778
 }
 
 @Suppress("LongParameterList", "TooManyFunctions")
