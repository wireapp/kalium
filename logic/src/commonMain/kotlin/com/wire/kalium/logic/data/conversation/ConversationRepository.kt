--- conflicted
+++ resolved
@@ -598,22 +598,14 @@
         }
     }
 
-<<<<<<< HEAD
-    override suspend fun changeConversationName(conversationId: ConversationId, conversationName: String): Either<CoreFailure, Unit> =
-        wrapApiRequest {
-            conversationApi.updateConversationName(conversationId.toApi(), conversationName)
-        }.onSuccess { response ->
-            if (response is ConversationRenameResponse.Changed)
-                renamedConversationEventHandler.handle(eventMapper.conversationRenamed(LocalId.generate(), response.event, true))
-        }.map { Either.Right(Unit) }
-=======
     override suspend fun changeConversationName(
         conversationId: ConversationId,
         conversationName: String
     ): Either<CoreFailure, ConversationRenameResponse> = wrapApiRequest {
-        conversationApi.updateConversationName(idMapper.toApiModel(conversationId), conversationName)
-    }
->>>>>>> 1969dc8d
+        conversationApi.updateConversationName(conversationId.toApi(), conversationName)
+    }.onSuccess {
+
+    }
 
     companion object {
         const val DEFAULT_MEMBER_ROLE = "wire_member"
