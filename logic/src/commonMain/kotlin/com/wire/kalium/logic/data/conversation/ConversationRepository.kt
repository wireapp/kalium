package com.wire.kalium.logic.data.conversation

import com.wire.kalium.logic.CoreFailure
import com.wire.kalium.logic.StorageFailure
import com.wire.kalium.logic.data.id.ConversationId
import com.wire.kalium.logic.data.id.IdMapper
import com.wire.kalium.logic.data.user.UserId
import com.wire.kalium.logic.data.user.UserRepository
import com.wire.kalium.logic.di.MapperProvider
import com.wire.kalium.logic.functional.Either
import com.wire.kalium.logic.functional.suspending
import com.wire.kalium.logic.wrapApiRequest
import com.wire.kalium.logic.wrapStorageRequest
import com.wire.kalium.network.api.conversation.ConversationApi
import com.wire.kalium.network.api.user.client.ClientApi
import com.wire.kalium.persistence.dao.ConversationDAO
import com.wire.kalium.logic.data.id.TeamId
import com.wire.kalium.network.api.conversation.ConversationResponse
import com.wire.kalium.persistence.dao.ConversationEntity
import com.wire.kalium.persistence.dao.ConversationEntity.ProtocolInfo
import com.wire.kalium.persistence.dao.QualifiedIDEntity
import io.ktor.utils.io.errors.IOException
import kotlinx.coroutines.flow.Flow
import kotlinx.coroutines.flow.filterNotNull
import kotlinx.coroutines.flow.first
import kotlinx.coroutines.flow.flatMapLatest
import kotlinx.coroutines.flow.flowOf
import kotlinx.coroutines.flow.map
import com.wire.kalium.persistence.dao.Member as MemberEntity

interface ConversationRepository {
    suspend fun getSelfConversationId(): ConversationId
    suspend fun fetchConversations(): Either<CoreFailure, Unit>
    suspend fun getConversationList(): Either<StorageFailure, Flow<List<Conversation>>>
    suspend fun observeConversationList(): Flow<List<Conversation>>
    suspend fun getConversationDetailsById(conversationID: ConversationId): Flow<ConversationDetails>
    suspend fun getConversationDetails(conversationId: ConversationId): Either<StorageFailure, Flow<Conversation>>
    suspend fun getConversationRecipients(conversationId: ConversationId): Either<CoreFailure, List<Recipient>>
    suspend fun observeConversationMembers(conversationID: ConversationId): Flow<List<Member>>
    suspend fun persistMember(member: MemberEntity, conversationID: QualifiedIDEntity): Either<CoreFailure, Unit>
    suspend fun persistMembers(members: List<MemberEntity>, conversationID: QualifiedIDEntity): Either<CoreFailure, Unit>
    suspend fun deleteMember(conversationID: QualifiedIDEntity, userID: QualifiedIDEntity): Either<CoreFailure, Unit>
<<<<<<< HEAD
    suspend fun updateMutedStatus(
        conversationId: ConversationId,
        mutedStatus: MutedConversationStatus,
        mutedStatusTimestamp: Long
    ): Either<CoreFailure, Unit>
=======
    suspend fun createGroupConversation(name: String, members: List<Member>, options: ConverationOptions): Either<CoreFailure, Conversation>
>>>>>>> 12bad0c8
}

class ConversationDataSource(
    private val userRepository: UserRepository,
    private val mlsConversationRepository: MLSConversationRepository,
    private val conversationDAO: ConversationDAO,
    private val conversationApi: ConversationApi,
    private val clientApi: ClientApi,
    private val idMapper: IdMapper = MapperProvider.idMapper(),
    private val conversationMapper: ConversationMapper = MapperProvider.conversationMapper(),
    private val memberMapper: MemberMapper = MapperProvider.memberMapper(),
    private val conversationStatusMapper: ConversationStatusMapper = MapperProvider.conversationStatusMapper()
) : ConversationRepository {

    // FIXME: fetchConversations() returns only the first page
    // TODO: rewrite to use wrapStorageRequest
    override suspend fun fetchConversations(): Either<CoreFailure, Unit> = suspending {
        val selfUserTeamId = userRepository.getSelfUser().first().team
        wrapApiRequest { conversationApi.conversationsByBatch(null, 100) }.map { conversationPagingResponse ->
            conversationDAO.insertConversations(conversationPagingResponse.conversations.map { conversationResponse ->
                conversationMapper.fromApiModelToDaoModel(conversationResponse, groupCreation = false, selfUserTeamId?.let { TeamId(it) } )
            })
            conversationPagingResponse.conversations.forEach { conversationsResponse ->
                conversationDAO.insertMembers(
                    memberMapper.fromApiModelToDaoModel(conversationsResponse.members),
                    idMapper.fromApiToDao(conversationsResponse.id)
                )
            }
        }
    }

    override suspend fun getSelfConversationId(): ConversationId = idMapper.fromDaoModel(conversationDAO.getSelfConversationId())

    override suspend fun getConversationList(): Either<StorageFailure, Flow<List<Conversation>>> = wrapStorageRequest {
        observeConversationList()
    }

    override suspend fun observeConversationList(): Flow<List<Conversation>> {
        return conversationDAO.getAllConversations().map { it.map(conversationMapper::fromDaoModel) }
    }

    /**
     * Gets a flow that allows observing of
     */
    override suspend fun getConversationDetailsById(conversationID: ConversationId): Flow<ConversationDetails> =
        conversationDAO.getConversationByQualifiedID(idMapper.toDaoModel(conversationID))
            .filterNotNull()
            .map(conversationMapper::fromDaoModel)
            .flatMapLatest(::getDetailsFlowConversation)

    private suspend fun getDetailsFlowConversation(conversation: Conversation): Flow<ConversationDetails> =
        when (conversation.type) {
            Conversation.Type.SELF -> flowOf(ConversationDetails.Self(conversation))
            Conversation.Type.GROUP -> flowOf(ConversationDetails.Group(conversation))
            Conversation.Type.ONE_ON_ONE -> {
                suspending {
                    val selfUserId = userRepository.getSelfUser().map { it.id }.first()
                    getConversationMembers(conversation.id).map { members ->
                        members.first { itemId -> itemId != selfUserId }
                    }.coFold({
                        // TODO: How to Handle failure when dealing with flows?
                        throw IOException("Failure to fetch other user of 1:1 Conversation")
                    }, { otherUserId ->
                        userRepository.getKnownUser(otherUserId)
                    }).filterNotNull().map { otherUser ->
                        ConversationDetails.OneOne(
                            conversation, otherUser,
                            ConversationDetails.OneOne.ConnectionState.ACCEPTED, //TODO Get actual connection state
                            LegalHoldStatus.DISABLED //TODO get actual legal hold status
                        )
                    }
                }
            }
        }

    //Deprecated notice, so we can use newer versions of Kalium on Reloaded without breaking things.
    @Deprecated("This doesn't return conversation details", ReplaceWith("getConversationDetailsById"))
    override suspend fun getConversationDetails(conversationId: ConversationId): Either<StorageFailure, Flow<Conversation>> =
        wrapStorageRequest {
            conversationDAO.getConversationByQualifiedID(idMapper.toDaoModel(conversationId))
                .filterNotNull()
                .map(conversationMapper::fromDaoModel)
        }

    override suspend fun observeConversationMembers(conversationID: ConversationId): Flow<List<Member>> =
        conversationDAO.getAllMembers(idMapper.toDaoModel(conversationID)).map { members ->
            members.map(memberMapper::fromDaoModel)
        }

    /**
     * Fetches a list of all members' IDs or a given conversation including self user
     */
    private suspend fun getConversationMembers(conversationId: ConversationId): Either<StorageFailure, List<UserId>> = wrapStorageRequest {
        conversationDAO.getAllMembers(idMapper.toDaoModel(conversationId)).first().map { idMapper.fromDaoModel(it.user) }
    }

    override suspend fun persistMember(member: MemberEntity, conversationID: QualifiedIDEntity): Either<CoreFailure, Unit> =
        wrapStorageRequest { conversationDAO.insertMember(member, conversationID) }

    override suspend fun persistMembers(members: List<MemberEntity>, conversationID: QualifiedIDEntity): Either<CoreFailure, Unit> =
        wrapStorageRequest { conversationDAO.insertMembers(members, conversationID) }

    override suspend fun deleteMember(conversationID: QualifiedIDEntity, userID: QualifiedIDEntity): Either<CoreFailure, Unit> =
        wrapStorageRequest { conversationDAO.deleteMemberByQualifiedID(conversationID, userID) }

    override suspend fun createGroupConversation(name: String, members: List<Member>, options: ConverationOptions): Either<CoreFailure, Conversation> = suspending {
        wrapStorageRequest {
            userRepository.getSelfUser().first()
        }.flatMap { selfUser ->
            wrapApiRequest {
                conversationApi.createNewConversation(
                    conversationMapper.toApiModel(name, members, selfUser.team, options)
                )
            }.flatMap { conversationResponse ->
                val teamId = selfUser.team?.let { TeamId(it) }
                val conversationEntity = conversationMapper.fromApiModelToDaoModel(conversationResponse, groupCreation = true, teamId)
                val conversation = conversationMapper.fromDaoModel(conversationEntity)

                wrapStorageRequest {
                    conversationDAO.insertConversation(conversationEntity)
                }.flatMap {
                    when (conversationEntity.protocolInfo) {
                        is ProtocolInfo.Proteus -> persistMembersFromConversationResponse(conversationResponse)
                        is ProtocolInfo.MLS -> persistMembersFromConversationResponseMLS(conversationResponse, members)
                    }
                }.flatMap {
                    when (conversationEntity.protocolInfo) {
                        is ProtocolInfo.Proteus -> Either.Right(conversation)
                        is ProtocolInfo.MLS -> mlsConversationRepository.establishMLSGroup((conversationEntity.protocolInfo as ProtocolInfo.MLS).groupId).flatMap { Either.Right(conversation) }
                    }
                }
            }
        }
    }

    private suspend fun persistMembersFromConversationResponse(conversationResponse: ConversationResponse): Either<CoreFailure, Unit> {
        return wrapStorageRequest {
            val conversationId = idMapper.fromApiToDao(conversationResponse.id)
            conversationDAO.insertMembers(memberMapper.fromApiModelToDaoModel(conversationResponse.members), conversationId)
        }
    }

    /**
     * For MLS groups we aren't allowed by the BE provide any initial members when creating
     * the group, so we need to provide initial list of members separately.
     */
    private suspend fun persistMembersFromConversationResponseMLS(conversationResponse: ConversationResponse, members: List<Member>): Either<CoreFailure, Unit> {
        return wrapStorageRequest {
            val conversationId = idMapper.fromApiToDao(conversationResponse.id)
            val selfUserId = userRepository.getSelfUserId()
            val selfMember = Member(selfUserId)
            conversationDAO.insertMembers((members + selfMember).map(memberMapper::toDaoModel), conversationId)
        }
    }

    /**
     * Fetches a list of all recipients for a given conversation including this very client
     */
    override suspend fun getConversationRecipients(conversationId: ConversationId): Either<CoreFailure, List<Recipient>> = suspending {
        getConversationMembers(conversationId)
            .map { it.map(idMapper::toApiModel) }
            .flatMap {
                wrapApiRequest { clientApi.listClientsOfUsers(it) }.map { memberMapper.fromMapOfClientsResponseToRecipients(it) }
            }
    }

<<<<<<< HEAD
    override suspend fun updateMutedStatus(
        conversationId: ConversationId,
        mutedStatus: MutedConversationStatus,
        mutedStatusTimestamp: Long
    ): Either<CoreFailure, Unit> = suspending {
        wrapApiRequest {
            conversationApi.updateConversationMemberState(
                memberUpdateRequest = conversationStatusMapper.mutedStatusToApiModel(mutedStatus, mutedStatusTimestamp),
                conversationId = idMapper.toApiModel(conversationId)
            )
        }.map {
            // TODO: later persist this locally to conversation_table: muted_status and muted_time
        }
=======
    companion object {
        const val DEFAULT_MEMBER_ROLE = "wire_member"
>>>>>>> 12bad0c8
    }
}<|MERGE_RESOLUTION|>--- conflicted
+++ resolved
@@ -16,7 +16,6 @@
 import com.wire.kalium.persistence.dao.ConversationDAO
 import com.wire.kalium.logic.data.id.TeamId
 import com.wire.kalium.network.api.conversation.ConversationResponse
-import com.wire.kalium.persistence.dao.ConversationEntity
 import com.wire.kalium.persistence.dao.ConversationEntity.ProtocolInfo
 import com.wire.kalium.persistence.dao.QualifiedIDEntity
 import io.ktor.utils.io.errors.IOException
@@ -40,15 +39,12 @@
     suspend fun persistMember(member: MemberEntity, conversationID: QualifiedIDEntity): Either<CoreFailure, Unit>
     suspend fun persistMembers(members: List<MemberEntity>, conversationID: QualifiedIDEntity): Either<CoreFailure, Unit>
     suspend fun deleteMember(conversationID: QualifiedIDEntity, userID: QualifiedIDEntity): Either<CoreFailure, Unit>
-<<<<<<< HEAD
+    suspend fun createGroupConversation(name: String, members: List<Member>, options: ConverationOptions): Either<CoreFailure, Conversation>
     suspend fun updateMutedStatus(
         conversationId: ConversationId,
         mutedStatus: MutedConversationStatus,
         mutedStatusTimestamp: Long
     ): Either<CoreFailure, Unit>
-=======
-    suspend fun createGroupConversation(name: String, members: List<Member>, options: ConverationOptions): Either<CoreFailure, Conversation>
->>>>>>> 12bad0c8
 }
 
 class ConversationDataSource(
@@ -151,6 +147,7 @@
     override suspend fun persistMembers(members: List<MemberEntity>, conversationID: QualifiedIDEntity): Either<CoreFailure, Unit> =
         wrapStorageRequest { conversationDAO.insertMembers(members, conversationID) }
 
+
     override suspend fun deleteMember(conversationID: QualifiedIDEntity, userID: QualifiedIDEntity): Either<CoreFailure, Unit> =
         wrapStorageRequest { conversationDAO.deleteMemberByQualifiedID(conversationID, userID) }
 
@@ -215,7 +212,6 @@
             }
     }
 
-<<<<<<< HEAD
     override suspend fun updateMutedStatus(
         conversationId: ConversationId,
         mutedStatus: MutedConversationStatus,
@@ -229,9 +225,10 @@
         }.map {
             // TODO: later persist this locally to conversation_table: muted_status and muted_time
         }
-=======
+    }
+
     companion object {
         const val DEFAULT_MEMBER_ROLE = "wire_member"
->>>>>>> 12bad0c8
-    }
+    }
+
 }