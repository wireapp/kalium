--- conflicted
+++ resolved
@@ -196,13 +196,9 @@
     ): Either<CoreFailure, Unit>
 
     suspend fun getConversationUnreadEventsCount(conversationId: ConversationId): Either<StorageFailure, Long>
-<<<<<<< HEAD
-
-    suspend fun syncConversationsWithoutMetadata(): Either<CoreFailure, Unit>
-=======
     suspend fun getUserSelfDeletionTimer(conversationId: ConversationId): Either<StorageFailure, SelfDeletionTimer?>
     suspend fun updateUserSelfDeletionTimer(conversationId: ConversationId, selfDeletionTimer: SelfDeletionTimer): Either<CoreFailure, Unit>
->>>>>>> 4ec92c48
+    suspend fun syncConversationsWithoutMetadata(): Either<CoreFailure, Unit>
 }
 
 @Suppress("LongParameterList", "TooManyFunctions")
@@ -705,7 +701,25 @@
     override suspend fun getConversationUnreadEventsCount(conversationId: ConversationId): Either<StorageFailure, Long> =
         wrapStorageRequest { messageDAO.getConversationUnreadEventsCount(conversationId.toDao()) }
 
-<<<<<<< HEAD
+    override suspend fun getUserSelfDeletionTimer(conversationId: ConversationId): Either<StorageFailure, SelfDeletionTimer> =
+        wrapStorageRequest {
+            SelfDeletionTimer.Enabled(
+                conversationDAO.getConversationByQualifiedID(conversationId.toDao())?.messageTimer?.toDuration(
+                    DurationUnit.MILLISECONDS
+                ) ?: ZERO
+            )
+        }
+
+    override suspend fun updateUserSelfDeletionTimer(
+        conversationId: ConversationId,
+        selfDeletionTimer: SelfDeletionTimer
+    ): Either<CoreFailure, Unit> = wrapStorageRequest {
+        conversationDAO.updateUserMessageTimer(
+            conversationId = conversationId.toDao(),
+            messageTimer = selfDeletionTimer.toDuration().inWholeMilliseconds
+        )
+    }
+
     override suspend fun syncConversationsWithoutMetadata(): Either<CoreFailure, Unit> = wrapStorageRequest {
         val conversationsWithoutMetadata = conversationDAO.getConversationsWithoutMetadata()
         if (conversationsWithoutMetadata.isNotEmpty()) {
@@ -729,25 +743,6 @@
                 })
             }
         }
-=======
-    override suspend fun getUserSelfDeletionTimer(conversationId: ConversationId): Either<StorageFailure, SelfDeletionTimer> =
-        wrapStorageRequest {
-            SelfDeletionTimer.Enabled(
-                conversationDAO.getConversationByQualifiedID(conversationId.toDao())?.messageTimer?.toDuration(
-                    DurationUnit.MILLISECONDS
-                ) ?: ZERO
-            )
-        }
-
-    override suspend fun updateUserSelfDeletionTimer(
-        conversationId: ConversationId,
-        selfDeletionTimer: SelfDeletionTimer
-    ): Either<CoreFailure, Unit> = wrapStorageRequest {
-        conversationDAO.updateUserMessageTimer(
-            conversationId = conversationId.toDao(),
-            messageTimer = selfDeletionTimer.toDuration().inWholeMilliseconds
-        )
->>>>>>> 4ec92c48
     }
 
     companion object {
