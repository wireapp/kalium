package com.wire.kalium.logic.data.conversation

import com.wire.kalium.logic.CoreFailure
import com.wire.kalium.logic.NetworkFailure
import com.wire.kalium.logic.StorageFailure
import com.wire.kalium.logic.data.event.Event
import com.wire.kalium.logic.data.id.ConversationId
import com.wire.kalium.logic.data.id.IdMapper
import com.wire.kalium.logic.data.id.QualifiedID
import com.wire.kalium.logic.data.id.TeamId
import com.wire.kalium.logic.data.user.UserId
import com.wire.kalium.logic.data.user.UserRepository
import com.wire.kalium.logic.di.MapperProvider
import com.wire.kalium.logic.functional.Either
import com.wire.kalium.logic.functional.flatMap
import com.wire.kalium.logic.functional.fold
import com.wire.kalium.logic.functional.isRight
import com.wire.kalium.logic.functional.map
import com.wire.kalium.logic.functional.onFailure
import com.wire.kalium.logic.functional.onSuccess
import com.wire.kalium.logic.functional.onlyRight
import com.wire.kalium.logic.kaliumLogger
import com.wire.kalium.logic.wrapApiRequest
import com.wire.kalium.logic.wrapStorageRequest
import com.wire.kalium.network.api.conversation.ConversationApi
import com.wire.kalium.network.api.conversation.ConversationResponse
import com.wire.kalium.network.api.user.client.ClientApi
import com.wire.kalium.persistence.dao.ConversationDAO
import com.wire.kalium.persistence.dao.ConversationEntity
import com.wire.kalium.persistence.dao.ConversationEntity.ProtocolInfo
import com.wire.kalium.persistence.dao.QualifiedIDEntity
import kotlinx.coroutines.flow.Flow
import kotlinx.coroutines.flow.emptyFlow
import kotlinx.coroutines.flow.filterNotNull
import kotlinx.coroutines.flow.first
import kotlinx.coroutines.flow.flatMapLatest
import kotlinx.coroutines.flow.flowOf
import kotlinx.coroutines.flow.map
import com.wire.kalium.network.api.ConversationId as RemoteConversationId
import com.wire.kalium.persistence.dao.Member as MemberEntity

interface ConversationRepository {
    suspend fun getSelfConversationId(): ConversationId
    suspend fun fetchConversations(): Either<CoreFailure, Unit>
    suspend fun insertConversationFromEvent(event: Event.Conversation.NewConversation): Either<CoreFailure, Unit>
    suspend fun getConversationList(): Either<StorageFailure, Flow<List<Conversation>>>
    suspend fun observeConversationList(): Flow<List<Conversation>>
    suspend fun observeConversationDetailsById(conversationID: ConversationId): Flow<ConversationDetails>
    suspend fun getConversationDetails(conversationId: ConversationId): Either<StorageFailure, Flow<Conversation>>
    suspend fun getConversationRecipients(conversationId: ConversationId): Either<CoreFailure, List<Recipient>>
    suspend fun getConversationProtocolInfo(conversationId: ConversationId): Either<StorageFailure, ProtocolInfo>
    suspend fun observeConversationMembers(conversationID: ConversationId): Flow<List<Member>>
    suspend fun persistMember(member: MemberEntity, conversationID: QualifiedIDEntity): Either<CoreFailure, Unit>
    suspend fun persistMembers(members: List<MemberEntity>, conversationID: QualifiedIDEntity): Either<CoreFailure, Unit>
<<<<<<< HEAD
    suspend fun deleteMember(conversationID: QualifiedIDEntity, userID: QualifiedIDEntity): Either<CoreFailure, Unit>
    suspend fun getOneToOneConversationDetailsByUserId(otherUserId: UserId): Either<CoreFailure, ConversationDetails.OneOne>
=======
    suspend fun deleteMember(userID: QualifiedIDEntity, conversationID: QualifiedIDEntity): Either<CoreFailure, Unit>
    suspend fun deleteMembers(userIDList: List<QualifiedIDEntity>, conversationID: QualifiedIDEntity): Either<CoreFailure, Unit>
    suspend fun getOneToOneConversationDetailsByUserId(otherUserId: UserId): Either<CoreFailure, ConversationDetails.OneOne?>
>>>>>>> 171b3a6f
    suspend fun createGroupConversation(
        name: String? = null,
        members: List<Member>,
        options: ConversationOptions = ConversationOptions()
    ): Either<CoreFailure, Conversation>

    suspend fun updateMutedStatus(
        conversationId: ConversationId,
        mutedStatus: MutedConversationStatus,
        mutedStatusTimestamp: Long
    ): Either<CoreFailure, Unit>

    suspend fun getConversationsForNotifications(): Flow<List<Conversation>>
    suspend fun updateConversationNotificationDate(qualifiedID: QualifiedID, date: String): Either<StorageFailure, Unit>
    suspend fun updateAllConversationsNotificationDate(date: String): Either<StorageFailure, Unit>
    suspend fun updateConversationModifiedDate(qualifiedID: QualifiedID, date: String): Either<StorageFailure, Unit>
}

class ConversationDataSource(
    private val userRepository: UserRepository,
    private val mlsConversationRepository: MLSConversationRepository,
    private val conversationDAO: ConversationDAO,
    private val conversationApi: ConversationApi,
    private val clientApi: ClientApi,
    private val idMapper: IdMapper = MapperProvider.idMapper(),
    private val conversationMapper: ConversationMapper = MapperProvider.conversationMapper(),
    private val memberMapper: MemberMapper = MapperProvider.memberMapper(),
    private val conversationStatusMapper: ConversationStatusMapper = MapperProvider.conversationStatusMapper()
) : ConversationRepository {

    override suspend fun fetchConversations(): Either<CoreFailure, Unit> {
        kaliumLogger.d("Fetching conversations")
        val selfUserTeamId = userRepository.getSelfUser().first().team

        return fetchAllConversationsFromAPI().onFailure { networkFailure ->
            val throwable = (networkFailure as? NetworkFailure.ServerMiscommunication)?.rootCause
            kaliumLogger.e("Failed to fetch all conversations due to network error", throwable)
        }.flatMap { conversations ->
            kaliumLogger.d("Persisting fetched conversations into storage")
            persistConversations(conversations, selfUserTeamId)
        }
    }

    override suspend fun insertConversationFromEvent(event: Event.Conversation.NewConversation): Either<CoreFailure, Unit> {
        val selfUserTeamId = userRepository.getSelfUser().first().team
        return persistConversations(listOf(event.conversation), selfUserTeamId)
    }

    private suspend fun fetchAllConversationsFromAPI(): Either<NetworkFailure, List<ConversationResponse>> {
        var hasMore = true
        var lastPagingState: String? = null
        var latestResult: Either<NetworkFailure, Unit> = Either.Right(Unit)
        val allConversationsIds = mutableSetOf<RemoteConversationId>()

        while (hasMore && latestResult.isRight()) {
            latestResult = wrapApiRequest {
                kaliumLogger.v("Fetching conversation page starting with pagingState $lastPagingState")
                conversationApi.fetchConversationsIds(pagingState = lastPagingState)
            }.onSuccess {
                allConversationsIds += it.conversationsIds
                lastPagingState = it.pagingState
                hasMore = it.hasMore
            }.onFailure {
                Either.Left(it)
            }.map {

            }
        }

        return wrapApiRequest {
            conversationApi.fetchConversationsListDetails(allConversationsIds.toList())
        }.map {
            it.conversationsFound
        }
    }

    private suspend fun persistConversations(
        conversations: List<ConversationResponse>,
        selfUserTeamId: String?
    ) = wrapStorageRequest {
        val conversationEntities = conversations.map { conversationResponse ->
            conversationMapper.fromApiModelToDaoModel(
                conversationResponse,
                mlsGroupState = conversationResponse.groupId?.let { mlsGroupState(it) },
                selfUserTeamId?.let { TeamId(it) })
        }
        conversationDAO.insertConversations(conversationEntities)
        conversations.forEach { conversationsResponse ->
            conversationDAO.insertMembers(
                memberMapper.fromApiModelToDaoModel(conversationsResponse.members),
                idMapper.fromApiToDao(conversationsResponse.id)
            )
        }
    }

    private suspend fun mlsGroupState(groupId: String): ConversationEntity.GroupState =
        mlsConversationRepository.hasEstablishedMLSGroup(groupId).fold({
            throw IllegalStateException(it.toString()) // TODO find a more fitting exception?
        }, { exists ->
            if (exists) ConversationEntity.GroupState.ESTABLISHED else ConversationEntity.GroupState.PENDING_WELCOME_MESSAGE
        })

    override suspend fun getSelfConversationId(): ConversationId = idMapper.fromDaoModel(conversationDAO.getSelfConversationId())

    override suspend fun getConversationList(): Either<StorageFailure, Flow<List<Conversation>>> = wrapStorageRequest {
        observeConversationList()
    }

    override suspend fun observeConversationList(): Flow<List<Conversation>> {
        return conversationDAO.getAllConversations().map { it.map(conversationMapper::fromDaoModel) }
    }

    /**
     * Gets a flow that allows observing of
     */
    override suspend fun observeConversationDetailsById(conversationID: ConversationId): Flow<ConversationDetails> =
        conversationDAO.observeGetConversationByQualifiedID(idMapper.toDaoModel(conversationID))
            .wrapStorageRequest()
            .onlyRight()
            .map(conversationMapper::fromDaoModel)
            .flatMapLatest(::getConversationDetailsFlow)

    private suspend fun getConversationDetailsFlow(conversation: Conversation): Flow<ConversationDetails> =
        when (conversation.type) {
            Conversation.Type.SELF -> flowOf(ConversationDetails.Self(conversation))
            Conversation.Type.GROUP ->
                flowOf(
                    ConversationDetails.Group(
                        conversation,
                        LegalHoldStatus.DISABLED //TODO(user-metadata): get actual legal hold status
                    )
                )
            // TODO(connection-requests): Handle requests instead of filtering them out
            Conversation.Type.CONNECTION_PENDING,
            Conversation.Type.ONE_ON_ONE -> {
                val selfUser = userRepository.getSelfUser().first()

                getConversationMembers(conversation.id)
                    .map { members ->
                        members.firstOrNull { itemId -> itemId != selfUser.id }
                    }
                    .fold({
                        when (it) {
                            StorageFailure.DataNotFound -> {
                                kaliumLogger.e("DataNotFound when fetching conversation members: $it")
                            }
                            is StorageFailure.Generic -> {
                                kaliumLogger.e("Failure getting other 1:1 user for $conversation", it.rootCause)
                            }
                        }
                        emptyFlow()
                    }, { otherUserIdOrNull ->
                        otherUserIdOrNull?.let {
                            userRepository.getKnownUser(it)
                        } ?: run {
                            emptyFlow()
                        }
                    }).filterNotNull().map { otherUser ->
                        conversationMapper.toConversationDetailsOneToOne(conversation, otherUser, selfUser)
                    }
            }
        }

    //Deprecated notice, so we can use newer versions of Kalium on Reloaded without breaking things.
    @Deprecated("This doesn't return conversation details", ReplaceWith("getConversationDetailsById"))
    override suspend fun getConversationDetails(conversationId: ConversationId): Either<StorageFailure, Flow<Conversation>> =
        wrapStorageRequest {
            conversationDAO.observeGetConversationByQualifiedID(idMapper.toDaoModel(conversationId))
                .filterNotNull()
                .map(conversationMapper::fromDaoModel)
        }

    override suspend fun getConversationProtocolInfo(conversationId: ConversationId): Either<StorageFailure, ProtocolInfo> =
        wrapStorageRequest {
            conversationDAO.observeGetConversationByQualifiedID(idMapper.toDaoModel(conversationId)).first()?.protocolInfo
        }

    override suspend fun observeConversationMembers(conversationID: ConversationId): Flow<List<Member>> =
        conversationDAO.getAllMembers(idMapper.toDaoModel(conversationID)).map { members ->
            members.map(memberMapper::fromDaoModel)
        }

    /**
     * Fetches a list of all members' IDs or a given conversation including self user
     */
    private suspend fun getConversationMembers(conversationId: ConversationId): Either<StorageFailure, List<UserId>> = wrapStorageRequest {
        conversationDAO.getAllMembers(idMapper.toDaoModel(conversationId)).first().map { idMapper.fromDaoModel(it.user) }
    }

    override suspend fun persistMember(member: MemberEntity, conversationID: QualifiedIDEntity): Either<CoreFailure, Unit> =
        wrapStorageRequest { conversationDAO.insertMember(member, conversationID) }

    override suspend fun persistMembers(members: List<MemberEntity>, conversationID: QualifiedIDEntity): Either<CoreFailure, Unit> =
        wrapStorageRequest { conversationDAO.insertMembers(members, conversationID) }

    override suspend fun deleteMember(userID: QualifiedIDEntity, conversationID: QualifiedIDEntity): Either<CoreFailure, Unit> =
        wrapStorageRequest { conversationDAO.deleteMemberByQualifiedID(userID, conversationID) }

    override suspend fun deleteMembers(userIDList: List<QualifiedIDEntity>, conversationID: QualifiedIDEntity): Either<CoreFailure, Unit> =
        wrapStorageRequest { conversationDAO.deleteMembersByQualifiedID(userIDList, conversationID) }

    override suspend fun createGroupConversation(
        name: String?,
        members: List<Member>,
        options: ConversationOptions
    ): Either<CoreFailure, Conversation> = wrapStorageRequest {
        userRepository.getSelfUser().first()
    }.flatMap { selfUser ->
        wrapApiRequest {
            conversationApi.createNewConversation(
                conversationMapper.toApiModel(name, members, selfUser.team, options)
            )
        }.flatMap { conversationResponse ->
            val teamId = selfUser.team?.let { TeamId(it) }
            val conversationEntity = conversationMapper.fromApiModelToDaoModel(
                conversationResponse,
                mlsGroupState = ConversationEntity.GroupState.PENDING,
                teamId
            )
            val conversation = conversationMapper.fromDaoModel(conversationEntity)

            wrapStorageRequest {
                conversationDAO.insertConversation(conversationEntity)
            }.flatMap {
                when (conversationEntity.protocolInfo) {
                    is ProtocolInfo.Proteus -> persistMembersFromConversationResponse(conversationResponse)
                    is ProtocolInfo.MLS -> persistMembersFromConversationResponseMLS(conversationResponse, members)
                }
            }.flatMap {
                when (conversationEntity.protocolInfo) {
                    is ProtocolInfo.Proteus -> Either.Right(conversation)
                    is ProtocolInfo.MLS -> mlsConversationRepository.establishMLSGroup((conversationEntity.protocolInfo as ProtocolInfo.MLS).groupId)
                        .flatMap { Either.Right(conversation) }
                }
            }
        }
    }

    override suspend fun getConversationsForNotifications(): Flow<List<Conversation>> =
        conversationDAO.getConversationsForNotifications()
            .filterNotNull()
            .map { it.map(conversationMapper::fromDaoModel) }

    override suspend fun updateConversationNotificationDate(qualifiedID: QualifiedID, date: String): Either<StorageFailure, Unit> =
        wrapStorageRequest { conversationDAO.updateConversationNotificationDate(idMapper.toDaoModel(qualifiedID), date) }

    override suspend fun updateAllConversationsNotificationDate(date: String): Either<StorageFailure, Unit> =
        wrapStorageRequest { conversationDAO.updateAllConversationsNotificationDate(date) }

    override suspend fun updateConversationModifiedDate(qualifiedID: QualifiedID, date: String): Either<StorageFailure, Unit> =
        wrapStorageRequest { conversationDAO.updateConversationModifiedDate(idMapper.toDaoModel(qualifiedID), date) }

    private suspend fun persistMembersFromConversationResponse(conversationResponse: ConversationResponse): Either<CoreFailure, Unit> {
        return wrapStorageRequest {
            val conversationId = idMapper.fromApiToDao(conversationResponse.id)
            conversationDAO.insertMembers(memberMapper.fromApiModelToDaoModel(conversationResponse.members), conversationId)
        }
    }

    /**
     * For MLS groups we aren't allowed by the BE provide any initial members when creating
     * the group, so we need to provide initial list of members separately.
     */
    private suspend fun persistMembersFromConversationResponseMLS(
        conversationResponse: ConversationResponse,
        members: List<Member>
    ): Either<CoreFailure, Unit> {
        return wrapStorageRequest {
            val conversationId = idMapper.fromApiToDao(conversationResponse.id)
            val selfUserId = userRepository.getSelfUserId()
            val selfMember = Member(selfUserId)
            conversationDAO.insertMembers((members + selfMember).map(memberMapper::toDaoModel), conversationId)
        }
    }

    /**
     * Fetches a list of all recipients for a given conversation including this very client
     */
    override suspend fun getConversationRecipients(conversationId: ConversationId): Either<CoreFailure, List<Recipient>> =
        getConversationMembers(conversationId)
            .map { it.map(idMapper::toApiModel) }
            .flatMap {
                wrapApiRequest { clientApi.listClientsOfUsers(it) }.map { memberMapper.fromMapOfClientsResponseToRecipients(it) }
            }

    override suspend fun getOneToOneConversationDetailsByUserId(otherUserId: UserId): Either<StorageFailure, ConversationDetails.OneOne> {
        return wrapStorageRequest {
            conversationDAO.getAllConversationWithOtherUser(idMapper.toDaoModel(otherUserId))
                .firstOrNull { it.type == ConversationEntity.Type.ONE_ON_ONE }
                ?.let { conversationEntity ->
                    conversationMapper.fromDaoModel(conversationEntity)
                }?.let { conversation ->
                    userRepository.getKnownUser(otherUserId).first()?.let { otherUser ->
                        val selfUser = userRepository.getSelfUser().first()

                        conversationMapper.toConversationDetailsOneToOne(conversation, otherUser, selfUser)
                    }
                }
        }
    }

    /**
     * Updates the conversation muting options status and the timestamp of the applied change, both remotely and local
     */
    override suspend fun updateMutedStatus(
        conversationId: ConversationId,
        mutedStatus: MutedConversationStatus,
        mutedStatusTimestamp: Long
    ): Either<CoreFailure, Unit> = wrapApiRequest {
        conversationApi.updateConversationMemberState(
            memberUpdateRequest = conversationStatusMapper.toApiModel(mutedStatus, mutedStatusTimestamp),
            conversationId = idMapper.toApiModel(conversationId)
        )
    }.flatMap {
        wrapStorageRequest {
            conversationDAO.updateConversationMutedStatus(
                conversationId = idMapper.toDaoModel(conversationId),
                mutedStatus = conversationStatusMapper.toDaoModel(mutedStatus),
                mutedStatusTimestamp = mutedStatusTimestamp
            )
        }
    }

    companion object {
        const val DEFAULT_MEMBER_ROLE = "wire_member"
    }
}<|MERGE_RESOLUTION|>--- conflicted
+++ resolved
@@ -52,14 +52,9 @@
     suspend fun observeConversationMembers(conversationID: ConversationId): Flow<List<Member>>
     suspend fun persistMember(member: MemberEntity, conversationID: QualifiedIDEntity): Either<CoreFailure, Unit>
     suspend fun persistMembers(members: List<MemberEntity>, conversationID: QualifiedIDEntity): Either<CoreFailure, Unit>
-<<<<<<< HEAD
-    suspend fun deleteMember(conversationID: QualifiedIDEntity, userID: QualifiedIDEntity): Either<CoreFailure, Unit>
-    suspend fun getOneToOneConversationDetailsByUserId(otherUserId: UserId): Either<CoreFailure, ConversationDetails.OneOne>
-=======
     suspend fun deleteMember(userID: QualifiedIDEntity, conversationID: QualifiedIDEntity): Either<CoreFailure, Unit>
     suspend fun deleteMembers(userIDList: List<QualifiedIDEntity>, conversationID: QualifiedIDEntity): Either<CoreFailure, Unit>
-    suspend fun getOneToOneConversationDetailsByUserId(otherUserId: UserId): Either<CoreFailure, ConversationDetails.OneOne?>
->>>>>>> 171b3a6f
+    suspend fun getOneToOneConversationDetailsByUserId(otherUserId: UserId): Either<CoreFailure, ConversationDetails.OneOne>
     suspend fun createGroupConversation(
         name: String? = null,
         members: List<Member>,
