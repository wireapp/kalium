--- conflicted
+++ resolved
@@ -54,13 +54,6 @@
     suspend fun persistMembers(members: List<MemberEntity>, conversationID: QualifiedIDEntity): Either<CoreFailure, Unit>
     suspend fun deleteMember(conversationID: QualifiedIDEntity, userID: QualifiedIDEntity): Either<CoreFailure, Unit>
     suspend fun getOneToOneConversationDetailsByUserId(otherUserId: UserId): Either<CoreFailure, ConversationDetails.OneOne?>
-<<<<<<< HEAD
-    suspend fun createGroupConversation(name: String? = null, members: List<Member>, options: ConverationOptions = ConverationOptions()): Either<CoreFailure, Conversation>
-    suspend fun getConversationsForNotifications(): Flow<List<Conversation>>
-    suspend fun setConversationAsNonNotified(qualifiedID: QualifiedID): Either<StorageFailure, Unit>
-    suspend fun setConversationAsNotified(qualifiedID: QualifiedID, date: String): Either<StorageFailure, Unit>
-    suspend fun setAllConversationsAsNotified(date: String): Either<StorageFailure, Unit>
-=======
     suspend fun createGroupConversation(
         name: String? = null,
         members: List<Member>,
@@ -72,7 +65,10 @@
         mutedStatus: MutedConversationStatus,
         mutedStatusTimestamp: Long
     ): Either<CoreFailure, Unit>
->>>>>>> 6bd473af
+    suspend fun getConversationsForNotifications(): Flow<List<Conversation>>
+    suspend fun setConversationAsNonNotified(qualifiedID: QualifiedID): Either<StorageFailure, Unit>
+    suspend fun setConversationAsNotified(qualifiedID: QualifiedID, date: String): Either<StorageFailure, Unit>
+    suspend fun setAllConversationsAsNotified(date: String): Either<StorageFailure, Unit>
 }
 
 class ConversationDataSource(
