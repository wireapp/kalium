package com.wire.kalium.logic.data.conversation

import com.wire.kalium.logic.CoreFailure
import com.wire.kalium.logic.NetworkFailure
import com.wire.kalium.logic.StorageFailure
import com.wire.kalium.logic.data.event.Event
import com.wire.kalium.logic.data.id.ConversationId
import com.wire.kalium.logic.data.id.IdMapper
import com.wire.kalium.logic.data.id.QualifiedID
import com.wire.kalium.logic.data.id.TeamId
import com.wire.kalium.logic.data.user.UserId
import com.wire.kalium.logic.data.user.UserRepository
import com.wire.kalium.logic.di.MapperProvider
import com.wire.kalium.logic.functional.Either
import com.wire.kalium.logic.functional.flatMap
import com.wire.kalium.logic.functional.fold
import com.wire.kalium.logic.functional.isLeft
import com.wire.kalium.logic.functional.isRight
import com.wire.kalium.logic.functional.map
import com.wire.kalium.logic.functional.onFailure
import com.wire.kalium.logic.functional.onSuccess
import com.wire.kalium.logic.functional.onlyRight
import com.wire.kalium.logic.kaliumLogger
import com.wire.kalium.logic.wrapApiRequest
import com.wire.kalium.logic.wrapStorageRequest
import com.wire.kalium.network.api.conversation.AddParticipantRequest
import com.wire.kalium.network.api.conversation.AddParticipantResponse
import com.wire.kalium.network.api.conversation.ConversationApi
import com.wire.kalium.network.api.conversation.ConversationResponse
import com.wire.kalium.network.api.user.client.ClientApi
import com.wire.kalium.persistence.dao.ConversationDAO
import com.wire.kalium.persistence.dao.ConversationEntity
import com.wire.kalium.persistence.dao.ConversationEntity.ProtocolInfo
import com.wire.kalium.persistence.dao.QualifiedIDEntity
import kotlinx.coroutines.flow.Flow
import kotlinx.coroutines.flow.emptyFlow
import kotlinx.coroutines.flow.filterNotNull
import kotlinx.coroutines.flow.first
import kotlinx.coroutines.flow.flatMapLatest
import kotlinx.coroutines.flow.flowOf
import kotlinx.coroutines.flow.map

interface ConversationRepository {
    suspend fun getSelfConversationId(): ConversationId
    suspend fun fetchConversations(): Either<CoreFailure, Unit>
    suspend fun insertConversationFromEvent(event: Event.Conversation.NewConversation): Either<CoreFailure, Unit>
    suspend fun getConversationList(): Either<StorageFailure, Flow<List<Conversation>>>
    suspend fun observeConversationList(): Flow<List<Conversation>>
    suspend fun observeConversationDetailsById(conversationID: ConversationId): Flow<ConversationDetails>
    suspend fun fetchConversation(conversationID: ConversationId): Either<CoreFailure, Unit>
    suspend fun fetchConversationIfUnknown(conversationID: ConversationId): Either<CoreFailure, Unit>
    suspend fun getConversationDetails(conversationId: ConversationId): Either<StorageFailure, Flow<Conversation>>
    suspend fun detailsById(conversationId: ConversationId): Either<StorageFailure, Conversation>
    suspend fun getConversationRecipients(conversationId: ConversationId): Either<CoreFailure, List<Recipient>>
    suspend fun getConversationProtocolInfo(conversationId: ConversationId): Either<StorageFailure, ProtocolInfo>
    suspend fun observeConversationMembers(conversationID: ConversationId): Flow<List<Member>>

    /**
     * Fetches a list of all members' IDs or a given conversation including self user
     */
    suspend fun getConversationMembers(conversationId: ConversationId): Either<StorageFailure, List<UserId>>
    suspend fun persistMembers(members: List<Member>, conversationID: ConversationId): Either<CoreFailure, Unit>
    suspend fun addMembers(userIdList: List<UserId>, conversationID: ConversationId): Either<CoreFailure, Unit>
    suspend fun deleteMember(userID: QualifiedIDEntity, conversationID: QualifiedIDEntity): Either<CoreFailure, Unit>
    suspend fun deleteMembers(userIDList: List<QualifiedIDEntity>, conversationID: QualifiedIDEntity): Either<CoreFailure, Unit>
    suspend fun getOneToOneConversationDetailsByUserId(otherUserId: UserId): Either<CoreFailure, ConversationDetails.OneOne>
    suspend fun createGroupConversation(
        name: String? = null, usersList: List<UserId>, options: ConversationOptions = ConversationOptions()
    ): Either<CoreFailure, Conversation>

    suspend fun updateMutedStatus(
        conversationId: ConversationId, mutedStatus: MutedConversationStatus, mutedStatusTimestamp: Long
    ): Either<CoreFailure, Unit>

    suspend fun getConversationsForNotifications(): Flow<List<Conversation>>
    suspend fun updateConversationNotificationDate(qualifiedID: QualifiedID, date: String): Either<StorageFailure, Unit>
    suspend fun updateAllConversationsNotificationDate(date: String): Either<StorageFailure, Unit>
    suspend fun updateConversationModifiedDate(qualifiedID: QualifiedID, date: String): Either<StorageFailure, Unit>
}

@Suppress("LongParameterList", "TooManyFunctions")
class ConversationDataSource(
    private val userRepository: UserRepository,
    private val mlsConversationRepository: MLSConversationRepository,
    private val conversationDAO: ConversationDAO,
    private val conversationApi: ConversationApi,
    private val clientApi: ClientApi,
    private val idMapper: IdMapper = MapperProvider.idMapper(),
    private val conversationMapper: ConversationMapper = MapperProvider.conversationMapper(),
    private val memberMapper: MemberMapper = MapperProvider.memberMapper(),
    private val conversationStatusMapper: ConversationStatusMapper = MapperProvider.conversationStatusMapper()
) : ConversationRepository {

    // TODO:I would suggest preparing another suspend func getSelfUser to get nullable self user,
    // this will help avoid some functions getting stuck when observeSelfUser will filter nullable values
    override suspend fun fetchConversations(): Either<CoreFailure, Unit> {
        kaliumLogger.d("Fetching conversations")
<<<<<<< HEAD
        val selfUserTeamId = userRepository.observeSelfUser().first().teamId

        return fetchAllConversationsFromAPI().onFailure { networkFailure ->
            val throwable = (networkFailure as? NetworkFailure.ServerMiscommunication)?.rootCause
            kaliumLogger.e("Failed to fetch all conversations due to network error", throwable)
        }.flatMap { conversations ->
            kaliumLogger.d("Persisting fetched conversations into storage")
            persistConversations(conversations, selfUserTeamId?.value)
        }
=======
        return fetchAllConversationsFromAPI()
>>>>>>> 016e196c
    }

    // TODO: Vitor: he UseCase could observeSelfUser and update the flow.
    // But the Repository is too smart, does it by itself, and doesn't let the UseCase handle this.
    override suspend fun insertConversationFromEvent(event: Event.Conversation.NewConversation): Either<CoreFailure, Unit> {
        val selfUserTeamId = userRepository.observeSelfUser().first().teamId
        return persistConversations(listOf(event.conversation), selfUserTeamId?.value)
    }

    private suspend fun fetchAllConversationsFromAPI(): Either<NetworkFailure, Unit> {
        val selfUserTeamId = userRepository.observeSelfUser().first().teamId
        var hasMore = true
        var lastPagingState: String? = null
        var latestResult: Either<NetworkFailure, Unit> = Either.Right(Unit)

        while (hasMore && latestResult.isRight()) {
            latestResult = wrapApiRequest {
                kaliumLogger.v("Fetching conversation page starting with pagingState $lastPagingState")
                conversationApi.fetchConversationsIds(pagingState = lastPagingState)
            }.onSuccess { pagingResponse ->
                wrapApiRequest {
                    conversationApi.fetchConversationsListDetails(pagingResponse.conversationsIds.toList())
                }.onSuccess { conversations ->
                    if (conversations.conversationsFailed.isNotEmpty()) {
                        kaliumLogger.d("Skipping ${conversations.conversationsFailed.size} conversations failed")
                    }
                    if (conversations.conversationsNotFound.isNotEmpty()) {
                        kaliumLogger.d("Skipping ${conversations.conversationsNotFound.size} conversations not found")
                    }
                    persistConversations(conversations.conversationsFound, selfUserTeamId)
                }.onFailure {
                    kaliumLogger.e("Error fetching conversation details $it")
                }

                lastPagingState = pagingResponse.pagingState
                hasMore = pagingResponse.hasMore
            }.onFailure {
                kaliumLogger.e("Error fetching conversation ids $it")
                Either.Left(it)
            }.map { }
        }

        return latestResult
    }

    private suspend fun persistConversations(
        conversations: List<ConversationResponse>, selfUserTeamId: String?
    ) = wrapStorageRequest {
        val conversationEntities = conversations.map { conversationResponse ->
            conversationMapper.fromApiModelToDaoModel(
                conversationResponse,
                mlsGroupState = conversationResponse.groupId?.let { mlsGroupState(it) },
                selfUserTeamId?.let { TeamId(it) }
            )
        }
        conversationDAO.insertConversations(conversationEntities)
        conversations.forEach { conversationsResponse ->
            conversationDAO.insertMembers(
                memberMapper.fromApiModelToDaoModel(conversationsResponse.members), idMapper.fromApiToDao(conversationsResponse.id)
            )
        }
    }

    private suspend fun mlsGroupState(groupId: String): ConversationEntity.GroupState =
        mlsConversationRepository.hasEstablishedMLSGroup(groupId).fold({
            throw IllegalStateException(it.toString()) // TODO find a more fitting exception?
        }, { exists ->
            if (exists) ConversationEntity.GroupState.ESTABLISHED else ConversationEntity.GroupState.PENDING_WELCOME_MESSAGE
        })

    override suspend fun getSelfConversationId(): ConversationId = idMapper.fromDaoModel(conversationDAO.getSelfConversationId())

    override suspend fun getConversationList(): Either<StorageFailure, Flow<List<Conversation>>> = wrapStorageRequest {
        observeConversationList()
    }

    override suspend fun observeConversationList(): Flow<List<Conversation>> {
        return conversationDAO.getAllConversations().map { it.map(conversationMapper::fromDaoModel) }
    }

    /**
     * Gets a flow that allows observing of
     */
    override suspend fun observeConversationDetailsById(conversationID: ConversationId): Flow<ConversationDetails> =
        conversationDAO.observeGetConversationByQualifiedID(idMapper.toDaoModel(conversationID)).wrapStorageRequest().onlyRight()
            .map(conversationMapper::fromDaoModel).flatMapLatest(::getConversationDetailsFlow)

    override suspend fun fetchConversation(conversationID: ConversationId): Either<CoreFailure, Unit> {
        return wrapApiRequest {
            conversationApi.fetchConversationDetails(idMapper.toApiModel(conversationID))
        }.flatMap {
            val selfUserTeamId = userRepository.getSelfUser()?.teamId
            persistConversations(listOf(it), selfUserTeamId?.value)
        }
    }

    override suspend fun fetchConversationIfUnknown(conversationID: ConversationId): Either<CoreFailure, Unit> = wrapStorageRequest {
        conversationDAO.getConversationByQualifiedID(QualifiedIDEntity(conversationID.value, conversationID.domain))
    }.run {
        if (isLeft()) {
            fetchConversation(conversationID)
        } else {
            Either.Right(Unit)
        }
    }

    private suspend fun getConversationDetailsFlow(conversation: Conversation): Flow<ConversationDetails> = when (conversation.type) {
        Conversation.Type.SELF -> flowOf(ConversationDetails.Self(conversation))
        Conversation.Type.GROUP -> flowOf(
            ConversationDetails.Group(
                conversation, LegalHoldStatus.DISABLED //TODO(user-metadata): get actual legal hold status
            )
        )
        // TODO(connection-requests): Handle requests instead of filtering them out
        Conversation.Type.CONNECTION_PENDING, Conversation.Type.ONE_ON_ONE -> {
            val selfUser = userRepository.observeSelfUser().first()

            getConversationMembers(conversation.id).map { members ->
                members.firstOrNull { itemId -> itemId != selfUser.id }
            }.fold({
                when (it) {
                    StorageFailure.DataNotFound -> {
                        kaliumLogger.e("DataNotFound when fetching conversation members: $it")
                    }

                    is StorageFailure.Generic -> {
                        kaliumLogger.e("Failure getting other 1:1 user for $conversation", it.rootCause)
                    }
                }
                emptyFlow()
            }, { otherUserIdOrNull ->
                otherUserIdOrNull?.let {
                    userRepository.getKnownUser(it)
                } ?: run {
                    emptyFlow()
                }
            }).filterNotNull().map { otherUser ->
                conversationMapper.toConversationDetailsOneToOne(conversation, otherUser, selfUser)
            }
        }
    }

    //Deprecated notice, so we can use newer versions of Kalium on Reloaded without breaking things.
    @Deprecated("This doesn't return conversation details", ReplaceWith("detailsById"))
    override suspend fun getConversationDetails(conversationId: ConversationId): Either<StorageFailure, Flow<Conversation>> =
        wrapStorageRequest {
            conversationDAO.observeGetConversationByQualifiedID(idMapper.toDaoModel(conversationId)).filterNotNull()
                .map(conversationMapper::fromDaoModel)
        }

    override suspend fun detailsById(conversationId: ConversationId): Either<StorageFailure, Conversation> =
        wrapStorageRequest {
            conversationDAO.getConversationByQualifiedID(idMapper.toDaoModel(conversationId))?.let {
                conversationMapper.fromDaoModel(it)
            }
        }

    override suspend fun getConversationProtocolInfo(conversationId: ConversationId): Either<StorageFailure, ProtocolInfo> =
        wrapStorageRequest {
            conversationDAO.observeGetConversationByQualifiedID(idMapper.toDaoModel(conversationId)).first()?.protocolInfo
        }

    override suspend fun observeConversationMembers(conversationID: ConversationId): Flow<List<Member>> =
        conversationDAO.getAllMembers(idMapper.toDaoModel(conversationID)).map { members ->
            members.map(memberMapper::fromDaoModel)
        }

    override suspend fun getConversationMembers(conversationId: ConversationId): Either<StorageFailure, List<UserId>> = wrapStorageRequest {
        conversationDAO.getAllMembers(idMapper.toDaoModel(conversationId)).first().map { idMapper.fromDaoModel(it.user) }
    }

    override suspend fun persistMembers(members: List<Member>, conversationID: ConversationId): Either<CoreFailure, Unit> =
        userRepository.fetchUsersIfUnknownByIds(members.map { it.id }.toSet())
            .flatMap {
                wrapStorageRequest {
                    conversationDAO.insertMembers(
                        members.map(memberMapper::toDaoModel),
                        idMapper.toDaoModel(conversationID)
                    )
                }
            }

    override suspend fun addMembers(userIdList: List<UserId>, conversationID: ConversationId): Either<CoreFailure, Unit> =
        wrapApiRequest {
            val users = userIdList.map {
                idMapper.toApiModel(it)
            }
            val addParticipantRequest = AddParticipantRequest(users, DEFAULT_MEMBER_ROLE)
            conversationApi.addParticipant(
                addParticipantRequest, idMapper.toApiModel(conversationID)
            )
        }.flatMap {
            when (it) {
                is AddParticipantResponse.ConversationUnchanged -> Either.Right(Unit)
                // TODO: the server response with an event can we use event processor to handle it
                is AddParticipantResponse.UserAdded -> userIdList.map { userId ->
                    // TODO: mapping the user id list to members with a made up role is incorrect and a recipe for disaster
                    Member(userId, Member.Role.Member)
                }.let { membersList ->
                    persistMembers(membersList, conversationID)
                }
            }
        }

    override suspend fun deleteMember(userID: QualifiedIDEntity, conversationID: QualifiedIDEntity): Either<CoreFailure, Unit> =
        wrapStorageRequest { conversationDAO.deleteMemberByQualifiedID(userID, conversationID) }

    override suspend fun deleteMembers(userIDList: List<QualifiedIDEntity>, conversationID: QualifiedIDEntity): Either<CoreFailure, Unit> =
        wrapStorageRequest { conversationDAO.deleteMembersByQualifiedID(userIDList, conversationID) }

    override suspend fun createGroupConversation(
        name: String?, usersList: List<UserId>, options: ConversationOptions
    ): Either<CoreFailure, Conversation> = wrapStorageRequest {
        userRepository.observeSelfUser().first()
    }.flatMap { selfUser ->
        wrapApiRequest {
            conversationApi.createNewConversation(
                conversationMapper.toApiModel(name, usersList, selfUser.teamId?.value, options)
            )
        }.flatMap { conversationResponse ->
            val teamId = selfUser.teamId
            val conversationEntity = conversationMapper.fromApiModelToDaoModel(
                conversationResponse, mlsGroupState = ConversationEntity.GroupState.PENDING, teamId
            )
            val conversation = conversationMapper.fromDaoModel(conversationEntity)

            wrapStorageRequest {
                conversationDAO.insertConversation(conversationEntity)
            }.flatMap {
                when (conversationEntity.protocolInfo) {
                    is ProtocolInfo.Proteus -> persistMembersFromConversationResponse(conversationResponse)
                    is ProtocolInfo.MLS -> persistMembersFromConversationResponseMLS(
                        conversationResponse, usersList
                    )
                }
            }.flatMap {
                when (conversationEntity.protocolInfo) {
                    is ProtocolInfo.Proteus -> Either.Right(conversation)
                    is ProtocolInfo.MLS -> mlsConversationRepository.establishMLSGroup((conversationEntity.protocolInfo as ProtocolInfo.MLS).groupId)
                        .flatMap { Either.Right(conversation) }
                }
            }
        }
    }

    override suspend fun getConversationsForNotifications(): Flow<List<Conversation>> =
        conversationDAO.getConversationsForNotifications().filterNotNull().map { it.map(conversationMapper::fromDaoModel) }

    override suspend fun updateConversationNotificationDate(qualifiedID: QualifiedID, date: String): Either<StorageFailure, Unit> =
        wrapStorageRequest { conversationDAO.updateConversationNotificationDate(idMapper.toDaoModel(qualifiedID), date) }

    override suspend fun updateAllConversationsNotificationDate(date: String): Either<StorageFailure, Unit> =
        wrapStorageRequest { conversationDAO.updateAllConversationsNotificationDate(date) }

    override suspend fun updateConversationModifiedDate(qualifiedID: QualifiedID, date: String): Either<StorageFailure, Unit> =
        wrapStorageRequest { conversationDAO.updateConversationModifiedDate(idMapper.toDaoModel(qualifiedID), date) }

    private suspend fun persistMembersFromConversationResponse(conversationResponse: ConversationResponse): Either<CoreFailure, Unit> {
        return wrapStorageRequest {
            val conversationId = idMapper.fromApiToDao(conversationResponse.id)
            conversationDAO.insertMembers(memberMapper.fromApiModelToDaoModel(conversationResponse.members), conversationId)
        }
    }

    /**
     * For MLS groups we aren't allowed by the BE provide any initial members when creating
     * the group, so we need to provide initial list of members separately.
     */
    private suspend fun persistMembersFromConversationResponseMLS(
        conversationResponse: ConversationResponse, users: List<UserId>
    ): Either<CoreFailure, Unit> {
        return wrapStorageRequest {
            val conversationId = idMapper.fromApiToDao(conversationResponse.id)
            val selfUserId = userRepository.getSelfUserId()
            // TODO(IMPORTANT!): having an initial value is not the correct approach, the
            //  only valid source for members role is the backend
            //  ---> at the moment the backend doesn't tell us anything about the member role! till then we are setting them as Member
            val membersWithRole = users.map { userId -> Member(userId, Member.Role.Member) }
            val selfMember = Member(selfUserId, Member.Role.Admin)
            conversationDAO.insertMembers((membersWithRole + selfMember).map(memberMapper::toDaoModel), conversationId)
        }
    }

    /**
     * Fetches a list of all recipients for a given conversation including this very client
     */
    override suspend fun getConversationRecipients(conversationId: ConversationId): Either<CoreFailure, List<Recipient>> =
        getConversationMembers(conversationId).map { it.map(idMapper::toApiModel) }.flatMap {
            wrapApiRequest { clientApi.listClientsOfUsers(it) }.map { memberMapper.fromMapOfClientsResponseToRecipients(it) }
        }

    override suspend fun getOneToOneConversationDetailsByUserId(otherUserId: UserId): Either<StorageFailure, ConversationDetails.OneOne> {
        return wrapStorageRequest {
            conversationDAO.getAllConversationWithOtherUser(idMapper.toDaoModel(otherUserId))
                .firstOrNull { it.type == ConversationEntity.Type.ONE_ON_ONE }?.let { conversationEntity ->
                    conversationMapper.fromDaoModel(conversationEntity)
                }?.let { conversation ->
                    userRepository.getKnownUser(otherUserId).first()?.let { otherUser ->
                        val selfUser = userRepository.observeSelfUser().first()

                        conversationMapper.toConversationDetailsOneToOne(conversation, otherUser, selfUser)
                    }
                }
        }
    }

    /**
     * Updates the conversation muting options status and the timestamp of the applied change, both remotely and local
     */
    override suspend fun updateMutedStatus(
        conversationId: ConversationId, mutedStatus: MutedConversationStatus, mutedStatusTimestamp: Long
    ): Either<CoreFailure, Unit> = wrapApiRequest {
        conversationApi.updateConversationMemberState(
            memberUpdateRequest = conversationStatusMapper.toApiModel(mutedStatus, mutedStatusTimestamp),
            conversationId = idMapper.toApiModel(conversationId)
        )
    }.flatMap {
        wrapStorageRequest {
            conversationDAO.updateConversationMutedStatus(
                conversationId = idMapper.toDaoModel(conversationId),
                mutedStatus = conversationStatusMapper.toDaoModel(mutedStatus),
                mutedStatusTimestamp = mutedStatusTimestamp
            )
        }
    }

    companion object {
        const val DEFAULT_MEMBER_ROLE = "wire_member"
    }
}<|MERGE_RESOLUTION|>--- conflicted
+++ resolved
@@ -95,19 +95,7 @@
     // this will help avoid some functions getting stuck when observeSelfUser will filter nullable values
     override suspend fun fetchConversations(): Either<CoreFailure, Unit> {
         kaliumLogger.d("Fetching conversations")
-<<<<<<< HEAD
-        val selfUserTeamId = userRepository.observeSelfUser().first().teamId
-
-        return fetchAllConversationsFromAPI().onFailure { networkFailure ->
-            val throwable = (networkFailure as? NetworkFailure.ServerMiscommunication)?.rootCause
-            kaliumLogger.e("Failed to fetch all conversations due to network error", throwable)
-        }.flatMap { conversations ->
-            kaliumLogger.d("Persisting fetched conversations into storage")
-            persistConversations(conversations, selfUserTeamId?.value)
-        }
-=======
         return fetchAllConversationsFromAPI()
->>>>>>> 016e196c
     }
 
     // TODO: Vitor: he UseCase could observeSelfUser and update the flow.
