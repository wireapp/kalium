package com.wire.kalium.logic.data.conversation

import com.wire.kalium.logic.CoreFailure
import com.wire.kalium.logic.StorageFailure
import com.wire.kalium.logic.data.id.ConversationId
import com.wire.kalium.logic.data.id.IdMapper
import com.wire.kalium.logic.data.id.TeamId
import com.wire.kalium.logic.data.user.UserId
import com.wire.kalium.logic.data.user.UserRepository
import com.wire.kalium.logic.di.MapperProvider
import com.wire.kalium.logic.functional.Either
import com.wire.kalium.logic.functional.suspending
import com.wire.kalium.logic.wrapApiRequest
import com.wire.kalium.logic.wrapStorageRequest
import com.wire.kalium.network.api.conversation.ConversationApi
import com.wire.kalium.network.api.conversation.ConversationResponse
import com.wire.kalium.network.api.user.client.ClientApi
import com.wire.kalium.persistence.dao.ConversationDAO
import com.wire.kalium.persistence.dao.ConversationEntity.ProtocolInfo
import com.wire.kalium.persistence.dao.QualifiedIDEntity
import io.ktor.utils.io.errors.IOException
import kotlinx.coroutines.flow.Flow
import kotlinx.coroutines.flow.asFlow
import kotlinx.coroutines.flow.filterIsInstance
import kotlinx.coroutines.flow.filterNotNull
import kotlinx.coroutines.flow.first
import kotlinx.coroutines.flow.firstOrNull
import kotlinx.coroutines.flow.flatMapLatest
import kotlinx.coroutines.flow.flatMapMerge
import kotlinx.coroutines.flow.flowOf
import kotlinx.coroutines.flow.map
import com.wire.kalium.persistence.dao.Member as MemberEntity

interface ConversationRepository {
    suspend fun getSelfConversationId(): ConversationId
    suspend fun fetchConversations(): Either<CoreFailure, Unit>
    suspend fun getConversationList(): Either<StorageFailure, Flow<List<Conversation>>>
    suspend fun observeConversationList(): Flow<List<Conversation>>
    suspend fun getConversationDetailsById(conversationID: ConversationId): Flow<ConversationDetails>
    suspend fun getConversationDetails(conversationId: ConversationId): Either<StorageFailure, Flow<Conversation>>
    suspend fun getConversationRecipients(conversationId: ConversationId): Either<CoreFailure, List<Recipient>>
    suspend fun observeConversationMembers(conversationID: ConversationId): Flow<List<Member>>
    suspend fun persistMember(member: MemberEntity, conversationID: QualifiedIDEntity): Either<CoreFailure, Unit>
    suspend fun persistMembers(members: List<MemberEntity>, conversationID: QualifiedIDEntity): Either<CoreFailure, Unit>
    suspend fun deleteMember(conversationID: QualifiedIDEntity, userID: QualifiedIDEntity): Either<CoreFailure, Unit>
    suspend fun getOneToOneConversationDetailsByUserId(otherUserId: UserId): Either<CoreFailure, ConversationDetails.OneOne?>
    suspend fun createGroupConversation(name: String? = null, members: List<Member>, options: ConverationOptions = ConverationOptions()): Either<CoreFailure, Conversation>
    suspend fun updateMutedStatus(
        conversationId: ConversationId,
        mutedStatus: MutedConversationStatus,
        mutedStatusTimestamp: Long
    ): Either<CoreFailure, Unit>
}

class ConversationDataSource(
    private val userRepository: UserRepository,
    private val mlsConversationRepository: MLSConversationRepository,
    private val conversationDAO: ConversationDAO,
    private val conversationApi: ConversationApi,
    private val clientApi: ClientApi,
    private val idMapper: IdMapper = MapperProvider.idMapper(),
    private val conversationMapper: ConversationMapper = MapperProvider.conversationMapper(),
    private val memberMapper: MemberMapper = MapperProvider.memberMapper(),
    private val conversationStatusMapper: ConversationStatusMapper = MapperProvider.conversationStatusMapper()
) : ConversationRepository {

    // FIXME: fetchConversations() returns only the first page
    // TODO: rewrite to use wrapStorageRequest
    override suspend fun fetchConversations(): Either<CoreFailure, Unit> = suspending {
        val selfUserTeamId = userRepository.getSelfUser().first().team
        wrapApiRequest { conversationApi.conversationsByBatch(null, 100) }.map { conversationPagingResponse ->
            conversationDAO.insertConversations(conversationPagingResponse.conversations.map { conversationResponse ->
                conversationMapper.fromApiModelToDaoModel(conversationResponse, groupCreation = false, selfUserTeamId?.let { TeamId(it) })
            })
            conversationPagingResponse.conversations.forEach { conversationsResponse ->
                conversationDAO.insertMembers(
                    memberMapper.fromApiModelToDaoModel(conversationsResponse.members),
                    idMapper.fromApiToDao(conversationsResponse.id)
                )
            }
        }
    }

    override suspend fun getSelfConversationId(): ConversationId = idMapper.fromDaoModel(conversationDAO.getSelfConversationId())

    override suspend fun getConversationList(): Either<StorageFailure, Flow<List<Conversation>>> = wrapStorageRequest {
        observeConversationList()
    }

    override suspend fun observeConversationList(): Flow<List<Conversation>> {
        return conversationDAO.getAllConversations().map { it.map(conversationMapper::fromDaoModel) }
    }

    /**
     * Gets a flow that allows observing of
     */
    override suspend fun getConversationDetailsById(conversationID: ConversationId): Flow<ConversationDetails> =
        conversationDAO.getConversationByQualifiedID(idMapper.toDaoModel(conversationID))
            .filterNotNull()
            .map(conversationMapper::fromDaoModel)
            .flatMapLatest(::getDetailsFlowConversation)

    private suspend fun getDetailsFlowConversation(conversation: Conversation): Flow<ConversationDetails> =
        when (conversation.type) {
            Conversation.Type.SELF -> flowOf(ConversationDetails.Self(conversation))
            Conversation.Type.GROUP -> flowOf(ConversationDetails.Group(conversation))
            Conversation.Type.ONE_ON_ONE -> {
                suspending {
                    val selfUserId = userRepository.getSelfUser().map { it.id }.first()
                    getConversationMembers(conversation.id).map { members ->
                        members.first { itemId -> itemId != selfUserId }
                    }.coFold({
                        // TODO: How to Handle failure when dealing with flows?
                        throw IOException("Failure to fetch other user of 1:1 Conversation")
                    }, { otherUserId ->
                        userRepository.getKnownUser(otherUserId)
                    }).filterNotNull().map { otherUser ->
                        ConversationDetails.OneOne(
                            conversation, otherUser,
                            ConversationDetails.OneOne.ConnectionState.ACCEPTED, //TODO Get actual connection state
                            LegalHoldStatus.DISABLED //TODO get actual legal hold status
                        )
                    }
                }
            }
        }

    //Deprecated notice, so we can use newer versions of Kalium on Reloaded without breaking things.
    @Deprecated("This doesn't return conversation details", ReplaceWith("getConversationDetailsById"))
    override suspend fun getConversationDetails(conversationId: ConversationId): Either<StorageFailure, Flow<Conversation>> =
        wrapStorageRequest {
            conversationDAO.getConversationByQualifiedID(idMapper.toDaoModel(conversationId))
                .filterNotNull()
                .map(conversationMapper::fromDaoModel)
        }

    override suspend fun observeConversationMembers(conversationID: ConversationId): Flow<List<Member>> =
        conversationDAO.getAllMembers(idMapper.toDaoModel(conversationID)).map { members ->
            members.map(memberMapper::fromDaoModel)
        }

    /**
     * Fetches a list of all members' IDs or a given conversation including self user
     */
    private suspend fun getConversationMembers(conversationId: ConversationId): Either<StorageFailure, List<UserId>> = wrapStorageRequest {
        conversationDAO.getAllMembers(idMapper.toDaoModel(conversationId)).first().map { idMapper.fromDaoModel(it.user) }
    }

    override suspend fun persistMember(member: MemberEntity, conversationID: QualifiedIDEntity): Either<CoreFailure, Unit> =
        wrapStorageRequest { conversationDAO.insertMember(member, conversationID) }

    override suspend fun persistMembers(members: List<MemberEntity>, conversationID: QualifiedIDEntity): Either<CoreFailure, Unit> =
        wrapStorageRequest { conversationDAO.insertMembers(members, conversationID) }

    override suspend fun deleteMember(conversationID: QualifiedIDEntity, userID: QualifiedIDEntity): Either<CoreFailure, Unit> =
        wrapStorageRequest { conversationDAO.deleteMemberByQualifiedID(conversationID, userID) }

<<<<<<< HEAD
    override suspend fun createGroupConversation(
        name: String,
        members: List<Member>,
        options: ConverationOptions
    ): Either<CoreFailure, Conversation> = suspending {
=======
    override suspend fun createGroupConversation(name: String?, members: List<Member>, options: ConverationOptions): Either<CoreFailure, Conversation> = suspending {
>>>>>>> 46aea205
        wrapStorageRequest {
            userRepository.getSelfUser().first()
        }.flatMap { selfUser ->
            wrapApiRequest {
                conversationApi.createNewConversation(
                    conversationMapper.toApiModel(name, members, selfUser.team, options)
                )
            }.flatMap { conversationResponse ->
                val teamId = selfUser.team?.let { TeamId(it) }
                val conversationEntity = conversationMapper.fromApiModelToDaoModel(conversationResponse, groupCreation = true, teamId)
                val conversation = conversationMapper.fromDaoModel(conversationEntity)

                wrapStorageRequest {
                    conversationDAO.insertConversation(conversationEntity)
                }.flatMap {
                    when (conversationEntity.protocolInfo) {
                        is ProtocolInfo.Proteus -> persistMembersFromConversationResponse(conversationResponse)
                        is ProtocolInfo.MLS -> persistMembersFromConversationResponseMLS(conversationResponse, members)
                    }
                }.flatMap {
                    when (conversationEntity.protocolInfo) {
                        is ProtocolInfo.Proteus -> Either.Right(conversation)
                        is ProtocolInfo.MLS -> mlsConversationRepository.establishMLSGroup((conversationEntity.protocolInfo as ProtocolInfo.MLS).groupId)
                            .flatMap { Either.Right(conversation) }
                    }
                }
            }
        }
    }

    private suspend fun persistMembersFromConversationResponse(conversationResponse: ConversationResponse): Either<CoreFailure, Unit> {
        return wrapStorageRequest {
            val conversationId = idMapper.fromApiToDao(conversationResponse.id)
            conversationDAO.insertMembers(memberMapper.fromApiModelToDaoModel(conversationResponse.members), conversationId)
        }
    }

    /**
     * For MLS groups we aren't allowed by the BE provide any initial members when creating
     * the group, so we need to provide initial list of members separately.
     */
    private suspend fun persistMembersFromConversationResponseMLS(
        conversationResponse: ConversationResponse,
        members: List<Member>
    ): Either<CoreFailure, Unit> {
        return wrapStorageRequest {
            val conversationId = idMapper.fromApiToDao(conversationResponse.id)
            val selfUserId = userRepository.getSelfUserId()
            val selfMember = Member(selfUserId)
            conversationDAO.insertMembers((members + selfMember).map(memberMapper::toDaoModel), conversationId)
        }
    }

    /**
     * Fetches a list of all recipients for a given conversation including this very client
     */
    override suspend fun getConversationRecipients(conversationId: ConversationId): Either<CoreFailure, List<Recipient>> = suspending {
        getConversationMembers(conversationId)
            .map { it.map(idMapper::toApiModel) }
            .flatMap {
                wrapApiRequest { clientApi.listClientsOfUsers(it) }.map { memberMapper.fromMapOfClientsResponseToRecipients(it) }
            }
    }

<<<<<<< HEAD
    /**
     * Updates the conversation muting options status and the timestamp of the applied change, both remotely and local
     */
=======
    //TODO: this needs some kind of optimization, we could directly get the conversation by otherUserId and
    // not to get all the conversation first and filter them to look for the id, this could be done on DAO level
    override suspend fun getOneToOneConversationDetailsByUserId(otherUserId: UserId): Either<StorageFailure, ConversationDetails.OneOne?> {
        return wrapStorageRequest {
            observeConversationList()
                .flatMapMerge { it.asFlow() }
                .flatMapMerge { getConversationDetailsById(it.id) }
                .filterIsInstance<ConversationDetails.OneOne>()
                .firstOrNull { otherUserId == it.otherUser.id }
        }
    }

>>>>>>> 46aea205
    override suspend fun updateMutedStatus(
        conversationId: ConversationId,
        mutedStatus: MutedConversationStatus,
        mutedStatusTimestamp: Long
    ): Either<CoreFailure, Unit> = suspending {
        wrapApiRequest {
            conversationApi.updateConversationMemberState(
                memberUpdateRequest = conversationStatusMapper.toApiModel(mutedStatus, mutedStatusTimestamp),
                conversationId = idMapper.toApiModel(conversationId)
            )
        }.flatMap {
            wrapStorageRequest {
                conversationDAO.updateConversationMutedStatus(
                    conversationId = idMapper.toDaoModel(conversationId),
                    mutedStatus = conversationStatusMapper.toDaoModel(mutedStatus),
                    mutedStatusTimestamp = mutedStatusTimestamp
                )
            }
        }
    }

    companion object {
        const val DEFAULT_MEMBER_ROLE = "wire_member"
    }
}

<|MERGE_RESOLUTION|>--- conflicted
+++ resolved
@@ -155,15 +155,11 @@
     override suspend fun deleteMember(conversationID: QualifiedIDEntity, userID: QualifiedIDEntity): Either<CoreFailure, Unit> =
         wrapStorageRequest { conversationDAO.deleteMemberByQualifiedID(conversationID, userID) }
 
-<<<<<<< HEAD
     override suspend fun createGroupConversation(
-        name: String,
+        name: String?,
         members: List<Member>,
         options: ConverationOptions
     ): Either<CoreFailure, Conversation> = suspending {
-=======
-    override suspend fun createGroupConversation(name: String?, members: List<Member>, options: ConverationOptions): Either<CoreFailure, Conversation> = suspending {
->>>>>>> 46aea205
         wrapStorageRequest {
             userRepository.getSelfUser().first()
         }.flatMap { selfUser ->
@@ -228,11 +224,6 @@
             }
     }
 
-<<<<<<< HEAD
-    /**
-     * Updates the conversation muting options status and the timestamp of the applied change, both remotely and local
-     */
-=======
     //TODO: this needs some kind of optimization, we could directly get the conversation by otherUserId and
     // not to get all the conversation first and filter them to look for the id, this could be done on DAO level
     override suspend fun getOneToOneConversationDetailsByUserId(otherUserId: UserId): Either<StorageFailure, ConversationDetails.OneOne?> {
@@ -245,7 +236,9 @@
         }
     }
 
->>>>>>> 46aea205
+    /**
+     * Updates the conversation muting options status and the timestamp of the applied change, both remotely and local
+     */
     override suspend fun updateMutedStatus(
         conversationId: ConversationId,
         mutedStatus: MutedConversationStatus,
