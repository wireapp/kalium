/*
 * Wire
 * Copyright (C) 2023 Wire Swiss GmbH
 *
 * This program is free software: you can redistribute it and/or modify
 * it under the terms of the GNU General Public License as published by
 * the Free Software Foundation, either version 3 of the License, or
 * (at your option) any later version.
 *
 * This program is distributed in the hope that it will be useful,
 * but WITHOUT ANY WARRANTY; without even the implied warranty of
 * MERCHANTABILITY or FITNESS FOR A PARTICULAR PURPOSE. See the
 * GNU General Public License for more details.
 *
 * You should have received a copy of the GNU General Public License
 * along with this program. If not, see http://www.gnu.org/licenses/.
 */

package com.wire.kalium.logic.data.conversation

import com.wire.kalium.logger.KaliumLogger.Companion.ApplicationFlow.CONVERSATIONS
import com.wire.kalium.logic.CoreFailure
import com.wire.kalium.logic.NetworkFailure
import com.wire.kalium.logic.StorageFailure
import com.wire.kalium.logic.data.client.MLSClientProvider
import com.wire.kalium.logic.data.id.ConversationId
import com.wire.kalium.logic.data.id.GroupID
import com.wire.kalium.logic.data.id.IdMapper
import com.wire.kalium.logic.data.id.NetworkQualifiedId
import com.wire.kalium.logic.data.id.QualifiedID
import com.wire.kalium.logic.data.id.toApi
import com.wire.kalium.logic.data.id.toCrypto
import com.wire.kalium.logic.data.id.toDao
import com.wire.kalium.logic.data.id.toModel
import com.wire.kalium.logic.data.message.Message
import com.wire.kalium.logic.data.message.MessageMapper
import com.wire.kalium.logic.data.message.UnreadEventType
import com.wire.kalium.logic.data.user.UserId
import com.wire.kalium.logic.di.MapperProvider
import com.wire.kalium.logic.feature.SelfTeamIdProvider
import com.wire.kalium.logic.functional.Either
import com.wire.kalium.logic.functional.flatMap
import com.wire.kalium.logic.functional.fold
import com.wire.kalium.logic.functional.getOrNull
import com.wire.kalium.logic.functional.isLeft
import com.wire.kalium.logic.functional.isRight
import com.wire.kalium.logic.functional.map
import com.wire.kalium.logic.functional.mapRight
import com.wire.kalium.logic.functional.onFailure
import com.wire.kalium.logic.functional.onSuccess
import com.wire.kalium.logic.kaliumLogger
import com.wire.kalium.logic.wrapApiRequest
import com.wire.kalium.logic.wrapCryptoRequest
import com.wire.kalium.logic.wrapMLSRequest
import com.wire.kalium.logic.wrapStorageRequest
import com.wire.kalium.network.api.base.authenticated.client.ClientApi
import com.wire.kalium.network.api.base.authenticated.conversation.ConvProtocol
import com.wire.kalium.network.api.base.authenticated.conversation.ConversationApi
import com.wire.kalium.network.api.base.authenticated.conversation.ConversationRenameResponse
import com.wire.kalium.network.api.base.authenticated.conversation.ConversationResponse
import com.wire.kalium.network.api.base.authenticated.conversation.UpdateConversationAccessRequest
import com.wire.kalium.network.api.base.authenticated.conversation.UpdateConversationAccessResponse
import com.wire.kalium.network.api.base.authenticated.conversation.UpdateConversationReceiptModeResponse
import com.wire.kalium.network.api.base.authenticated.conversation.model.ConversationMemberRoleDTO
import com.wire.kalium.network.api.base.authenticated.conversation.model.ConversationReceiptModeDTO
import com.wire.kalium.persistence.dao.ConversationDAO
import com.wire.kalium.persistence.dao.ConversationEntity
import com.wire.kalium.persistence.dao.QualifiedIDEntity
import com.wire.kalium.persistence.dao.client.ClientDAO
import com.wire.kalium.persistence.dao.message.MessageDAO
import com.wire.kalium.persistence.dao.message.MessageEntity
import com.wire.kalium.persistence.dao.unread.UnreadEventTypeEntity
import com.wire.kalium.util.DelicateKaliumApi
import kotlinx.coroutines.flow.Flow
import kotlinx.coroutines.flow.combine
import kotlinx.coroutines.flow.distinctUntilChanged
import kotlinx.coroutines.flow.filterNotNull
import kotlinx.coroutines.flow.first
import kotlinx.coroutines.flow.firstOrNull
import kotlinx.coroutines.flow.map
import kotlinx.datetime.Instant

interface ConversationRepository {
    @DelicateKaliumApi("This function does not get values from cache")
    suspend fun getProteusSelfConversationId(): Either<StorageFailure, ConversationId>

    @DelicateKaliumApi("This function does not get values from cache")
    suspend fun getMLSSelfConversationId(): Either<StorageFailure, ConversationId>

    suspend fun fetchGlobalTeamConversation(): Either<CoreFailure, Unit>
    suspend fun fetchConversations(): Either<CoreFailure, Unit>

    // TODO make all functions to have only logic models
    suspend fun persistConversations(
        conversations: List<ConversationResponse>,
        selfUserTeamId: String?,
        originatedFromEvent: Boolean = false
    ): Either<CoreFailure, Unit>

    suspend fun getConversationList(): Either<StorageFailure, Flow<List<Conversation>>>
    suspend fun observeConversationList(): Flow<List<Conversation>>
    suspend fun observeConversationListDetails(): Flow<List<ConversationDetails>>
    suspend fun observeConversationDetailsById(conversationID: ConversationId): Flow<Either<StorageFailure, ConversationDetails>>
    suspend fun fetchConversation(conversationID: ConversationId): Either<CoreFailure, Unit>
    suspend fun fetchConversationIfUnknown(conversationID: ConversationId): Either<CoreFailure, Unit>
    suspend fun observeById(conversationId: ConversationId): Flow<Either<StorageFailure, Conversation>>
    suspend fun getConversationById(conversationId: ConversationId): Conversation?
    suspend fun detailsById(conversationId: ConversationId): Either<StorageFailure, Conversation>
    suspend fun baseInfoById(conversationId: ConversationId): Either<StorageFailure, Conversation>
    suspend fun getConversationRecipients(conversationId: ConversationId): Either<CoreFailure, List<Recipient>>
    suspend fun getConversationRecipientsForCalling(conversationId: ConversationId): Either<CoreFailure, List<Recipient>>
    suspend fun getConversationProtocolInfo(conversationId: ConversationId): Either<StorageFailure, Conversation.ProtocolInfo>
    suspend fun observeConversationMembers(conversationID: ConversationId): Flow<List<Conversation.Member>>

    /**
     * Fetches a list of all members' IDs or a given conversation including self user
     */
    suspend fun getConversationMembers(conversationId: ConversationId): Either<StorageFailure, List<UserId>>
    suspend fun persistMembers(
        members: List<Conversation.Member>,
        conversationID: ConversationId
    ): Either<CoreFailure, Unit>

    suspend fun updateMemberFromEvent(
        member: Conversation.Member,
        conversationID: ConversationId
    ): Either<CoreFailure, Unit>

    suspend fun deleteMembersFromEvent(userIDList: List<UserId>, conversationID: ConversationId): Either<CoreFailure, Unit>
    suspend fun observeOneToOneConversationWithOtherUser(otherUserId: UserId): Flow<Either<CoreFailure, Conversation>>

    suspend fun updateMutedStatusLocally(
        conversationId: ConversationId,
        mutedStatus: MutedConversationStatus,
        mutedStatusTimestamp: Long
    ): Either<StorageFailure, Unit>

    suspend fun updateMutedStatusRemotely(
        conversationId: ConversationId,
        mutedStatus: MutedConversationStatus,
        mutedStatusTimestamp: Long
    ): Either<NetworkFailure, Unit>

    suspend fun getConversationsByGroupState(
        groupState: Conversation.ProtocolInfo.MLS.GroupState
    ): Either<StorageFailure, List<Conversation>>

    suspend fun updateConversationNotificationDate(qualifiedID: QualifiedID): Either<StorageFailure, Unit>
    suspend fun updateAllConversationsNotificationDate(): Either<StorageFailure, Unit>
    suspend fun updateConversationModifiedDate(qualifiedID: QualifiedID, date: Instant): Either<StorageFailure, Unit>
    suspend fun updateConversationReadDate(qualifiedID: QualifiedID, date: Instant): Either<StorageFailure, Unit>
    suspend fun updateAccessInfo(
        conversationID: ConversationId,
        access: Set<Conversation.Access>,
        accessRole: Set<Conversation.AccessRole>
    ): Either<CoreFailure, Unit>

    suspend fun updateConversationMemberRole(
        conversationId: ConversationId,
        userId: UserId,
        role: Conversation.Member.Role
    ): Either<CoreFailure, Unit>

    suspend fun deleteConversation(conversationId: ConversationId): Either<CoreFailure, Unit>

    /**
     * Gets all of the conversation messages that are assets
     */
    suspend fun getAssetMessages(
        conversationId: ConversationId,
    ): Either<CoreFailure, List<Message>>

    /**
     * Deletes all conversation messages
     */
    suspend fun deleteAllMessages(conversationId: ConversationId): Either<CoreFailure, Unit>
    suspend fun observeIsUserMember(conversationId: ConversationId, userId: UserId): Flow<Either<CoreFailure, Boolean>>
    suspend fun whoDeletedMe(conversationId: ConversationId): Either<CoreFailure, UserId?>

    suspend fun deleteUserFromConversations(userId: UserId): Either<CoreFailure, Unit>

    suspend fun getConversationIdsByUserId(userId: UserId): Either<CoreFailure, List<ConversationId>>
    suspend fun insertConversations(conversations: List<Conversation>): Either<CoreFailure, Unit>
    suspend fun changeConversationName(
        conversationId: ConversationId,
        conversationName: String
    ): Either<CoreFailure, ConversationRenameResponse>

    suspend fun updateReceiptMode(
        conversationId: ConversationId,
        receiptMode: Conversation.ReceiptMode
    ): Either<CoreFailure, Unit>

<<<<<<< HEAD
    suspend fun syncConversationsWithoutMetadata(): Either<CoreFailure, Unit>
=======
    suspend fun getConversationUnreadEventsCount(conversationId: ConversationId): Either<StorageFailure, Long>
>>>>>>> 116e0aa3
}

@Suppress("LongParameterList", "TooManyFunctions")
internal class ConversationDataSource internal constructor(
    private val selfUserId: UserId,
    private val mlsClientProvider: MLSClientProvider,
    private val selfTeamIdProvider: SelfTeamIdProvider,
    private val conversationDAO: ConversationDAO,
    private val conversationApi: ConversationApi,
    private val messageDAO: MessageDAO,
    private val clientDAO: ClientDAO,
    private val clientApi: ClientApi,
    private val idMapper: IdMapper = MapperProvider.idMapper(),
    private val conversationMapper: ConversationMapper = MapperProvider.conversationMapper(),
    private val memberMapper: MemberMapper = MapperProvider.memberMapper(),
    private val conversationStatusMapper: ConversationStatusMapper = MapperProvider.conversationStatusMapper(),
    private val conversationRoleMapper: ConversationRoleMapper = MapperProvider.conversationRoleMapper(),
    private val protocolInfoMapper: ProtocolInfoMapper = MapperProvider.protocolInfoMapper(),
    private val messageMapper: MessageMapper = MapperProvider.messageMapper(selfUserId),
    private val receiptModeMapper: ReceiptModeMapper = MapperProvider.receiptModeMapper()
) : ConversationRepository {

    // TODO:I would suggest preparing another suspend func getSelfUser to get nullable self user,
    // this will help avoid some functions getting stuck when observeSelfUser will filter nullable values
    override suspend fun fetchConversations(): Either<CoreFailure, Unit> {
        kaliumLogger.withFeatureId(CONVERSATIONS).d("Fetching conversations")
        return fetchAllConversationsFromAPI()
    }

    // TODO temporary method until backend API is changed: https://wearezeta.atlassian.net/browse/FS-1260
    override suspend fun fetchGlobalTeamConversation(): Either<CoreFailure, Unit> =
        selfTeamIdProvider().flatMap { teamId ->
            teamId?.let {
                wrapApiRequest {
                    conversationApi.fetchGlobalTeamConversationDetails(selfUserId.toApi(), teamId.value)
                }.flatMap {
                    persistConversations(listOf(it), teamId.value)
                }
            } ?: Either.Right(Unit)
        }

    private suspend fun fetchAllConversationsFromAPI(): Either<NetworkFailure, Unit> {
        var hasMore = true
        var lastPagingState: String? = null
        var latestResult: Either<NetworkFailure, Unit> = Either.Right(Unit)

        while (hasMore && latestResult.isRight()) {
            latestResult = wrapApiRequest {
                kaliumLogger.withFeatureId(CONVERSATIONS).v("Fetching conversation page starting with pagingState $lastPagingState")
                conversationApi.fetchConversationsIds(pagingState = lastPagingState)
            }.onSuccess { pagingResponse ->
                wrapApiRequest {
                    conversationApi.fetchConversationsListDetails(pagingResponse.conversationsIds.toList())
                }.onSuccess { conversations ->
                    if (conversations.conversationsFailed.isNotEmpty()) {
                        kaliumLogger.withFeatureId(CONVERSATIONS)
                            .d("Handling ${conversations.conversationsFailed.size} conversations failed")
                        handleFailedConversations(conversations.conversationsFailed)
                    }
                    if (conversations.conversationsNotFound.isNotEmpty()) {
                        kaliumLogger.withFeatureId(CONVERSATIONS)
                            .d("Skipping ${conversations.conversationsNotFound.size} conversations not found")
                    }
                    persistConversations(conversations.conversationsFound, selfTeamIdProvider().getOrNull()?.value)
                }.onFailure {
                    kaliumLogger.withFeatureId(CONVERSATIONS).e("Error fetching conversation details $it")
                }

                lastPagingState = pagingResponse.pagingState
                hasMore = pagingResponse.hasMore
            }.onFailure {
                kaliumLogger.withFeatureId(CONVERSATIONS).e("Error fetching conversation ids $it")
                Either.Left(it)
            }.map { }
        }

        return latestResult
    }

    override suspend fun persistConversations(
        conversations: List<ConversationResponse>,
        selfUserTeamId: String?,
        originatedFromEvent: Boolean,
    ) = wrapStorageRequest {
        val conversationEntities = conversations
            // TODO work-around for a bug in the backend. Can be removed when fixed: https://wearezeta.atlassian.net/browse/FS-1262
            .filter { !(it.type == ConversationResponse.Type.GLOBAL_TEAM && it.protocol == ConvProtocol.PROTEUS) }
            .map { conversationResponse ->
                conversationMapper.fromApiModelToDaoModel(
                    conversationResponse,
                    mlsGroupState = conversationResponse.groupId?.let {
                        mlsGroupState(
                            idMapper.fromGroupIDEntity(it),
                            originatedFromEvent
                        )
                    },
                    selfTeamIdProvider().getOrNull(),
                )
            }
        conversationDAO.insertConversations(conversationEntities)
        conversations.forEach { conversationsResponse ->
            conversationDAO.insertMembersWithQualifiedId(
                memberMapper.fromApiModelToDaoModel(conversationsResponse.members), idMapper.fromApiToDao(conversationsResponse.id)
            )
        }
    }

    private suspend fun mlsGroupState(groupId: GroupID, originatedFromEvent: Boolean = false): ConversationEntity.GroupState =
        hasEstablishedMLSGroup(groupId).fold({
            throw IllegalStateException(it.toString()) // TODO find a more fitting exception?
        }, { exists ->
            if (exists) {
                ConversationEntity.GroupState.ESTABLISHED
            } else {
                if (originatedFromEvent) {
                    ConversationEntity.GroupState.PENDING_WELCOME_MESSAGE
                } else {
                    ConversationEntity.GroupState.PENDING_JOIN
                }
            }
        })

    private suspend fun hasEstablishedMLSGroup(groupID: GroupID): Either<CoreFailure, Boolean> =
        mlsClientProvider.getMLSClient()
            .flatMap {
                wrapMLSRequest {
                    it.conversationExists(idMapper.toCryptoModel(groupID))
                }
            }

    @DelicateKaliumApi("This function does not get values from cache")
    override suspend fun getProteusSelfConversationId(): Either<StorageFailure, ConversationId> =
        wrapStorageRequest { conversationDAO.getSelfConversationId(ConversationEntity.Protocol.PROTEUS) }
            .map { it.toModel() }

    @DelicateKaliumApi("This function does not get values from cache")
    override suspend fun getMLSSelfConversationId(): Either<StorageFailure, ConversationId> =
        wrapStorageRequest { conversationDAO.getSelfConversationId(ConversationEntity.Protocol.MLS) }
            .map { it.toModel() }

    override suspend fun getConversationList(): Either<StorageFailure, Flow<List<Conversation>>> = wrapStorageRequest {
        observeConversationList()
    }

    override suspend fun observeConversationList(): Flow<List<Conversation>> {
        return conversationDAO.getAllConversations().map { it.map(conversationMapper::fromDaoModel) }
    }

    override suspend fun observeConversationListDetails(): Flow<List<ConversationDetails>> =
        combine(
            conversationDAO.getAllConversationDetails(),
            messageDAO.observeLastMessages(),
            messageDAO.observeConversationsUnreadEvents(),
        ) { conversationList, lastMessageList, unreadEvents ->
            val lastMessageMap = lastMessageList.associateBy { it.conversationId }
            conversationList.map { conversation ->
                conversationMapper.fromDaoModelToDetails(conversation,
                    lastMessageMap[conversation.id]?.let { messageMapper.fromEntityToMessagePreview(it) },
                    unreadEvents.firstOrNull { it.conversationId == conversation.id }?.unreadEvents?.mapKeys {
                        when (it.key) {
                            UnreadEventTypeEntity.KNOCK -> UnreadEventType.KNOCK
                            UnreadEventTypeEntity.MISSED_CALL -> UnreadEventType.MISSED_CALL
                            UnreadEventTypeEntity.MENTION -> UnreadEventType.MENTION
                            UnreadEventTypeEntity.REPLY -> UnreadEventType.REPLY
                            UnreadEventTypeEntity.MESSAGE -> UnreadEventType.MESSAGE
                        }
                    }
                )
            }
        }

    /**
     * Gets a flow that allows observing of
     */
    override suspend fun observeConversationDetailsById(conversationID: ConversationId): Flow<Either<StorageFailure, ConversationDetails>> =
        conversationDAO.observeGetConversationByQualifiedID(conversationID.toDao())
            .wrapStorageRequest()
            // TODO we don't need last message and unread count here, we should discuss to divide model for list and for details
            .mapRight { conversationMapper.fromDaoModelToDetails(it, null, mapOf()) }
            .distinctUntilChanged()

    override suspend fun fetchConversation(conversationID: ConversationId): Either<CoreFailure, Unit> {
        return wrapApiRequest {
            conversationApi.fetchConversationDetails(conversationID.toApi())
        }.flatMap {
            val selfUserTeamId = selfTeamIdProvider().getOrNull()
            persistConversations(listOf(it), selfUserTeamId?.value)
        }
    }

    override suspend fun fetchConversationIfUnknown(conversationID: ConversationId): Either<CoreFailure, Unit> = wrapStorageRequest {
        conversationDAO.getConversationByQualifiedID(QualifiedIDEntity(conversationID.value, conversationID.domain))
    }.run {
        if (isLeft()) {
            fetchConversation(conversationID)
        } else {
            Either.Right(Unit)
        }
    }

    // Deprecated notice, so we can use newer versions of Kalium on Reloaded without breaking things.
    @Deprecated("This doesn't return conversation details", ReplaceWith("detailsById"))
    override suspend fun observeById(conversationId: ConversationId): Flow<Either<StorageFailure, Conversation>> =
        conversationDAO.observeGetConversationByQualifiedID(conversationId.toDao()).filterNotNull()
            .map(conversationMapper::fromDaoModel)
            .wrapStorageRequest()

    // TODO: refactor. 3 Ways different ways to return conversation details?!
    override suspend fun getConversationById(conversationId: ConversationId): Conversation? =
        conversationDAO.observeGetConversationByQualifiedID(conversationId.toDao())
            .map { conversationEntity ->
                conversationEntity?.let { conversationMapper.fromDaoModel(it) }
            }.firstOrNull()

    override suspend fun detailsById(conversationId: ConversationId): Either<StorageFailure, Conversation> = wrapStorageRequest {
        conversationDAO.getConversationByQualifiedID(conversationId.toDao())?.let {
            conversationMapper.fromDaoModel(it)
        }
    }

    override suspend fun baseInfoById(conversationId: ConversationId): Either<StorageFailure, Conversation> = wrapStorageRequest {
        conversationDAO.getConversationBaseInfoByQualifiedID(conversationId.toDao())?.let {
            conversationMapper.fromDaoModel(it)
        }
    }

    override suspend fun getConversationProtocolInfo(conversationId: ConversationId): Either<StorageFailure, Conversation.ProtocolInfo> =
        wrapStorageRequest {
            conversationDAO.getConversationProtocolInfo(conversationId.toDao())?.let {
                protocolInfoMapper.fromEntity(it)
            }
        }

    override suspend fun observeConversationMembers(conversationID: ConversationId): Flow<List<Conversation.Member>> =
        conversationDAO.getAllMembers(conversationID.toDao()).map { members ->
            members.map(memberMapper::fromDaoModel)
        }

    override suspend fun getConversationMembers(conversationId: ConversationId): Either<StorageFailure, List<UserId>> = wrapStorageRequest {
        conversationDAO.getAllMembers(conversationId.toDao()).first().map { it.user.toModel() }
    }

    override suspend fun persistMembers(
        members: List<Conversation.Member>,
        conversationID: ConversationId
    ): Either<CoreFailure, Unit> = wrapStorageRequest {
        conversationDAO.insertMembersWithQualifiedId(
            members.map(memberMapper::toDaoModel), conversationID.toDao()
        )
    }

    override suspend fun updateMemberFromEvent(member: Conversation.Member, conversationID: ConversationId): Either<CoreFailure, Unit> =
        wrapStorageRequest {
            conversationDAO.updateMember(memberMapper.toDaoModel(member), conversationID.toDao())
        }

    override suspend fun deleteMembersFromEvent(
        userIDList: List<UserId>,
        conversationID: ConversationId
    ): Either<CoreFailure, Unit> =
        wrapStorageRequest {
            conversationDAO.deleteMembersByQualifiedID(
                userIDList.map { it.toDao() },
                conversationID.toDao()
            )
        }

    override suspend fun getConversationsByGroupState(
        groupState: Conversation.ProtocolInfo.MLS.GroupState
    ): Either<StorageFailure, List<Conversation>> =
        wrapStorageRequest {
            conversationDAO.getConversationsByGroupState(conversationMapper.toDAOGroupState(groupState))
                .map(conversationMapper::fromDaoModel)
        }

    override suspend fun updateConversationNotificationDate(
        qualifiedID: QualifiedID
    ): Either<StorageFailure, Unit> =
        wrapStorageRequest {
            conversationDAO.updateConversationNotificationDate(qualifiedID.toDao())
        }

    override suspend fun updateAllConversationsNotificationDate(): Either<StorageFailure, Unit> =
        wrapStorageRequest { conversationDAO.updateAllConversationsNotificationDate() }

    override suspend fun updateConversationModifiedDate(
        qualifiedID: QualifiedID,
        date: Instant
    ): Either<StorageFailure, Unit> =
        wrapStorageRequest { conversationDAO.updateConversationModifiedDate(qualifiedID.toDao(), date) }

    override suspend fun updateAccessInfo(
        conversationID: ConversationId,
        access: Set<Conversation.Access>,
        accessRole: Set<Conversation.AccessRole>
    ): Either<CoreFailure, Unit> =
        UpdateConversationAccessRequest(
            access.map { conversationMapper.toApiModel(it) }.toSet(),
            accessRole.map { conversationMapper.toApiModel(it) }.toSet()
        ).let { updateConversationAccessRequest ->
            wrapApiRequest {
                conversationApi.updateAccess(conversationID.toApi(), updateConversationAccessRequest)
            }
        }.flatMap { response ->
            when (response) {
                UpdateConversationAccessResponse.AccessUnchanged -> {
                    // no need to update conversation
                    Either.Right(Unit)
                }

                is UpdateConversationAccessResponse.AccessUpdated -> {
                    wrapStorageRequest {
                        conversationDAO.updateAccess(
                            response.event.qualifiedConversation.toDao(),
                            conversationMapper.toDAOAccess(response.event.data.access),
                            response.event.data.accessRole.let { conversationMapper.toDAOAccessRole(it) }
                        )
                    }
                }
            }
        }

    /**
     * Update the conversation seen date, which is a date when the user sees the content of the conversation.
     */
    override suspend fun updateConversationReadDate(qualifiedID: QualifiedID, date: Instant): Either<StorageFailure, Unit> =
        wrapStorageRequest { conversationDAO.updateConversationReadDate(qualifiedID.toDao(), date) }

    /**
     * Fetches a list of all recipients for a given conversation including this very client
     */
    override suspend fun getConversationRecipients(conversationId: ConversationId): Either<CoreFailure, List<Recipient>> =
        wrapStorageRequest {
            memberMapper.fromMapOfClientsEntityToRecipients(
                clientDAO.conversationRecipient(conversationId.toDao())
            )
        }

    /**
     * Fetches a list of all recipients for a given conversation including this very client
     */
    override suspend fun getConversationRecipientsForCalling(conversationId: ConversationId): Either<CoreFailure, List<Recipient>> =
        getConversationMembers(conversationId).map { it.map { userId -> userId.toApi() } }.flatMap {
            wrapApiRequest { clientApi.listClientsOfUsers(it) }.map { memberMapper.fromMapOfClientsResponseToRecipients(it) }
        }

    override suspend fun observeOneToOneConversationWithOtherUser(otherUserId: UserId): Flow<Either<StorageFailure, Conversation>> {
        return conversationDAO.observeConversationWithOtherUser(otherUserId.toDao())
            .wrapStorageRequest()
            .mapRight { conversationMapper.fromDaoModel(it) }
    }

    override suspend fun updateMutedStatusLocally(
        conversationId: ConversationId,
        mutedStatus: MutedConversationStatus,
        mutedStatusTimestamp: Long
    ): Either<StorageFailure, Unit> = wrapStorageRequest {
        conversationDAO.updateConversationMutedStatus(
            conversationId = conversationId.toDao(),
            mutedStatus = conversationStatusMapper.toMutedStatusDaoModel(mutedStatus),
            mutedStatusTimestamp = mutedStatusTimestamp
        )
    }

    override suspend fun updateMutedStatusRemotely(
        conversationId: ConversationId,
        mutedStatus: MutedConversationStatus,
        mutedStatusTimestamp: Long
    ): Either<NetworkFailure, Unit> = wrapApiRequest {
        conversationApi.updateConversationMemberState(
            memberUpdateRequest = conversationStatusMapper.toMutedStatusApiModel(mutedStatus, mutedStatusTimestamp),
            conversationId = conversationId.toApi()
        )
    }

    /**
     * Updates the conversation member role, both remotely and local
     */
    override suspend fun updateConversationMemberRole(
        conversationId: ConversationId,
        userId: UserId,
        role: Conversation.Member.Role
    ): Either<CoreFailure, Unit> = wrapApiRequest {
        conversationApi.updateConversationMemberRole(
            conversationId = conversationId.toApi(),
            userId = userId.toApi(),
            conversationMemberRoleDTO = ConversationMemberRoleDTO(conversationRole = conversationRoleMapper.toApi(role))
        )
    }.flatMap {
        wrapStorageRequest {
            conversationDAO.updateConversationMemberRole(
                conversationId = conversationId.toDao(),
                userId = userId.toDao(),
                role = conversationRoleMapper.toDAO(role)
            )
        }
    }

    override suspend fun deleteConversation(conversationId: ConversationId) =
        getConversationProtocolInfo(conversationId).flatMap {
            when (it) {
                is Conversation.ProtocolInfo.MLS ->
                    mlsClientProvider.getMLSClient().flatMap { mlsClient ->
                        wrapCryptoRequest {
                            mlsClient.wipeConversation(it.groupId.toCrypto())
                        }
                    }.flatMap {
                        wrapStorageRequest {
                            conversationDAO.deleteConversationByQualifiedID(conversationId.toDao())
                        }
                    }

                is Conversation.ProtocolInfo.Proteus -> wrapStorageRequest {
                    conversationDAO.deleteConversationByQualifiedID(conversationId.toDao())
                }
            }
        }

    override suspend fun getAssetMessages(
        conversationId: ConversationId,
    ): Either<StorageFailure, List<Message>> =
        wrapStorageRequest {
            messageDAO.getConversationMessagesByContentType(
                conversationId.toDao(),
                MessageEntity.ContentType.ASSET
            ).map(messageMapper::fromEntityToMessage)
        }

    override suspend fun deleteAllMessages(conversationId: ConversationId): Either<StorageFailure, Unit> =
        wrapStorageRequest {
            messageDAO.deleteAllConversationMessages(conversationId.toDao())
        }

    override suspend fun observeIsUserMember(conversationId: ConversationId, userId: UserId): Flow<Either<CoreFailure, Boolean>> =
        conversationDAO.observeIsUserMember(conversationId.toDao(), userId.toDao())
            .wrapStorageRequest()

    override suspend fun whoDeletedMe(conversationId: ConversationId): Either<CoreFailure, UserId?> = wrapStorageRequest {
        conversationDAO.whoDeletedMeInConversation(
            conversationId.toDao(),
            idMapper.toStringDaoModel(selfUserId)
        )?.toModel()
    }

    override suspend fun deleteUserFromConversations(userId: UserId): Either<CoreFailure, Unit> = wrapStorageRequest {
        conversationDAO.revokeOneOnOneConversationsWithDeletedUser(userId.toDao())
    }

    override suspend fun getConversationIdsByUserId(userId: UserId): Either<CoreFailure, List<ConversationId>> {
        return wrapStorageRequest { conversationDAO.getConversationIdsByUserId(userId.toDao()) }
            .map { it.map { conversationIdEntity -> conversationIdEntity.toModel() } }
    }

    override suspend fun insertConversations(conversations: List<Conversation>): Either<CoreFailure, Unit> {
        return wrapStorageRequest {
            val conversationEntities = conversations.map { conversation ->
                conversationMapper.fromMigrationModel(conversation)
            }
            conversationDAO.insertConversations(conversationEntities)
        }
    }

    override suspend fun changeConversationName(
        conversationId: ConversationId,
        conversationName: String
    ): Either<CoreFailure, ConversationRenameResponse> = wrapApiRequest {
        conversationApi.updateConversationName(conversationId.toApi(), conversationName)
    }

    override suspend fun updateReceiptMode(
        conversationId: ConversationId,
        receiptMode: Conversation.ReceiptMode
    ): Either<CoreFailure, Unit> = ConversationReceiptModeDTO(
        receiptMode = receiptModeMapper.fromModelToApi(receiptMode)
    ).let { conversationReceiptModeDTO ->
        wrapApiRequest {
            conversationApi.updateReceiptMode(
                conversationId = conversationId.toApi(),
                receiptMode = conversationReceiptModeDTO
            )
        }
    }.flatMap { response ->
        when (response) {
            UpdateConversationReceiptModeResponse.ReceiptModeUnchanged -> {
                // no need to update conversation
                Either.Right(Unit)
            }

            is UpdateConversationReceiptModeResponse.ReceiptModeUpdated -> {
                wrapStorageRequest {
                    conversationDAO.updateConversationReceiptMode(
                        conversationID = response.event.qualifiedConversation.toDao(),
                        receiptMode = receiptModeMapper.fromApiToDaoModel(response.event.data.receiptMode)
                    )
                }
            }
        }
    }

<<<<<<< HEAD
    override suspend fun syncConversationsWithoutMetadata(): Either<CoreFailure, Unit> = wrapStorageRequest {
        val conversationsWithoutMetadata = conversationDAO.getConversationsWithoutMetadata()
        if (conversationsWithoutMetadata.isNotEmpty()) {
            kaliumLogger.d("Numbers of conversations to refresh: ${conversationsWithoutMetadata.size}")
            val conversationsWithoutMetadataIds = conversationsWithoutMetadata.map { it.toApi() }
            wrapApiRequest {
                conversationApi.fetchConversationsListDetails(conversationsWithoutMetadataIds)
            }.onSuccess {
                persistConversations(it.conversationsFound, null)
            }
        }
    }

    private suspend fun handleFailedConversations(
        conversationsFailed: List<NetworkQualifiedId>
    ): Either<CoreFailure, Unit> {
        return wrapStorageRequest {
            if (conversationsFailed.isNotEmpty()) {
                conversationDAO.insertConversations(conversationsFailed.map { conversationId ->
                    conversationMapper.fromFailedGroupConversationToEntity(conversationId)
                })
            }
        }
    }
=======
    override suspend fun getConversationUnreadEventsCount(conversationId: ConversationId): Either<StorageFailure, Long> =
        wrapStorageRequest { messageDAO.getConversationUnreadEventsCount(conversationId.toDao()) }
>>>>>>> 116e0aa3

    companion object {
        const val DEFAULT_MEMBER_ROLE = "wire_member"
    }
}<|MERGE_RESOLUTION|>--- conflicted
+++ resolved
@@ -191,11 +191,9 @@
         receiptMode: Conversation.ReceiptMode
     ): Either<CoreFailure, Unit>
 
-<<<<<<< HEAD
+    suspend fun getConversationUnreadEventsCount(conversationId: ConversationId): Either<StorageFailure, Long>
+
     suspend fun syncConversationsWithoutMetadata(): Either<CoreFailure, Unit>
-=======
-    suspend fun getConversationUnreadEventsCount(conversationId: ConversationId): Either<StorageFailure, Long>
->>>>>>> 116e0aa3
 }
 
 @Suppress("LongParameterList", "TooManyFunctions")
@@ -695,7 +693,9 @@
         }
     }
 
-<<<<<<< HEAD
+    override suspend fun getConversationUnreadEventsCount(conversationId: ConversationId): Either<StorageFailure, Long> =
+        wrapStorageRequest { messageDAO.getConversationUnreadEventsCount(conversationId.toDao()) }
+
     override suspend fun syncConversationsWithoutMetadata(): Either<CoreFailure, Unit> = wrapStorageRequest {
         val conversationsWithoutMetadata = conversationDAO.getConversationsWithoutMetadata()
         if (conversationsWithoutMetadata.isNotEmpty()) {
@@ -720,10 +720,6 @@
             }
         }
     }
-=======
-    override suspend fun getConversationUnreadEventsCount(conversationId: ConversationId): Either<StorageFailure, Long> =
-        wrapStorageRequest { messageDAO.getConversationUnreadEventsCount(conversationId.toDao()) }
->>>>>>> 116e0aa3
 
     companion object {
         const val DEFAULT_MEMBER_ROLE = "wire_member"
