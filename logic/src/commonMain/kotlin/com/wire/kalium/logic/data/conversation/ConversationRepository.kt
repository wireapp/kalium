--- conflicted
+++ resolved
@@ -1,21 +1,12 @@
 package com.wire.kalium.logic.data.conversation
 
 import com.wire.kalium.logic.CoreFailure
-<<<<<<< HEAD
-import com.wire.kalium.logic.NetworkFailure
 import com.wire.kalium.logic.data.id.IdMapper
 import com.wire.kalium.logic.data.user.UserId
 import com.wire.kalium.logic.functional.Either
 import com.wire.kalium.logic.functional.map
 import com.wire.kalium.logic.functional.suspending
 import com.wire.kalium.logic.wrapApiRequest
-import com.wire.kalium.network.api.ConversationId
-=======
-import com.wire.kalium.logic.data.id.ConversationId
-import com.wire.kalium.logic.data.id.IdMapper
-import com.wire.kalium.logic.data.user.UserId
-import com.wire.kalium.logic.functional.Either
->>>>>>> fc3505ca
 import com.wire.kalium.network.api.conversation.ConversationApi
 import com.wire.kalium.network.api.user.client.ClientApi
 import com.wire.kalium.persistence.dao.ConversationDAO
@@ -59,19 +50,11 @@
         return conversationDAO.getAllConversations().map { it.map(conversationMapper::fromDaoModel) }
     }
 
-<<<<<<< HEAD
-    // TODO: handle 404 ResourceNotFound
-    override suspend fun getConversationDetails(conversationId: ConversationId): Either<NetworkFailure, Conversation> =
-        wrapApiRequest {
-            conversationApi.fetchConversationDetails(conversationId)
-        }.map { conversationMapper.fromApiModel(it) }
-=======
     override suspend fun getConversationDetails(conversationId: ConversationId): Flow<Conversation> {
         return conversationDAO.getConversationByQualifiedID(idMapper.toDaoModel(conversationId))
             .filterNotNull()
             .map(conversationMapper::fromDaoModel)
     }
->>>>>>> fc3505ca
 
     /**
      * Fetches a list of all members' IDs or a given conversation including self user
