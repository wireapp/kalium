package com.wire.kalium.logic.data.conversation

import com.wire.kalium.logger.KaliumLogger.Companion.ApplicationFlow.CONVERSATIONS
import com.wire.kalium.logic.CoreFailure
import com.wire.kalium.logic.NetworkFailure
import com.wire.kalium.logic.StorageFailure
import com.wire.kalium.logic.data.event.Event
import com.wire.kalium.logic.data.id.ConversationId
import com.wire.kalium.logic.data.id.IdMapper
import com.wire.kalium.logic.data.id.QualifiedID
import com.wire.kalium.logic.data.id.TeamId
import com.wire.kalium.logic.data.user.UserId
import com.wire.kalium.logic.data.user.UserRepository
import com.wire.kalium.logic.di.MapperProvider
import com.wire.kalium.logic.functional.Either
import com.wire.kalium.logic.functional.flatMap
import com.wire.kalium.logic.functional.fold
import com.wire.kalium.logic.functional.isLeft
import com.wire.kalium.logic.functional.isRight
import com.wire.kalium.logic.functional.map
import com.wire.kalium.logic.functional.onFailure
import com.wire.kalium.logic.functional.onSuccess
import com.wire.kalium.logic.kaliumLogger
import com.wire.kalium.logic.util.TimeParser
import com.wire.kalium.logic.wrapApiRequest
import com.wire.kalium.logic.wrapStorageRequest
import com.wire.kalium.network.api.conversation.AddParticipantRequest
import com.wire.kalium.network.api.conversation.AddParticipantResponse
import com.wire.kalium.network.api.conversation.ConversationApi
import com.wire.kalium.network.api.conversation.ConversationResponse
import com.wire.kalium.network.api.conversation.model.ConversationAccessInfoDTO
import com.wire.kalium.network.api.conversation.model.ConversationMemberRoleDTO
import com.wire.kalium.network.api.conversation.model.UpdateConversationAccessResponse
import com.wire.kalium.network.api.user.client.ClientApi
import com.wire.kalium.persistence.dao.ConversationDAO
import com.wire.kalium.persistence.dao.ConversationEntity
import com.wire.kalium.persistence.dao.ConversationEntity.ProtocolInfo
import com.wire.kalium.persistence.dao.QualifiedIDEntity
import kotlinx.coroutines.ExperimentalCoroutinesApi
import kotlinx.coroutines.flow.Flow
import kotlinx.coroutines.flow.filterNotNull
import kotlinx.coroutines.flow.first
import kotlinx.coroutines.flow.flatMapLatest
import kotlinx.coroutines.flow.flowOf
import kotlinx.coroutines.flow.map

interface ConversationRepository {
    suspend fun getSelfConversationId(): ConversationId
    suspend fun fetchConversations(): Either<CoreFailure, Unit>
    suspend fun insertConversationFromEvent(event: Event.Conversation.NewConversation): Either<CoreFailure, Unit>
    suspend fun getConversationList(): Either<StorageFailure, Flow<List<Conversation>>>
    suspend fun observeConversationList(): Flow<List<Conversation>>
    suspend fun observeConversationDetailsById(conversationID: ConversationId): Flow<Either<StorageFailure, ConversationDetails>>
    suspend fun fetchConversation(conversationID: ConversationId): Either<CoreFailure, Unit>
    suspend fun fetchConversationIfUnknown(conversationID: ConversationId): Either<CoreFailure, Unit>
    suspend fun observeById(conversationId: ConversationId): Flow<Either<StorageFailure, Conversation>>
    suspend fun detailsById(conversationId: ConversationId): Either<StorageFailure, Conversation>
    suspend fun getConversationRecipients(conversationId: ConversationId): Either<CoreFailure, List<Recipient>>
    suspend fun getConversationProtocolInfo(conversationId: ConversationId): Either<StorageFailure, ProtocolInfo>
    suspend fun observeConversationMembers(conversationID: ConversationId): Flow<List<Member>>
    suspend fun requestToJoinMLSGroup(conversation: Conversation): Either<CoreFailure, Unit>

    /**
     * Fetches a list of all members' IDs or a given conversation including self user
     */
    suspend fun getConversationMembers(conversationId: ConversationId): Either<StorageFailure, List<UserId>>
    suspend fun persistMembers(members: List<Member>, conversationID: ConversationId): Either<CoreFailure, Unit>
    suspend fun addMembers(userIdList: List<UserId>, conversationID: ConversationId): Either<CoreFailure, Unit>
    suspend fun deleteMember(userID: QualifiedIDEntity, conversationID: QualifiedIDEntity): Either<CoreFailure, Unit>
    suspend fun deleteMembers(userIDList: List<QualifiedIDEntity>, conversationID: QualifiedIDEntity): Either<CoreFailure, Unit>
    suspend fun getOneToOneConversationWithOtherUser(otherUserId: UserId): Either<CoreFailure, Conversation>
    suspend fun createGroupConversation(
        name: String? = null,
        usersList: List<UserId>,
        options: ConversationOptions = ConversationOptions()
    ): Either<CoreFailure, Conversation>

    suspend fun updateMutedStatus(
        conversationId: ConversationId,
        mutedStatus: MutedConversationStatus,
        mutedStatusTimestamp: Long
    ): Either<CoreFailure, Unit>

    suspend fun getConversationsForNotifications(): Flow<List<Conversation>>
    suspend fun getConversationsByGroupState(
        groupState: Conversation.ProtocolInfo.MLS.GroupState
    ): Either<StorageFailure, List<Conversation>>

    suspend fun updateConversationNotificationDate(qualifiedID: QualifiedID, date: String): Either<StorageFailure, Unit>
    suspend fun updateAllConversationsNotificationDate(date: String): Either<StorageFailure, Unit>
    suspend fun updateConversationModifiedDate(qualifiedID: QualifiedID, date: String): Either<StorageFailure, Unit>
    suspend fun updateConversationReadDate(qualifiedID: QualifiedID, date: String): Either<StorageFailure, Unit>
    suspend fun getUnreadConversationCount(): Either<StorageFailure, Long>
    suspend fun updateAccessInfo(
        conversationID: ConversationId,
        access: List<Conversation.Access>,
        accessRole: List<Conversation.AccessRole>
    ): Either<CoreFailure, Unit>

    suspend fun updateConversationMemberRole(conversationId: ConversationId, userId: UserId, role: Member.Role): Either<CoreFailure, Unit>
}

@Suppress("LongParameterList", "TooManyFunctions")
class ConversationDataSource(
    private val userRepository: UserRepository,
    private val mlsConversationRepository: MLSConversationRepository,
    private val conversationDAO: ConversationDAO,
    private val conversationApi: ConversationApi,
    private val clientApi: ClientApi,
    private val timeParser: TimeParser,
    private val idMapper: IdMapper = MapperProvider.idMapper(),
    private val conversationMapper: ConversationMapper = MapperProvider.conversationMapper(),
    private val memberMapper: MemberMapper = MapperProvider.memberMapper(),
    private val conversationStatusMapper: ConversationStatusMapper = MapperProvider.conversationStatusMapper(),
    private val conversationRoleMapper: ConversationRoleMapper = MapperProvider.conversationRoleMapper(),
) : ConversationRepository {

    // TODO:I would suggest preparing another suspend func getSelfUser to get nullable self user,
    // this will help avoid some functions getting stuck when observeSelfUser will filter nullable values
    override suspend fun fetchConversations(): Either<CoreFailure, Unit> {
        kaliumLogger.withFeatureId(CONVERSATIONS).d("Fetching conversations")
        return fetchAllConversationsFromAPI()
    }

    // TODO: Vitor: he UseCase could observeSelfUser and update the flow.
    // But the Repository is too smart, does it by itself, and doesn't let the UseCase handle this.
    override suspend fun insertConversationFromEvent(event: Event.Conversation.NewConversation): Either<CoreFailure, Unit> {
        val selfUserTeamId = userRepository.observeSelfUser().first().teamId
        return persistConversations(listOf(event.conversation), selfUserTeamId?.value, originatedFromEvent = true)
    }

    override suspend fun requestToJoinMLSGroup(conversation: Conversation): Either<CoreFailure, Unit> {
        return if (conversation.protocol is Conversation.ProtocolInfo.MLS) {
            mlsConversationRepository.requestToJoinGroup(
                conversation.protocol.groupId,
                conversation.protocol.epoch
            )
        } else {
            Either.Right(Unit)
        }
    }

    private suspend fun fetchAllConversationsFromAPI(): Either<NetworkFailure, Unit> {
        val selfUserTeamId = userRepository.observeSelfUser().first().teamId
        var hasMore = true
        var lastPagingState: String? = null
        var latestResult: Either<NetworkFailure, Unit> = Either.Right(Unit)

        while (hasMore && latestResult.isRight()) {
            latestResult = wrapApiRequest {
                kaliumLogger.withFeatureId(CONVERSATIONS).v("Fetching conversation page starting with pagingState $lastPagingState")
                conversationApi.fetchConversationsIds(pagingState = lastPagingState)
            }.onSuccess { pagingResponse ->
                wrapApiRequest {
                    conversationApi.fetchConversationsListDetails(pagingResponse.conversationsIds.toList())
                }.onSuccess { conversations ->
                    if (conversations.conversationsFailed.isNotEmpty()) {
                        kaliumLogger.withFeatureId(CONVERSATIONS)
                            .d("Skipping ${conversations.conversationsFailed.size} conversations failed")
                    }
                    if (conversations.conversationsNotFound.isNotEmpty()) {
                        kaliumLogger.withFeatureId(CONVERSATIONS)
                            .d("Skipping ${conversations.conversationsNotFound.size} conversations not found")
                    }
                    persistConversations(conversations.conversationsFound, selfUserTeamId?.value)
                }.onFailure {
                    kaliumLogger.withFeatureId(CONVERSATIONS).e("Error fetching conversation details $it")
                }

                lastPagingState = pagingResponse.pagingState
                hasMore = pagingResponse.hasMore
            }.onFailure {
                kaliumLogger.withFeatureId(CONVERSATIONS).e("Error fetching conversation ids $it")
                Either.Left(it)
            }.map { }
        }

        return latestResult
    }

    private suspend fun persistConversations(
        conversations: List<ConversationResponse>,
        selfUserTeamId: String?,
        originatedFromEvent: Boolean = false
    ) = wrapStorageRequest {
        val conversationEntities = conversations.map { conversationResponse ->
            conversationMapper.fromApiModelToDaoModel(
                conversationResponse,
                mlsGroupState = conversationResponse.groupId?.let { mlsGroupState(it, originatedFromEvent) },
                selfUserTeamId?.let { TeamId(it) }
            )
        }
        conversationDAO.insertConversations(conversationEntities)
        conversations.forEach { conversationsResponse ->
            conversationDAO.insertMembers(
                memberMapper.fromApiModelToDaoModel(conversationsResponse.members), idMapper.fromApiToDao(conversationsResponse.id)
            )
        }
    }

    private suspend fun mlsGroupState(groupId: String, originatedFromEvent: Boolean = false): ConversationEntity.GroupState =
        mlsConversationRepository.hasEstablishedMLSGroup(groupId).fold({
            throw IllegalStateException(it.toString()) // TODO find a more fitting exception?
        }, { exists ->
            if (exists) {
                ConversationEntity.GroupState.ESTABLISHED
            } else {
                if (originatedFromEvent) {
                    ConversationEntity.GroupState.PENDING_WELCOME_MESSAGE
                } else {
                    ConversationEntity.GroupState.PENDING_JOIN
                }
            }
        })

    override suspend fun getSelfConversationId(): ConversationId = idMapper.fromDaoModel(conversationDAO.getSelfConversationId())

    override suspend fun getConversationList(): Either<StorageFailure, Flow<List<Conversation>>> = wrapStorageRequest {
        observeConversationList()
    }

    override suspend fun observeConversationList(): Flow<List<Conversation>> {
        return conversationDAO.getAllConversations().map { it.map(conversationMapper::fromDaoModel) }
    }

    /**
     * Gets a flow that allows observing of
     */
    @OptIn(ExperimentalCoroutinesApi::class)
<<<<<<< HEAD
    override suspend fun observeConversationDetailsById(conversationID: ConversationId): Flow<ConversationDetails> =
        conversationDAO.observeGetConversationByQualifiedID(idMapper.toDaoModel(conversationID))
            .wrapStorageRequest()
            .onlyRight()
            .map(conversationMapper::fromDaoModel)
            .flatMapLatest(::getConversationDetailsFlow)

    private suspend fun getConversationDetailsFlow(conversation: Conversation): Flow<ConversationDetails> = when (conversation.type) {
        Conversation.Type.SELF -> flowOf(ConversationDetails.Self(conversation))
        // TODO(user-metadata): get actual legal hold status
        Conversation.Type.GROUP -> flowOf(
            ConversationDetails.Group(
                conversation = conversation,
                legalHoldStatus = LegalHoldStatus.DISABLED,
                unreadMessagesCount = getUnreadMessageCount(conversation)
            )
        )
        Conversation.Type.CONNECTION_PENDING, Conversation.Type.ONE_ON_ONE -> getOneToOneConversationDetailsFlow(
            conversation = conversation,
            unreadMessageCount = getUnreadMessageCount(conversation)
        )
    }

    private suspend fun getUnreadMessageCount(conversation: Conversation): Long {
        return if (conversation.supportsUnreadMessageCount && hasNewMessages(conversation)) {
            conversationDAO.getUnreadMessageCount(idMapper.toDaoModel(conversation.id))
        } else {
            0
        }
    }

    // TODO: as for now lastModifiedDate and lastReadDate is saved as String
    // in ISO format, using a timestamp would make it possible to just do a comparance
    // on if the timestamp is bigger inside the domain model or on a Instant object
    private fun hasNewMessages(conversation: Conversation) =
        with(conversation) {
            if (lastModifiedDate != null && lastReadDate != null) {
                timeParser.isTimeBefore(lastModifiedDate, lastReadDate)
            } else {
                false
            }
        }
=======
    override suspend fun observeConversationDetailsById(conversationID: ConversationId): Flow<Either<StorageFailure, ConversationDetails>> =
        conversationDAO.observeGetConversationByQualifiedID(idMapper.toDaoModel(conversationID))
            .wrapStorageRequest()
            .flatMapLatest {
                it.fold(
                    { flowOf(Either.Left(it)) },
                    { getConversationDetailsFlow(conversationMapper.fromDaoModel(it)) }
                )
            }
>>>>>>> 653dc295

    override suspend fun fetchConversation(conversationID: ConversationId): Either<CoreFailure, Unit> {
        return wrapApiRequest {
            conversationApi.fetchConversationDetails(idMapper.toApiModel(conversationID))
        }.flatMap {
            val selfUserTeamId = userRepository.getSelfUser()?.teamId
            persistConversations(listOf(it), selfUserTeamId?.value)
        }
    }

    override suspend fun fetchConversationIfUnknown(conversationID: ConversationId): Either<CoreFailure, Unit> = wrapStorageRequest {
        conversationDAO.getConversationByQualifiedID(QualifiedIDEntity(conversationID.value, conversationID.domain))
    }.run {
        if (isLeft()) {
            fetchConversation(conversationID)
        } else {
            Either.Right(Unit)
        }
    }

<<<<<<< HEAD
    private suspend fun getOneToOneConversationDetailsFlow(
        conversation: Conversation,
        unreadMessageCount: Long
    ): Flow<ConversationDetails> {
        val selfUser = userRepository.observeSelfUser().first()

        return getConversationMembers(conversation.id).map { members ->
            members.firstOrNull { itemId -> itemId != selfUser.id }
        }.fold(
            { storageFailure -> logMemberDetailsError(conversation, storageFailure) },
            { otherUserId -> otherUserId?.let { userRepository.getKnownUser(it) } ?: emptyFlow() }
        ).filterNotNull()
            .map { otherUser ->
                conversationMapper.toConversationDetailsOneToOne(
                    conversation = conversation,
                    otherUser = otherUser,
                    selfUser = selfUser,
                    unreadMessageCount = unreadMessageCount
                )
            }
=======
    private suspend fun getConversationDetailsFlow(conversation: Conversation): Flow<Either<StorageFailure, ConversationDetails>> =
        when (conversation.type) {
            Conversation.Type.SELF -> flowOf(Either.Right(ConversationDetails.Self(conversation)))
            // TODO(user-metadata): get actual legal hold status
            Conversation.Type.GROUP -> flowOf(Either.Right(ConversationDetails.Group(conversation, LegalHoldStatus.DISABLED)))
            Conversation.Type.CONNECTION_PENDING, Conversation.Type.ONE_ON_ONE -> getOneToOneConversationDetailsFlow(conversation)
        }

    @OptIn(ExperimentalCoroutinesApi::class)
    private suspend fun getOneToOneConversationDetailsFlow(conversation: Conversation): Flow<Either<StorageFailure, ConversationDetails>> {
        val selfUser = userRepository.observeSelfUser().first()
        return getConversationMembers(conversation.id)
            .map { members -> members.firstOrNull { itemId -> itemId != selfUser.id } }
            .fold(
                { storageFailure ->
                    logMemberDetailsError(conversation, storageFailure)
                    flowOf(Either.Left(storageFailure))
                },
                { otherUserId ->
                    flowOf(otherUserId)
                        .flatMapLatest { if (it != null) userRepository.getKnownUser(it) else flowOf(it) }
                        .wrapStorageRequest()
                        .map { it.map { conversationMapper.toConversationDetailsOneToOne(conversation, it, selfUser) } }
                }
            )
>>>>>>> 653dc295
    }

    private fun logMemberDetailsError(conversation: Conversation, error: StorageFailure) {
        when (error) {
            is StorageFailure.DataNotFound ->
                kaliumLogger.withFeatureId(CONVERSATIONS).e("DataNotFound when fetching conversation members: $error")

            is StorageFailure.Generic ->
                kaliumLogger.withFeatureId(CONVERSATIONS).e("Failure getting other 1:1 user for $conversation", error.rootCause)
        }
    }

    // Deprecated notice, so we can use newer versions of Kalium on Reloaded without breaking things.
    @Deprecated("This doesn't return conversation details", ReplaceWith("detailsById"))
    override suspend fun observeById(conversationId: ConversationId): Flow<Either<StorageFailure, Conversation>> =
        conversationDAO.observeGetConversationByQualifiedID(idMapper.toDaoModel(conversationId)).filterNotNull()
            .map(conversationMapper::fromDaoModel)
            .wrapStorageRequest()

    override suspend fun detailsById(conversationId: ConversationId): Either<StorageFailure, Conversation> = wrapStorageRequest {
        conversationDAO.getConversationByQualifiedID(idMapper.toDaoModel(conversationId))?.let {
            conversationMapper.fromDaoModel(it)
        }
    }

    override suspend fun getConversationProtocolInfo(conversationId: ConversationId): Either<StorageFailure, ProtocolInfo> =
        wrapStorageRequest {
            conversationDAO.observeGetConversationByQualifiedID(idMapper.toDaoModel(conversationId)).first()?.protocolInfo
        }

    override suspend fun observeConversationMembers(conversationID: ConversationId): Flow<List<Member>> =
        conversationDAO.getAllMembers(idMapper.toDaoModel(conversationID)).map { members ->
            members.map(memberMapper::fromDaoModel)
        }

    override suspend fun getConversationMembers(conversationId: ConversationId): Either<StorageFailure, List<UserId>> = wrapStorageRequest {
        conversationDAO.getAllMembers(idMapper.toDaoModel(conversationId)).first().map { idMapper.fromDaoModel(it.user) }
    }

    override suspend fun persistMembers(members: List<Member>, conversationID: ConversationId): Either<CoreFailure, Unit> =
        userRepository.fetchUsersIfUnknownByIds(members.map { it.id }.toSet()).flatMap {
            wrapStorageRequest {
                conversationDAO.insertMembers(
                    members.map(memberMapper::toDaoModel), idMapper.toDaoModel(conversationID)
                )
            }
        }

    override suspend fun addMembers(userIdList: List<UserId>, conversationID: ConversationId): Either<CoreFailure, Unit> = wrapApiRequest {
        val users = userIdList.map {
            idMapper.toApiModel(it)
        }
        val addParticipantRequest = AddParticipantRequest(users, DEFAULT_MEMBER_ROLE)
        conversationApi.addParticipant(
            addParticipantRequest, idMapper.toApiModel(conversationID)
        )
    }.flatMap {
        when (it) {
            is AddParticipantResponse.ConversationUnchanged -> Either.Right(Unit)
            // TODO: the server response with an event can we use event processor to handle it
            is AddParticipantResponse.UserAdded -> userIdList.map { userId ->
                // TODO: mapping the user id list to members with a made up role is incorrect and a recipe for disaster
                Member(userId, Member.Role.Member)
            }.let { membersList ->
                persistMembers(membersList, conversationID)
            }
        }
    }

    override suspend fun deleteMember(userID: QualifiedIDEntity, conversationID: QualifiedIDEntity): Either<CoreFailure, Unit> =
        wrapStorageRequest { conversationDAO.deleteMemberByQualifiedID(userID, conversationID) }

    override suspend fun deleteMembers(userIDList: List<QualifiedIDEntity>, conversationID: QualifiedIDEntity): Either<CoreFailure, Unit> =
        wrapStorageRequest { conversationDAO.deleteMembersByQualifiedID(userIDList, conversationID) }

    override suspend fun createGroupConversation(
        name: String?,
        usersList: List<UserId>,
        options: ConversationOptions
    ): Either<CoreFailure, Conversation> = wrapStorageRequest {
        userRepository.observeSelfUser().first()
    }.flatMap { selfUser ->
        wrapApiRequest {
            conversationApi.createNewConversation(
                conversationMapper.toApiModel(name, usersList, selfUser.teamId?.value, options)
            )
        }.flatMap { conversationResponse ->
            val teamId = selfUser.teamId
            val conversationEntity = conversationMapper.fromApiModelToDaoModel(
                conversationResponse, mlsGroupState = ConversationEntity.GroupState.PENDING_CREATION, teamId
            )
            val conversation = conversationMapper.fromDaoModel(conversationEntity)

            wrapStorageRequest {
                conversationDAO.insertConversation(conversationEntity)
            }.flatMap {
                when (conversationEntity.protocolInfo) {
                    is ProtocolInfo.Proteus -> persistMembersFromConversationResponse(conversationResponse)
                    is ProtocolInfo.MLS -> persistMembersFromConversationResponseMLS(
                        conversationResponse, usersList
                    )
                }
            }.flatMap {
                when (conversationEntity.protocolInfo) {
                    is ProtocolInfo.Proteus -> Either.Right(conversation)
                    is ProtocolInfo.MLS ->
                        mlsConversationRepository
                            .establishMLSGroup((conversationEntity.protocolInfo as ProtocolInfo.MLS).groupId)
                            .flatMap { Either.Right(conversation) }
                }
            }
        }
    }

    override suspend fun getConversationsForNotifications(): Flow<List<Conversation>> =
        conversationDAO.getConversationsForNotifications().filterNotNull().map { it.map(conversationMapper::fromDaoModel) }

    override suspend fun getConversationsByGroupState(
        groupState: Conversation.ProtocolInfo.MLS.GroupState
    ): Either<StorageFailure, List<Conversation>> =
        wrapStorageRequest {
            conversationDAO.getConversationsByGroupState(conversationMapper.toDAOGroupState(groupState))
                .map(conversationMapper::fromDaoModel)
        }

    override suspend fun updateConversationNotificationDate(qualifiedID: QualifiedID, date: String): Either<StorageFailure, Unit> =
        wrapStorageRequest { conversationDAO.updateConversationNotificationDate(idMapper.toDaoModel(qualifiedID), date) }

    override suspend fun updateAllConversationsNotificationDate(date: String): Either<StorageFailure, Unit> =
        wrapStorageRequest { conversationDAO.updateAllConversationsNotificationDate(date) }

    override suspend fun updateConversationModifiedDate(qualifiedID: QualifiedID, date: String): Either<StorageFailure, Unit> =
        wrapStorageRequest { conversationDAO.updateConversationModifiedDate(idMapper.toDaoModel(qualifiedID), date) }

    override suspend fun updateAccessInfo(
        conversationID: ConversationId,
        access: List<Conversation.Access>,
        accessRole: List<Conversation.AccessRole>
    ): Either<CoreFailure, Unit> =
        ConversationAccessInfoDTO(
            access.map { conversationMapper.toApiModel(it) }.toSet(),
            accessRole.map { conversationMapper.toApiModel(it) }.toSet()
        ).let { updateConversationAccessRequest ->
            wrapApiRequest {
                conversationApi.updateAccessRole(idMapper.toApiModel(conversationID), updateConversationAccessRequest)
            }
        }.flatMap { response ->
            when (response) {
                UpdateConversationAccessResponse.AccessUnchanged -> {
                    // no need to update conversation
                    Either.Right(Unit)
                }

                is UpdateConversationAccessResponse.AccessUpdated -> {
                    wrapStorageRequest {
                        conversationDAO.updateAccess(
                            idMapper.fromDtoToDao(response.event.qualifiedConversation),
                            conversationMapper.toDAOAccess(response.event.data.access),
                            response.event.data.accessRole.let { conversationMapper.toDAOAccessRole(it) }
                        )
                    }
                }
            }
        }

    /**
     * Update the conversation seen date, which is a date when the user sees the content of the conversation.
     */
    override suspend fun updateConversationReadDate(qualifiedID: QualifiedID, date: String): Either<StorageFailure, Unit> =
        wrapStorageRequest { conversationDAO.updateConversationReadDate(idMapper.toDaoModel(qualifiedID), date) }

    override suspend fun getUnreadConversationCount(): Either<StorageFailure, Long> =
        wrapStorageRequest { conversationDAO.getUnreadConversationCount() }

    private suspend fun persistMembersFromConversationResponse(conversationResponse: ConversationResponse): Either<CoreFailure, Unit> {
        return wrapStorageRequest {
            val conversationId = idMapper.fromApiToDao(conversationResponse.id)
            conversationDAO.insertMembers(memberMapper.fromApiModelToDaoModel(conversationResponse.members), conversationId)
        }
    }

    /**
     * For MLS groups we aren't allowed by the BE provide any initial members when creating
     * the group, so we need to provide initial list of members separately.
     */
    private suspend fun persistMembersFromConversationResponseMLS(
        conversationResponse: ConversationResponse,
        users: List<UserId>
    ): Either<CoreFailure, Unit> {
        return wrapStorageRequest {
            val conversationId = idMapper.fromApiToDao(conversationResponse.id)
            val selfUserId = userRepository.getSelfUserId()
            // TODO(IMPORTANT!): having an initial value is not the correct approach, the
            //  only valid source for members role is the backend
            //  ---> at the moment the backend doesn't tell us anything about the member role! till then we are setting them as Member
            val membersWithRole = users.map { userId -> Member(userId, Member.Role.Member) }
            val selfMember = Member(selfUserId, Member.Role.Admin)
            conversationDAO.insertMembers((membersWithRole + selfMember).map(memberMapper::toDaoModel), conversationId)
        }
    }

    /**
     * Fetches a list of all recipients for a given conversation including this very client
     */
    override suspend fun getConversationRecipients(conversationId: ConversationId): Either<CoreFailure, List<Recipient>> =
        getConversationMembers(conversationId).map { it.map(idMapper::toApiModel) }.flatMap {
            wrapApiRequest { clientApi.listClientsOfUsers(it) }.map { memberMapper.fromMapOfClientsResponseToRecipients(it) }
        }

    override suspend fun getOneToOneConversationWithOtherUser(otherUserId: UserId): Either<StorageFailure, Conversation> {
        return wrapStorageRequest {
            conversationDAO.getAllConversationWithOtherUser(idMapper.toDaoModel(otherUserId))
                .firstOrNull { it.type == ConversationEntity.Type.ONE_ON_ONE }?.let { conversationEntity ->
                    conversationMapper.fromDaoModel(conversationEntity)
                }
        }
    }

    /**
     * Updates the conversation muting options status and the timestamp of the applied change, both remotely and local
     */
    override suspend fun updateMutedStatus(
        conversationId: ConversationId,
        mutedStatus: MutedConversationStatus,
        mutedStatusTimestamp: Long
    ): Either<CoreFailure, Unit> = wrapApiRequest {
        conversationApi.updateConversationMemberState(
            memberUpdateRequest = conversationStatusMapper.toApiModel(mutedStatus, mutedStatusTimestamp),
            conversationId = idMapper.toApiModel(conversationId)
        )
    }.flatMap {
        wrapStorageRequest {
            conversationDAO.updateConversationMutedStatus(
                conversationId = idMapper.toDaoModel(conversationId),
                mutedStatus = conversationStatusMapper.toDaoModel(mutedStatus),
                mutedStatusTimestamp = mutedStatusTimestamp
            )
        }
    }

    /**
     * Updates the conversation member role, both remotely and local
     */
    override suspend fun updateConversationMemberRole(
        conversationId: ConversationId,
        userId: UserId,
        role: Member.Role
    ): Either<CoreFailure, Unit> = wrapApiRequest {
        conversationApi.updateConversationMemberRole(
            conversationId = idMapper.toApiModel(conversationId),
            userId = idMapper.toApiModel(userId),
            conversationMemberRoleDTO = ConversationMemberRoleDTO(conversationRole = conversationRoleMapper.toApi(role))
        )
    }.flatMap {
        wrapStorageRequest {
            conversationDAO.updateConversationMemberRole(
                conversationId = idMapper.toDaoModel(conversationId),
                userId = idMapper.toDaoModel(userId),
                role = conversationRoleMapper.toDAO(role)
            )
        }
    }

    companion object {
        const val DEFAULT_MEMBER_ROLE = "wire_member"
    }
}<|MERGE_RESOLUTION|>--- conflicted
+++ resolved
@@ -227,50 +227,6 @@
      * Gets a flow that allows observing of
      */
     @OptIn(ExperimentalCoroutinesApi::class)
-<<<<<<< HEAD
-    override suspend fun observeConversationDetailsById(conversationID: ConversationId): Flow<ConversationDetails> =
-        conversationDAO.observeGetConversationByQualifiedID(idMapper.toDaoModel(conversationID))
-            .wrapStorageRequest()
-            .onlyRight()
-            .map(conversationMapper::fromDaoModel)
-            .flatMapLatest(::getConversationDetailsFlow)
-
-    private suspend fun getConversationDetailsFlow(conversation: Conversation): Flow<ConversationDetails> = when (conversation.type) {
-        Conversation.Type.SELF -> flowOf(ConversationDetails.Self(conversation))
-        // TODO(user-metadata): get actual legal hold status
-        Conversation.Type.GROUP -> flowOf(
-            ConversationDetails.Group(
-                conversation = conversation,
-                legalHoldStatus = LegalHoldStatus.DISABLED,
-                unreadMessagesCount = getUnreadMessageCount(conversation)
-            )
-        )
-        Conversation.Type.CONNECTION_PENDING, Conversation.Type.ONE_ON_ONE -> getOneToOneConversationDetailsFlow(
-            conversation = conversation,
-            unreadMessageCount = getUnreadMessageCount(conversation)
-        )
-    }
-
-    private suspend fun getUnreadMessageCount(conversation: Conversation): Long {
-        return if (conversation.supportsUnreadMessageCount && hasNewMessages(conversation)) {
-            conversationDAO.getUnreadMessageCount(idMapper.toDaoModel(conversation.id))
-        } else {
-            0
-        }
-    }
-
-    // TODO: as for now lastModifiedDate and lastReadDate is saved as String
-    // in ISO format, using a timestamp would make it possible to just do a comparance
-    // on if the timestamp is bigger inside the domain model or on a Instant object
-    private fun hasNewMessages(conversation: Conversation) =
-        with(conversation) {
-            if (lastModifiedDate != null && lastReadDate != null) {
-                timeParser.isTimeBefore(lastModifiedDate, lastReadDate)
-            } else {
-                false
-            }
-        }
-=======
     override suspend fun observeConversationDetailsById(conversationID: ConversationId): Flow<Either<StorageFailure, ConversationDetails>> =
         conversationDAO.observeGetConversationByQualifiedID(idMapper.toDaoModel(conversationID))
             .wrapStorageRequest()
@@ -280,7 +236,6 @@
                     { getConversationDetailsFlow(conversationMapper.fromDaoModel(it)) }
                 )
             }
->>>>>>> 653dc295
 
     override suspend fun fetchConversation(conversationID: ConversationId): Either<CoreFailure, Unit> {
         return wrapApiRequest {
@@ -301,28 +256,6 @@
         }
     }
 
-<<<<<<< HEAD
-    private suspend fun getOneToOneConversationDetailsFlow(
-        conversation: Conversation,
-        unreadMessageCount: Long
-    ): Flow<ConversationDetails> {
-        val selfUser = userRepository.observeSelfUser().first()
-
-        return getConversationMembers(conversation.id).map { members ->
-            members.firstOrNull { itemId -> itemId != selfUser.id }
-        }.fold(
-            { storageFailure -> logMemberDetailsError(conversation, storageFailure) },
-            { otherUserId -> otherUserId?.let { userRepository.getKnownUser(it) } ?: emptyFlow() }
-        ).filterNotNull()
-            .map { otherUser ->
-                conversationMapper.toConversationDetailsOneToOne(
-                    conversation = conversation,
-                    otherUser = otherUser,
-                    selfUser = selfUser,
-                    unreadMessageCount = unreadMessageCount
-                )
-            }
-=======
     private suspend fun getConversationDetailsFlow(conversation: Conversation): Flow<Either<StorageFailure, ConversationDetails>> =
         when (conversation.type) {
             Conversation.Type.SELF -> flowOf(Either.Right(ConversationDetails.Self(conversation)))
@@ -345,10 +278,9 @@
                     flowOf(otherUserId)
                         .flatMapLatest { if (it != null) userRepository.getKnownUser(it) else flowOf(it) }
                         .wrapStorageRequest()
-                        .map { it.map { conversationMapper.toConversationDetailsOneToOne(conversation, it, selfUser) } }
-                }
-            )
->>>>>>> 653dc295
+                        .map { it.map { conversationMapper.toConversationDetailsOneToOne(conversation, it, selfUser,            unreadMessageCount = unreadMessageCount) } }
+                }
+            )
     }
 
     private fun logMemberDetailsError(conversation: Conversation, error: StorageFailure) {
