--- conflicted
+++ resolved
@@ -10,10 +10,7 @@
 import com.wire.kalium.logic.data.event.Event
 import com.wire.kalium.logic.data.id.ConversationId
 import com.wire.kalium.logic.data.id.IdMapper
-<<<<<<< HEAD
-=======
 import com.wire.kalium.logic.data.message.AssetContent
->>>>>>> 4254d79b
 import com.wire.kalium.logic.data.message.Message
 import com.wire.kalium.logic.data.message.MessageContent
 import com.wire.kalium.logic.data.message.MessageRepository
@@ -74,34 +71,8 @@
                         senderClientId = event.senderClientId,
                         status = Message.Status.SENT
                     )
-<<<<<<< HEAD
-                    kaliumLogger.i(message = "Message received: $message")
-                    when (message.content) {
-                        is MessageContent.Text, is MessageContent.Asset -> {
-                            val isMyMessage = userRepository.getSelfUserId() == event.senderUserId
-                            messageRepository.persistMessage(message, isMyMessage)
-                        }
-                        is MessageContent.DeleteMessage ->
-                            if (isSenderVerified(message.content.messageId, message.conversationId, message.senderUserId))
-                                messageRepository.softDeleteMessage(messageUuid = message.content.messageId, message.conversationId)
-                            else kaliumLogger.i(message = "Delete message sender is not verified: $message")
-                        is MessageContent.DeleteForMe ->
-                            if (isSenderVerified(message.content.messageId, message.conversationId, message.senderUserId))
-                                messageRepository.hideMessage(messageUuid = message.content.messageId, message.content.conversationId)
-                            else kaliumLogger.i(message = "Delete message sender is not verified: $message")
-                        is MessageContent.Calling -> {
-                            kaliumLogger.d("$TAG - MessageContent.Calling")
-                            callManagerImpl.onCallingMessageReceived(
-                                message = message,
-                                content = message.content
-                            )
-                        }
-                        is MessageContent.Unknown -> kaliumLogger.i(message = "Unknown Message received: $message")
-                    }
-=======
 
                     processMessage(message)
->>>>>>> 4254d79b
                 }
         }
     }
@@ -179,20 +150,21 @@
     private suspend fun processMessage(message: Message) = suspending {
         kaliumLogger.i(message = "Message received: $message")
 
+        val isMyMessage = userRepository.getSelfUserId() == message.senderUserId
         when (message.content) {
-            is MessageContent.Text -> messageRepository.persistMessage(message)
+            is MessageContent.Text -> messageRepository.persistMessage(message, isMyMessage)
             is MessageContent.Asset -> {
                 messageRepository.getMessageById(message.conversationId, message.id)
                     .onFailure {
                         // No asset message was received previously, so just persist the preview asset message
-                        messageRepository.persistMessage(message)
+                        messageRepository.persistMessage(message, isMyMessage)
                     }
                     .onSuccess { persistedMessage ->
                         // Check the second asset message is from the same original sender
                         if (isSenderVerified(persistedMessage.id, persistedMessage.conversationId, message.senderUserId)) {
                             // The asset message received contains the asset decryption keys, so update the preview message persisted previously
                             updateAssetMessage(persistedMessage, message.content.value.remoteData)?.let {
-                                messageRepository.persistMessage(it)
+                                messageRepository.persistMessage(it, isMyMessage)
                             }
                         }
                     }
