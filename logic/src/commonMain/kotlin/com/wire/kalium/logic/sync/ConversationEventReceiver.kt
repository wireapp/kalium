package com.wire.kalium.logic.sync

import com.wire.kalium.cryptography.CryptoClientId
import com.wire.kalium.cryptography.CryptoSessionId
import com.wire.kalium.cryptography.ProteusClient
<<<<<<< HEAD
import com.wire.kalium.logic.configuration.UserConfigRepository
=======
import com.wire.kalium.cryptography.utils.AES256Key
import com.wire.kalium.cryptography.utils.EncryptedData
import com.wire.kalium.cryptography.utils.decryptDataWithAES256
import com.wire.kalium.logic.CoreFailure
import com.wire.kalium.logic.ProteusFailure
>>>>>>> af9e6d06
import com.wire.kalium.logic.data.conversation.ClientId
import com.wire.kalium.logic.data.conversation.MLSConversationRepository
import com.wire.kalium.logic.data.conversation.ConversationRepository
import com.wire.kalium.logic.data.conversation.MemberMapper
import com.wire.kalium.logic.data.event.Event
import com.wire.kalium.logic.data.id.ConversationId
import com.wire.kalium.logic.data.id.IdMapper
import com.wire.kalium.logic.data.message.AssetContent
import com.wire.kalium.logic.data.message.Message
import com.wire.kalium.logic.data.message.MessageContent
import com.wire.kalium.logic.data.message.MessageRepository
import com.wire.kalium.logic.data.message.PlainMessageBlob
import com.wire.kalium.logic.data.message.ProtoContent
import com.wire.kalium.logic.data.message.ProtoContentMapper
import com.wire.kalium.logic.data.user.UserId
import com.wire.kalium.logic.data.user.UserRepository
import com.wire.kalium.logic.di.MapperProvider
import com.wire.kalium.logic.feature.call.CallManager
import com.wire.kalium.logic.functional.Either
import com.wire.kalium.logic.functional.flatMap
import com.wire.kalium.logic.functional.map
import com.wire.kalium.logic.functional.onFailure
import com.wire.kalium.logic.functional.onSuccess
import com.wire.kalium.logic.kaliumLogger
import com.wire.kalium.logic.sync.handler.MessageTextEditHandler
import com.wire.kalium.logic.util.Base64
import com.wire.kalium.logic.wrapCryptoRequest
import io.ktor.utils.io.core.toByteArray

interface ConversationEventReceiver : EventReceiver<Event.Conversation>

// Suppressed as it's an old issue
//TODO(refactor): Create a `MessageEventReceiver` to offload some logic from here
@Suppress("LongParameterList", "TooManyFunctions")
class ConversationEventReceiverImpl(
    private val proteusClient: ProteusClient,
    private val messageRepository: MessageRepository,
    private val conversationRepository: ConversationRepository,
    private val mlsConversationRepository: MLSConversationRepository,
    private val userRepository: UserRepository,
    private val callManagerImpl: Lazy<CallManager>,
    private val editTextHandler: MessageTextEditHandler,
    private val userConfigRepository: UserConfigRepository,
    private val memberMapper: MemberMapper = MapperProvider.memberMapper(),
    private val idMapper: IdMapper = MapperProvider.idMapper(),
    private val protoContentMapper: ProtoContentMapper = MapperProvider.protoContentMapper()
) : ConversationEventReceiver {

    override suspend fun onEvent(event: Event.Conversation) {
        when (event) {
            is Event.Conversation.NewMessage -> handleNewMessage(event)
            is Event.Conversation.NewConversation -> handleNewConversation(event)
            is Event.Conversation.MemberJoin -> handleMemberJoin(event)
            is Event.Conversation.MemberLeave -> handleMemberLeave(event)
            is Event.Conversation.MLSWelcome -> handleMLSWelcome(event)
            is Event.Conversation.NewMLSMessage -> handleNewMLSMessage(event)
        }
    }

    private suspend fun handleContent(
        conversationId: ConversationId,
        timestampIso: String,
        senderUserId: UserId,
        senderClientId: ClientId,
        content: ProtoContent.Readable
    ) {
        when (content.messageContent) {
            is MessageContent.Regular -> {
                val visibility = when (content.messageContent) {
                    is MessageContent.DeleteMessage -> Message.Visibility.HIDDEN
                    is MessageContent.TextEdited -> Message.Visibility.HIDDEN
                    is MessageContent.DeleteForMe -> Message.Visibility.HIDDEN
                    MessageContent.Empty -> Message.Visibility.HIDDEN
                    is MessageContent.Unknown ->
<<<<<<< HEAD
                        if (protoContent.messageContent.hidden) Message.Visibility.HIDDEN
=======
                        if(content.messageContent.hidden) Message.Visibility.HIDDEN
>>>>>>> af9e6d06
                        else Message.Visibility.VISIBLE
                    is MessageContent.Text -> Message.Visibility.VISIBLE
                    is MessageContent.Calling -> Message.Visibility.VISIBLE
                    is MessageContent.Asset -> Message.Visibility.VISIBLE
                    is MessageContent.RestrictedAsset -> Message.Visibility.VISIBLE
                }
                val message = Message.Regular(
                    id = content.messageUid,
                    content = content.messageContent,
                    conversationId = conversationId,
                    date = timestampIso,
                    senderUserId = senderUserId,
                    senderClientId = senderClientId,
                    status = Message.Status.SENT,
                    editStatus = Message.EditStatus.NotEdited,
                    visibility = visibility
                )
                processMessage(message)
            }
            is MessageContent.Signaling -> {
                processSignaling(content.messageContent)
            }
        }
    }

    private suspend fun handleNewMessage(event: Event.Conversation.NewMessage) {
        val decodedContentBytes = Base64.decodeFromBase64(event.content.toByteArray())
        val cryptoSessionId =
            CryptoSessionId(idMapper.toCryptoQualifiedIDId(event.senderUserId), CryptoClientId(event.senderClientId.value))
        wrapCryptoRequest { proteusClient.decrypt(decodedContentBytes, cryptoSessionId) }.map { PlainMessageBlob(it) }
            .flatMap { plainMessageBlob -> getReadableMessageContent(plainMessageBlob, event) }
            .onFailure {
                // TODO(important): Insert a failed message into the database to notify user that encryption is kaputt
                when (it) {
                    is CoreFailure.Unknown -> kaliumLogger.e("$TAG - UnknownFailure when processing message: $it", it.rootCause)
                    is ProteusFailure -> kaliumLogger.e("$TAG - ProteusFailure when processing message: $it", it.proteusException)
                    else -> kaliumLogger.e("Failure when processing message: $it")
                }
            }.onSuccess { readableContent ->
                handleContent(
                    conversationId = event.conversationId,
                    timestampIso = event.timestampIso,
                    senderUserId = event.senderUserId,
                    senderClientId = event.senderClientId,
                    content = readableContent
                )
            }
    }

    private fun getReadableMessageContent(
        plainMessageBlob: PlainMessageBlob,
        event: Event.Conversation.NewMessage
    ) = when (val protoContent = protoContentMapper.decodeFromProtobuf(plainMessageBlob)) {
        is ProtoContent.Readable -> Either.Right(protoContent)
        is ProtoContent.ExternalMessageInstructions -> event.encryptedExternalContent?.let {
            kaliumLogger.v("Solving external content '$protoContent', EncryptedData='$it'")
            solveExternalContentForProteusMessage(protoContent, event.encryptedExternalContent)
        } ?: run {
            val rootCause = IllegalArgumentException("Null external content when processing external message instructions.")
            Either.Left(CoreFailure.Unknown(rootCause))
        }
    }

    private fun solveExternalContentForProteusMessage(
        externalInstructions: ProtoContent.ExternalMessageInstructions,
        externalData: EncryptedData
    ): Either<CoreFailure, ProtoContent.Readable> = wrapCryptoRequest {
        PlainMessageBlob(decryptDataWithAES256(externalData, AES256Key(externalInstructions.otrKey)).data)
    }.map(protoContentMapper::decodeFromProtobuf).flatMap { decodedProtobuf ->
        if (decodedProtobuf !is ProtoContent.Readable) {
            val rootCause = IllegalArgumentException("матрёшка! External message can't contain another external message inside!")
            Either.Left(CoreFailure.Unknown(rootCause))
        } else {
            Either.Right(decodedProtobuf)
        }
    }

    private fun updateAssetMessage(persistedMessage: Message.Regular, newMessageRemoteData: AssetContent.RemoteData): Message? =
        // The message was previously received with just metadata info, so let's update it with the raw data info
        if (persistedMessage.content is MessageContent.Asset) {
            persistedMessage.copy(
                content = persistedMessage.content.copy(
                    value = persistedMessage.content.value.copy(
                        remoteData = newMessageRemoteData
                    )
                )
            )
        } else null

    private suspend fun isSenderVerified(messageId: String, conversationId: ConversationId, senderUserId: UserId): Boolean {
        var verified = false
        messageRepository.getMessageById(
            messageUuid = messageId,
            conversationId = conversationId
        ).onSuccess {
            verified = senderUserId == it.senderUserId
        }
        return verified
    }

    private suspend fun handleNewConversation(event: Event.Conversation.NewConversation) =
        conversationRepository.insertConversationFromEvent(event)
            .onFailure { kaliumLogger.e("$TAG - failure on new conversation event: $it") }

    private suspend fun handleMemberJoin(event: Event.Conversation.MemberJoin) = conversationRepository
        .persistMembers(
            event.members.map { memberMapper.toDaoModel(it) },
            idMapper.toDaoModel(event.conversationId)
        )
        .onSuccess {
            val message = Message.System(
                id = event.id,
                content = MessageContent.MemberChange.Added(members = event.members),
                conversationId = event.conversationId,
                date = event.timestampIso,
                senderUserId = event.addedBy,
                status = Message.Status.SENT,
                visibility = Message.Visibility.VISIBLE
            )
            processMessage(message)
        }
        .onFailure { kaliumLogger.e("$TAG - failure on member join event: $it") }

    private suspend fun handleMemberLeave(event: Event.Conversation.MemberLeave) = conversationRepository
        .deleteMembers(
            event.members.map { idMapper.toDaoModel(it.id) },
            idMapper.toDaoModel(event.conversationId)
        )
        .onSuccess {
            val message = Message.System(
                id = event.id,
                content = MessageContent.MemberChange.Removed(members = event.members),
                conversationId = event.conversationId,
                date = event.timestampIso,
                senderUserId = event.removedBy,
                status = Message.Status.SENT,
                visibility = Message.Visibility.VISIBLE
            )
            processMessage(message)
        }
        .onFailure { kaliumLogger.e("$TAG - failure on member leave event: $it") }

    private suspend fun handleMLSWelcome(event: Event.Conversation.MLSWelcome) {
        mlsConversationRepository.establishMLSGroupFromWelcome(event)
            .onFailure { kaliumLogger.e("$TAG - failure on MLS welcome event: $it") }
    }

    private suspend fun handleNewMLSMessage(event: Event.Conversation.NewMLSMessage) =
        mlsConversationRepository.messageFromMLSMessage(event)
            .onFailure {
                // TODO(mls): Insert a failed message into the database to notify user that encryption is kaputt
                kaliumLogger.e("$TAG - failure on MLS message: $it")
            }.onSuccess { mlsMessage ->
                val plainMessageBlob = mlsMessage?.let { PlainMessageBlob(it) } ?: return@onSuccess
                val protoContent = protoContentMapper.decodeFromProtobuf(plainMessageBlob)
                if (protoContent !is ProtoContent.Readable) {
                    throw KaliumSyncException("MLS message with external content", CoreFailure.Unknown(null))
                }
                handleContent(
                    conversationId = event.conversationId,
                    timestampIso = event.timestampIso,
                    senderUserId = event.senderUserId,
                    senderClientId = ClientId(""), // TODO(mls): client ID not available for MLS messages
                    content = protoContent
                )
            }

    private fun processSignaling(signaling: MessageContent.Signaling) {
        when (signaling) {
            MessageContent.Ignored -> {
                kaliumLogger.i(message = "Ignored Signaling Message received: $signaling")
            }
        }
    }

    // TODO(qol): split this function so it's easier to maintain
    @Suppress("ComplexMethod", "LongMethod")
    private suspend fun processMessage(message: Message) {
        kaliumLogger.i(message = "Message received: $message")

        val isMyMessage = userRepository.getSelfUserId() == message.senderUserId
        when (message) {
<<<<<<< HEAD
            is Message.Regular -> when (message.content) {
                is MessageContent.Text -> messageRepository.persistMessage(message)
                is MessageContent.Asset -> {
                    userConfigRepository.isFileSharingEnabled().onSuccess {
                        if (it) {
                            messageRepository.getMessageById(message.conversationId, message.id)
                                .onFailure {
                                    // No asset message was received previously, so just persist the preview asset message
                                    messageRepository.persistMessage(message)
                                }
                                .onSuccess { persistedMessage ->
                                    // Check the second asset message is from the same original sender
                                    if (isSenderVerified(persistedMessage.id, persistedMessage.conversationId, message.senderUserId)
                                        && persistedMessage is Message.Regular && persistedMessage.content is MessageContent.Asset
                                    ) {
                                        // The asset message received contains the asset decryption keys,
                                        // so update the preview message persisted previously
                                        updateAssetMessage(persistedMessage, message.content.value.remoteData)?.let {
                                            messageRepository.persistMessage(it)
                                        }
                                    }
=======
            is Message.Regular -> when (val content = message.content) {
            is MessageContent.Text -> messageRepository.persistMessage(message)
            is MessageContent.Asset -> {
                messageRepository.getMessageById(message.conversationId, message.id)
                    .onFailure {
                        // No asset message was received previously, so just persist the preview asset message
                        messageRepository.persistMessage(message)
                    }
                    .onSuccess { persistedMessage ->
                        // Check the second asset message is from the same original sender
                        if (isSenderVerified(persistedMessage.id, persistedMessage.conversationId, message.senderUserId)
                                && persistedMessage is Message.Regular && persistedMessage.content is MessageContent.Asset
                            ) {
                                // The asset message received contains the asset decryption keys,
                                // so update the preview message persisted previously
                                updateAssetMessage(persistedMessage, content.value.remoteData)?.let {
                                    messageRepository.persistMessage(it)
>>>>>>> af9e6d06
                                }
                        } else {
                            val newMessage = message.copy(content = MessageContent.RestrictedAsset(message.content.value.mimeType))
                            messageRepository.persistMessage(newMessage)
                        }
                    }
                }

                is MessageContent.DeleteMessage ->
                    if (isSenderVerified(content.messageId, message.conversationId, message.senderUserId))
                        messageRepository.markMessageAsDeleted(
                            messageUuid = content.messageId,
                            conversationId = message.conversationId
                        )
                    else kaliumLogger.i(message = "Delete message sender is not verified: $message")
                is MessageContent.DeleteForMe -> {
                    /*The conversationId comes with the hidden message[content] only carries the conversaionId VALUE,
                    *  we need to get the DOMAIN from the self conversationId[here is the message.conversationId]*/
                    val conversationId =
                        if (content.qualifiedConversationId != null)
                            idMapper.fromProtoModel(content.qualifiedConversationId)
                        else ConversationId(
                            content.conversationId,
                            message.conversationId.domain
                        )
                    if (message.conversationId == conversationRepository.getSelfConversationId())
                        messageRepository.deleteMessage(
                            messageUuid = content.messageId,
                            conversationId = conversationId
                        )
                    else kaliumLogger.i(message = "Delete message sender is not verified: $message")
                }
                is MessageContent.Calling -> {
                    kaliumLogger.d("$TAG - MessageContent.Calling")
                    callManagerImpl.value.onCallingMessageReceived(
                        message = message,
                        content = content
                )
            }
            is MessageContent.TextEdited -> editTextHandler.handle(message, content)
                is MessageContent.Unknown -> {
                    kaliumLogger.i(message = "Unknown Message received: $message")
                    messageRepository.persistMessage(message)
                }
                MessageContent.Empty -> TODO()
            }
            is Message.System -> when (message.content) {
                is MessageContent.MemberChange -> {
                    kaliumLogger.i(message = "System MemberChange Message received: $message")
                    messageRepository.persistMessage(message)
                }
            }
        }

        if (isMyMessage) conversationRepository.updateConversationNotificationDate(message.conversationId, message.date)
        conversationRepository.updateConversationModifiedDate(message.conversationId, message.date)
    }

    private companion object {
        const val TAG = "ConversationEventReceiver"
    }

}<|MERGE_RESOLUTION|>--- conflicted
+++ resolved
@@ -3,15 +3,12 @@
 import com.wire.kalium.cryptography.CryptoClientId
 import com.wire.kalium.cryptography.CryptoSessionId
 import com.wire.kalium.cryptography.ProteusClient
-<<<<<<< HEAD
 import com.wire.kalium.logic.configuration.UserConfigRepository
-=======
 import com.wire.kalium.cryptography.utils.AES256Key
 import com.wire.kalium.cryptography.utils.EncryptedData
 import com.wire.kalium.cryptography.utils.decryptDataWithAES256
 import com.wire.kalium.logic.CoreFailure
 import com.wire.kalium.logic.ProteusFailure
->>>>>>> af9e6d06
 import com.wire.kalium.logic.data.conversation.ClientId
 import com.wire.kalium.logic.data.conversation.MLSConversationRepository
 import com.wire.kalium.logic.data.conversation.ConversationRepository
@@ -86,11 +83,7 @@
                     is MessageContent.DeleteForMe -> Message.Visibility.HIDDEN
                     MessageContent.Empty -> Message.Visibility.HIDDEN
                     is MessageContent.Unknown ->
-<<<<<<< HEAD
-                        if (protoContent.messageContent.hidden) Message.Visibility.HIDDEN
-=======
-                        if(content.messageContent.hidden) Message.Visibility.HIDDEN
->>>>>>> af9e6d06
+                        if (content.messageContent.hidden) Message.Visibility.HIDDEN
                         else Message.Visibility.VISIBLE
                     is MessageContent.Text -> Message.Visibility.VISIBLE
                     is MessageContent.Calling -> Message.Visibility.VISIBLE
@@ -273,10 +266,10 @@
 
         val isMyMessage = userRepository.getSelfUserId() == message.senderUserId
         when (message) {
-<<<<<<< HEAD
-            is Message.Regular -> when (message.content) {
+            is Message.Regular -> when (val content = message.content) {
                 is MessageContent.Text -> messageRepository.persistMessage(message)
                 is MessageContent.Asset -> {
+
                     userConfigRepository.isFileSharingEnabled().onSuccess {
                         if (it) {
                             messageRepository.getMessageById(message.conversationId, message.id)
@@ -291,37 +284,19 @@
                                     ) {
                                         // The asset message received contains the asset decryption keys,
                                         // so update the preview message persisted previously
-                                        updateAssetMessage(persistedMessage, message.content.value.remoteData)?.let {
+                                        updateAssetMessage(persistedMessage, content.value.remoteData)?.let {
                                             messageRepository.persistMessage(it)
                                         }
                                     }
-=======
-            is Message.Regular -> when (val content = message.content) {
-            is MessageContent.Text -> messageRepository.persistMessage(message)
-            is MessageContent.Asset -> {
-                messageRepository.getMessageById(message.conversationId, message.id)
-                    .onFailure {
-                        // No asset message was received previously, so just persist the preview asset message
-                        messageRepository.persistMessage(message)
-                    }
-                    .onSuccess { persistedMessage ->
-                        // Check the second asset message is from the same original sender
-                        if (isSenderVerified(persistedMessage.id, persistedMessage.conversationId, message.senderUserId)
-                                && persistedMessage is Message.Regular && persistedMessage.content is MessageContent.Asset
-                            ) {
-                                // The asset message received contains the asset decryption keys,
-                                // so update the preview message persisted previously
-                                updateAssetMessage(persistedMessage, content.value.remoteData)?.let {
-                                    messageRepository.persistMessage(it)
->>>>>>> af9e6d06
                                 }
+
                         } else {
-                            val newMessage = message.copy(content = MessageContent.RestrictedAsset(message.content.value.mimeType))
+                            val newMessage = message.copy(content = MessageContent.RestrictedAsset(content.value.mimeType))
                             messageRepository.persistMessage(newMessage)
+
                         }
                     }
                 }
-
                 is MessageContent.DeleteMessage ->
                     if (isSenderVerified(content.messageId, message.conversationId, message.senderUserId))
                         messageRepository.markMessageAsDeleted(
@@ -330,7 +305,7 @@
                         )
                     else kaliumLogger.i(message = "Delete message sender is not verified: $message")
                 is MessageContent.DeleteForMe -> {
-                    /*The conversationId comes with the hidden message[content] only carries the conversaionId VALUE,
+                    /*The conversationId comes with the hidden message[content] only carries the conversationId VALUE,
                     *  we need to get the DOMAIN from the self conversationId[here is the message.conversationId]*/
                     val conversationId =
                         if (content.qualifiedConversationId != null)
@@ -351,9 +326,9 @@
                     callManagerImpl.value.onCallingMessageReceived(
                         message = message,
                         content = content
-                )
-            }
-            is MessageContent.TextEdited -> editTextHandler.handle(message, content)
+                    )
+                }
+                is MessageContent.TextEdited -> editTextHandler.handle(message, content)
                 is MessageContent.Unknown -> {
                     kaliumLogger.i(message = "Unknown Message received: $message")
                     messageRepository.persistMessage(message)
