--- conflicted
+++ resolved
@@ -3,6 +3,11 @@
 import com.wire.kalium.cryptography.CryptoClientId
 import com.wire.kalium.cryptography.CryptoSessionId
 import com.wire.kalium.cryptography.ProteusClient
+import com.wire.kalium.cryptography.utils.AES256Key
+import com.wire.kalium.cryptography.utils.EncryptedData
+import com.wire.kalium.cryptography.utils.decryptDataWithAES256
+import com.wire.kalium.logic.CoreFailure
+import com.wire.kalium.logic.ProteusFailure
 import com.wire.kalium.cryptography.utils.AES256Key
 import com.wire.kalium.cryptography.utils.EncryptedData
 import com.wire.kalium.cryptography.utils.decryptDataWithAES256
@@ -21,11 +26,14 @@
 import com.wire.kalium.logic.data.message.MessageRepository
 import com.wire.kalium.logic.data.message.PlainMessageBlob
 import com.wire.kalium.logic.data.message.ProtoContent
+import com.wire.kalium.logic.data.message.ProtoContent
 import com.wire.kalium.logic.data.message.ProtoContentMapper
 import com.wire.kalium.logic.data.user.UserId
 import com.wire.kalium.logic.data.user.UserRepository
 import com.wire.kalium.logic.di.MapperProvider
 import com.wire.kalium.logic.feature.call.CallManager
+import com.wire.kalium.logic.functional.Either
+import com.wire.kalium.logic.functional.flatMap
 import com.wire.kalium.logic.functional.Either
 import com.wire.kalium.logic.functional.flatMap
 import com.wire.kalium.logic.functional.map
@@ -113,29 +121,19 @@
             .flatMap { plainMessageBlob -> getReadableMessageContent(plainMessageBlob, event) }
             .onFailure {
                 // TODO(important): Insert a failed message into the database to notify user that encryption is kaputt
-<<<<<<< HEAD
                 when (it) {
                     is CoreFailure.Unknown -> kaliumLogger.e("$TAG - UnknownFailure when processing message: $it", it.rootCause)
                     is ProteusFailure -> kaliumLogger.e("$TAG - ProteusFailure when processing message: $it", it.proteusException)
                     else -> kaliumLogger.e("Failure when processing message: $it")
                 }
-            }.onSuccess { readableContent ->
-                val message = Message(
-                    id = readableContent.messageUid,
-                    content = readableContent.messageContent,
-=======
-                kaliumLogger.e("$TAG - failure on proteus message: ${it.proteusException.stackTraceToString()}")
             }.onSuccess { plainMessageBlob ->
                 handleProtoContent(
->>>>>>> 388a46ed
                     conversationId = event.conversationId,
                     timestampIso = event.timestampIso,
                     senderUserId = event.senderUserId,
                     senderClientId = event.senderClientId,
                     protoContent = protoContentMapper.decodeFromProtobuf(plainMessageBlob)
                 )
-<<<<<<< HEAD
-                processMessage(message)
             }
     }
 
@@ -167,13 +165,7 @@
         }
     }
 
-    private fun updateAssetMessage(persistedMessage: Message, newMessageRemoteData: AssetContent.RemoteData): Message? =
-=======
-            }
-    }
-
     private fun updateAssetMessage(persistedMessage: Message.Regular, newMessageRemoteData: AssetContent.RemoteData): Message? =
->>>>>>> 388a46ed
         // The message was previously received with just metadata info, so let's update it with the raw data info
         if (persistedMessage.content is MessageContent.Asset) {
             persistedMessage.copy(
@@ -250,18 +242,11 @@
                 kaliumLogger.e("$TAG - failure on MLS message: $it")
             }.onSuccess { mlsMessage ->
                 val plainMessageBlob = mlsMessage?.let { PlainMessageBlob(it) } ?: return@onSuccess
-<<<<<<< HEAD
                 val protoContent = protoContentMapper.decodeFromProtobuf(plainMessageBlob)
                 if (protoContent !is ProtoContent.Readable) {
                     throw KaliumSyncException("MLS message with external content", CoreFailure.Unknown(null))
                 }
-                val message = Message(
-                    id = protoContent.messageUid,
-                    content = protoContent.messageContent,
-=======
-
                 handleProtoContent(
->>>>>>> 388a46ed
                     conversationId = event.conversationId,
                     timestampIso = event.timestampIso,
                     senderUserId = event.senderUserId,
@@ -284,8 +269,8 @@
         kaliumLogger.i(message = "Message received: $message")
 
         val isMyMessage = userRepository.getSelfUserId() == message.senderUserId
-<<<<<<< HEAD
-        when (val content = message.content) {
+        when (message) {
+            is Message.Regular -> when (val content = message.content) {
             is MessageContent.Text -> messageRepository.persistMessage(message)
             is MessageContent.Asset -> {
                 messageRepository.getMessageById(message.conversationId, message.id)
@@ -295,88 +280,37 @@
                     }
                     .onSuccess { persistedMessage ->
                         // Check the second asset message is from the same original sender
-                        if (isSenderVerified(persistedMessage.id, persistedMessage.conversationId, message.senderUserId)) {
-                            // The asset message received contains the asset decryption keys,
-                            // so update the preview message persisted previously
-                            updateAssetMessage(persistedMessage, content.value.remoteData)?.let {
-                                messageRepository.persistMessage(it)
-                            }
-                        }
-                    }
-            }
-            is MessageContent.DeleteMessage ->
-                if (isSenderVerified(content.messageId, message.conversationId, message.senderUserId))
-                    messageRepository.markMessageAsDeleted(messageUuid = content.messageId, conversationId = message.conversationId)
-                else kaliumLogger.i(message = "Delete message sender is not verified: $message")
-            is MessageContent.DeleteForMe -> {
-                /*The conversationId comes with the hidden message[content] only carries the conversaionId VALUE,
-                *  we need to get the DOMAIN from the self conversationId[here is the message.conversationId]*/
-                val conversationId =
-                    if (content.qualifiedConversationId != null)
-                        idMapper.fromProtoModel(content.qualifiedConversationId)
-                    else ConversationId(
-                        content.conversationId,
-                        message.conversationId.domain
-                    )
-                if (message.conversationId == conversationRepository.getSelfConversationId())
-                    messageRepository.deleteMessage(
-                        messageUuid = content.messageId,
-                        conversationId = conversationId
-                    )
-                else kaliumLogger.i(message = "Delete message sender is not verified: $message")
-            }
-            is MessageContent.Calling -> {
-                kaliumLogger.d("$TAG - MessageContent.Calling")
-                callManagerImpl.value.onCallingMessageReceived(
-                    message = message,
-                    content = content
-                )
-            }
-            is MessageContent.TextEdited -> editTextHandler.handle(message, content)
-            is MessageContent.Unknown -> kaliumLogger.i(message = "Unknown Message received: $message")
-=======
-        when (message) {
-            is Message.Regular -> when (message.content) {
-                is MessageContent.Text -> messageRepository.persistMessage(message)
-                is MessageContent.Asset -> {
-                    messageRepository.getMessageById(message.conversationId, message.id)
-                        .onFailure {
-                            // No asset message was received previously, so just persist the preview asset message
-                            messageRepository.persistMessage(message)
-                        }
-                        .onSuccess { persistedMessage ->
-                            // Check the second asset message is from the same original sender
-                            if (isSenderVerified(persistedMessage.id, persistedMessage.conversationId, message.senderUserId)
+                        if (isSenderVerified(persistedMessage.id, persistedMessage.conversationId, message.senderUserId)
                                 && persistedMessage is Message.Regular && persistedMessage.content is MessageContent.Asset
                             ) {
                                 // The asset message received contains the asset decryption keys,
                                 // so update the preview message persisted previously
-                                updateAssetMessage(persistedMessage, message.content.value.remoteData)?.let {
+                                updateAssetMessage(persistedMessage, content.value.remoteData)?.let {
                                     messageRepository.persistMessage(it)
                                 }
                             }
                         }
                 }
                 is MessageContent.DeleteMessage ->
-                    if (isSenderVerified(message.content.messageId, message.conversationId, message.senderUserId))
+                    if (isSenderVerified(content.messageId, message.conversationId, message.senderUserId))
                         messageRepository.markMessageAsDeleted(
-                            messageUuid = message.content.messageId,
+                            messageUuid = content.messageId,
                             conversationId = message.conversationId
                         )
                     else kaliumLogger.i(message = "Delete message sender is not verified: $message")
                 is MessageContent.DeleteForMe -> {
-                    /*The conversationId comes with the hidden message[message.content] only carries the conversaionId VALUE,
+                    /*The conversationId comes with the hidden message[content] only carries the conversaionId VALUE,
                     *  we need to get the DOMAIN from the self conversationId[here is the message.conversationId]*/
                     val conversationId =
-                        if (message.content.qualifiedConversationId != null)
-                            idMapper.fromProtoModel(message.content.qualifiedConversationId)
+                        if (content.qualifiedConversationId != null)
+                            idMapper.fromProtoModel(content.qualifiedConversationId)
                         else ConversationId(
-                            message.content.conversationId,
+                            content.conversationId,
                             message.conversationId.domain
                         )
                     if (message.conversationId == conversationRepository.getSelfConversationId())
                         messageRepository.deleteMessage(
-                            messageUuid = message.content.messageId,
+                            messageUuid = content.messageId,
                             conversationId = conversationId
                         )
                     else kaliumLogger.i(message = "Delete message sender is not verified: $message")
@@ -385,10 +319,10 @@
                     kaliumLogger.d("$TAG - MessageContent.Calling")
                     callManagerImpl.value.onCallingMessageReceived(
                         message = message,
-                        content = message.content
-                    )
-                }
-                is MessageContent.TextEdited -> editTextHandler.handle(message, message.content)
+                        content = content
+                )
+            }
+            is MessageContent.TextEdited -> editTextHandler.handle(message, content)
                 is MessageContent.Unknown -> {
                     kaliumLogger.i(message = "Unknown Message received: $message")
                     messageRepository.persistMessage(message)
@@ -401,7 +335,6 @@
                     messageRepository.persistMessage(message)
                 }
             }
->>>>>>> 388a46ed
         }
 
         if (isMyMessage) conversationRepository.updateConversationNotificationDate(message.conversationId, message.date)
