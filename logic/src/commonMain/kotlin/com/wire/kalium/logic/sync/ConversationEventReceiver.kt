package com.wire.kalium.logic.sync

import com.wire.kalium.cryptography.CryptoClientId
import com.wire.kalium.cryptography.CryptoSessionId
import com.wire.kalium.cryptography.ProteusClient
import com.wire.kalium.cryptography.utils.AES256Key
import com.wire.kalium.cryptography.utils.EncryptedData
import com.wire.kalium.cryptography.utils.decryptDataWithAES256
import com.wire.kalium.logger.KaliumLogger.Companion.ApplicationFlow.EVENT_RECEIVER
import com.wire.kalium.logic.CoreFailure
import com.wire.kalium.logic.ProteusFailure
import com.wire.kalium.logic.configuration.UserConfigRepository
import com.wire.kalium.logic.data.conversation.ClientId
import com.wire.kalium.logic.data.conversation.ConversationRepository
import com.wire.kalium.logic.data.conversation.MLSConversationRepository
import com.wire.kalium.logic.data.event.Event
import com.wire.kalium.logic.data.id.ConversationId
import com.wire.kalium.logic.data.id.IdMapper
import com.wire.kalium.logic.data.message.AssetContent
import com.wire.kalium.logic.data.message.Message
import com.wire.kalium.logic.data.message.MessageContent
import com.wire.kalium.logic.data.message.MessageRepository
import com.wire.kalium.logic.data.message.PersistMessageUseCase
import com.wire.kalium.logic.data.message.PlainMessageBlob
import com.wire.kalium.logic.data.message.ProtoContent
import com.wire.kalium.logic.data.message.ProtoContentMapper
import com.wire.kalium.logic.data.user.UserId
import com.wire.kalium.logic.data.user.UserRepository
import com.wire.kalium.logic.di.MapperProvider
import com.wire.kalium.logic.feature.call.CallManager
import com.wire.kalium.logic.functional.Either
import com.wire.kalium.logic.functional.flatMap
import com.wire.kalium.logic.functional.map
import com.wire.kalium.logic.functional.onFailure
import com.wire.kalium.logic.functional.onSuccess
import com.wire.kalium.logic.kaliumLogger
import com.wire.kalium.logic.sync.handler.MessageTextEditHandler
import com.wire.kalium.logic.util.Base64
import com.wire.kalium.logic.wrapCryptoRequest
import io.ktor.utils.io.core.toByteArray
import kotlinx.datetime.Clock

interface ConversationEventReceiver : EventReceiver<Event.Conversation>

// Suppressed as it's an old issue
// TODO(refactor): Create a `MessageEventReceiver` to offload some logic from here
@Suppress("LongParameterList", "TooManyFunctions")
class ConversationEventReceiverImpl(
    private val proteusClient: ProteusClient,
    private val persistMessage: PersistMessageUseCase,
    private val messageRepository: MessageRepository,
    private val conversationRepository: ConversationRepository,
    private val mlsConversationRepository: MLSConversationRepository,
    private val userRepository: UserRepository,
    private val callManagerImpl: Lazy<CallManager>,
    private val editTextHandler: MessageTextEditHandler,
    private val userConfigRepository: UserConfigRepository,
    private val idMapper: IdMapper = MapperProvider.idMapper(),
    private val protoContentMapper: ProtoContentMapper = MapperProvider.protoContentMapper()
) : ConversationEventReceiver {

    override suspend fun onEvent(event: Event.Conversation) {
        when (event) {
            is Event.Conversation.NewMessage -> handleNewMessage(event)
            is Event.Conversation.NewConversation -> handleNewConversation(event)
            is Event.Conversation.MemberJoin -> handleMemberJoin(event)
            is Event.Conversation.MemberLeave -> handleMemberLeave(event)
            is Event.Conversation.MLSWelcome -> handleMLSWelcome(event)
            is Event.Conversation.NewMLSMessage -> handleNewMLSMessage(event)
        }
    }

    private suspend fun handleContent(
        conversationId: ConversationId,
        timestampIso: String,
        senderUserId: UserId,
        senderClientId: ClientId,
        content: ProtoContent.Readable
    ) {
        when (content.messageContent) {
            is MessageContent.Regular -> {
                val visibility = when (content.messageContent) {
                    is MessageContent.DeleteMessage -> Message.Visibility.HIDDEN
                    is MessageContent.TextEdited -> Message.Visibility.HIDDEN
                    is MessageContent.DeleteForMe -> Message.Visibility.HIDDEN
                    MessageContent.Empty -> Message.Visibility.HIDDEN
                    is MessageContent.Unknown ->
                        if (content.messageContent.hidden) Message.Visibility.HIDDEN
                        else Message.Visibility.VISIBLE

                    is MessageContent.Text -> Message.Visibility.VISIBLE
                    is MessageContent.Calling -> Message.Visibility.VISIBLE
                    is MessageContent.Asset -> Message.Visibility.VISIBLE
                    is MessageContent.RestrictedAsset -> Message.Visibility.VISIBLE
                }
                val message = Message.Regular(
                    id = content.messageUid,
                    content = content.messageContent,
                    conversationId = conversationId,
                    date = timestampIso,
                    senderUserId = senderUserId,
                    senderClientId = senderClientId,
                    status = Message.Status.SENT,
                    editStatus = Message.EditStatus.NotEdited,
                    visibility = visibility
                )
                processMessage(message)
            }

            is MessageContent.Signaling -> {
                processSignaling(content.messageContent)
            }
        }
    }

    private suspend fun handleNewMessage(event: Event.Conversation.NewMessage) {
        val decodedContentBytes = Base64.decodeFromBase64(event.content.toByteArray())
        val cryptoSessionId =
            CryptoSessionId(idMapper.toCryptoQualifiedIDId(event.senderUserId), CryptoClientId(event.senderClientId.value))
        wrapCryptoRequest { proteusClient.decrypt(decodedContentBytes, cryptoSessionId) }.map { PlainMessageBlob(it) }
            .flatMap { plainMessageBlob -> getReadableMessageContent(plainMessageBlob, event) }
            .onFailure {
                // TODO(important): Insert a failed message into the database to notify user that encryption is kaputt
                when (it) {
                    is CoreFailure.Unknown -> kaliumLogger.withFeatureId(EVENT_RECEIVER)
                        .e("$TAG - UnknownFailure when processing message: $it", it.rootCause)

                    is ProteusFailure -> kaliumLogger.withFeatureId(EVENT_RECEIVER)
                        .e("$TAG - ProteusFailure when processing message: $it", it.proteusException)

                    else -> kaliumLogger.withFeatureId(EVENT_RECEIVER).e("Failure when processing message: $it")
                }
            }.onSuccess { readableContent ->
                handleContent(
                    conversationId = event.conversationId,
                    timestampIso = event.timestampIso,
                    senderUserId = event.senderUserId,
                    senderClientId = event.senderClientId,
                    content = readableContent
                )
            }
    }

    private suspend fun getReadableMessageContent(
        plainMessageBlob: PlainMessageBlob,
        event: Event.Conversation.NewMessage
    ) = when (val protoContent = protoContentMapper.decodeFromProtobuf(plainMessageBlob)) {
        is ProtoContent.Readable -> Either.Right(protoContent)
        is ProtoContent.ExternalMessageInstructions -> event.encryptedExternalContent?.let {
            kaliumLogger.withFeatureId(EVENT_RECEIVER).d("Solving external content '$protoContent', EncryptedData='$it'")
            solveExternalContentForProteusMessage(protoContent, event.encryptedExternalContent)
        } ?: run {
            val rootCause = IllegalArgumentException("Null external content when processing external message instructions.")
            Either.Left(CoreFailure.Unknown(rootCause))
        }
    }

    private fun solveExternalContentForProteusMessage(
        externalInstructions: ProtoContent.ExternalMessageInstructions,
        externalData: EncryptedData
    ): Either<CoreFailure, ProtoContent.Readable> = wrapCryptoRequest {
        val decryptedExternalMessage = decryptDataWithAES256(externalData, AES256Key(externalInstructions.otrKey)).data
        kaliumLogger.withFeatureId(EVENT_RECEIVER).d("ExternalMessage - Decrypted external message content: '$decryptedExternalMessage'")
        PlainMessageBlob(decryptedExternalMessage)
    }.map(protoContentMapper::decodeFromProtobuf).flatMap { decodedProtobuf ->
        if (decodedProtobuf !is ProtoContent.Readable) {
            val rootCause = IllegalArgumentException("матрёшка! External message can't contain another external message inside!")
            Either.Left(CoreFailure.Unknown(rootCause))
        } else {
            Either.Right(decodedProtobuf)
        }
    }

    private fun updateAssetMessage(persistedMessage: Message.Regular, newMessageRemoteData: AssetContent.RemoteData): Message? =
        // The message was previously received with just metadata info, so let's update it with the raw data info
        if (persistedMessage.content is MessageContent.Asset) {
            persistedMessage.copy(
                content = persistedMessage.content.copy(
                    value = persistedMessage.content.value.copy(
                        remoteData = newMessageRemoteData
                    )
                )
            )
        } else null

    private suspend fun isSenderVerified(messageId: String, conversationId: ConversationId, senderUserId: UserId): Boolean {
        var verified = false
        messageRepository.getMessageById(
            messageUuid = messageId,
            conversationId = conversationId
        ).onSuccess {
            verified = senderUserId == it.senderUserId
        }
        return verified
    }

    private suspend fun handleNewConversation(event: Event.Conversation.NewConversation) =
        conversationRepository.insertConversationFromEvent(event).flatMap {
            conversationRepository.updateConversationModifiedDate(event.conversationId, Clock.System.now().toString())
        }.onFailure { kaliumLogger.withFeatureId(EVENT_RECEIVER).e("$TAG - failure on new conversation event: $it") }

    private suspend fun handleMemberJoin(event: Event.Conversation.MemberJoin) =
        // Attempt to fetch conversation details if needed, as this might be an unknown conversation
        conversationRepository.fetchConversationIfUnknown(event.conversationId)
            .run {
                onSuccess {
                    kaliumLogger.withFeatureId(EVENT_RECEIVER)
                        .v("Succeeded fetching conversation details on MemberJoin Event: $event")
                }
                onFailure {
                    kaliumLogger.withFeatureId(EVENT_RECEIVER).w("Failure fetching conversation details on MemberJoin Event: $event")
                }
                // Even if unable to fetch conversation details, at least attempt adding the member
                conversationRepository.persistMembers(event.members, event.conversationId)
            }.onSuccess {
                val message = Message.System(
                    id = event.id,
                    content = MessageContent.MemberChange.Added(members = event.members.map { it.id }),
                    conversationId = event.conversationId,
                    date = event.timestampIso,
                    senderUserId = event.addedBy,
                    status = Message.Status.SENT,
                    visibility = Message.Visibility.VISIBLE
                )
                processMessage(message) // TODO(exception-handling): processMessage exceptions are not caught
<<<<<<< HEAD
            }.onFailure { kaliumLogger.e("$TAG - failure on member join event: $it") }
=======
            }.onFailure { kaliumLogger.withFeatureId(EVENT_RECEIVER).e("$TAG - failure on member join event: $it") }
>>>>>>> e9457bdb

    private suspend fun handleMemberLeave(event: Event.Conversation.MemberLeave) = conversationRepository
        .deleteMembers(event.removedList, event.conversationId)
        .flatMap {
            // fetch required unknown users that haven't been persisted during slow sync, e.g. from another team
            // and keep them to properly show this member-leave message
            userRepository.fetchUsersIfUnknownByIds(event.removedList.toSet())
        }
        .onSuccess {
            val message = Message.System(
                id = event.id,
                content = MessageContent.MemberChange.Removed(members = event.removedList),
                conversationId = event.conversationId,
                date = event.timestampIso,
                senderUserId = event.removedBy,
                status = Message.Status.SENT,
                visibility = Message.Visibility.VISIBLE
            )
            processMessage(message)
        }
        .onFailure { kaliumLogger.withFeatureId(EVENT_RECEIVER).e("$TAG - failure on member leave event: $it") }

    private suspend fun handleMLSWelcome(event: Event.Conversation.MLSWelcome) {
        mlsConversationRepository.establishMLSGroupFromWelcome(event)
            .onFailure { kaliumLogger.withFeatureId(EVENT_RECEIVER).e("$TAG - failure on MLS welcome event: $it") }
    }

    private suspend fun handleNewMLSMessage(event: Event.Conversation.NewMLSMessage) =
        mlsConversationRepository.messageFromMLSMessage(event)
            .onFailure {
                // TODO(mls): Insert a failed message into the database to notify user that encryption is kaputt
                kaliumLogger.withFeatureId(EVENT_RECEIVER).e("$TAG - failure on MLS message: $it")
            }.onSuccess { mlsMessage ->
                val plainMessageBlob = mlsMessage?.let { PlainMessageBlob(it) } ?: return@onSuccess
                val protoContent = protoContentMapper.decodeFromProtobuf(plainMessageBlob)
                if (protoContent !is ProtoContent.Readable) {
                    throw KaliumSyncException("MLS message with external content", CoreFailure.Unknown(null))
                }
                handleContent(
                    conversationId = event.conversationId,
                    timestampIso = event.timestampIso,
                    senderUserId = event.senderUserId,
                    senderClientId = ClientId(""), // TODO(mls): client ID not available for MLS messages
                    content = protoContent
                )
            }

    private fun processSignaling(signaling: MessageContent.Signaling) {
        when (signaling) {
            MessageContent.Ignored -> {
                kaliumLogger.withFeatureId(EVENT_RECEIVER).i(message = "Ignored Signaling Message received: $signaling")
            }
        }
    }

    // TODO(qol): split this function so it's easier to maintain
    @Suppress("ComplexMethod", "LongMethod")
    private suspend fun processMessage(message: Message) {
        kaliumLogger.withFeatureId(EVENT_RECEIVER).i(message = "Message received: $message")

        when (message) {
            is Message.Regular -> when (val content = message.content) {
                is MessageContent.Text -> persistMessage(message)
                is MessageContent.Asset -> {

                    userConfigRepository.isFileSharingEnabled().onSuccess {
                        if (it.isFileSharingEnabled != null && it.isFileSharingEnabled) {
                            messageRepository.getMessageById(message.conversationId, message.id)
                                .onFailure {
                                    // No asset message was received previously, so just persist the preview asset message
                                    persistMessage(message)
                                }
                                .onSuccess { persistedMessage ->
                                    // Check the second asset message is from the same original sender
<<<<<<< HEAD
                                    if (
                                        isSenderVerified(persistedMessage.id, persistedMessage.conversationId, message.senderUserId) &&
                                        persistedMessage is Message.Regular &&
                                        persistedMessage.content is MessageContent.Asset
=======
                                    if (isSenderVerified(persistedMessage.id, persistedMessage.conversationId, message.senderUserId) &&
                                        persistedMessage is Message.Regular && persistedMessage.content is MessageContent.Asset
>>>>>>> e9457bdb
                                    ) {
                                        // The asset message received contains the asset decryption keys,
                                        // so update the preview message persisted previously
                                        updateAssetMessage(persistedMessage, content.value.remoteData)?.let { assetMessage ->
                                            persistMessage(assetMessage)
                                        }
                                    }
                                }

                        } else {
                            val newMessage = message.copy(
                                content = MessageContent.RestrictedAsset(
                                    content.value.mimeType, content.value.sizeInBytes, content.value.name ?: ""
                                )
                            )
                            persistMessage(newMessage)

                        }
                    }
                }

                is MessageContent.DeleteMessage ->
                    if (isSenderVerified(content.messageId, message.conversationId, message.senderUserId))
                        messageRepository.markMessageAsDeleted(
                            messageUuid = content.messageId,
                            conversationId = message.conversationId
                        )
                    else kaliumLogger.withFeatureId(EVENT_RECEIVER).i(message = "Delete message sender is not verified: $message")

                is MessageContent.DeleteForMe -> {
                    /*The conversationId comes with the hidden message[content] only carries the conversationId VALUE,
                    *  we need to get the DOMAIN from the self conversationId[here is the message.conversationId]*/
                    val conversationId =
                        if (content.qualifiedConversationId != null)
                            idMapper.fromProtoModel(content.qualifiedConversationId)
                        else ConversationId(
                            content.conversationId,
                            message.conversationId.domain
                        )
                    if (message.conversationId == conversationRepository.getSelfConversationId())
                        messageRepository.deleteMessage(
                            messageUuid = content.messageId,
                            conversationId = conversationId
                        )
                    else kaliumLogger.withFeatureId(EVENT_RECEIVER).i(message = "Delete message sender is not verified: $message")
                }

                is MessageContent.Calling -> {
                    kaliumLogger.withFeatureId(EVENT_RECEIVER).d("$TAG - MessageContent.Calling")
                    callManagerImpl.value.onCallingMessageReceived(
                        message = message,
                        content = content
                    )
                }

                is MessageContent.TextEdited -> editTextHandler.handle(message, content)
                is MessageContent.Unknown -> {
                    kaliumLogger.withFeatureId(EVENT_RECEIVER).i(message = "Unknown Message received: $message")
                    persistMessage(message)
                }

                MessageContent.Empty -> TODO()
            }

            is Message.System -> when (message.content) {
                is MessageContent.MemberChange -> {
                    kaliumLogger.withFeatureId(EVENT_RECEIVER).i(message = "System MemberChange Message received: $message")
                    persistMessage(message)
                }
            }
        }
    }

    private companion object {
        const val TAG = "ConversationEventReceiver"
    }

}<|MERGE_RESOLUTION|>--- conflicted
+++ resolved
@@ -223,11 +223,7 @@
                     visibility = Message.Visibility.VISIBLE
                 )
                 processMessage(message) // TODO(exception-handling): processMessage exceptions are not caught
-<<<<<<< HEAD
-            }.onFailure { kaliumLogger.e("$TAG - failure on member join event: $it") }
-=======
             }.onFailure { kaliumLogger.withFeatureId(EVENT_RECEIVER).e("$TAG - failure on member join event: $it") }
->>>>>>> e9457bdb
 
     private suspend fun handleMemberLeave(event: Event.Conversation.MemberLeave) = conversationRepository
         .deleteMembers(event.removedList, event.conversationId)
@@ -302,15 +298,9 @@
                                 }
                                 .onSuccess { persistedMessage ->
                                     // Check the second asset message is from the same original sender
-<<<<<<< HEAD
-                                    if (
-                                        isSenderVerified(persistedMessage.id, persistedMessage.conversationId, message.senderUserId) &&
+                                    if (isSenderVerified(persistedMessage.id, persistedMessage.conversationId, message.senderUserId) &&
                                         persistedMessage is Message.Regular &&
                                         persistedMessage.content is MessageContent.Asset
-=======
-                                    if (isSenderVerified(persistedMessage.id, persistedMessage.conversationId, message.senderUserId) &&
-                                        persistedMessage is Message.Regular && persistedMessage.content is MessageContent.Asset
->>>>>>> e9457bdb
                                     ) {
                                         // The asset message received contains the asset decryption keys,
                                         // so update the preview message persisted previously
