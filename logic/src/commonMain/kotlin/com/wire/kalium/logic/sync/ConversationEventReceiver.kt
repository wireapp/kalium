package com.wire.kalium.logic.sync

import com.wire.kalium.cryptography.CryptoClientId
import com.wire.kalium.cryptography.CryptoSessionId
import com.wire.kalium.cryptography.ProteusClient
import com.wire.kalium.logic.data.conversation.ClientId
import com.wire.kalium.logic.data.conversation.ConversationRepository
import com.wire.kalium.logic.data.conversation.MLSConversationRepository
import com.wire.kalium.logic.data.conversation.MemberMapper
import com.wire.kalium.logic.data.event.Event
import com.wire.kalium.logic.data.id.ConversationId
import com.wire.kalium.logic.data.id.IdMapper
import com.wire.kalium.logic.data.message.AssetContent
import com.wire.kalium.logic.data.message.Message
import com.wire.kalium.logic.data.message.MessageContent
import com.wire.kalium.logic.data.message.MessageRepository
import com.wire.kalium.logic.data.message.PlainMessageBlob
import com.wire.kalium.logic.data.message.ProtoContentMapper
import com.wire.kalium.logic.data.user.UserId
import com.wire.kalium.logic.data.user.UserRepository
import com.wire.kalium.logic.di.MapperProvider
import com.wire.kalium.logic.feature.call.CallManager
import com.wire.kalium.logic.functional.map
import com.wire.kalium.logic.functional.onFailure
import com.wire.kalium.logic.functional.onSuccess
import com.wire.kalium.logic.kaliumLogger
import com.wire.kalium.logic.sync.handler.MessageTextEditHandler
import com.wire.kalium.logic.util.Base64
import com.wire.kalium.logic.wrapCryptoRequest
import io.ktor.utils.io.core.toByteArray

interface ConversationEventReceiver : EventReceiver<Event.Conversation>

// Suppressed as it's an old issue
@Suppress("LongParameterList")
class ConversationEventReceiverImpl(
    private val proteusClient: ProteusClient,
    private val messageRepository: MessageRepository,
    private val conversationRepository: ConversationRepository,
    private val mlsConversationRepository: MLSConversationRepository,
    private val userRepository: UserRepository,
    private val protoContentMapper: ProtoContentMapper,
    private val callManagerImpl: Lazy<CallManager>,
    private val editTextHandler: MessageTextEditHandler,
    private val memberMapper: MemberMapper = MapperProvider.memberMapper(),
    private val idMapper: IdMapper = MapperProvider.idMapper(),
) : ConversationEventReceiver {

    override suspend fun onEvent(event: Event.Conversation) {
        when (event) {
            is Event.Conversation.NewMessage -> handleNewMessage(event)
            is Event.Conversation.NewConversation -> handleNewConversation(event)
            is Event.Conversation.MemberJoin -> handleMemberJoin(event)
            is Event.Conversation.MemberLeave -> handleMemberLeave(event)
            is Event.Conversation.MLSWelcome -> handleMLSWelcome(event)
            is Event.Conversation.NewMLSMessage -> handleNewMLSMessage(event)
        }
    }

    private suspend fun handleNewMessage(event: Event.Conversation.NewMessage) {
        val decodedContentBytes = Base64.decodeFromBase64(event.content.toByteArray())
        val cryptoSessionId =
            CryptoSessionId(idMapper.toCryptoQualifiedIDId(event.senderUserId), CryptoClientId(event.senderClientId.value))
        wrapCryptoRequest { proteusClient.decrypt(decodedContentBytes, cryptoSessionId) }.map { PlainMessageBlob(it) }
            .onFailure {
                // TODO(important): Insert a failed message into the database to notify user that encryption is kaputt
                kaliumLogger.e("$TAG - failure on proteus message: ${it.proteusException.stackTraceToString()}")
            }.onSuccess { plainMessageBlob ->
                val protoContent = protoContentMapper.decodeFromProtobuf(plainMessageBlob)
                val message = Message.Client(
                    id = protoContent.messageUid,
                    content = protoContent.messageContent,
                    conversationId = event.conversationId,
                    date = event.time,
                    senderUserId = event.senderUserId,
                    senderClientId = event.senderClientId,
                    status = Message.Status.SENT,
                    editStatus = Message.EditStatus.NotEdited,
                )

                processMessage(message)
            }
    }

    private fun updateAssetMessage(persistedMessage: Message.Client, newMessageRemoteData: AssetContent.RemoteData): Message? =
        // The message was previously received with just metadata info, so let's update it with the raw data info
        if (persistedMessage.content is MessageContent.Asset) {
            persistedMessage.copy(
                content = persistedMessage.content.copy(
                    value = persistedMessage.content.value.copy(
                        remoteData = newMessageRemoteData
                    )
                )
            )
        } else null

    private suspend fun isSenderVerified(messageId: String, conversationId: ConversationId, senderUserId: UserId): Boolean {
        var verified = false
        messageRepository.getMessageById(
            messageUuid = messageId,
            conversationId = conversationId
        ).onSuccess {
            verified = senderUserId == it.senderUserId
        }
        return verified
    }

    private suspend fun handleNewConversation(event: Event.Conversation.NewConversation) =
        conversationRepository.insertConversationFromEvent(event)
            .onFailure { kaliumLogger.e("$TAG - failure on new conversation event: $it") }

    //TODO(system-messages): insert a message to show a user added to the conversation
    private suspend fun handleMemberJoin(event: Event.Conversation.MemberJoin) = conversationRepository
        .persistMembers(
            event.members.map { memberMapper.toDaoModel(it) },
            idMapper.toDaoModel(event.conversationId)
        )
        .onSuccess {
            val message = Message.Server(
                id = event.id,
                content = MessageContent.MemberChange.Join(members = event.members),
                conversationId = event.conversationId,
                date = event.time,
                senderUserId = event.addedBy,
                status = Message.Status.SENT
            )
            processMessage(message)
        }
        .onFailure { kaliumLogger.e("$TAG - failure on member join event: $it") }

    //TODO(system-messages): insert a message to show a user deleted to the conversation
    private suspend fun handleMemberLeave(event: Event.Conversation.MemberLeave) = conversationRepository
        .deleteMembers(
            event.members.map { idMapper.toDaoModel(it.id) },
            idMapper.toDaoModel(event.conversationId)
        )
        .onSuccess {
            val message = Message.Server(
                id = event.id,
                content = MessageContent.MemberChange.Leave(members = event.members),
                conversationId = event.conversationId,
                date = event.time,
                senderUserId = event.removedBy,
                status = Message.Status.SENT
            )
            processMessage(message)
        }
        .onFailure { kaliumLogger.e("$TAG - failure on member leave event: $it") }

    private suspend fun handleMLSWelcome(event: Event.Conversation.MLSWelcome) {
        mlsConversationRepository.establishMLSGroupFromWelcome(event)
            .onFailure { kaliumLogger.e("$TAG - failure on MLS welcome event: $it") }
    }

    private suspend fun handleNewMLSMessage(event: Event.Conversation.NewMLSMessage) =
        mlsConversationRepository.messageFromMLSMessage(event)
            .onFailure {
                // TODO(mls): Insert a failed message into the database to notify user that encryption is kaputt
                kaliumLogger.e("$TAG - failure on MLS message: $it")
            }.onSuccess { mlsMessage ->
                val plainMessageBlob = mlsMessage?.let { PlainMessageBlob(it) } ?: return@onSuccess
                val protoContent = protoContentMapper.decodeFromProtobuf(plainMessageBlob)
                val message = Message.Client(
                    id = protoContent.messageUid,
                    content = protoContent.messageContent,
                    conversationId = event.conversationId,
                    date = event.time,
                    senderUserId = event.senderUserId,
                    senderClientId = ClientId(""), // TODO(mls): client ID not available for MLS messages
                    status = Message.Status.SENT,
                    editStatus = Message.EditStatus.NotEdited,
                )
                processMessage(message)
            }

    private suspend fun processMessage(message: Message) {
        kaliumLogger.i(message = "Message received: $message")

        val isMyMessage = userRepository.getSelfUserId() == message.senderUserId
        when (message) {
            is Message.Client -> when (message.content) {
                is MessageContent.Text -> messageRepository.persistMessage(message)
                is MessageContent.Asset -> {
                    messageRepository.getMessageById(message.conversationId, message.id)
                        .onFailure {
                            // No asset message was received previously, so just persist the preview asset message
                            messageRepository.persistMessage(message)
                        }
                        .onSuccess { persistedMessage ->
                            // Check the second asset message is from the same original sender
                            if (isSenderVerified(persistedMessage.id, persistedMessage.conversationId, message.senderUserId)
                                && persistedMessage is Message.Client && persistedMessage.content is MessageContent.Asset
                            ) {
                                // The asset message received contains the asset decryption keys,
                                // so update the preview message persisted previously
                                updateAssetMessage(persistedMessage, message.content.value.remoteData)?.let {
                                    messageRepository.persistMessage(it)
                                }
                            }
                        }
                }
                is MessageContent.DeleteMessage ->
                    if (isSenderVerified(message.content.messageId, message.conversationId, message.senderUserId))
                        messageRepository.markMessageAsDeleted(
                            messageUuid = message.content.messageId,
                            conversationId = message.conversationId
                        )
                    else kaliumLogger.i(message = "Delete message sender is not verified: $message")
                is MessageContent.DeleteForMe -> {
                    /*The conversationId comes with the hidden message[message.content] only carries the conversaionId VALUE,
                    *  we need to get the DOMAIN from the self conversationId[here is the message.conversationId]*/
                    val conversationId =
                        if (message.content.qualifiedConversationId != null)
                            idMapper.fromProtoModel(message.content.qualifiedConversationId)
                        else ConversationId(
                            message.content.conversationId,
                            message.conversationId.domain
                        )
                    if (message.conversationId == conversationRepository.getSelfConversationId())
                        messageRepository.deleteMessage(
                            messageUuid = message.content.messageId,
                            conversationId = conversationId
                        )
                    else kaliumLogger.i(message = "Delete message sender is not verified: $message")
                }
                is MessageContent.Calling -> {
                    kaliumLogger.d("$TAG - MessageContent.Calling")
                    callManagerImpl.value.onCallingMessageReceived(
                        message = message,
                        content = message.content
                    )
                }
                is MessageContent.Unknown -> kaliumLogger.i(message = "Unknown Message received: $message")
            }
            is Message.Server -> when (message.content) {
                is MessageContent.MemberChange ->  messageRepository.persistMessage(message)
            }
<<<<<<< HEAD
=======
            is MessageContent.TextEdited -> editTextHandler.handle(message,message.content)
            is MessageContent.Unknown -> kaliumLogger.i(message = "Unknown Message received: $message")
>>>>>>> 534575a4
        }

        if (isMyMessage) conversationRepository.updateConversationNotificationDate(message.conversationId, message.date)
        conversationRepository.updateConversationModifiedDate(message.conversationId, message.date)
    }

    private companion object {
        const val TAG = "ConversationEventReceiver"
    }

}<|MERGE_RESOLUTION|>--- conflicted
+++ resolved
@@ -230,16 +230,12 @@
                         content = message.content
                     )
                 }
+                is MessageContent.TextEdited -> editTextHandler.handle(message,message.content)
                 is MessageContent.Unknown -> kaliumLogger.i(message = "Unknown Message received: $message")
             }
             is Message.Server -> when (message.content) {
                 is MessageContent.MemberChange ->  messageRepository.persistMessage(message)
             }
-<<<<<<< HEAD
-=======
-            is MessageContent.TextEdited -> editTextHandler.handle(message,message.content)
-            is MessageContent.Unknown -> kaliumLogger.i(message = "Unknown Message received: $message")
->>>>>>> 534575a4
         }
 
         if (isMyMessage) conversationRepository.updateConversationNotificationDate(message.conversationId, message.date)
