--- conflicted
+++ resolved
@@ -122,19 +122,13 @@
             .onFailure {
                 // TODO(important): Insert a failed message into the database to notify user that encryption is kaputt
                 when (it) {
-<<<<<<< HEAD
-                    is CoreFailure.Unknown -> kaliumLogger.e("$TAG - UnknownFailure when processing message: $it", it.rootCause)
-                    is ProteusFailure -> kaliumLogger.e("$TAG - ProteusFailure when processing message: $it", it.proteusException)
-                    else -> kaliumLogger.e("$TAG - Failure when processing message: $it")
-=======
                     is CoreFailure.Unknown -> kaliumLogger.withFeatureId(EVENT_RECEIVER)
                         .e("$TAG - UnknownFailure when processing message: $it", it.rootCause)
 
                     is ProteusFailure -> kaliumLogger.withFeatureId(EVENT_RECEIVER)
                         .e("$TAG - ProteusFailure when processing message: $it", it.proteusException)
 
-                    else -> kaliumLogger.withFeatureId(EVENT_RECEIVER).e("Failure when processing message: $it")
->>>>>>> 362c37cc
+                    else -> kaliumLogger.withFeatureId(EVENT_RECEIVER).e("$TAG - Failure when processing message: $it")
                 }
             }.onSuccess { readableContent ->
                 handleContent(
@@ -283,15 +277,13 @@
     private suspend fun processSignaling(senderUserId: UserId, signaling: MessageContent.Signaling) {
         when (signaling) {
             MessageContent.Ignored -> {
-<<<<<<< HEAD
-                kaliumLogger.i(message = "$TAG Ignored Signaling Message received: $signaling")
+                kaliumLogger.withFeatureId(EVENT_RECEIVER)
+                    .i(message = "$TAG Ignored Signaling Message received: $signaling")
             }
             is MessageContent.Availability -> {
-                kaliumLogger.i(message = "$TAG Availability status update received: ${signaling.status}")
+                kaliumLogger.withFeatureId(EVENT_RECEIVER)
+                    .i(message = "$TAG Availability status update received: ${signaling.status}")
                 userRepository.updateOtherUserAvailabilityStatus(senderUserId, signaling.status)
-=======
-                kaliumLogger.withFeatureId(EVENT_RECEIVER).i(message = "Ignored Signaling Message received: $signaling")
->>>>>>> 362c37cc
             }
         }
     }
@@ -299,11 +291,7 @@
     // TODO(qol): split this function so it's easier to maintain
     @Suppress("ComplexMethod", "LongMethod")
     private suspend fun processMessage(message: Message) {
-<<<<<<< HEAD
-        kaliumLogger.i(message = "$TAG Message received: $message")
-=======
-        kaliumLogger.withFeatureId(EVENT_RECEIVER).i(message = "Message received: $message")
->>>>>>> 362c37cc
+        kaliumLogger.withFeatureId(EVENT_RECEIVER).i(message = "$TAG Message received: $message")
 
         when (message) {
             is Message.Regular -> when (val content = message.content) {
