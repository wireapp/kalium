package com.wire.kalium.logic.sync

import com.wire.kalium.cryptography.CryptoClientId
import com.wire.kalium.cryptography.CryptoSessionId
import com.wire.kalium.cryptography.ProteusClient
import com.wire.kalium.logic.data.conversation.ClientId
import com.wire.kalium.logic.data.conversation.ConversationRepository
import com.wire.kalium.logic.data.conversation.MLSConversationRepository
import com.wire.kalium.logic.data.conversation.MemberMapper
import com.wire.kalium.logic.data.event.Event
import com.wire.kalium.logic.data.id.ConversationId
import com.wire.kalium.logic.data.id.IdMapper
import com.wire.kalium.logic.data.message.AssetContent
import com.wire.kalium.logic.data.message.Message
import com.wire.kalium.logic.data.message.MessageContent
import com.wire.kalium.logic.data.message.MessageRepository
import com.wire.kalium.logic.data.message.PlainMessageBlob
import com.wire.kalium.logic.data.message.ProtoContentMapper
import com.wire.kalium.logic.data.user.UserId
import com.wire.kalium.logic.data.user.UserRepository
import com.wire.kalium.logic.di.MapperProvider
import com.wire.kalium.logic.feature.call.CallManager
import com.wire.kalium.logic.functional.map
import com.wire.kalium.logic.functional.onFailure
import com.wire.kalium.logic.functional.onSuccess
import com.wire.kalium.logic.kaliumLogger
import com.wire.kalium.logic.sync.handler.MessageTextEditHandler
import com.wire.kalium.logic.util.Base64
import com.wire.kalium.logic.wrapCryptoRequest
import io.ktor.utils.io.core.toByteArray

interface ConversationEventReceiver: EventReceiver<Event.Conversation>

// Suppressed as it's an old issue
@Suppress("LongParameterList")
class ConversationEventReceiverImpl(
    private val proteusClient: ProteusClient,
    private val messageRepository: MessageRepository,
    private val conversationRepository: ConversationRepository,
    private val mlsConversationRepository: MLSConversationRepository,
    private val userRepository: UserRepository,
    private val callManagerImpl: Lazy<CallManager>,
<<<<<<< HEAD
    private val protoContentMapper: ProtoContentMapper = MapperProvider.protoContentMapper(),
=======
    private val editTextHandler: MessageTextEditHandler,
>>>>>>> ecb6badb
    private val memberMapper: MemberMapper = MapperProvider.memberMapper(),
    private val idMapper: IdMapper = MapperProvider.idMapper(),
) : ConversationEventReceiver {

    override suspend fun onEvent(event: Event.Conversation) {
        when (event) {
            is Event.Conversation.NewMessage -> handleNewMessage(event)
            is Event.Conversation.NewConversation -> handleNewConversation(event)
            is Event.Conversation.MemberJoin -> handleMemberJoin(event)
            is Event.Conversation.MemberLeave -> handleMemberLeave(event)
            is Event.Conversation.MLSWelcome -> handleMLSWelcome(event)
            is Event.Conversation.NewMLSMessage -> handleNewMLSMessage(event)
        }
    }

    private suspend fun handleNewMessage(event: Event.Conversation.NewMessage) {
        val decodedContentBytes = Base64.decodeFromBase64(event.content.toByteArray())
        val cryptoSessionId =
            CryptoSessionId(idMapper.toCryptoQualifiedIDId(event.senderUserId), CryptoClientId(event.senderClientId.value))
        wrapCryptoRequest { proteusClient.decrypt(decodedContentBytes, cryptoSessionId) }.map { PlainMessageBlob(it) }
            .onFailure {
                // TODO(important): Insert a failed message into the database to notify user that encryption is kaputt
                kaliumLogger.e("$TAG - failure on proteus message: ${it.proteusException.stackTraceToString()}")
            }.onSuccess { plainMessageBlob ->
                val protoContent = protoContentMapper.decodeFromProtobuf(plainMessageBlob)
                val message = Message(
                    id = protoContent.messageUid,
                    content = protoContent.messageContent,
                    conversationId = event.conversationId,
                    date = event.time,
                    senderUserId = event.senderUserId,
                    senderClientId = event.senderClientId,
                    status = Message.Status.SENT,
                    editStatus = Message.EditStatus.NotEdited,
                )

                processMessage(message)
            }
    }

    private fun updateAssetMessage(persistedMessage: Message, newMessageRemoteData: AssetContent.RemoteData): Message? =
        // The message was previously received with just metadata info, so let's update it with the raw data info
        if (persistedMessage.content is MessageContent.Asset) {
            persistedMessage.copy(
                content = persistedMessage.content.copy(
                    value = persistedMessage.content.value.copy(
                        remoteData = newMessageRemoteData
                    )
                )
            )
        } else null

    private suspend fun isSenderVerified(messageId: String, conversationId: ConversationId, senderUserId: UserId): Boolean {
        var verified = false
        messageRepository.getMessageById(
            messageUuid = messageId,
            conversationId = conversationId
        ).onSuccess {
            verified = senderUserId == it.senderUserId
        }
        return verified
    }

    private suspend fun handleNewConversation(event: Event.Conversation.NewConversation) =
        conversationRepository.insertConversationFromEvent(event)
            .onFailure { kaliumLogger.e("$TAG - failure on new conversation event: $it") }

    //TODO(system-messages): insert a message to show a user added to the conversation
    private suspend fun handleMemberJoin(event: Event.Conversation.MemberJoin) = conversationRepository
        .persistMembers(
            memberMapper.fromEventToDaoModel(event.members.users),
            idMapper.toDaoModel(event.conversationId)
        ).onFailure { kaliumLogger.e("$TAG - failure on member join event: $it") }

    //TODO(system-messages): insert a message to show a user deleted to the conversation
    private suspend fun handleMemberLeave(event: Event.Conversation.MemberLeave) =
        event.members.qualifiedUserIds.forEach { userId ->
            conversationRepository.deleteMember(
                idMapper.toDaoModel(event.conversationId), idMapper.fromApiToDao(userId)
            ).onFailure { kaliumLogger.e("$TAG - failure on member leave event: $it") }
        }

    private suspend fun handleMLSWelcome(event: Event.Conversation.MLSWelcome) {
        mlsConversationRepository.establishMLSGroupFromWelcome(event)
            .onFailure { kaliumLogger.e("$TAG - failure on MLS welcome event: $it") }
    }

    private suspend fun handleNewMLSMessage(event: Event.Conversation.NewMLSMessage) =
        mlsConversationRepository.messageFromMLSMessage(event)
            .onFailure {
                // TODO(mls): Insert a failed message into the database to notify user that encryption is kaputt
                kaliumLogger.e("$TAG - failure on MLS message: $it")
            }.onSuccess { mlsMessage ->
                val plainMessageBlob = mlsMessage?.let { PlainMessageBlob(it) } ?: return@onSuccess
                val protoContent = protoContentMapper.decodeFromProtobuf(plainMessageBlob)
                val message = Message(
                    id = protoContent.messageUid,
                    content = protoContent.messageContent,
                    conversationId = event.conversationId,
                    date = event.time,
                    senderUserId = event.senderUserId,
                    senderClientId = ClientId(""), // TODO(mls): client ID not available for MLS messages
                    status = Message.Status.SENT,
                    editStatus = Message.EditStatus.NotEdited,
                )
                processMessage(message)
            }

    private suspend fun processMessage(message: Message) {
        kaliumLogger.i(message = "Message received: $message")

        val isMyMessage = userRepository.getSelfUserId() == message.senderUserId
        when (message.content) {
            is MessageContent.Text -> messageRepository.persistMessage(message)
            is MessageContent.Asset -> {
                messageRepository.getMessageById(message.conversationId, message.id)
                    .onFailure {
                        // No asset message was received previously, so just persist the preview asset message
                        messageRepository.persistMessage(message)
                    }
                    .onSuccess { persistedMessage ->
                        // Check the second asset message is from the same original sender
                        if (isSenderVerified(persistedMessage.id, persistedMessage.conversationId, message.senderUserId)) {
                            // The asset message received contains the asset decryption keys,
                            // so update the preview message persisted previously
                            updateAssetMessage(persistedMessage, message.content.value.remoteData)?.let {
                                messageRepository.persistMessage(it)
                            }
                        }
                    }
            }
            is MessageContent.DeleteMessage ->
                if (isSenderVerified(message.content.messageId, message.conversationId, message.senderUserId))
                    messageRepository.markMessageAsDeleted(messageUuid = message.content.messageId, conversationId = message.conversationId)
                else kaliumLogger.i(message = "Delete message sender is not verified: $message")
            is MessageContent.DeleteForMe -> {
                /*The conversationId comes with the hidden message[message.content] only carries the conversaionId VALUE,
                *  we need to get the DOMAIN from the self conversationId[here is the message.conversationId]*/
                val conversationId =
                    if (message.content.qualifiedConversationId != null)
                        idMapper.fromProtoModel(message.content.qualifiedConversationId)
                    else ConversationId(
                        message.content.conversationId,
                        message.conversationId.domain
                    )
                if (message.conversationId == conversationRepository.getSelfConversationId())
                    messageRepository.deleteMessage(
                        messageUuid = message.content.messageId,
                        conversationId = conversationId
                    )
                else kaliumLogger.i(message = "Delete message sender is not verified: $message")
            }
            is MessageContent.Calling -> {
                kaliumLogger.d("$TAG - MessageContent.Calling")
                callManagerImpl.value.onCallingMessageReceived(
                    message = message,
                    content = message.content
                )
            }
            is MessageContent.TextEdited -> editTextHandler.handle(message,message.content)
            is MessageContent.Unknown -> kaliumLogger.i(message = "Unknown Message received: $message")
        }

        if (isMyMessage) conversationRepository.updateConversationNotificationDate(message.conversationId, message.date)
        conversationRepository.updateConversationModifiedDate(message.conversationId, message.date)
    }

    private companion object {
        const val TAG = "ConversationEventReceiver"
    }

}<|MERGE_RESOLUTION|>--- conflicted
+++ resolved
@@ -40,11 +40,8 @@
     private val mlsConversationRepository: MLSConversationRepository,
     private val userRepository: UserRepository,
     private val callManagerImpl: Lazy<CallManager>,
-<<<<<<< HEAD
     private val protoContentMapper: ProtoContentMapper = MapperProvider.protoContentMapper(),
-=======
     private val editTextHandler: MessageTextEditHandler,
->>>>>>> ecb6badb
     private val memberMapper: MemberMapper = MapperProvider.memberMapper(),
     private val idMapper: IdMapper = MapperProvider.idMapper(),
 ) : ConversationEventReceiver {
@@ -147,8 +144,7 @@
                     date = event.time,
                     senderUserId = event.senderUserId,
                     senderClientId = ClientId(""), // TODO(mls): client ID not available for MLS messages
-                    status = Message.Status.SENT,
-                    editStatus = Message.EditStatus.NotEdited,
+                    status = Message.Status.SENT
                 )
                 processMessage(message)
             }
