--- conflicted
+++ resolved
@@ -10,15 +10,12 @@
 import com.wire.kalium.logic.data.event.Event
 import com.wire.kalium.logic.data.id.ConversationId
 import com.wire.kalium.logic.data.id.IdMapper
-<<<<<<< HEAD
+import com.wire.kalium.logic.data.message.AssetContent
 import com.wire.kalium.logic.data.message.Message
 import com.wire.kalium.logic.data.message.MessageContent
 import com.wire.kalium.logic.data.message.MessageRepository
 import com.wire.kalium.logic.data.message.PlainMessageBlob
 import com.wire.kalium.logic.data.message.ProtoContentMapper
-=======
-import com.wire.kalium.logic.data.message.*
->>>>>>> f89a7dfe
 import com.wire.kalium.logic.data.user.UserId
 import com.wire.kalium.logic.data.user.UserRepository
 import com.wire.kalium.logic.di.MapperProvider
@@ -29,11 +26,7 @@
 import com.wire.kalium.logic.kaliumLogger
 import com.wire.kalium.logic.util.Base64
 import com.wire.kalium.logic.wrapCryptoRequest
-<<<<<<< HEAD
 import io.ktor.utils.io.core.toByteArray
-=======
-import io.ktor.utils.io.core.*
->>>>>>> f89a7dfe
 
 class ConversationEventReceiver(
     private val proteusClient: ProteusClient,
@@ -78,47 +71,8 @@
                         senderClientId = event.senderClientId,
                         status = Message.Status.SENT
                     )
-<<<<<<< HEAD
 
                     processMessage(message)
-=======
-                    kaliumLogger.i(message = "Message received: $message")
-                    when (message.content) {
-                        is MessageContent.Text -> messageRepository.persistMessage(message)
-                        is MessageContent.Asset -> {
-                            messageRepository.getMessageById(message.conversationId, message.id)
-                                .onFailure {
-                                    // No asset message was received previously, so just persist the preview asset message
-                                    messageRepository.persistMessage(message)
-                                }
-                                .onSuccess { persistedMessage ->
-                                    // Check the second asset message is from the same original sender
-                                    if (isSenderVerified(persistedMessage.id, persistedMessage.conversationId, message.senderUserId)) {
-                                        // The asset message received contains the asset decryption keys, so update the preview message persisted previously
-                                        updateAssetMessage(persistedMessage, message.content.value.remoteData)?.let {
-                                            messageRepository.persistMessage(it)
-                                        }
-                                    }
-                                }
-                        }
-                        is MessageContent.DeleteMessage ->
-                            if (isSenderVerified(message.content.messageId, message.conversationId, message.senderUserId))
-                                messageRepository.softDeleteMessage(messageUuid = message.content.messageId, message.conversationId)
-                            else kaliumLogger.i(message = "Delete message sender is not verified: $message")
-                        is MessageContent.DeleteForMe ->
-                            if (isSenderVerified(message.content.messageId, message.conversationId, message.senderUserId))
-                                messageRepository.hideMessage(messageUuid = message.content.messageId, message.content.conversationId)
-                            else kaliumLogger.i(message = "Delete message sender is not verified: $message")
-                        is MessageContent.Calling -> {
-                            kaliumLogger.d("$TAG - MessageContent.Calling")
-                            callManagerImpl.onCallingMessageReceived(
-                                message = message,
-                                content = message.content
-                            )
-                        }
-                        is MessageContent.Unknown -> kaliumLogger.i(message = "Unknown Message received: $message")
-                    }
->>>>>>> f89a7dfe
                 }
         }
     }
@@ -193,11 +147,27 @@
             }
     }
 
-    private suspend fun processMessage(message: Message) {
+    private suspend fun processMessage(message: Message) = suspending {
         kaliumLogger.i(message = "Message received: $message")
 
         when (message.content) {
-            is MessageContent.Text, is MessageContent.Asset -> messageRepository.persistMessage(message)
+            is MessageContent.Text -> messageRepository.persistMessage(message)
+            is MessageContent.Asset -> {
+                messageRepository.getMessageById(message.conversationId, message.id)
+                    .onFailure {
+                        // No asset message was received previously, so just persist the preview asset message
+                        messageRepository.persistMessage(message)
+                    }
+                    .onSuccess { persistedMessage ->
+                        // Check the second asset message is from the same original sender
+                        if (isSenderVerified(persistedMessage.id, persistedMessage.conversationId, message.senderUserId)) {
+                            // The asset message received contains the asset decryption keys, so update the preview message persisted previously
+                            updateAssetMessage(persistedMessage, message.content.value.remoteData)?.let {
+                                messageRepository.persistMessage(it)
+                            }
+                        }
+                    }
+            }
             is MessageContent.DeleteMessage ->
                 if (isSenderVerified(message.content.messageId, message.conversationId, message.senderUserId))
                     messageRepository.softDeleteMessage(messageUuid = message.content.messageId, message.conversationId)
