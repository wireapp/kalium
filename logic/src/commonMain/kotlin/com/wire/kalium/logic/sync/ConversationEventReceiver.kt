--- conflicted
+++ resolved
@@ -14,7 +14,6 @@
 import com.wire.kalium.logic.data.message.MessageRepository
 import com.wire.kalium.logic.data.message.PlainMessageBlob
 import com.wire.kalium.logic.data.message.ProtoContentMapper
-import com.wire.kalium.logic.data.user.User
 import com.wire.kalium.logic.data.user.UserId
 import com.wire.kalium.logic.di.MapperProvider
 import com.wire.kalium.logic.functional.onSuccess
@@ -66,7 +65,6 @@
                     when (message.content) {
                         is MessageContent.Text -> messageRepository.persistMessage(message)
                         is MessageContent.DeleteMessage ->
-<<<<<<< HEAD
                             if (isSenderVerified(message.content.messageId, message.conversationId, message.senderUserId))
                                 messageRepository.softDeleteMessage(messageUuid = message.content.messageId, message.conversationId)
                             else kaliumLogger.i(message = "Delete message sender is not verified: $message")
@@ -74,16 +72,6 @@
                             if (isSenderVerified(message.content.messageId, message.conversationId, message.senderUserId))
                                 messageRepository.hideMessage(messageUuid = message.content.messageId, message.content.conversationId)
                             else kaliumLogger.i(message = "Delete message sender is not verified: $message")
-=======
-                            messageRepository.getMessageById(messageUuid =  message.content.messageId,
-                                conversationId =  message.conversationId).onSuccess {
-                                if (message.senderUserId == it.senderUserId)
-                                    messageRepository.softDeleteMessage(messageUuid = message.content.messageId, message.conversationId)
-                                else kaliumLogger.i(message = "Delete message requested by someone other than the sender: $message")
-                            }
-                        is MessageContent.DeleteForMe -> messageRepository.hideMessage(messageUuid = message.content.messageId,
-                            message.content.conversationId)
->>>>>>> fc203067
                         is MessageContent.Unknown -> kaliumLogger.i(message = "Unknown Message received: $message")
                     }
                 }
