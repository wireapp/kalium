package com.wire.kalium.logic.feature

import com.wire.kalium.logic.AuthenticatedDataSourceSet
import com.wire.kalium.logic.configuration.ClientConfig
import com.wire.kalium.logic.data.asset.AssetDataSource
import com.wire.kalium.logic.data.asset.AssetMapper
import com.wire.kalium.logic.data.asset.AssetMapperImpl
import com.wire.kalium.logic.data.asset.AssetRepository
import com.wire.kalium.logic.data.client.ClientDataSource
import com.wire.kalium.logic.data.client.ClientMapper
import com.wire.kalium.logic.data.client.ClientRepository
import com.wire.kalium.logic.data.client.remote.ClientRemoteDataSource
import com.wire.kalium.logic.data.client.remote.ClientRemoteRepository
import com.wire.kalium.logic.data.conversation.ConversationDataSource
import com.wire.kalium.logic.data.conversation.ConversationMapper
import com.wire.kalium.logic.data.conversation.ConversationMapperImpl
import com.wire.kalium.logic.data.conversation.ConversationRepository
import com.wire.kalium.logic.data.conversation.MemberMapper
import com.wire.kalium.logic.data.conversation.MemberMapperImpl
import com.wire.kalium.logic.data.event.EventDataSource
import com.wire.kalium.logic.data.event.EventMapper
import com.wire.kalium.logic.data.event.EventRepository
import com.wire.kalium.logic.data.id.IdMapper
import com.wire.kalium.logic.data.id.IdMapperImpl
import com.wire.kalium.logic.data.location.LocationMapper
import com.wire.kalium.logic.data.logout.LogoutDataSource
import com.wire.kalium.logic.data.logout.LogoutRepository
import com.wire.kalium.logic.data.message.MessageDataSource
import com.wire.kalium.logic.data.message.MessageMapper
import com.wire.kalium.logic.data.message.MessageMapperImpl
import com.wire.kalium.logic.data.message.MessageRepository
import com.wire.kalium.logic.data.message.ProtoContentMapper
import com.wire.kalium.logic.data.message.SendMessageFailureMapper
import com.wire.kalium.logic.data.message.SendMessageFailureMapperImpl
import com.wire.kalium.logic.data.prekey.PreKeyDataSource
import com.wire.kalium.logic.data.prekey.PreKeyMapper
import com.wire.kalium.logic.data.prekey.PreKeyMapperImpl
import com.wire.kalium.logic.data.prekey.PreKeyRepository
import com.wire.kalium.logic.data.prekey.remote.PreKeyListMapper
import com.wire.kalium.logic.data.prekey.remote.PreKeyRemoteDataSource
import com.wire.kalium.logic.data.prekey.remote.PreKeyRemoteRepository
<<<<<<< HEAD
import com.wire.kalium.logic.data.session.SessionRepository
import com.wire.kalium.logic.data.team.TeamDataSource
import com.wire.kalium.logic.data.team.TeamMapperImpl
import com.wire.kalium.logic.data.team.TeamRepository
=======
import com.wire.kalium.logic.data.publicuser.PublicUserMapper
import com.wire.kalium.logic.data.publicuser.PublicUserMapperImpl
import com.wire.kalium.logic.data.publicuser.PublicUserRepository
import com.wire.kalium.logic.data.publicuser.PublicUserRepositoryImpl
>>>>>>> a754b1bb
import com.wire.kalium.logic.data.user.UserDataSource
import com.wire.kalium.logic.data.user.UserMapperImpl
import com.wire.kalium.logic.data.user.UserRepository
import com.wire.kalium.logic.feature.auth.AuthSession
import com.wire.kalium.logic.feature.auth.LogoutUseCase
import com.wire.kalium.logic.feature.client.ClientScope
import com.wire.kalium.logic.feature.conversation.ConversationScope
import com.wire.kalium.logic.feature.message.MessageScope
import com.wire.kalium.logic.feature.user.UserScope
import com.wire.kalium.logic.sync.ConversationEventReceiver
import com.wire.kalium.logic.sync.ListenToEventsUseCase
import com.wire.kalium.logic.sync.SyncManager
import com.wire.kalium.persistence.client.ClientRegistrationStorage
import com.wire.kalium.persistence.client.ClientRegistrationStorageImpl
import com.wire.kalium.persistence.db.Database
import com.wire.kalium.persistence.event.EventInfoStorage
import com.wire.kalium.persistence.event.EventInfoStorageImpl
import com.wire.kalium.persistence.kmm_settings.EncryptedSettingsHolder

expect class UserSessionScope : UserSessionScopeCommon

abstract class UserSessionScopeCommon(
    private val session: AuthSession,
    private val authenticatedDataSourceSet: AuthenticatedDataSourceSet,
    private val sessionRepository: SessionRepository
) {

    private val encryptedSettingsHolder: EncryptedSettingsHolder = authenticatedDataSourceSet.encryptedSettingsHolder
    private val userPreferencesSettings = authenticatedDataSourceSet.kaliumPreferencesSettings
    private val eventInfoStorage: EventInfoStorage
        get() = EventInfoStorageImpl(userPreferencesSettings)

    private val idMapper: IdMapper get() = IdMapperImpl()
    private val memberMapper: MemberMapper get() = MemberMapperImpl(idMapper)
    private val conversationMapper: ConversationMapper get() = ConversationMapperImpl(idMapper, memberMapper)
    private val userMapper = UserMapperImpl(idMapper)
    private val publicUserMapper: PublicUserMapper = PublicUserMapperImpl()
    private val database: Database = authenticatedDataSourceSet.database
    private val teamMapper = TeamMapperImpl()

    private val conversationRepository: ConversationRepository
        get() = ConversationDataSource(
            database.conversationDAO,
            authenticatedDataSourceSet.authenticatedNetworkContainer.conversationApi,
            authenticatedDataSourceSet.authenticatedNetworkContainer.clientApi, idMapper, conversationMapper, memberMapper
        )

    private val messageMapper: MessageMapper get() = MessageMapperImpl(idMapper)

    private val sendMessageFailureMapper: SendMessageFailureMapper get() = SendMessageFailureMapperImpl()

    private val messageRepository: MessageRepository
        get() = MessageDataSource(
            authenticatedDataSourceSet.authenticatedNetworkContainer.messageApi,
            database.messageDAO,
            messageMapper,
            idMapper,
            sendMessageFailureMapper
        )

    private val teamRepository: TeamRepository
        get() = TeamDataSource(
            teamDAO = database.teamDAO,
            teamMapper = teamMapper,
            teamsApi = authenticatedDataSourceSet.authenticatedNetworkContainer.teamsApi
        )

    private val userRepository: UserRepository
        get() = UserDataSource(
            database.userDAO,
            database.metadataDAO,
            authenticatedDataSourceSet.authenticatedNetworkContainer.selfApi,
            authenticatedDataSourceSet.authenticatedNetworkContainer.userDetailsApi,
            idMapper,
            userMapper,
            assetRepository,
            teamRepository
        )

    private val publicUserRepository: PublicUserRepository
        get() = PublicUserRepositoryImpl(
            authenticatedDataSourceSet.authenticatedNetworkContainer.contactSearchApi,
            authenticatedDataSourceSet.authenticatedNetworkContainer.userDetailsApi,
            publicUserMapper
        )

    protected abstract val clientConfig: ClientConfig

    private val preyKeyMapper: PreKeyMapper get() = PreKeyMapperImpl()
    private val preKeyListMapper: PreKeyListMapper get() = PreKeyListMapper(preyKeyMapper)
    private val locationMapper: LocationMapper get() = LocationMapper()
    private val clientMapper: ClientMapper get() = ClientMapper(preyKeyMapper, locationMapper, clientConfig)

    private val clientRemoteRepository: ClientRemoteRepository
        get() = ClientRemoteDataSource(
            authenticatedDataSourceSet.authenticatedNetworkContainer.clientApi,
            clientMapper
        )

    private val clientRegistrationStorage: ClientRegistrationStorage
        get() = ClientRegistrationStorageImpl(userPreferencesSettings)

    private val clientRepository: ClientRepository
        get() = ClientDataSource(clientRemoteRepository, clientRegistrationStorage, database.clientDAO, userMapper)

    private val assetMapper: AssetMapper get() = AssetMapperImpl()
    private val assetRepository: AssetRepository
        get() = AssetDataSource(authenticatedDataSourceSet.authenticatedNetworkContainer.assetApi, assetMapper, database.assetDAO)

    val syncManager: SyncManager get() = authenticatedDataSourceSet.syncManager

    private val eventMapper: EventMapper get() = EventMapper(idMapper)
    private val eventRepository: EventRepository
        get() = EventDataSource(
            authenticatedDataSourceSet.authenticatedNetworkContainer.notificationApi,
            eventInfoStorage,
            clientRepository,
            eventMapper
        )

    protected abstract val protoContentMapper: ProtoContentMapper
    private val conversationEventReceiver: ConversationEventReceiver
        get() = ConversationEventReceiver(
            authenticatedDataSourceSet.proteusClient,
            messageRepository,
            conversationRepository,
            protoContentMapper,
            memberMapper,
            idMapper
        )

    private val preKeyRemoteRepository: PreKeyRemoteRepository
        get() = PreKeyRemoteDataSource(
            authenticatedDataSourceSet.authenticatedNetworkContainer.preKeyApi,
            preKeyListMapper
        )
    private val preKeyRepository: PreKeyRepository
        get() = PreKeyDataSource(
            preKeyRemoteRepository,
            authenticatedDataSourceSet.proteusClient
        )
<<<<<<< HEAD

    private val logoutRepository: LogoutRepository = LogoutDataSource(authenticatedDataSourceSet.authenticatedNetworkContainer.logoutApi)
=======
>>>>>>> a754b1bb
    val listenToEvents: ListenToEventsUseCase
        get() = ListenToEventsUseCase(
            syncManager = syncManager,
            eventRepository = eventRepository,
            conversationEventReceiver = conversationEventReceiver
        )
    val client: ClientScope get() = ClientScope(clientRepository, preKeyRepository)
    val conversations: ConversationScope get() = ConversationScope(conversationRepository, syncManager)
    val messages: MessageScope
        get() = MessageScope(
            messageRepository,
            conversationRepository,
            clientRepository,
            authenticatedDataSourceSet.proteusClient,
            preKeyRepository,
            userRepository,
            syncManager
        )
<<<<<<< HEAD
    val users: UserScope get() = UserScope(
        userRepository = userRepository,
        syncManager = syncManager,
        assetRepository = assetRepository
    )
    val logout: LogoutUseCase get() = LogoutUseCase(logoutRepository, sessionRepository, session.userId, authenticatedDataSourceSet)

=======
    val users: UserScope
        get() = UserScope(
            userRepository,
            publicUserRepository,
            syncManager,
            assetRepository
        )
>>>>>>> a754b1bb
}<|MERGE_RESOLUTION|>--- conflicted
+++ resolved
@@ -39,17 +39,14 @@
 import com.wire.kalium.logic.data.prekey.remote.PreKeyListMapper
 import com.wire.kalium.logic.data.prekey.remote.PreKeyRemoteDataSource
 import com.wire.kalium.logic.data.prekey.remote.PreKeyRemoteRepository
-<<<<<<< HEAD
 import com.wire.kalium.logic.data.session.SessionRepository
 import com.wire.kalium.logic.data.team.TeamDataSource
 import com.wire.kalium.logic.data.team.TeamMapperImpl
 import com.wire.kalium.logic.data.team.TeamRepository
-=======
 import com.wire.kalium.logic.data.publicuser.PublicUserMapper
 import com.wire.kalium.logic.data.publicuser.PublicUserMapperImpl
 import com.wire.kalium.logic.data.publicuser.PublicUserRepository
 import com.wire.kalium.logic.data.publicuser.PublicUserRepositoryImpl
->>>>>>> a754b1bb
 import com.wire.kalium.logic.data.user.UserDataSource
 import com.wire.kalium.logic.data.user.UserMapperImpl
 import com.wire.kalium.logic.data.user.UserRepository
@@ -191,11 +188,8 @@
             preKeyRemoteRepository,
             authenticatedDataSourceSet.proteusClient
         )
-<<<<<<< HEAD
 
     private val logoutRepository: LogoutRepository = LogoutDataSource(authenticatedDataSourceSet.authenticatedNetworkContainer.logoutApi)
-=======
->>>>>>> a754b1bb
     val listenToEvents: ListenToEventsUseCase
         get() = ListenToEventsUseCase(
             syncManager = syncManager,
@@ -214,21 +208,11 @@
             userRepository,
             syncManager
         )
-<<<<<<< HEAD
-    val users: UserScope get() = UserScope(
-        userRepository = userRepository,
-        syncManager = syncManager,
-        assetRepository = assetRepository
-    )
-    val logout: LogoutUseCase get() = LogoutUseCase(logoutRepository, sessionRepository, session.userId, authenticatedDataSourceSet)
-
-=======
     val users: UserScope
         get() = UserScope(
-            userRepository,
-            publicUserRepository,
-            syncManager,
-            assetRepository
-        )
->>>>>>> a754b1bb
+            userRepository = userRepository,
+            publicUserRepository, syncManager = syncManager,
+            assetRepository = assetRepository
+        )
+    val logout: LogoutUseCase get() = LogoutUseCase(logoutRepository, sessionRepository, session.userId, authenticatedDataSourceSet)
 }