/*
 * Wire
 * Copyright (C) 2023 Wire Swiss GmbH
 *
 * This program is free software: you can redistribute it and/or modify
 * it under the terms of the GNU General Public License as published by
 * the Free Software Foundation, either version 3 of the License, or
 * (at your option) any later version.
 *
 * This program is distributed in the hope that it will be useful,
 * but WITHOUT ANY WARRANTY; without even the implied warranty of
 * MERCHANTABILITY or FITNESS FOR A PARTICULAR PURPOSE. See the
 * GNU General Public License for more details.
 *
 * You should have received a copy of the GNU General Public License
 * along with this program. If not, see http://www.gnu.org/licenses/.
 */

package com.wire.kalium.logic.feature

import com.wire.kalium.logic.CoreFailure
import com.wire.kalium.logic.GlobalKaliumScope
import com.wire.kalium.logic.cache.MLSSelfConversationIdProvider
import com.wire.kalium.logic.cache.MLSSelfConversationIdProviderImpl
import com.wire.kalium.logic.cache.ProteusSelfConversationIdProvider
import com.wire.kalium.logic.cache.ProteusSelfConversationIdProviderImpl
import com.wire.kalium.logic.cache.SelfConversationIdProvider
import com.wire.kalium.logic.cache.SelfConversationIdProviderImpl
import com.wire.kalium.logic.configuration.ClientConfig
import com.wire.kalium.logic.configuration.UserConfigDataSource
import com.wire.kalium.logic.configuration.UserConfigRepository
import com.wire.kalium.logic.configuration.notification.NotificationTokenDataSource
import com.wire.kalium.logic.data.asset.AssetDataSource
import com.wire.kalium.logic.data.asset.AssetRepository
import com.wire.kalium.logic.data.asset.DataStoragePaths
import com.wire.kalium.logic.data.asset.KaliumFileSystem
import com.wire.kalium.logic.data.asset.KaliumFileSystemImpl
import com.wire.kalium.logic.data.call.CallDataSource
import com.wire.kalium.logic.data.call.CallRepository
import com.wire.kalium.logic.data.call.VideoStateChecker
import com.wire.kalium.logic.data.call.VideoStateCheckerImpl
import com.wire.kalium.logic.data.call.mapper.CallMapper
import com.wire.kalium.logic.data.client.ClientDataSource
import com.wire.kalium.logic.data.client.ClientRepository
import com.wire.kalium.logic.data.client.E2EClientProvider
import com.wire.kalium.logic.data.client.E2EIClientProviderImpl
import com.wire.kalium.logic.data.client.MLSClientProvider
import com.wire.kalium.logic.data.client.MLSClientProviderImpl
import com.wire.kalium.logic.data.client.remote.ClientRemoteDataSource
import com.wire.kalium.logic.data.client.remote.ClientRemoteRepository
import com.wire.kalium.logic.data.connection.ConnectionDataSource
import com.wire.kalium.logic.data.connection.ConnectionRepository
import com.wire.kalium.logic.data.conversation.ClientId
import com.wire.kalium.logic.data.conversation.CommitBundleEventReceiverImpl
import com.wire.kalium.logic.data.conversation.ConversationDataSource
import com.wire.kalium.logic.data.conversation.ConversationGroupRepository
import com.wire.kalium.logic.data.conversation.ConversationGroupRepositoryImpl
import com.wire.kalium.logic.data.conversation.ConversationRepository
import com.wire.kalium.logic.data.conversation.MLSConversationDataSource
import com.wire.kalium.logic.data.conversation.MLSConversationRepository
import com.wire.kalium.logic.data.conversation.NewConversationMembersRepository
import com.wire.kalium.logic.data.conversation.NewConversationMembersRepositoryImpl
import com.wire.kalium.logic.data.conversation.ProposalTimer
import com.wire.kalium.logic.data.conversation.SubconversationRepositoryImpl
import com.wire.kalium.logic.data.conversation.UpdateKeyingMaterialThresholdProvider
import com.wire.kalium.logic.data.conversation.UpdateKeyingMaterialThresholdProviderImpl
import com.wire.kalium.logic.data.e2ei.E2EIRepository
import com.wire.kalium.logic.data.e2ei.E2EIRepositoryImpl
import com.wire.kalium.logic.data.event.EventDataSource
import com.wire.kalium.logic.data.event.EventRepository
import com.wire.kalium.logic.data.featureConfig.FeatureConfigDataSource
import com.wire.kalium.logic.data.featureConfig.FeatureConfigRepository
import com.wire.kalium.logic.data.id.FederatedIdMapper
import com.wire.kalium.logic.data.id.GroupID
import com.wire.kalium.logic.data.id.QualifiedIdMapper
import com.wire.kalium.logic.data.id.TeamId
import com.wire.kalium.logic.data.keypackage.KeyPackageDataSource
import com.wire.kalium.logic.data.keypackage.KeyPackageLimitsProvider
import com.wire.kalium.logic.data.keypackage.KeyPackageLimitsProviderImpl
import com.wire.kalium.logic.data.keypackage.KeyPackageRepository
import com.wire.kalium.logic.data.logout.LogoutDataSource
import com.wire.kalium.logic.data.logout.LogoutRepository
import com.wire.kalium.logic.data.message.CompositeMessageDataSource
import com.wire.kalium.logic.data.message.CompositeMessageRepository
import com.wire.kalium.logic.data.message.IsMessageSentInSelfConversationUseCase
import com.wire.kalium.logic.data.message.IsMessageSentInSelfConversationUseCaseImpl
import com.wire.kalium.logic.data.message.MessageDataSource
import com.wire.kalium.logic.data.message.MessageMetadataSource
import com.wire.kalium.logic.data.message.MessageMetadataRepository
import com.wire.kalium.logic.data.message.MessageRepository
import com.wire.kalium.logic.data.message.PersistMessageUseCase
import com.wire.kalium.logic.data.message.PersistMessageUseCaseImpl
import com.wire.kalium.logic.data.message.PersistReactionUseCase
import com.wire.kalium.logic.data.message.PersistReactionUseCaseImpl
import com.wire.kalium.logic.data.message.ProtoContentMapper
import com.wire.kalium.logic.data.message.ProtoContentMapperImpl
import com.wire.kalium.logic.data.message.reaction.ReactionRepositoryImpl
import com.wire.kalium.logic.data.message.receipt.ReceiptRepositoryImpl
import com.wire.kalium.logic.data.mlspublickeys.MLSPublicKeysRepository
import com.wire.kalium.logic.data.mlspublickeys.MLSPublicKeysRepositoryImpl
import com.wire.kalium.logic.data.notification.PushTokenDataSource
import com.wire.kalium.logic.data.notification.PushTokenRepository
import com.wire.kalium.logic.data.prekey.PreKeyDataSource
import com.wire.kalium.logic.data.prekey.PreKeyRepository
import com.wire.kalium.logic.data.properties.UserPropertyDataSource
import com.wire.kalium.logic.data.properties.UserPropertyRepository
import com.wire.kalium.logic.data.publicuser.SearchUserRepository
import com.wire.kalium.logic.data.publicuser.SearchUserRepositoryImpl
import com.wire.kalium.logic.data.publicuser.UserSearchApiWrapper
import com.wire.kalium.logic.data.publicuser.UserSearchApiWrapperImpl
import com.wire.kalium.logic.data.service.ServiceDataSource
import com.wire.kalium.logic.data.service.ServiceRepository
import com.wire.kalium.logic.data.sync.InMemoryIncrementalSyncRepository
import com.wire.kalium.logic.data.sync.IncrementalSyncRepository
import com.wire.kalium.logic.data.sync.SlowSyncRepository
import com.wire.kalium.logic.data.sync.SlowSyncRepositoryImpl
import com.wire.kalium.logic.data.team.TeamDataSource
import com.wire.kalium.logic.data.team.TeamRepository
import com.wire.kalium.logic.data.user.AccountRepository
import com.wire.kalium.logic.data.user.AccountRepositoryImpl
import com.wire.kalium.logic.data.user.UserDataSource
import com.wire.kalium.logic.data.user.UserId
import com.wire.kalium.logic.data.user.UserRepository
import com.wire.kalium.logic.di.MapperProvider
import com.wire.kalium.logic.di.PlatformUserStorageProperties
import com.wire.kalium.logic.di.RootPathsProvider
import com.wire.kalium.logic.di.UserStorageProvider
import com.wire.kalium.logic.feature.asset.ValidateAssetMimeTypeUseCase
import com.wire.kalium.logic.feature.asset.ValidateAssetMimeTypeUseCaseImpl
import com.wire.kalium.logic.feature.auth.AuthenticationScope
import com.wire.kalium.logic.feature.auth.AuthenticationScopeProvider
import com.wire.kalium.logic.feature.auth.ClearUserDataUseCase
import com.wire.kalium.logic.feature.auth.ClearUserDataUseCaseImpl
import com.wire.kalium.logic.feature.auth.LogoutUseCase
import com.wire.kalium.logic.feature.auth.LogoutUseCaseImpl
import com.wire.kalium.logic.feature.backup.BackupScope
import com.wire.kalium.logic.feature.backup.CreateBackupUseCase
import com.wire.kalium.logic.feature.backup.RestoreBackupUseCase
import com.wire.kalium.logic.feature.backup.VerifyBackupUseCase
import com.wire.kalium.logic.feature.call.CallManager
import com.wire.kalium.logic.feature.call.CallsScope
import com.wire.kalium.logic.feature.call.GlobalCallManager
import com.wire.kalium.logic.feature.call.usecase.ConversationClientsInCallUpdater
import com.wire.kalium.logic.feature.call.usecase.ConversationClientsInCallUpdaterImpl
import com.wire.kalium.logic.feature.call.usecase.UpdateConversationClientsForCurrentCallUseCase
import com.wire.kalium.logic.feature.call.usecase.UpdateConversationClientsForCurrentCallUseCaseImpl
import com.wire.kalium.logic.feature.client.ClientScope
import com.wire.kalium.logic.feature.client.IsAllowedToRegisterMLSClientUseCase
import com.wire.kalium.logic.feature.client.IsAllowedToRegisterMLSClientUseCaseImpl
import com.wire.kalium.logic.feature.client.MLSClientManager
import com.wire.kalium.logic.feature.client.MLSClientManagerImpl
import com.wire.kalium.logic.feature.client.RegisterMLSClientUseCaseImpl
import com.wire.kalium.logic.feature.connection.ConnectionScope
import com.wire.kalium.logic.feature.connection.SyncConnectionsUseCase
import com.wire.kalium.logic.feature.connection.SyncConnectionsUseCaseImpl
import com.wire.kalium.logic.feature.conversation.ConversationScope
import com.wire.kalium.logic.feature.conversation.ConversationVerificationStatusHandler
import com.wire.kalium.logic.feature.conversation.ConversationVerificationStatusHandlerImpl
import com.wire.kalium.logic.feature.conversation.ConversationsRecoveryManager
import com.wire.kalium.logic.feature.conversation.ConversationsRecoveryManagerImpl
import com.wire.kalium.logic.feature.conversation.GetConversationVerificationStatusUseCase
import com.wire.kalium.logic.feature.conversation.GetConversationVerificationStatusUseCaseImpl
import com.wire.kalium.logic.feature.conversation.ObserveOtherUserSecurityClassificationLabelUseCase
import com.wire.kalium.logic.feature.conversation.ObserveOtherUserSecurityClassificationLabelUseCaseImpl
import com.wire.kalium.logic.feature.conversation.JoinExistingMLSConversationUseCase
import com.wire.kalium.logic.feature.conversation.JoinExistingMLSConversationUseCaseImpl
import com.wire.kalium.logic.feature.conversation.JoinExistingMLSConversationsUseCase
import com.wire.kalium.logic.feature.conversation.JoinExistingMLSConversationsUseCaseImpl
import com.wire.kalium.logic.feature.conversation.JoinSubconversationUseCase
import com.wire.kalium.logic.feature.conversation.JoinSubconversationUseCaseImpl
import com.wire.kalium.logic.feature.conversation.LeaveSubconversationUseCase
import com.wire.kalium.logic.feature.conversation.LeaveSubconversationUseCaseImpl
import com.wire.kalium.logic.feature.conversation.MLSConversationsRecoveryManager
import com.wire.kalium.logic.feature.conversation.MLSConversationsRecoveryManagerImpl
import com.wire.kalium.logic.feature.conversation.ObserveSecurityClassificationLabelUseCase
import com.wire.kalium.logic.feature.conversation.ObserveSecurityClassificationLabelUseCaseImpl
import com.wire.kalium.logic.feature.conversation.RecoverMLSConversationsUseCase
import com.wire.kalium.logic.feature.conversation.RecoverMLSConversationsUseCaseImpl
import com.wire.kalium.logic.feature.conversation.SyncConversationsUseCase
import com.wire.kalium.logic.feature.conversation.SyncConversationsUseCaseImpl
import com.wire.kalium.logic.feature.conversation.keyingmaterials.KeyingMaterialsManager
import com.wire.kalium.logic.feature.conversation.keyingmaterials.KeyingMaterialsManagerImpl
import com.wire.kalium.logic.feature.debug.DebugScope
import com.wire.kalium.logic.feature.e2ei.EnrollE2EIUseCase
import com.wire.kalium.logic.feature.e2ei.EnrollE2EIUseCaseImpl
import com.wire.kalium.logic.feature.featureConfig.SyncFeatureConfigsUseCase
import com.wire.kalium.logic.feature.featureConfig.SyncFeatureConfigsUseCaseImpl
import com.wire.kalium.logic.feature.keypackage.KeyPackageManager
import com.wire.kalium.logic.feature.keypackage.KeyPackageManagerImpl
import com.wire.kalium.logic.feature.message.AddSystemMessageToAllConversationsUseCase
import com.wire.kalium.logic.feature.message.AddSystemMessageToAllConversationsUseCaseImpl
import com.wire.kalium.logic.feature.message.DeleteConversationNotificationsManagerImpl
import com.wire.kalium.logic.feature.message.MLSMessageCreator
import com.wire.kalium.logic.feature.message.MLSMessageCreatorImpl
import com.wire.kalium.logic.feature.message.MessageEnvelopeCreator
import com.wire.kalium.logic.feature.message.MessageEnvelopeCreatorImpl
import com.wire.kalium.logic.feature.message.MessageScope
import com.wire.kalium.logic.feature.message.MessageSendingScheduler
import com.wire.kalium.logic.feature.message.PendingProposalScheduler
import com.wire.kalium.logic.feature.message.PendingProposalSchedulerImpl
import com.wire.kalium.logic.feature.message.PersistMigratedMessagesUseCase
import com.wire.kalium.logic.feature.message.PersistMigratedMessagesUseCaseImpl
import com.wire.kalium.logic.feature.message.SessionEstablisher
import com.wire.kalium.logic.feature.message.SessionEstablisherImpl
import com.wire.kalium.logic.feature.migration.MigrationScope
import com.wire.kalium.logic.feature.notificationToken.PushTokenUpdater
import com.wire.kalium.logic.feature.selfDeletingMessages.ObserveSelfDeletionTimerSettingsForConversationUseCase
import com.wire.kalium.logic.feature.selfDeletingMessages.ObserveSelfDeletionTimerSettingsForConversationUseCaseImpl
import com.wire.kalium.logic.feature.selfDeletingMessages.ObserveTeamSettingsSelfDeletingStatusUseCase
import com.wire.kalium.logic.feature.selfDeletingMessages.ObserveTeamSettingsSelfDeletingStatusUseCaseImpl
import com.wire.kalium.logic.feature.selfDeletingMessages.PersistNewSelfDeletionTimerUseCaseImpl
import com.wire.kalium.logic.feature.service.ServiceScope
import com.wire.kalium.logic.feature.session.GetProxyCredentialsUseCase
import com.wire.kalium.logic.feature.session.GetProxyCredentialsUseCaseImpl
import com.wire.kalium.logic.feature.session.UpgradeCurrentSessionUseCaseImpl
import com.wire.kalium.logic.feature.team.SyncSelfTeamUseCase
import com.wire.kalium.logic.feature.team.SyncSelfTeamUseCaseImpl
import com.wire.kalium.logic.feature.team.TeamScope
import com.wire.kalium.logic.feature.user.IsFileSharingEnabledUseCase
import com.wire.kalium.logic.feature.user.IsFileSharingEnabledUseCaseImpl
import com.wire.kalium.logic.feature.user.IsMLSEnabledUseCase
import com.wire.kalium.logic.feature.user.IsMLSEnabledUseCaseImpl
import com.wire.kalium.logic.feature.user.MarkEnablingE2EIAsNotifiedUseCase
import com.wire.kalium.logic.feature.user.MarkEnablingE2EIAsNotifiedUseCaseImpl
import com.wire.kalium.logic.feature.user.MarkFileSharingChangeAsNotifiedUseCase
import com.wire.kalium.logic.feature.user.MarkSelfDeletionStatusAsNotifiedUseCase
import com.wire.kalium.logic.feature.user.MarkSelfDeletionStatusAsNotifiedUseCaseImpl
import com.wire.kalium.logic.feature.user.ObserveE2EIRequiredUseCase
import com.wire.kalium.logic.feature.user.ObserveE2EIRequiredUseCaseImpl
import com.wire.kalium.logic.feature.user.ObserveFileSharingStatusUseCase
import com.wire.kalium.logic.feature.user.ObserveFileSharingStatusUseCaseImpl
import com.wire.kalium.logic.feature.user.SyncContactsUseCase
import com.wire.kalium.logic.feature.user.SyncContactsUseCaseImpl
import com.wire.kalium.logic.feature.user.SyncSelfUserUseCase
import com.wire.kalium.logic.feature.user.SyncSelfUserUseCaseImpl
import com.wire.kalium.logic.feature.user.UserScope
import com.wire.kalium.logic.feature.user.guestroomlink.GetGuestRoomLinkFeatureStatusUseCase
import com.wire.kalium.logic.feature.user.guestroomlink.GetGuestRoomLinkFeatureStatusUseCaseImpl
import com.wire.kalium.logic.feature.user.guestroomlink.MarkGuestLinkFeatureFlagAsNotChangedUseCase
import com.wire.kalium.logic.feature.user.guestroomlink.MarkGuestLinkFeatureFlagAsNotChangedUseCaseImpl
import com.wire.kalium.logic.feature.user.guestroomlink.ObserveGuestRoomLinkFeatureFlagUseCase
import com.wire.kalium.logic.feature.user.guestroomlink.ObserveGuestRoomLinkFeatureFlagUseCaseImpl
import com.wire.kalium.logic.feature.user.screenshotCensoring.ObserveScreenshotCensoringConfigUseCase
import com.wire.kalium.logic.feature.user.screenshotCensoring.ObserveScreenshotCensoringConfigUseCaseImpl
import com.wire.kalium.logic.feature.user.screenshotCensoring.PersistScreenshotCensoringConfigUseCase
import com.wire.kalium.logic.feature.user.screenshotCensoring.PersistScreenshotCensoringConfigUseCaseImpl
import com.wire.kalium.logic.feature.user.webSocketStatus.GetPersistentWebSocketStatus
import com.wire.kalium.logic.feature.user.webSocketStatus.GetPersistentWebSocketStatusImpl
import com.wire.kalium.logic.feature.user.webSocketStatus.PersistPersistentWebSocketConnectionStatusUseCase
import com.wire.kalium.logic.feature.user.webSocketStatus.PersistPersistentWebSocketConnectionStatusUseCaseImpl
import com.wire.kalium.logic.featureFlags.FeatureSupport
import com.wire.kalium.logic.featureFlags.FeatureSupportImpl
import com.wire.kalium.logic.featureFlags.KaliumConfigs
import com.wire.kalium.logic.functional.Either
import com.wire.kalium.logic.functional.isRight
import com.wire.kalium.logic.functional.map
import com.wire.kalium.logic.functional.onSuccess
import com.wire.kalium.logic.network.ApiMigrationManager
import com.wire.kalium.logic.network.ApiMigrationV3
import com.wire.kalium.network.NetworkStateObserver
import com.wire.kalium.logic.network.SessionManagerImpl
import com.wire.kalium.logic.sync.MissingMetadataUpdateManager
import com.wire.kalium.logic.sync.MissingMetadataUpdateManagerImpl
import com.wire.kalium.logic.sync.ObserveSyncStateUseCase
import com.wire.kalium.logic.sync.SetConnectionPolicyUseCase
import com.wire.kalium.logic.sync.SyncManager
import com.wire.kalium.logic.sync.SyncManagerImpl
import com.wire.kalium.logic.sync.UserSessionWorkScheduler
import com.wire.kalium.logic.sync.incremental.EventGatherer
import com.wire.kalium.logic.sync.incremental.EventGathererImpl
import com.wire.kalium.logic.sync.incremental.EventProcessor
import com.wire.kalium.logic.sync.incremental.EventProcessorImpl
import com.wire.kalium.logic.sync.incremental.IncrementalSyncManager
import com.wire.kalium.logic.sync.incremental.IncrementalSyncRecoveryHandlerImpl
import com.wire.kalium.logic.sync.incremental.IncrementalSyncWorker
import com.wire.kalium.logic.sync.incremental.IncrementalSyncWorkerImpl
import com.wire.kalium.logic.sync.slow.RestartSlowSyncProcessForRecoveryUseCase
import com.wire.kalium.logic.sync.slow.RestartSlowSyncProcessForRecoveryUseCaseImpl
import com.wire.kalium.logic.sync.receiver.ConversationEventReceiver
import com.wire.kalium.logic.sync.receiver.ConversationEventReceiverImpl
import com.wire.kalium.logic.sync.receiver.FeatureConfigEventReceiver
import com.wire.kalium.logic.sync.receiver.FeatureConfigEventReceiverImpl
import com.wire.kalium.logic.sync.receiver.FederationEventReceiver
import com.wire.kalium.logic.sync.receiver.FederationEventReceiverImpl
import com.wire.kalium.logic.sync.receiver.TeamEventReceiver
import com.wire.kalium.logic.sync.receiver.TeamEventReceiverImpl
import com.wire.kalium.logic.sync.receiver.UserEventReceiver
import com.wire.kalium.logic.sync.receiver.UserEventReceiverImpl
import com.wire.kalium.logic.sync.receiver.UserPropertiesEventReceiver
import com.wire.kalium.logic.sync.receiver.UserPropertiesEventReceiverImpl
import com.wire.kalium.logic.sync.receiver.asset.AssetMessageHandler
import com.wire.kalium.logic.sync.receiver.asset.AssetMessageHandlerImpl
import com.wire.kalium.logic.sync.receiver.conversation.ConversationMessageTimerEventHandler
import com.wire.kalium.logic.sync.receiver.conversation.ConversationMessageTimerEventHandlerImpl
import com.wire.kalium.logic.sync.receiver.conversation.DeletedConversationEventHandler
import com.wire.kalium.logic.sync.receiver.conversation.DeletedConversationEventHandlerImpl
import com.wire.kalium.logic.sync.receiver.conversation.MLSWelcomeEventHandler
import com.wire.kalium.logic.sync.receiver.conversation.MLSWelcomeEventHandlerImpl
import com.wire.kalium.logic.sync.receiver.conversation.MemberChangeEventHandler
import com.wire.kalium.logic.sync.receiver.conversation.MemberChangeEventHandlerImpl
import com.wire.kalium.logic.sync.receiver.conversation.MemberJoinEventHandler
import com.wire.kalium.logic.sync.receiver.conversation.MemberJoinEventHandlerImpl
import com.wire.kalium.logic.sync.receiver.conversation.MemberLeaveEventHandler
import com.wire.kalium.logic.sync.receiver.conversation.MemberLeaveEventHandlerImpl
import com.wire.kalium.logic.sync.receiver.conversation.NewConversationEventHandler
import com.wire.kalium.logic.sync.receiver.conversation.NewConversationEventHandlerImpl
import com.wire.kalium.logic.sync.receiver.conversation.ReceiptModeUpdateEventHandler
import com.wire.kalium.logic.sync.receiver.conversation.ReceiptModeUpdateEventHandlerImpl
import com.wire.kalium.logic.sync.receiver.conversation.RenamedConversationEventHandler
import com.wire.kalium.logic.sync.receiver.conversation.RenamedConversationEventHandlerImpl
import com.wire.kalium.logic.sync.receiver.conversation.message.ApplicationMessageHandler
import com.wire.kalium.logic.sync.receiver.conversation.message.ApplicationMessageHandlerImpl
import com.wire.kalium.logic.sync.receiver.conversation.message.MLSMessageUnpacker
import com.wire.kalium.logic.sync.receiver.conversation.message.MLSMessageUnpackerImpl
import com.wire.kalium.logic.sync.receiver.conversation.message.MLSWrongEpochHandler
import com.wire.kalium.logic.sync.receiver.conversation.message.MLSWrongEpochHandlerImpl
import com.wire.kalium.logic.sync.receiver.conversation.message.NewMessageEventHandler
import com.wire.kalium.logic.sync.receiver.conversation.message.NewMessageEventHandlerImpl
import com.wire.kalium.logic.sync.receiver.conversation.message.ProteusMessageUnpacker
import com.wire.kalium.logic.sync.receiver.conversation.message.ProteusMessageUnpackerImpl
import com.wire.kalium.logic.sync.receiver.handler.ButtonActionConfirmationHandler
import com.wire.kalium.logic.sync.receiver.handler.ButtonActionConfirmationHandlerImpl
import com.wire.kalium.logic.sync.receiver.handler.ClearConversationContentHandlerImpl
import com.wire.kalium.logic.sync.receiver.handler.DeleteForMeHandlerImpl
import com.wire.kalium.logic.sync.receiver.handler.DeleteMessageHandlerImpl
import com.wire.kalium.logic.sync.receiver.handler.LastReadContentHandlerImpl
import com.wire.kalium.logic.sync.receiver.handler.MessageTextEditHandlerImpl
import com.wire.kalium.logic.sync.receiver.handler.ReceiptMessageHandlerImpl
import com.wire.kalium.logic.sync.slow.SlowSlowSyncCriteriaProviderImpl
import com.wire.kalium.logic.sync.slow.SlowSyncCriteriaProvider
import com.wire.kalium.logic.sync.slow.SlowSyncManager
import com.wire.kalium.logic.sync.slow.SlowSyncRecoveryHandler
import com.wire.kalium.logic.sync.slow.SlowSyncRecoveryHandlerImpl
import com.wire.kalium.logic.sync.slow.SlowSyncWorker
import com.wire.kalium.logic.sync.slow.SlowSyncWorkerImpl
import com.wire.kalium.logic.util.MessageContentEncoder
import com.wire.kalium.network.networkContainer.AuthenticatedNetworkContainer
import com.wire.kalium.network.session.SessionManager
import com.wire.kalium.persistence.client.ClientRegistrationStorage
import com.wire.kalium.persistence.client.ClientRegistrationStorageImpl
import com.wire.kalium.persistence.kmmSettings.GlobalPrefProvider
import com.wire.kalium.util.DelicateKaliumApi
import kotlinx.coroutines.CoroutineScope
import kotlinx.coroutines.SupervisorJob
import kotlinx.coroutines.cancel
import kotlinx.coroutines.flow.MutableSharedFlow
import kotlinx.coroutines.launch
import okio.Path.Companion.toPath
import kotlin.coroutines.CoroutineContext
import com.wire.kalium.network.api.base.model.UserId as UserIdDTO

@Suppress("LongParameterList", "LargeClass")
class UserSessionScope internal constructor(
    userAgent: String,
    private val userId: UserId,
    private val globalScope: GlobalKaliumScope,
    private val globalCallManager: GlobalCallManager,
    private val globalPreferences: GlobalPrefProvider,
    authenticationScopeProvider: AuthenticationScopeProvider,
    private val userSessionWorkScheduler: UserSessionWorkScheduler,
    private val rootPathsProvider: RootPathsProvider,
    dataStoragePaths: DataStoragePaths,
    private val kaliumConfigs: KaliumConfigs,
    private val userSessionScopeProvider: UserSessionScopeProvider,
    userStorageProvider: UserStorageProvider,
    private val clientConfig: ClientConfig,
    platformUserStorageProperties: PlatformUserStorageProperties,
    networkStateObserver: NetworkStateObserver
) : CoroutineScope {

    private val userStorage = userStorageProvider.getOrCreate(
        userId, platformUserStorageProperties, kaliumConfigs.shouldEncryptData
    )

    private var _clientId: ClientId? = null

    @OptIn(DelicateKaliumApi::class) // Use the uncached client ID in order to create the cache itself.
    private suspend fun clientId(): Either<CoreFailure, ClientId> = if (_clientId != null) Either.Right(_clientId!!) else {
        clientRepository.currentClientId().onSuccess {
            _clientId = it
        }
    }

    private val cachedClientIdClearer: CachedClientIdClearer = object : CachedClientIdClearer {
        override fun invoke() {
            _clientId = null
        }
    }

    val callMapper: CallMapper get() = MapperProvider.callMapper(userId)

    val qualifiedIdMapper: QualifiedIdMapper get() = MapperProvider.qualifiedIdMapper(userId)

    val federatedIdMapper: FederatedIdMapper
        get() = MapperProvider.federatedIdMapper(
            userId, qualifiedIdMapper, globalScope.sessionRepository
        )

    private val clientIdProvider = CurrentClientIdProvider { clientId() }
    private val mlsSelfConversationIdProvider: MLSSelfConversationIdProvider by lazy {
        MLSSelfConversationIdProviderImpl(
            conversationRepository
        )
    }
    private val proteusSelfConversationIdProvider: ProteusSelfConversationIdProvider by lazy {
        ProteusSelfConversationIdProviderImpl(
            conversationRepository
        )
    }
    private val selfConversationIdProvider: SelfConversationIdProvider by
    lazy {
        SelfConversationIdProviderImpl(
            clientRepository,
            mlsSelfConversationIdProvider,
            proteusSelfConversationIdProvider
        )
    }

    private val epochsFlow = MutableSharedFlow<GroupID>()

    private val proposalTimersFlow = MutableSharedFlow<ProposalTimer>()

    // TODO(refactor): Extract to Provider class and make atomic
    // val _teamId: Atomic<Either<CoreFailure, TeamId?>> = Atomic(Either.Left(CoreFailure.Unknown(Throwable("NotInitialized"))))
    private var _teamId: Either<CoreFailure, TeamId?> = Either.Left(CoreFailure.Unknown(Throwable("NotInitialized")))

    private suspend fun teamId(): Either<CoreFailure, TeamId?> = if (_teamId.isRight()) _teamId else {
        userRepository.userById(userId).map {
            _teamId = Either.Right(it.teamId)
            it.teamId
        }
    }

    private val selfTeamId = SelfTeamIdProvider { teamId() }

    private val sessionManager: SessionManager = SessionManagerImpl(
        sessionRepository = globalScope.sessionRepository,
        userId = userId,
        tokenStorage = globalPreferences.authTokenStorage,
        logout = { logoutReason -> logout(logoutReason) }
    )
    private val authenticatedNetworkContainer: AuthenticatedNetworkContainer = AuthenticatedNetworkContainer.create(
        networkStateObserver,
        sessionManager,
        UserIdDTO(userId.value, userId.domain),
        userAgent
    )
    private val featureSupport: FeatureSupport = FeatureSupportImpl(
        kaliumConfigs,
        sessionManager.serverConfig().metaData.commonApiVersion.version
    )
    val authenticationScope: AuthenticationScope = authenticationScopeProvider.provide(
        sessionManager.getServerConfig(),
        sessionManager.getProxyCredentials(),
        globalScope.serverConfigRepository,
        networkStateObserver
    )

    private val userConfigRepository: UserConfigRepository
        get() = UserConfigDataSource(userStorage.preferences.userConfigStorage, userStorage.database.userConfigDAO, kaliumConfigs)

    private val userPropertyRepository: UserPropertyRepository
        get() = UserPropertyDataSource(
            authenticatedNetworkContainer.propertiesApi,
            userConfigRepository
        )

    private val keyPackageLimitsProvider: KeyPackageLimitsProvider
        get() = KeyPackageLimitsProviderImpl(kaliumConfigs)

    private val updateKeyingMaterialThresholdProvider: UpdateKeyingMaterialThresholdProvider
        get() = UpdateKeyingMaterialThresholdProviderImpl(kaliumConfigs)

    val proteusClientProvider: ProteusClientProvider by lazy {
        ProteusClientProviderImpl(
            rootProteusPath = rootPathsProvider.rootProteusPath(userId),
            userId = userId,
            passphraseStorage = globalPreferences.passphraseStorage,
            kaliumConfigs = kaliumConfigs
        )
    }

    private val mlsClientProvider: MLSClientProvider by lazy {
        MLSClientProviderImpl(
            rootKeyStorePath = rootPathsProvider.rootMLSPath(userId),
            userId = userId,
            currentClientIdProvider = clientIdProvider,
            passphraseStorage = globalPreferences.passphraseStorage
        )
    }

    private val commitBundleEventReceiver: CommitBundleEventReceiverImpl
        get() = CommitBundleEventReceiverImpl(
            memberJoinHandler, memberLeaveHandler
        )

    private val mlsConversationRepository: MLSConversationRepository
        get() = MLSConversationDataSource(
            keyPackageRepository,
            mlsClientProvider,
            authenticatedNetworkContainer.mlsMessageApi,
            userStorage.database.conversationDAO,
            authenticatedNetworkContainer.clientApi,
            syncManager,
            mlsPublicKeysRepository,
            commitBundleEventReceiver,
            epochsFlow,
            proposalTimersFlow
        )

    private val e2eiRepository: E2EIRepository
        get() = E2EIRepositoryImpl(
            authenticatedNetworkContainer.e2eiApi,
            globalScope.unboundNetworkContainer.acmeApi,
            e2EIClientProvider,
            mlsClientProvider,
            clientIdProvider
        )

    private val e2EIClientProvider: E2EClientProvider by lazy {
        E2EIClientProviderImpl(
            userId = userId,
            currentClientIdProvider = clientIdProvider,
            mlsClientProvider = mlsClientProvider,
            userRepository = userRepository
        )
    }

    val enrollE2EI: EnrollE2EIUseCase get() = EnrollE2EIUseCaseImpl(e2eiRepository)

    private val notificationTokenRepository get() = NotificationTokenDataSource(globalPreferences.tokenStorage)

    private val subconversationRepository = SubconversationRepositoryImpl()

    private val conversationRepository: ConversationRepository
        get() = ConversationDataSource(
            userId,
            mlsClientProvider,
            selfTeamId,
            userStorage.database.conversationDAO,
            userStorage.database.memberDAO,
            authenticatedNetworkContainer.conversationApi,
            userStorage.database.messageDAO,
            userStorage.database.clientDAO,
            authenticatedNetworkContainer.clientApi,
            userStorage.database.conversationMetaDataDAO
        )

    private val conversationGroupRepository: ConversationGroupRepository
        get() = ConversationGroupRepositoryImpl(
            mlsConversationRepository,
            joinExistingMLSConversationUseCase,
            memberJoinHandler,
            memberLeaveHandler,
            conversationMessageTimerEventHandler,
            userStorage.database.conversationDAO,
            authenticatedNetworkContainer.conversationApi,
            newConversationMembersRepository,
            lazy { conversations.newGroupConversationSystemMessagesCreator },
            userId,
            selfTeamId
        )

    private val newConversationMembersRepository: NewConversationMembersRepository
        get() = NewConversationMembersRepositoryImpl(
            userStorage.database.memberDAO,
            lazy { conversations.newGroupConversationSystemMessagesCreator }
        )

    private val messageRepository: MessageRepository
        get() = MessageDataSource(
            messageApi = authenticatedNetworkContainer.messageApi,
            mlsMessageApi = authenticatedNetworkContainer.mlsMessageApi,
            messageDAO = userStorage.database.messageDAO,
            selfUserId = userId
        )

    private val messageMetadataRepository: MessageMetadataRepository
        get() = MessageMetadataSource(messageMetaDataDAO = userStorage.database.messageMetaDataDAO)

    private val compositeMessageRepository: CompositeMessageRepository
        get() = CompositeMessageDataSource(compositeMessageDAO = userStorage.database.compositeMessageDAO)

    private val userRepository: UserRepository = UserDataSource(
        userStorage.database.userDAO,
        userStorage.database.metadataDAO,
        userStorage.database.clientDAO,
        authenticatedNetworkContainer.selfApi,
        authenticatedNetworkContainer.userDetailsApi,
        globalScope.sessionRepository,
        userId,
        qualifiedIdMapper,
        selfTeamId
    )

    private val accountRepository: AccountRepository
        get() = AccountRepositoryImpl(
            userDAO = userStorage.database.userDAO,
            selfUserId = userId,
            selfApi = authenticatedNetworkContainer.selfApi
        )

    internal val pushTokenRepository: PushTokenRepository
        get() = PushTokenDataSource(userStorage.database.metadataDAO)

    private val teamRepository: TeamRepository
        get() = TeamDataSource(
            userStorage.database.userDAO,
            userStorage.database.teamDAO,
            authenticatedNetworkContainer.teamsApi,
            authenticatedNetworkContainer.userDetailsApi,
            userId,
            userStorage.database.serviceDAO
        )

    private val serviceRepository: ServiceRepository
        get() = ServiceDataSource(
            serviceDAO = userStorage.database.serviceDAO
        )

    private val connectionRepository: ConnectionRepository
        get() = ConnectionDataSource(
            userStorage.database.conversationDAO,
            userStorage.database.memberDAO,
            userStorage.database.connectionDAO,
            authenticatedNetworkContainer.connectionApi,
            authenticatedNetworkContainer.userDetailsApi,
            userStorage.database.userDAO,
            userId,
            selfTeamId,
            conversationRepository
        )

    private val userSearchApiWrapper: UserSearchApiWrapper = UserSearchApiWrapperImpl(
        authenticatedNetworkContainer.userSearchApi,
        userStorage.database.conversationDAO,
        userStorage.database.memberDAO,
        userStorage.database.userDAO,
        userStorage.database.metadataDAO
    )

    private val publicUserRepository: SearchUserRepository
        get() = SearchUserRepositoryImpl(
            userStorage.database.userDAO,
            userStorage.database.metadataDAO,
            authenticatedNetworkContainer.userDetailsApi,
            userSearchApiWrapper
        )

    val backup: BackupScope
        get() = BackupScope(
            userId,
            clientIdProvider,
            userRepository,
            kaliumFileSystem,
            userStorage,
            persistMigratedMessage,
            restartSlowSyncProcessForRecoveryUseCase,
            globalPreferences,
        )

    @Deprecated("UseCases should be in their respective scopes", ReplaceWith("backup.create"))
    val createBackup: CreateBackupUseCase get() = backup.create

    @Deprecated("UseCases should be in their respective scopes", ReplaceWith("backup.verify"))
    val verifyBackupUseCase: VerifyBackupUseCase get() = backup.verify

    @Deprecated("UseCases should be in their respective scopes", ReplaceWith("backup.restore"))
    val restoreBackup: RestoreBackupUseCase get() = backup.restore

    val persistMessage: PersistMessageUseCase
        get() = PersistMessageUseCaseImpl(messageRepository, userId)

    private val addSystemMessageToAllConversationsUseCase: AddSystemMessageToAllConversationsUseCase
        get() = AddSystemMessageToAllConversationsUseCaseImpl(messageRepository, userId)

    private val restartSlowSyncProcessForRecoveryUseCase: RestartSlowSyncProcessForRecoveryUseCase
        get() = RestartSlowSyncProcessForRecoveryUseCaseImpl(slowSyncRepository)

    private val callRepository: CallRepository by lazy {
        CallDataSource(
            callApi = authenticatedNetworkContainer.callApi,
            qualifiedIdMapper = qualifiedIdMapper,
            callDAO = userStorage.database.callDAO,
            conversationRepository = conversationRepository,
            mlsConversationRepository = mlsConversationRepository,
            subconversationRepository = subconversationRepository,
            joinSubconversation = joinSubconversationUseCase,
            leaveSubconversation = leaveSubconversationUseCase,
            mlsClientProvider = mlsClientProvider,
            userRepository = userRepository,
            teamRepository = teamRepository,
            persistMessage = persistMessage,
            callMapper = callMapper,
            federatedIdMapper = federatedIdMapper
        )
    }

    private val clientRemoteRepository: ClientRemoteRepository
        get() = ClientRemoteDataSource(
            authenticatedNetworkContainer.clientApi,
            clientConfig
        )

    private val clientRegistrationStorage: ClientRegistrationStorage
        get() = ClientRegistrationStorageImpl(userStorage.database.metadataDAO)

    internal val clientRepository: ClientRepository
        get() = ClientDataSource(
            clientRemoteRepository,
            clientRegistrationStorage,
            userStorage.database.clientDAO,
            userStorage.database.newClientDAO,
            userId,
            authenticatedNetworkContainer.clientApi,
        )

    private val sessionEstablisher: SessionEstablisher
        get() = SessionEstablisherImpl(proteusClientProvider, preKeyRepository)

    private val messageEnvelopeCreator: MessageEnvelopeCreator
        get() = MessageEnvelopeCreatorImpl(
            proteusClientProvider = proteusClientProvider, selfUserId = userId
        )

    private val mlsMessageCreator: MLSMessageCreator
        get() = MLSMessageCreatorImpl(
            mlsClientProvider = mlsClientProvider, selfUserId = userId
        )

    private val messageSendingScheduler: MessageSendingScheduler
        get() = userSessionWorkScheduler

    private val assetRepository: AssetRepository
        get() = AssetDataSource(
            assetApi = authenticatedNetworkContainer.assetApi,
            assetDao = userStorage.database.assetDAO,
            kaliumFileSystem = kaliumFileSystem
        )

    private val incrementalSyncRepository: IncrementalSyncRepository by lazy {
        InMemoryIncrementalSyncRepository()
    }

    private val slowSyncRepository: SlowSyncRepository by lazy { SlowSyncRepositoryImpl(userStorage.database.metadataDAO) }

    private val eventGatherer: EventGatherer get() = EventGathererImpl(eventRepository, incrementalSyncRepository)

    private val eventProcessor: EventProcessor
        get() = EventProcessorImpl(
            eventRepository,
            conversationEventReceiver,
            userEventReceiver,
            teamEventReceiver,
            featureConfigEventReceiver,
            userPropertiesEventReceiver,
            federationEventReceiver
        )

    private val slowSyncCriteriaProvider: SlowSyncCriteriaProvider
        get() = SlowSlowSyncCriteriaProviderImpl(clientRepository, logoutRepository)

    val syncManager: SyncManager by lazy {
        SyncManagerImpl(
            slowSyncRepository, incrementalSyncRepository
        )
    }

    internal val missingMetadataUpdateManager: MissingMetadataUpdateManager = MissingMetadataUpdateManagerImpl(
        incrementalSyncRepository,
        lazy { users.refreshUsersWithoutMetadata },
        lazy { conversations.refreshConversationsWithoutMetadata },
        lazy { users.timestampKeyRepository }
    )

    private val syncConversations: SyncConversationsUseCase
        get() = SyncConversationsUseCaseImpl(conversationRepository)

    private val syncConnections: SyncConnectionsUseCase
        get() = SyncConnectionsUseCaseImpl(
            connectionRepository = connectionRepository
        )

    private val syncSelfUser: SyncSelfUserUseCase get() = SyncSelfUserUseCaseImpl(userRepository)
    private val syncContacts: SyncContactsUseCase get() = SyncContactsUseCaseImpl(userRepository)

    private val syncSelfTeamUseCase: SyncSelfTeamUseCase
        get() = SyncSelfTeamUseCaseImpl(
            userRepository = userRepository, teamRepository = teamRepository
        )

    private val joinExistingMLSConversationUseCase: JoinExistingMLSConversationUseCase
        get() = JoinExistingMLSConversationUseCaseImpl(
            featureSupport,
            authenticatedNetworkContainer.conversationApi,
            clientRepository,
            conversationRepository,
            mlsConversationRepository
        )

    private val recoverMLSConversationsUseCase: RecoverMLSConversationsUseCase
        get() = RecoverMLSConversationsUseCaseImpl(
            featureSupport,
            clientRepository,
            conversationRepository,
            mlsConversationRepository,
            joinExistingMLSConversationUseCase
        )

    private val joinExistingMLSConversations: JoinExistingMLSConversationsUseCase
        get() = JoinExistingMLSConversationsUseCaseImpl(
            featureSupport,
            clientRepository,
            conversationRepository,
            joinExistingMLSConversationUseCase
        )

    private val joinSubconversationUseCase: JoinSubconversationUseCase
        get() = JoinSubconversationUseCaseImpl(
            authenticatedNetworkContainer.conversationApi,
            mlsConversationRepository,
            subconversationRepository
        )

    private val leaveSubconversationUseCase: LeaveSubconversationUseCase
        get() = LeaveSubconversationUseCaseImpl(
            authenticatedNetworkContainer.conversationApi,
            mlsClientProvider,
            subconversationRepository,
            userId,
            clientIdProvider,
        )

    private val slowSyncWorker: SlowSyncWorker by lazy {
        SlowSyncWorkerImpl(
            syncSelfUser,
            syncFeatureConfigsUseCase,
            syncConversations,
            syncConnections,
            syncSelfTeamUseCase,
            syncContacts,
            joinExistingMLSConversations
        )
    }

    private val slowSyncRecoveryHandler: SlowSyncRecoveryHandler
        get() = SlowSyncRecoveryHandlerImpl(logout)

    private val slowSyncManager: SlowSyncManager by lazy {
        SlowSyncManager(
            slowSyncCriteriaProvider,
            slowSyncRepository,
            slowSyncWorker,
            slowSyncRecoveryHandler,
            networkStateObserver
        )
    }
    private val mlsConversationsRecoveryManager: MLSConversationsRecoveryManager by lazy {
        MLSConversationsRecoveryManagerImpl(
            featureSupport,
            incrementalSyncRepository,
            clientRepository,
            recoverMLSConversationsUseCase,
            slowSyncRepository
        )
    }

    private val conversationsRecoveryManager: ConversationsRecoveryManager by lazy {
        ConversationsRecoveryManagerImpl(
            incrementalSyncRepository,
            addSystemMessageToAllConversationsUseCase,
            slowSyncRepository
        )
    }

    private val incrementalSyncWorker: IncrementalSyncWorker by lazy {
        IncrementalSyncWorkerImpl(
            eventGatherer,
            eventProcessor
        )
    }
    private val incrementalSyncRecoveryHandler: IncrementalSyncRecoveryHandlerImpl
        get() = IncrementalSyncRecoveryHandlerImpl(restartSlowSyncProcessForRecoveryUseCase)

    private val incrementalSyncManager by lazy {
        IncrementalSyncManager(
            slowSyncRepository,
            incrementalSyncWorker,
            incrementalSyncRepository,
            incrementalSyncRecoveryHandler,
            networkStateObserver
        )
    }

    private val upgradeCurrentSessionUseCase
        get() =
            UpgradeCurrentSessionUseCaseImpl(
                authenticatedNetworkContainer,
                authenticatedNetworkContainer.accessTokenApi,
                sessionManager
            )

    @Suppress("MagicNumber")
    private val apiMigrations = listOf(
        Pair(3, ApiMigrationV3(clientIdProvider, upgradeCurrentSessionUseCase))
    )

    private val apiMigrationManager
        get() = ApiMigrationManager(
            sessionManager.serverConfig().metaData.commonApiVersion.version, userStorage.database.metadataDAO, apiMigrations
        )

    private val eventRepository: EventRepository
        get() = EventDataSource(
            authenticatedNetworkContainer.notificationApi, userStorage.database.metadataDAO, clientIdProvider
        )

    internal val keyPackageManager: KeyPackageManager = KeyPackageManagerImpl(featureSupport,
        incrementalSyncRepository,
        lazy { clientRepository },
        lazy { client.refillKeyPackages },
        lazy { client.mlsKeyPackageCountUseCase },
        lazy { users.timestampKeyRepository })
    internal val keyingMaterialsManager: KeyingMaterialsManager = KeyingMaterialsManagerImpl(featureSupport,
        incrementalSyncRepository,
        lazy { clientRepository },
        lazy { conversations.updateMLSGroupsKeyingMaterials },
        lazy { users.timestampKeyRepository })

    internal val mlsClientManager: MLSClientManager = MLSClientManagerImpl(clientIdProvider,
        isMLSEnabled,
        incrementalSyncRepository,
        lazy { slowSyncRepository },
        lazy { clientRepository },
        lazy {
            RegisterMLSClientUseCaseImpl(
                mlsClientProvider, clientRepository, keyPackageRepository, keyPackageLimitsProvider
            )
        })

    private val mlsPublicKeysRepository: MLSPublicKeysRepository
        get() = MLSPublicKeysRepositoryImpl(
            authenticatedNetworkContainer.mlsPublicKeyApi,
        )

    private val videoStateChecker: VideoStateChecker get() = VideoStateCheckerImpl()

    private val pendingProposalScheduler: PendingProposalScheduler =
        PendingProposalSchedulerImpl(
            kaliumConfigs,
            incrementalSyncRepository,
            lazy { mlsConversationRepository },
            lazy { subconversationRepository }
        )

    private val callManager: Lazy<CallManager> = lazy {
        globalCallManager.getCallManagerForClient(
            userId = userId,
            callRepository = callRepository,
            userRepository = userRepository,
            currentClientIdProvider = clientIdProvider,
            conversationRepository = conversationRepository,
            selfConversationIdProvider = selfConversationIdProvider,
            messageSender = messages.messageSender,
            federatedIdMapper = federatedIdMapper,
            qualifiedIdMapper = qualifiedIdMapper,
            videoStateChecker = videoStateChecker,
            callMapper = callMapper,
            conversationClientsInCallUpdater = conversationClientsInCallUpdater,
            kaliumConfigs = kaliumConfigs
        )
    }

    private val flowManagerService by lazy {
        globalCallManager.getFlowManager()
    }

    private val mediaManagerService by lazy {
        globalCallManager.getMediaManager()
    }

    private val conversationClientsInCallUpdater: ConversationClientsInCallUpdater
        get() = ConversationClientsInCallUpdaterImpl(
            callManager = callManager,
            conversationRepository = conversationRepository,
            federatedIdMapper = federatedIdMapper
        )

    private val updateConversationClientsForCurrentCall: Lazy<UpdateConversationClientsForCurrentCallUseCase> = lazy {
        UpdateConversationClientsForCurrentCallUseCaseImpl(callRepository, conversationClientsInCallUpdater)
    }

    private val reactionRepository = ReactionRepositoryImpl(userId, userStorage.database.reactionDAO)
    private val receiptRepository = ReceiptRepositoryImpl(userStorage.database.receiptDAO)
    private val persistReaction: PersistReactionUseCase
        get() = PersistReactionUseCaseImpl(
            reactionRepository
        )

    private val mlsUnpacker: MLSMessageUnpacker
        get() = MLSMessageUnpackerImpl(
            mlsClientProvider = mlsClientProvider,
            conversationRepository = conversationRepository,
            subconversationRepository = subconversationRepository,
            pendingProposalScheduler = pendingProposalScheduler,
            epochsFlow = epochsFlow,
            selfUserId = userId
        )

    private val proteusUnpacker: ProteusMessageUnpacker
        get() = ProteusMessageUnpackerImpl(
            proteusClientProvider = proteusClientProvider, selfUserId = userId
        )

    private val messageEncoder get() = MessageContentEncoder()

    private val receiptMessageHandler
        get() = ReceiptMessageHandlerImpl(
            selfUserId = this.userId,
            receiptRepository = receiptRepository,
            messageRepository = messageRepository
        )

    private val isMessageSentInSelfConversation: IsMessageSentInSelfConversationUseCase
        get() = IsMessageSentInSelfConversationUseCaseImpl(selfConversationIdProvider)

    private val assetMessageHandler: AssetMessageHandler
        get() = AssetMessageHandlerImpl(
            messageRepository,
            persistMessage,
            userConfigRepository,
            validateAssetMimeType
        )

    private val buttonActionConfirmationHandler: ButtonActionConfirmationHandler
        get() = ButtonActionConfirmationHandlerImpl(compositeMessageRepository, messageMetadataRepository)

    private val applicationMessageHandler: ApplicationMessageHandler
        get() = ApplicationMessageHandlerImpl(
            userRepository,
            messageRepository,
            assetMessageHandler,
            callManager,
            persistMessage,
            persistReaction,
            MessageTextEditHandlerImpl(messageRepository),
            LastReadContentHandlerImpl(conversationRepository, userId, isMessageSentInSelfConversation),
            ClearConversationContentHandlerImpl(
                conversationRepository,
                userId,
                isMessageSentInSelfConversation,
            ),
            DeleteForMeHandlerImpl(messageRepository, isMessageSentInSelfConversation),
            DeleteMessageHandlerImpl(messageRepository, assetRepository, userId),
            messageEncoder,
            receiptMessageHandler,
            buttonActionConfirmationHandler,
            userId
        )

    private val mlsWrongEpochHandler: MLSWrongEpochHandler
        get() = MLSWrongEpochHandlerImpl(
            selfUserId = userId,
            persistMessage = persistMessage,
            conversationRepository = conversationRepository,
            joinExistingMLSConversation = joinExistingMLSConversationUseCase
        )

    private val newMessageHandler: NewMessageEventHandler
        get() = NewMessageEventHandlerImpl(
            proteusUnpacker, mlsUnpacker, applicationMessageHandler,
            { conversationId, messageId ->
                messages.ephemeralMessageDeletionHandler.startSelfDeletion(conversationId, messageId)
            }, userId,
            mlsWrongEpochHandler
        )

    private val newConversationHandler: NewConversationEventHandler
        get() = NewConversationEventHandlerImpl(
            conversationRepository,
            userRepository,
            selfTeamId,
            conversations.newGroupConversationSystemMessagesCreator
        )
    private val deletedConversationHandler: DeletedConversationEventHandler
        get() = DeletedConversationEventHandlerImpl(
            userRepository, conversationRepository, DeleteConversationNotificationsManagerImpl
        )
    private val memberJoinHandler: MemberJoinEventHandler
        get() = MemberJoinEventHandlerImpl(
            conversationRepository, userRepository, persistMessage, userId
        )
    private val memberLeaveHandler: MemberLeaveEventHandler
        get() = MemberLeaveEventHandlerImpl(
            userStorage.database.memberDAO, userRepository, persistMessage, updateConversationClientsForCurrentCall
        )
    private val memberChangeHandler: MemberChangeEventHandler get() = MemberChangeEventHandlerImpl(conversationRepository)
    private val mlsWelcomeHandler: MLSWelcomeEventHandler
        get() = MLSWelcomeEventHandlerImpl(
            mlsClientProvider, userStorage.database.conversationDAO, conversationRepository
        )
    private val renamedConversationHandler: RenamedConversationEventHandler
        get() = RenamedConversationEventHandlerImpl(
            userStorage.database.conversationDAO, persistMessage
        )

    private val receiptModeUpdateEventHandler: ReceiptModeUpdateEventHandler
        get() = ReceiptModeUpdateEventHandlerImpl(
            conversationDAO = userStorage.database.conversationDAO,
            persistMessage = persistMessage
        )

    private val conversationMessageTimerEventHandler: ConversationMessageTimerEventHandler
        get() = ConversationMessageTimerEventHandlerImpl(
            conversationDAO = userStorage.database.conversationDAO,
            persistMessage = persistMessage
        )

    private val conversationEventReceiver: ConversationEventReceiver by lazy {
        ConversationEventReceiverImpl(
            newMessageHandler,
            newConversationHandler,
            deletedConversationHandler,
            memberJoinHandler,
            memberLeaveHandler,
            memberChangeHandler,
            mlsWelcomeHandler,
            renamedConversationHandler,
            receiptModeUpdateEventHandler,
            conversationMessageTimerEventHandler
        )
    }

    private val userEventReceiver: UserEventReceiver
        get() = UserEventReceiverImpl(
            clientRepository, connectionRepository, conversationRepository, userRepository, logout, userId, clientIdProvider
        )

    private val userPropertiesEventReceiver: UserPropertiesEventReceiver
        get() = UserPropertiesEventReceiverImpl(userConfigRepository)

    private val federationEventReceiver: FederationEventReceiver
        get() = FederationEventReceiverImpl(conversationRepository, connectionRepository, userRepository,
            userStorage.database.memberDAO, persistMessage, userId)

    private val teamEventReceiver: TeamEventReceiver
        get() = TeamEventReceiverImpl(teamRepository, conversationRepository, userRepository, persistMessage, userId)

    private val featureConfigEventReceiver: FeatureConfigEventReceiver
        get() = FeatureConfigEventReceiverImpl(userConfigRepository, kaliumConfigs, userId)

    private val preKeyRepository: PreKeyRepository
        get() = PreKeyDataSource(
            authenticatedNetworkContainer.preKeyApi,
            proteusClientProvider,
            clientIdProvider,
            userStorage.database.prekeyDAO,
            userStorage.database.clientDAO
        )

    private val keyPackageRepository: KeyPackageRepository
        get() = KeyPackageDataSource(
            clientIdProvider, authenticatedNetworkContainer.keyPackageApi, mlsClientProvider, userId
        )

    private val logoutRepository: LogoutRepository = LogoutDataSource(
        authenticatedNetworkContainer.logoutApi,
        userStorage.database.metadataDAO
    )

    val observeSyncState: ObserveSyncStateUseCase
        get() = ObserveSyncStateUseCase(slowSyncRepository, incrementalSyncRepository)

    val setConnectionPolicy: SetConnectionPolicyUseCase
        get() = SetConnectionPolicyUseCase(incrementalSyncRepository)

    private val protoContentMapper: ProtoContentMapper
        get() = ProtoContentMapperImpl(selfUserId = userId)

    val persistMigratedMessage: PersistMigratedMessagesUseCase
        get() = PersistMigratedMessagesUseCaseImpl(
            userId,
            userStorage.database.migrationDAO,
            protoContentMapper = protoContentMapper
        )

    @OptIn(DelicateKaliumApi::class)
    val client: ClientScope
        get() = ClientScope(
            clientRepository,
            pushTokenRepository,
            logoutRepository,
            preKeyRepository,
            keyPackageRepository,
            keyPackageLimitsProvider,
            mlsClientProvider,
            notificationTokenRepository,
            clientRemoteRepository,
            proteusClientProvider,
            globalScope.sessionRepository,
            upgradeCurrentSessionUseCase,
            userId,
            isAllowedToRegisterMLSClient,
            clientIdProvider,
            userRepository,
            authenticationScope.secondFactorVerificationRepository,
            slowSyncRepository,
            cachedClientIdClearer
        )
    val conversations: ConversationScope
        get() = ConversationScope(
            conversationRepository,
            conversationGroupRepository,
            connectionRepository,
            userRepository,
            syncManager,
            mlsConversationRepository,
            clientIdProvider,
            assetRepository,
            messages.messageSender,
            teamRepository,
            userId,
            selfConversationIdProvider,
            persistMessage,
            updateKeyingMaterialThresholdProvider,
            selfTeamId,
            messages.sendConfirmation,
            renamedConversationHandler,
            qualifiedIdMapper,
            team.isSelfATeamMember,
            this
        )

    val migration get() = MigrationScope(userStorage.database)
    val debug: DebugScope
        get() = DebugScope(
            messageRepository,
            conversationRepository,
            mlsConversationRepository,
            clientRepository,
            clientIdProvider,
            proteusClientProvider,
            mlsClientProvider,
            preKeyRepository,
            userRepository,
            userId,
            assetRepository,
            syncManager,
            slowSyncRepository,
            messageSendingScheduler,
            selfConversationIdProvider,
            this
        )
    val messages: MessageScope
        get() = MessageScope(
            connectionRepository,
            userId,
            clientIdProvider,
            selfConversationIdProvider,
            messageRepository,
            conversationRepository,
            mlsConversationRepository,
            clientRepository,
            proteusClientProvider,
            mlsClientProvider,
            preKeyRepository,
            userRepository,
            assetRepository,
            reactionRepository,
            receiptRepository,
            syncManager,
            slowSyncRepository,
            messageSendingScheduler,
            userPropertyRepository,
            incrementalSyncRepository,
            protoContentMapper,
            observeSelfDeletingMessages,
            messageMetadataRepository,
            this
        )
    val users: UserScope
        get() = UserScope(
            userRepository,
            accountRepository,
            publicUserRepository,
            syncManager,
            assetRepository,
            teamRepository,
            connectionRepository,
            qualifiedIdMapper,
            globalScope.sessionRepository,
            globalScope.serverConfigRepository,
            userId,
            userStorage.database.metadataDAO,
            userPropertyRepository,
            messages.messageSender,
            clientIdProvider,
            team.isSelfATeamMember,
            e2eiRepository
        )
    private val clearUserData: ClearUserDataUseCase get() = ClearUserDataUseCaseImpl(userStorage)

    val validateAssetMimeType: ValidateAssetMimeTypeUseCase get() = ValidateAssetMimeTypeUseCaseImpl()
    val logout: LogoutUseCase
        get() = LogoutUseCaseImpl(
            logoutRepository,
            globalScope.sessionRepository,
            clientRepository,
            userId,
            client.deregisterNativePushToken,
            client.clearClientData,
            clearUserData,
            userSessionScopeProvider,
            pushTokenRepository,
            globalScope,
            userSessionWorkScheduler,
            calls.establishedCall,
            calls.endCall,
            kaliumConfigs
        )
    val persistPersistentWebSocketConnectionStatus: PersistPersistentWebSocketConnectionStatusUseCase
        get() = PersistPersistentWebSocketConnectionStatusUseCaseImpl(userId, globalScope.sessionRepository)

    val getPersistentWebSocketStatus: GetPersistentWebSocketStatus
        get() = GetPersistentWebSocketStatusImpl(userId, globalScope.sessionRepository)

    private val featureConfigRepository: FeatureConfigRepository
        get() = FeatureConfigDataSource(
            featureConfigApi = authenticatedNetworkContainer.featureConfigApi
        )
    val isFileSharingEnabled: IsFileSharingEnabledUseCase get() = IsFileSharingEnabledUseCaseImpl(userConfigRepository)
    val observeFileSharingStatus: ObserveFileSharingStatusUseCase
        get() = ObserveFileSharingStatusUseCaseImpl(userConfigRepository)

    val getGuestRoomLinkFeature: GetGuestRoomLinkFeatureStatusUseCase get() = GetGuestRoomLinkFeatureStatusUseCaseImpl(userConfigRepository)

    val markGuestLinkFeatureFlagAsNotChanged: MarkGuestLinkFeatureFlagAsNotChangedUseCase
        get() = MarkGuestLinkFeatureFlagAsNotChangedUseCaseImpl(userConfigRepository)

    val markSelfDeletingMessagesAsNotified: MarkSelfDeletionStatusAsNotifiedUseCase
        get() = MarkSelfDeletionStatusAsNotifiedUseCaseImpl(userConfigRepository)

    val observeSelfDeletingMessages: ObserveSelfDeletionTimerSettingsForConversationUseCase
        get() = ObserveSelfDeletionTimerSettingsForConversationUseCaseImpl(userConfigRepository, conversationRepository)

    val observeTeamSettingsSelfDeletionStatus: ObserveTeamSettingsSelfDeletingStatusUseCase
        get() = ObserveTeamSettingsSelfDeletingStatusUseCaseImpl(userConfigRepository)

    val persistNewSelfDeletionStatus: PersistNewSelfDeletionTimerUseCaseImpl
        get() = PersistNewSelfDeletionTimerUseCaseImpl(conversationRepository)

    val observeGuestRoomLinkFeatureFlag: ObserveGuestRoomLinkFeatureFlagUseCase
        get() = ObserveGuestRoomLinkFeatureFlagUseCaseImpl(userConfigRepository)

    val markFileSharingStatusAsNotified: MarkFileSharingChangeAsNotifiedUseCase
        get() = MarkFileSharingChangeAsNotifiedUseCase(userConfigRepository)

    val isMLSEnabled: IsMLSEnabledUseCase get() = IsMLSEnabledUseCaseImpl(featureSupport, userConfigRepository)

    val observeE2EIRequired: ObserveE2EIRequiredUseCase get() = ObserveE2EIRequiredUseCaseImpl(userConfigRepository)
    val markE2EIRequiredAsNotified: MarkEnablingE2EIAsNotifiedUseCase
        get() = MarkEnablingE2EIAsNotifiedUseCaseImpl(userConfigRepository)

    @OptIn(DelicateKaliumApi::class)
    private val isAllowedToRegisterMLSClient: IsAllowedToRegisterMLSClientUseCase
        get() = IsAllowedToRegisterMLSClientUseCaseImpl(featureSupport, mlsPublicKeysRepository)

    private val syncFeatureConfigsUseCase: SyncFeatureConfigsUseCase
        get() = SyncFeatureConfigsUseCaseImpl(
            userConfigRepository, featureConfigRepository, getGuestRoomLinkFeature, kaliumConfigs, userId
        )

    val team: TeamScope get() = TeamScope(userRepository, teamRepository, conversationRepository, selfTeamId)

    val service: ServiceScope
        get() = ServiceScope(
            serviceRepository,
            teamRepository,
            selfTeamId
        )

    val calls: CallsScope
        get() = CallsScope(
            callManager,
            callRepository,
            conversationRepository,
            userRepository,
            flowManagerService,
            mediaManagerService,
            syncManager,
            qualifiedIdMapper,
            clientIdProvider,
            userConfigRepository,
            conversationClientsInCallUpdater,
            kaliumConfigs
        )

    val connection: ConnectionScope get() = ConnectionScope(connectionRepository, conversationRepository)

    val observeSecurityClassificationLabel: ObserveSecurityClassificationLabelUseCase
        get() = ObserveSecurityClassificationLabelUseCaseImpl(
            conversations.observeConversationMembers, conversationRepository, userConfigRepository
        )

<<<<<<< HEAD
    val getOtherUserSecurityClassificationLabel: ObserveOtherUserSecurityClassificationLabelUseCase
        get() = ObserveOtherUserSecurityClassificationLabelUseCaseImpl(userConfigRepository)
=======
    val getOtherUserSecurityClassificationLabel: GetOtherUserSecurityClassificationLabelUseCase
        get() = GetOtherUserSecurityClassificationLabelUseCaseImpl(userConfigRepository, userId)
>>>>>>> 9d57fe34

    val persistScreenshotCensoringConfig: PersistScreenshotCensoringConfigUseCase
        get() = PersistScreenshotCensoringConfigUseCaseImpl(userConfigRepository = userConfigRepository)

    val observeScreenshotCensoringConfig: ObserveScreenshotCensoringConfigUseCase
        get() = ObserveScreenshotCensoringConfigUseCaseImpl(userConfigRepository = userConfigRepository)

    val kaliumFileSystem: KaliumFileSystem by lazy {
        // Create the cache and asset storage directories
        KaliumFileSystemImpl(dataStoragePaths).also {
            if (!it.exists(dataStoragePaths.cachePath.value.toPath()))
                it.createDirectories(dataStoragePaths.cachePath.value.toPath())
            if (!it.exists(dataStoragePaths.assetStoragePath.value.toPath()))
                it.createDirectories(dataStoragePaths.assetStoragePath.value.toPath())
        }
    }

    private val conversationVerificationStatusHandler: ConversationVerificationStatusHandler
        get() = ConversationVerificationStatusHandlerImpl(
            conversationRepository,
            persistMessage,
            userId
        )

    val getConversationVerificationStatus: GetConversationVerificationStatusUseCase
        get() = GetConversationVerificationStatusUseCaseImpl(
            conversationRepository,
            mlsConversationRepository,
            conversationVerificationStatusHandler
        )

    internal val getProxyCredentials: GetProxyCredentialsUseCase
        get() = GetProxyCredentialsUseCaseImpl(sessionManager)

    private fun createPushTokenUpdater() = PushTokenUpdater(
        clientRepository, notificationTokenRepository, pushTokenRepository
    )

    override val coroutineContext: CoroutineContext = SupervisorJob()

    init {
        launch {
            apiMigrationManager.performMigrations()
            // TODO: Add a public start function to the Managers
            incrementalSyncManager
            slowSyncManager

            callRepository.updateOpenCallsToClosedStatus()
            messageRepository.resetAssetProgressStatus()
        }

        launch {
            val pushTokenUpdater = createPushTokenUpdater()
            pushTokenUpdater.monitorTokenChanges()
        }

        launch {
            mlsConversationsRecoveryManager.invoke()
        }

        launch {
            conversationsRecoveryManager.invoke()
        }

        launch {
            messages.ephemeralMessageDeletionHandler.enqueuePendingSelfDeletionMessages()
        }
    }

    fun onDestroy() {
        cancel()
    }
}

fun interface CachedClientIdClearer {
    operator fun invoke()
}<|MERGE_RESOLUTION|>--- conflicted
+++ resolved
@@ -1402,13 +1402,8 @@
             conversations.observeConversationMembers, conversationRepository, userConfigRepository
         )
 
-<<<<<<< HEAD
     val getOtherUserSecurityClassificationLabel: ObserveOtherUserSecurityClassificationLabelUseCase
-        get() = ObserveOtherUserSecurityClassificationLabelUseCaseImpl(userConfigRepository)
-=======
-    val getOtherUserSecurityClassificationLabel: GetOtherUserSecurityClassificationLabelUseCase
-        get() = GetOtherUserSecurityClassificationLabelUseCaseImpl(userConfigRepository, userId)
->>>>>>> 9d57fe34
+        get() = ObserveOtherUserSecurityClassificationLabelUseCaseImpl(userConfigRepository, userId)
 
     val persistScreenshotCensoringConfig: PersistScreenshotCensoringConfigUseCase
         get() = PersistScreenshotCensoringConfigUseCaseImpl(userConfigRepository = userConfigRepository)
