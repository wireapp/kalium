package com.wire.kalium.logic.feature

import com.wire.kalium.logic.AuthenticatedDataSourceSet
import com.wire.kalium.logic.configuration.ClientConfig
import com.wire.kalium.logic.configuration.UserConfigDataSource
import com.wire.kalium.logic.configuration.UserConfigRepository
import com.wire.kalium.logic.configuration.notification.NotificationTokenDataSource
import com.wire.kalium.logic.data.asset.AssetDataSource
import com.wire.kalium.logic.data.asset.AssetRepository
import com.wire.kalium.logic.data.asset.DataStoragePaths
import com.wire.kalium.logic.data.asset.KaliumFileSystem
import com.wire.kalium.logic.data.asset.KaliumFileSystemImpl
import com.wire.kalium.logic.data.call.CallDataSource
import com.wire.kalium.logic.data.call.CallRepository
import com.wire.kalium.logic.data.client.ClientDataSource
import com.wire.kalium.logic.data.client.ClientRepository
import com.wire.kalium.logic.data.client.MLSClientProvider
import com.wire.kalium.logic.data.client.MLSClientProviderImpl
import com.wire.kalium.logic.data.client.remote.ClientRemoteDataSource
import com.wire.kalium.logic.data.client.remote.ClientRemoteRepository
import com.wire.kalium.logic.data.connection.ConnectionDataSource
import com.wire.kalium.logic.data.connection.ConnectionRepository
import com.wire.kalium.logic.data.conversation.ConversationDataSource
import com.wire.kalium.logic.data.conversation.ConversationRepository
import com.wire.kalium.logic.data.conversation.MLSConversationDataSource
import com.wire.kalium.logic.data.conversation.MLSConversationRepository
import com.wire.kalium.logic.data.event.EventDataSource
import com.wire.kalium.logic.data.event.EventRepository
import com.wire.kalium.logic.data.featureConfig.FeatureConfigDataSource
import com.wire.kalium.logic.data.featureConfig.FeatureConfigRepository
import com.wire.kalium.logic.data.id.FederatedIdMapper
import com.wire.kalium.logic.data.id.QualifiedID
import com.wire.kalium.logic.data.id.QualifiedIdMapper
import com.wire.kalium.logic.data.keypackage.KeyPackageDataSource
import com.wire.kalium.logic.data.keypackage.KeyPackageLimitsProvider
import com.wire.kalium.logic.data.keypackage.KeyPackageLimitsProviderImpl
import com.wire.kalium.logic.data.keypackage.KeyPackageRepository
import com.wire.kalium.logic.data.logout.LogoutDataSource
import com.wire.kalium.logic.data.logout.LogoutRepository
import com.wire.kalium.logic.data.message.MessageDataSource
import com.wire.kalium.logic.data.message.MessageRepository
import com.wire.kalium.logic.data.message.PersistMessageUseCase
import com.wire.kalium.logic.data.message.PersistMessageUseCaseImpl
import com.wire.kalium.logic.data.prekey.PreKeyDataSource
import com.wire.kalium.logic.data.prekey.PreKeyRepository
import com.wire.kalium.logic.data.prekey.remote.PreKeyRemoteDataSource
import com.wire.kalium.logic.data.prekey.remote.PreKeyRemoteRepository
import com.wire.kalium.logic.data.publicuser.SearchUserRepository
import com.wire.kalium.logic.data.publicuser.SearchUserRepositoryImpl
import com.wire.kalium.logic.data.publicuser.UserSearchApiWrapper
import com.wire.kalium.logic.data.publicuser.UserSearchApiWrapperImpl
import com.wire.kalium.logic.data.session.SessionRepository
import com.wire.kalium.logic.data.sync.InMemoryIncrementalSyncRepository
import com.wire.kalium.logic.data.sync.InMemorySlowSyncRepository
import com.wire.kalium.logic.data.sync.IncrementalSyncRepository
import com.wire.kalium.logic.data.sync.SlowSyncRepository
import com.wire.kalium.logic.data.team.TeamDataSource
import com.wire.kalium.logic.data.team.TeamRepository
import com.wire.kalium.logic.data.user.UserDataSource
import com.wire.kalium.logic.data.user.UserRepository
import com.wire.kalium.logic.di.MapperProvider
import com.wire.kalium.logic.feature.auth.LogoutUseCase
import com.wire.kalium.logic.feature.auth.LogoutUseCaseImpl
import com.wire.kalium.logic.feature.call.CallManager
import com.wire.kalium.logic.feature.call.CallsScope
import com.wire.kalium.logic.feature.call.GlobalCallManager
import com.wire.kalium.logic.feature.client.ClientScope
import com.wire.kalium.logic.feature.connection.ConnectionScope
import com.wire.kalium.logic.feature.connection.SyncConnectionsUseCase
import com.wire.kalium.logic.feature.connection.SyncConnectionsUseCaseImpl
import com.wire.kalium.logic.feature.conversation.ConversationScope
import com.wire.kalium.logic.feature.conversation.JoinExistingMLSConversationsUseCase
import com.wire.kalium.logic.feature.conversation.SyncConversationsUseCase
import com.wire.kalium.logic.feature.conversation.keyingmaterials.KeyingMaterialsManager
import com.wire.kalium.logic.feature.conversation.keyingmaterials.KeyingMaterialsManagerImpl
import com.wire.kalium.logic.feature.featureConfig.SyncFeatureConfigsUseCase
import com.wire.kalium.logic.feature.featureConfig.SyncFeatureConfigsUseCaseImpl
import com.wire.kalium.logic.feature.keypackage.KeyPackageManager
import com.wire.kalium.logic.feature.keypackage.KeyPackageManagerImpl
import com.wire.kalium.logic.feature.message.EphemeralNotificationsManager
import com.wire.kalium.logic.feature.message.MLSMessageCreator
import com.wire.kalium.logic.feature.message.MLSMessageCreatorImpl
import com.wire.kalium.logic.feature.message.MessageEnvelopeCreator
import com.wire.kalium.logic.feature.message.MessageEnvelopeCreatorImpl
import com.wire.kalium.logic.feature.message.MessageScope
import com.wire.kalium.logic.feature.message.MessageSendFailureHandler
import com.wire.kalium.logic.feature.message.MessageSendFailureHandlerImpl
import com.wire.kalium.logic.feature.message.MessageSender
import com.wire.kalium.logic.feature.message.MessageSenderImpl
import com.wire.kalium.logic.feature.message.MessageSendingScheduler
import com.wire.kalium.logic.feature.message.SessionEstablisher
import com.wire.kalium.logic.feature.message.SessionEstablisherImpl
import com.wire.kalium.logic.feature.team.SyncSelfTeamUseCase
import com.wire.kalium.logic.feature.team.SyncSelfTeamUseCaseImpl
import com.wire.kalium.logic.feature.team.TeamScope
import com.wire.kalium.logic.feature.user.IsFileSharingEnabledUseCase
import com.wire.kalium.logic.feature.user.IsFileSharingEnabledUseCaseImpl
import com.wire.kalium.logic.feature.user.IsMLSEnabledUseCase
import com.wire.kalium.logic.feature.user.IsMLSEnabledUseCaseImpl
import com.wire.kalium.logic.feature.user.ObserveFileSharingStatusUseCase
import com.wire.kalium.logic.feature.user.ObserveFileSharingStatusUseCaseImpl
import com.wire.kalium.logic.feature.user.SyncContactsUseCase
import com.wire.kalium.logic.feature.user.SyncContactsUseCaseImpl
import com.wire.kalium.logic.feature.user.SyncSelfUserUseCase
import com.wire.kalium.logic.feature.user.UserScope
import com.wire.kalium.logic.featureFlags.KaliumConfigs
import com.wire.kalium.logic.sync.ObserveSyncStateUseCase
import com.wire.kalium.logic.sync.SetConnectionPolicyUseCase
import com.wire.kalium.logic.sync.SyncCriteriaProvider
import com.wire.kalium.logic.sync.SyncCriteriaProviderImpl
import com.wire.kalium.logic.sync.SyncManager
import com.wire.kalium.logic.sync.SyncManagerImpl
import com.wire.kalium.logic.sync.full.SlowSyncManager
import com.wire.kalium.logic.sync.full.SlowSyncWorker
import com.wire.kalium.logic.sync.full.SlowSyncWorkerImpl
import com.wire.kalium.logic.sync.incremental.EventGatherer
import com.wire.kalium.logic.sync.incremental.EventGathererImpl
import com.wire.kalium.logic.sync.incremental.EventProcessor
import com.wire.kalium.logic.sync.incremental.EventProcessorImpl
import com.wire.kalium.logic.sync.incremental.IncrementalSyncManager
import com.wire.kalium.logic.sync.incremental.IncrementalSyncWorker
import com.wire.kalium.logic.sync.incremental.IncrementalSyncWorkerImpl
import com.wire.kalium.logic.sync.receiver.ConversationEventReceiver
import com.wire.kalium.logic.sync.receiver.ConversationEventReceiverImpl
import com.wire.kalium.logic.sync.receiver.FeatureConfigEventReceiver
import com.wire.kalium.logic.sync.receiver.FeatureConfigEventReceiverImpl
import com.wire.kalium.logic.sync.receiver.UserEventReceiver
import com.wire.kalium.logic.sync.receiver.UserEventReceiverImpl
import com.wire.kalium.logic.sync.receiver.message.DeleteForMeHandler
import com.wire.kalium.logic.sync.receiver.message.LastReadContentHandler
import com.wire.kalium.logic.sync.receiver.message.MessageTextEditHandler
import com.wire.kalium.logic.util.TimeParser
import com.wire.kalium.logic.util.TimeParserImpl
import com.wire.kalium.persistence.client.ClientRegistrationStorage
import com.wire.kalium.persistence.client.ClientRegistrationStorageImpl
import com.wire.kalium.persistence.client.TokenStorage
import com.wire.kalium.persistence.client.TokenStorageImpl
import com.wire.kalium.persistence.client.UserConfigStorage
import com.wire.kalium.persistence.client.UserConfigStorageImpl
import com.wire.kalium.persistence.db.UserDatabaseProvider
import com.wire.kalium.persistence.event.EventInfoStorage
import com.wire.kalium.persistence.event.EventInfoStorageImpl
import com.wire.kalium.persistence.kmm_settings.EncryptedSettingsHolder
import com.wire.kalium.persistence.kmm_settings.KaliumPreferences
import kotlinx.coroutines.CoroutineScope
import kotlinx.coroutines.SupervisorJob
import kotlinx.coroutines.cancel
import kotlinx.coroutines.launch
import okio.Path.Companion.toPath
import kotlin.coroutines.CoroutineContext

expect class UserSessionScope : UserSessionScopeCommon

@Suppress("LongParameterList")
abstract class UserSessionScopeCommon(
    private val userId: QualifiedID,
    private val authenticatedDataSourceSet: AuthenticatedDataSourceSet,
    private val sessionRepository: SessionRepository,
    private val globalCallManager: GlobalCallManager,
    private val globalPreferences: KaliumPreferences,
    dataStoragePaths: DataStoragePaths,
    private val kaliumConfigs: KaliumConfigs
) : CoroutineScope {
    // we made this lazy, so it will have a single instance for the storage
    private val userConfigStorage: UserConfigStorage by lazy { UserConfigStorageImpl(globalPreferences) }

    private val userConfigRepository: UserConfigRepository get() = UserConfigDataSource(userConfigStorage)

    private val encryptedSettingsHolder: EncryptedSettingsHolder = authenticatedDataSourceSet.encryptedSettingsHolder
    private val userPreferencesSettings = authenticatedDataSourceSet.kaliumPreferencesSettings
    private val eventInfoStorage: EventInfoStorage
        get() = EventInfoStorageImpl(userPreferencesSettings)

    private val userDatabaseProvider: UserDatabaseProvider = authenticatedDataSourceSet.userDatabaseProvider

    private val keyPackageLimitsProvider: KeyPackageLimitsProvider
        get() = KeyPackageLimitsProviderImpl(kaliumConfigs)

    private val mlsClientProvider: MLSClientProvider
        get() = MLSClientProviderImpl(
            "${authenticatedDataSourceSet.authenticatedRootDir}/mls",
            userId,
            clientRepository,
            authenticatedDataSourceSet.kaliumPreferencesSettings
        )

    private val mlsConversationRepository: MLSConversationRepository
        get() = MLSConversationDataSource(
            keyPackageRepository,
            mlsClientProvider,
            authenticatedDataSourceSet.authenticatedNetworkContainer.mlsMessageApi,
            userDatabaseProvider.conversationDAO,
            authenticatedDataSourceSet.authenticatedNetworkContainer.clientApi
        )

    private val notificationTokenRepository get() = NotificationTokenDataSource(tokenStorage)

    private val conversationRepository: ConversationRepository
        get() = ConversationDataSource(
            userRepository,
            mlsConversationRepository,
            userDatabaseProvider.conversationDAO,
            authenticatedDataSourceSet.authenticatedNetworkContainer.conversationApi,
            userDatabaseProvider.messageDAO,
            authenticatedDataSourceSet.authenticatedNetworkContainer.clientApi,
            timeParser
        )

    private val messageRepository: MessageRepository
        get() = MessageDataSource(
            authenticatedDataSourceSet.authenticatedNetworkContainer.messageApi,
            authenticatedDataSourceSet.authenticatedNetworkContainer.mlsMessageApi,
            userDatabaseProvider.messageDAO
        )

    private val userRepository: UserRepository
        get() = UserDataSource(
            userDatabaseProvider.userDAO,
            userDatabaseProvider.metadataDAO,
            userDatabaseProvider.clientDAO,
            authenticatedDataSourceSet.authenticatedNetworkContainer.selfApi,
            authenticatedDataSourceSet.authenticatedNetworkContainer.userDetailsApi,
            sessionRepository
        )

    private val teamRepository: TeamRepository
        get() = TeamDataSource(
            userDatabaseProvider.userDAO,
            userDatabaseProvider.teamDAO,
            authenticatedDataSourceSet.authenticatedNetworkContainer.teamsApi
        )

    private val connectionRepository: ConnectionRepository
        get() = ConnectionDataSource(
            userDatabaseProvider.conversationDAO,
            userDatabaseProvider.connectionDAO,
            authenticatedDataSourceSet.authenticatedNetworkContainer.connectionApi,
            authenticatedDataSourceSet.authenticatedNetworkContainer.userDetailsApi,
            userDatabaseProvider.userDAO,
            userDatabaseProvider.metadataDAO
        )

    private val userSearchApiWrapper: UserSearchApiWrapper = UserSearchApiWrapperImpl(
        authenticatedDataSourceSet.authenticatedNetworkContainer.userSearchApi,
        userDatabaseProvider.conversationDAO,
        userDatabaseProvider.userDAO,
        userDatabaseProvider.metadataDAO
    )

    private val publicUserRepository: SearchUserRepository
        get() = SearchUserRepositoryImpl(
            userDatabaseProvider.userDAO,
            userDatabaseProvider.metadataDAO,
            authenticatedDataSourceSet.authenticatedNetworkContainer.userDetailsApi,
            userSearchApiWrapper
        )

    val persistMessage: PersistMessageUseCase
        get() = PersistMessageUseCaseImpl(messageRepository, conversationRepository, userId)

    private val callRepository: CallRepository by lazy {
        CallDataSource(
            callApi = authenticatedDataSourceSet.authenticatedNetworkContainer.callApi,
            qualifiedIdMapper = qualifiedIdMapper,
            callDAO = userDatabaseProvider.callDAO,
            conversationRepository = conversationRepository,
            userRepository = userRepository,
            teamRepository = teamRepository,
            timeParser = timeParser,
            persistMessage = persistMessage
        )
    }

    protected abstract val clientConfig: ClientConfig

    private val tokenStorage: TokenStorage
        get() = TokenStorageImpl(globalPreferences)

    private val clientRemoteRepository: ClientRemoteRepository
        get() = ClientRemoteDataSource(authenticatedDataSourceSet.authenticatedNetworkContainer.clientApi, clientConfig)

    private val clientRegistrationStorage: ClientRegistrationStorage
        get() = ClientRegistrationStorageImpl(userDatabaseProvider.metadataDAO)

    private val clientRepository: ClientRepository
        get() = ClientDataSource(clientRemoteRepository, clientRegistrationStorage, userDatabaseProvider.clientDAO)

    private val messageSendFailureHandler: MessageSendFailureHandler
        get() = MessageSendFailureHandlerImpl(userRepository, clientRepository)

    private val sessionEstablisher: SessionEstablisher
        get() = SessionEstablisherImpl(authenticatedDataSourceSet.proteusClient, preKeyRepository)

    private val messageEnvelopeCreator: MessageEnvelopeCreator
        get() = MessageEnvelopeCreatorImpl(authenticatedDataSourceSet.proteusClient)

    private val mlsMessageCreator: MLSMessageCreator
        get() = MLSMessageCreatorImpl(mlsClientProvider)

    private val messageSendingScheduler: MessageSendingScheduler
        get() = authenticatedDataSourceSet.userSessionWorkScheduler

    // TODO(optimization) code duplication, can't we get the MessageSender from the message scope?
    private val messageSender: MessageSender
        get() = MessageSenderImpl(
            messageRepository,
            conversationRepository,
            syncManager,
            messageSendFailureHandler,
            sessionEstablisher,
            messageEnvelopeCreator,
            mlsMessageCreator,
            messageSendingScheduler,
            timeParser
        )

    private val assetRepository: AssetRepository
        get() = AssetDataSource(
            assetApi = authenticatedDataSourceSet.authenticatedNetworkContainer.assetApi,
            assetDao = userDatabaseProvider.assetDAO,
            kaliumFileSystem = kaliumFileSystem
        )

    private val incrementalSyncRepository: IncrementalSyncRepository by lazy { InMemoryIncrementalSyncRepository() }

    private val slowSyncRepository: SlowSyncRepository by lazy { InMemorySlowSyncRepository() }

    private val eventGatherer: EventGatherer get() = EventGathererImpl(eventRepository, incrementalSyncRepository)

    private val eventProcessor: EventProcessor
        get() = EventProcessorImpl(
            eventRepository,
            conversationEventReceiver, userEventReceiver, featureConfigEventReceiver
        )

    private val syncCriteriaProvider: SyncCriteriaProvider
        get() = SyncCriteriaProviderImpl(clientRepository, logoutRepository)

    val syncManager: SyncManager by lazy {
        SyncManagerImpl(
            slowSyncRepository,
            incrementalSyncRepository
        )
    }

    private val syncConversations: SyncConversationsUseCase
        get() = SyncConversationsUseCase(conversationRepository)

    internal val syncConnections: SyncConnectionsUseCase
        get() = SyncConnectionsUseCaseImpl(
            connectionRepository = connectionRepository
        )

    private val syncSelfUser: SyncSelfUserUseCase get() = SyncSelfUserUseCase(userRepository)
    private val syncContacts: SyncContactsUseCase get() = SyncContactsUseCaseImpl(userRepository)

    private val syncSelfTeamUseCase: SyncSelfTeamUseCase
        get() = SyncSelfTeamUseCaseImpl(
            userRepository = userRepository,
            teamRepository = teamRepository
        )

    val joinExistingMLSConversations: JoinExistingMLSConversationsUseCase
        get() = JoinExistingMLSConversationsUseCase(conversationRepository)

    private val slowSyncWorker: SlowSyncWorker by lazy {
        SlowSyncWorkerImpl(
            syncSelfUser,
            syncFeatureConfigsUseCase,
            syncConversations,
            syncConnections,
            syncSelfTeamUseCase,
            syncContacts,
            joinExistingMLSConversations
        )
    }

    private val slowSyncManager: SlowSyncManager by lazy {
        SlowSyncManager(syncCriteriaProvider, slowSyncRepository, slowSyncWorker)
    }

    private val incrementalSyncWorker: IncrementalSyncWorker by lazy {
        IncrementalSyncWorkerImpl(eventGatherer, eventProcessor)
    }

    private val incrementalSyncManager by lazy {
        IncrementalSyncManager(slowSyncRepository, incrementalSyncWorker, incrementalSyncRepository)
    }

    private val timeParser: TimeParser = TimeParserImpl()

    private val eventRepository: EventRepository
        get() = EventDataSource(
            authenticatedDataSourceSet.authenticatedNetworkContainer.notificationApi, eventInfoStorage, clientRepository
        )

    internal val keyPackageManager: KeyPackageManager =
        KeyPackageManagerImpl(
            incrementalSyncRepository,
            lazy { keyPackageRepository },
            lazy { client.refillKeyPackages }
        )
    internal val keyingMaterialsManager: KeyingMaterialsManager =
        KeyingMaterialsManagerImpl(
            incrementalSyncRepository,
            lazy { conversations.updateMLSGroupsKeyingMaterials }
        )

    val qualifiedIdMapper: QualifiedIdMapper get() = MapperProvider.qualifiedIdMapper(userRepository)

    val federatedIdMapper: FederatedIdMapper get() = MapperProvider.federatedIdMapper(userRepository, qualifiedIdMapper, globalPreferences)

    private val callManager: Lazy<CallManager> = lazy {
        globalCallManager.getCallManagerForClient(
            userId = userId,
            callRepository = callRepository,
            userRepository = userRepository,
            clientRepository = clientRepository,
            conversationRepository = conversationRepository,
            messageSender = messageSender,
            federatedIdMapper = federatedIdMapper,
            qualifiedIdMapper = qualifiedIdMapper
        )
    }

    private val flowManagerService by lazy {
        globalCallManager.getFlowManager()
    }

    private val mediaManagerService by lazy {
        globalCallManager.getMediaManager()
    }

    private val conversationEventReceiver: ConversationEventReceiver by lazy {
        ConversationEventReceiverImpl(
            authenticatedDataSourceSet.proteusClient,
            persistMessage,
            messageRepository,
            assetRepository,
            conversationRepository,
            mlsConversationRepository,
            userRepository,
            callManager,
            MessageTextEditHandler(messageRepository),
            LastReadContentHandler(conversationRepository, userRepository),
            DeleteForMeHandler(conversationRepository,messageRepository,userRepository),
            userConfigRepository,
            EphemeralNotificationsManager
        )
    }

    private val userEventReceiver: UserEventReceiver
        get() = UserEventReceiverImpl(
            connectionRepository,
            logout,
            clientRepository,
            sessionRepository
        )

    private val featureConfigEventReceiver: FeatureConfigEventReceiver
        get() = FeatureConfigEventReceiverImpl(userConfigRepository, userRepository, kaliumConfigs)

    private val preKeyRemoteRepository: PreKeyRemoteRepository
        get() = PreKeyRemoteDataSource(authenticatedDataSourceSet.authenticatedNetworkContainer.preKeyApi)
    private val preKeyRepository: PreKeyRepository
        get() = PreKeyDataSource(
            preKeyRemoteRepository, authenticatedDataSourceSet.proteusClient
        )

    private val keyPackageRepository: KeyPackageRepository
        get() = KeyPackageDataSource(
            clientRepository,
            authenticatedDataSourceSet.authenticatedNetworkContainer.keyPackageApi,
            mlsClientProvider,
            authenticatedDataSourceSet.userDatabaseProvider.metadataDAO,
        )

    private val logoutRepository: LogoutRepository = LogoutDataSource(authenticatedDataSourceSet.authenticatedNetworkContainer.logoutApi)

    val observeSyncState: ObserveSyncStateUseCase
        get() = ObserveSyncStateUseCase(slowSyncRepository, incrementalSyncRepository)

    val setConnectionPolicy: SetConnectionPolicyUseCase
        get() = SetConnectionPolicyUseCase(incrementalSyncRepository)

    val client: ClientScope
        get() = ClientScope(
            clientRepository,
            preKeyRepository,
            keyPackageRepository,
            keyPackageLimitsProvider,
            mlsClientProvider,
            notificationTokenRepository
        )
    val conversations: ConversationScope
        get() = ConversationScope(
            conversationRepository,
            connectionRepository,
            userRepository,
            callRepository,
            syncManager,
            mlsConversationRepository,
            clientRepository,
<<<<<<< HEAD
            messageSender
=======
            teamRepository
>>>>>>> 62449cba
        )
    val messages: MessageScope
        get() = MessageScope(
            connectionRepository,
            userId,
            messageRepository,
            conversationRepository,
            clientRepository,
            authenticatedDataSourceSet.proteusClient,
            mlsClientProvider,
            preKeyRepository,
            userRepository,
            assetRepository,
            syncManager,
            slowSyncRepository,
            messageSendingScheduler,
            timeParser,
            kaliumFileSystem
        )
    val users: UserScope
        get() = UserScope(
            userRepository,
            publicUserRepository,
            syncManager,
            assetRepository,
            teamRepository,
            connectionRepository,
            qualifiedIdMapper,
            sessionRepository,
            userId,
        )
    val logout: LogoutUseCase
        get() = LogoutUseCaseImpl(
            logoutRepository,
            sessionRepository,
            userId,
            authenticatedDataSourceSet,
            clientRepository,
            mlsClientProvider,
            client.deregisterNativePushToken
        )
    private val featureConfigRepository: FeatureConfigRepository
        get() = FeatureConfigDataSource(featureConfigApi = authenticatedDataSourceSet.authenticatedNetworkContainer.featureConfigApi)
    val isFileSharingEnabled: IsFileSharingEnabledUseCase get() = IsFileSharingEnabledUseCaseImpl(userConfigRepository)
    val observeFileSharingStatus: ObserveFileSharingStatusUseCase get() = ObserveFileSharingStatusUseCaseImpl(userConfigRepository)
    val isMLSEnabled: IsMLSEnabledUseCase get() = IsMLSEnabledUseCaseImpl(userConfigRepository)

    internal val syncFeatureConfigsUseCase: SyncFeatureConfigsUseCase
        get() = SyncFeatureConfigsUseCaseImpl(
            userConfigRepository,
            featureConfigRepository,
            userRepository,
            isFileSharingEnabled,
            kaliumConfigs
        )

    val team: TeamScope get() = TeamScope(userRepository, teamRepository)

    val calls: CallsScope
        get() = CallsScope(
            callManager,
            callRepository,
            conversationRepository,
            userRepository,
            flowManagerService,
            mediaManagerService,
        )

    val connection: ConnectionScope get() = ConnectionScope(connectionRepository, conversationRepository)

    val kaliumFileSystem: KaliumFileSystem by lazy {
        // Create the cache and asset storage directories
        KaliumFileSystemImpl(dataStoragePaths).also {
            if (!it.exists(dataStoragePaths.cachePath.value.toPath()))
                it.createDirectories(dataStoragePaths.cachePath.value.toPath())
            if (!it.exists(dataStoragePaths.assetStoragePath.value.toPath()))
                it.createDirectories(dataStoragePaths.assetStoragePath.value.toPath())
        }
    }

    override val coroutineContext: CoroutineContext = SupervisorJob()

    fun onInit() {
        launch {
            // TODO: Add a public start function to the Managers
            incrementalSyncManager
            slowSyncManager

            callRepository.updateOpenCallsToClosedStatus()
        }
    }

    fun onDestroy() {
        cancel()
    }
}<|MERGE_RESOLUTION|>--- conflicted
+++ resolved
@@ -501,11 +501,8 @@
             syncManager,
             mlsConversationRepository,
             clientRepository,
-<<<<<<< HEAD
+            teamRepository,
             messageSender
-=======
-            teamRepository
->>>>>>> 62449cba
         )
     val messages: MessageScope
         get() = MessageScope(
