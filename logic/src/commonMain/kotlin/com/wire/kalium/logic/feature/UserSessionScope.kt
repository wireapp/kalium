package com.wire.kalium.logic.feature

import com.wire.kalium.logic.AuthenticatedDataSourceSet
import com.wire.kalium.logic.configuration.ClientConfig
import com.wire.kalium.logic.data.asset.AssetDataSource
import com.wire.kalium.logic.data.asset.AssetMapper
import com.wire.kalium.logic.data.asset.AssetMapperImpl
import com.wire.kalium.logic.data.asset.AssetRepository
import com.wire.kalium.logic.data.client.ClientDataSource
import com.wire.kalium.logic.data.client.ClientMapper
import com.wire.kalium.logic.data.client.ClientRepository
import com.wire.kalium.logic.data.client.remote.ClientRemoteDataSource
import com.wire.kalium.logic.data.client.remote.ClientRemoteRepository
import com.wire.kalium.logic.data.conversation.ConversationDataSource
import com.wire.kalium.logic.data.conversation.ConversationMapper
import com.wire.kalium.logic.data.conversation.ConversationMapperImpl
import com.wire.kalium.logic.data.conversation.ConversationRepository
import com.wire.kalium.logic.data.conversation.MemberMapper
import com.wire.kalium.logic.data.conversation.MemberMapperImpl
import com.wire.kalium.logic.data.event.EventDataSource
import com.wire.kalium.logic.data.event.EventMapper
import com.wire.kalium.logic.data.event.EventRepository
import com.wire.kalium.logic.data.id.IdMapper
import com.wire.kalium.logic.data.id.IdMapperImpl
import com.wire.kalium.logic.data.location.LocationMapper
import com.wire.kalium.logic.data.logout.LogoutDataSource
import com.wire.kalium.logic.data.logout.LogoutRepository
import com.wire.kalium.logic.data.message.MessageDataSource
import com.wire.kalium.logic.data.message.MessageMapper
import com.wire.kalium.logic.data.message.MessageMapperImpl
import com.wire.kalium.logic.data.message.MessageRepository
import com.wire.kalium.logic.data.message.ProtoContentMapper
import com.wire.kalium.logic.data.message.SendMessageFailureMapper
import com.wire.kalium.logic.data.message.SendMessageFailureMapperImpl
import com.wire.kalium.logic.data.prekey.PreKeyDataSource
import com.wire.kalium.logic.data.prekey.PreKeyMapper
import com.wire.kalium.logic.data.prekey.PreKeyMapperImpl
import com.wire.kalium.logic.data.prekey.PreKeyRepository
import com.wire.kalium.logic.data.prekey.remote.PreKeyListMapper
import com.wire.kalium.logic.data.prekey.remote.PreKeyRemoteDataSource
import com.wire.kalium.logic.data.prekey.remote.PreKeyRemoteRepository
import com.wire.kalium.logic.data.session.SessionRepository
import com.wire.kalium.logic.data.team.TeamDataSource
import com.wire.kalium.logic.data.team.TeamMapperImpl
import com.wire.kalium.logic.data.team.TeamRepository
import com.wire.kalium.logic.data.user.UserDataSource
import com.wire.kalium.logic.data.user.UserMapperImpl
import com.wire.kalium.logic.data.user.UserRepository
import com.wire.kalium.logic.feature.auth.AuthSession
import com.wire.kalium.logic.feature.auth.LogoutUseCase
import com.wire.kalium.logic.feature.client.ClientScope
import com.wire.kalium.logic.feature.conversation.ConversationScope
import com.wire.kalium.logic.feature.message.MessageScope
import com.wire.kalium.logic.feature.team.TeamScope
import com.wire.kalium.logic.feature.user.UserScope
import com.wire.kalium.logic.sync.ConversationEventReceiver
import com.wire.kalium.logic.sync.ListenToEventsUseCase
import com.wire.kalium.logic.sync.SyncManager
import com.wire.kalium.persistence.client.ClientRegistrationStorage
import com.wire.kalium.persistence.client.ClientRegistrationStorageImpl
import com.wire.kalium.persistence.db.Database
import com.wire.kalium.persistence.event.EventInfoStorage
import com.wire.kalium.persistence.event.EventInfoStorageImpl
import com.wire.kalium.persistence.kmm_settings.EncryptedSettingsHolder

expect class UserSessionScope : UserSessionScopeCommon

abstract class UserSessionScopeCommon(
    private val session: AuthSession,
    private val authenticatedDataSourceSet: AuthenticatedDataSourceSet,
    private val sessionRepository: SessionRepository
) {

    private val encryptedSettingsHolder: EncryptedSettingsHolder = authenticatedDataSourceSet.encryptedSettingsHolder
    private val userPreferencesSettings = authenticatedDataSourceSet.kaliumPreferencesSettings
    private val eventInfoStorage: EventInfoStorage
        get() = EventInfoStorageImpl(userPreferencesSettings)

    private val idMapper: IdMapper get() = IdMapperImpl()
    private val memberMapper: MemberMapper get() = MemberMapperImpl(idMapper)
    private val conversationMapper: ConversationMapper get() = ConversationMapperImpl(idMapper, memberMapper)
    private val userMapper = UserMapperImpl(idMapper)
    private val database: Database = authenticatedDataSourceSet.database
    private val teamMapper = TeamMapperImpl()

    private val conversationRepository: ConversationRepository
        get() = ConversationDataSource(
            database.conversationDAO,
            authenticatedDataSourceSet.authenticatedNetworkContainer.conversationApi,
            authenticatedDataSourceSet.authenticatedNetworkContainer.clientApi, idMapper, conversationMapper, memberMapper
        )

    private val messageMapper: MessageMapper get() = MessageMapperImpl(idMapper)

    private val sendMessageFailureMapper: SendMessageFailureMapper get() = SendMessageFailureMapperImpl()

    private val messageRepository: MessageRepository
        get() = MessageDataSource(
            authenticatedDataSourceSet.authenticatedNetworkContainer.messageApi,
            database.messageDAO,
            messageMapper,
            idMapper,
            sendMessageFailureMapper
        )

    private val userRepository: UserRepository
        get() = UserDataSource(
            database.userDAO,
            database.metadataDAO,
            authenticatedDataSourceSet.authenticatedNetworkContainer.selfApi,
            authenticatedDataSourceSet.authenticatedNetworkContainer.userDetailsApi,
            idMapper,
            userMapper,
            assetRepository
        )

    private val teamRepository: TeamRepository
        get() = TeamDataSource(
            userDAO = database.userDAO,
            teamDAO = database.teamDAO,
            teamMapper = teamMapper,
            teamsApi = authenticatedDataSourceSet.authenticatedNetworkContainer.teamsApi,
            userMapper = userMapper
        )

    protected abstract val clientConfig: ClientConfig

    private val preyKeyMapper: PreKeyMapper get() = PreKeyMapperImpl()
    private val preKeyListMapper: PreKeyListMapper get() = PreKeyListMapper(preyKeyMapper)
    private val locationMapper: LocationMapper get() = LocationMapper()
    private val clientMapper: ClientMapper get() = ClientMapper(preyKeyMapper, locationMapper, clientConfig)

    private val clientRemoteRepository: ClientRemoteRepository
        get() = ClientRemoteDataSource(
            authenticatedDataSourceSet.authenticatedNetworkContainer.clientApi,
            clientMapper
        )

    private val clientRegistrationStorage: ClientRegistrationStorage
        get() = ClientRegistrationStorageImpl(userPreferencesSettings)

    private val clientRepository: ClientRepository
        get() = ClientDataSource(clientRemoteRepository, clientRegistrationStorage, database.clientDAO, userMapper)

    private val assetMapper: AssetMapper get() = AssetMapperImpl()
    private val assetRepository: AssetRepository
        get() = AssetDataSource(authenticatedDataSourceSet.authenticatedNetworkContainer.assetApi, assetMapper, database.assetDAO)

    val syncManager: SyncManager get() = authenticatedDataSourceSet.syncManager

    private val eventMapper: EventMapper get() = EventMapper(idMapper)
    private val eventRepository: EventRepository
        get() = EventDataSource(
            authenticatedDataSourceSet.authenticatedNetworkContainer.notificationApi,
            eventInfoStorage,
            clientRepository,
            eventMapper
        )

    protected abstract val protoContentMapper: ProtoContentMapper
    private val conversationEventReceiver: ConversationEventReceiver
        get() = ConversationEventReceiver(
            authenticatedDataSourceSet.proteusClient,
            messageRepository,
            conversationRepository,
            protoContentMapper,
            memberMapper,
            idMapper
        )

    private val preKeyRemoteRepository: PreKeyRemoteRepository
        get() = PreKeyRemoteDataSource(
            authenticatedDataSourceSet.authenticatedNetworkContainer.preKeyApi,
            preKeyListMapper
        )
    private val preKeyRepository: PreKeyRepository
        get() = PreKeyDataSource(
            preKeyRemoteRepository,
            authenticatedDataSourceSet.proteusClient
        )

    private val logoutRepository: LogoutRepository = LogoutDataSource(authenticatedDataSourceSet.authenticatedNetworkContainer.logoutApi)
    val listenToEvents: ListenToEventsUseCase
        get() = ListenToEventsUseCase(
            syncManager = syncManager,
            eventRepository = eventRepository,
            conversationEventReceiver = conversationEventReceiver
        )
    val client: ClientScope get() = ClientScope(clientRepository, preKeyRepository)
    val conversations: ConversationScope get() = ConversationScope(conversationRepository, syncManager)
    val messages: MessageScope
        get() = MessageScope(
            messageRepository,
            conversationRepository,
            clientRepository,
            authenticatedDataSourceSet.proteusClient,
            preKeyRepository,
            userRepository,
            syncManager
        )
    val users: UserScope get() = UserScope(
        userRepository = userRepository,
        syncManager = syncManager,
        assetRepository = assetRepository
    )
<<<<<<< HEAD
    val team: TeamScope get() = TeamScope(
        userRepository = userRepository,
        teamRepository = teamRepository
    )
=======
    val logout: LogoutUseCase get() = LogoutUseCase(logoutRepository, sessionRepository, session.userId, authenticatedDataSourceSet)

>>>>>>> 134ced6d
}<|MERGE_RESOLUTION|>--- conflicted
+++ resolved
@@ -203,13 +203,9 @@
         syncManager = syncManager,
         assetRepository = assetRepository
     )
-<<<<<<< HEAD
+    val logout: LogoutUseCase get() = LogoutUseCase(logoutRepository, sessionRepository, session.userId, authenticatedDataSourceSet)
     val team: TeamScope get() = TeamScope(
         userRepository = userRepository,
         teamRepository = teamRepository
     )
-=======
-    val logout: LogoutUseCase get() = LogoutUseCase(logoutRepository, sessionRepository, session.userId, authenticatedDataSourceSet)
-
->>>>>>> 134ced6d
 }