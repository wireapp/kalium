package com.wire.kalium.logic.feature

import com.wire.kalium.logic.AuthenticatedDataSourceSet
import com.wire.kalium.logic.configuration.ClientConfig
import com.wire.kalium.logic.configuration.UserConfigDataSource
import com.wire.kalium.logic.configuration.UserConfigRepository
import com.wire.kalium.logic.configuration.notification.NotificationTokenDataSource
import com.wire.kalium.logic.data.asset.AssetDataSource
import com.wire.kalium.logic.data.asset.AssetRepository
import com.wire.kalium.logic.data.asset.DataStoragePaths
import com.wire.kalium.logic.data.asset.KaliumFileSystem
import com.wire.kalium.logic.data.asset.KaliumFileSystemImpl
import com.wire.kalium.logic.data.call.CallDataSource
import com.wire.kalium.logic.data.call.CallRepository
import com.wire.kalium.logic.data.client.ClientDataSource
import com.wire.kalium.logic.data.client.ClientRepository
import com.wire.kalium.logic.data.client.MLSClientProvider
import com.wire.kalium.logic.data.client.MLSClientProviderImpl
import com.wire.kalium.logic.data.client.remote.ClientRemoteDataSource
import com.wire.kalium.logic.data.client.remote.ClientRemoteRepository
import com.wire.kalium.logic.data.connection.ConnectionDataSource
import com.wire.kalium.logic.data.connection.ConnectionRepository
import com.wire.kalium.logic.data.conversation.ConversationDataSource
import com.wire.kalium.logic.data.conversation.ConversationRepository
import com.wire.kalium.logic.data.conversation.MLSConversationDataSource
import com.wire.kalium.logic.data.conversation.MLSConversationRepository
import com.wire.kalium.logic.data.event.EventDataSource
import com.wire.kalium.logic.data.event.EventRepository
import com.wire.kalium.logic.data.featureConfig.FeatureConfigDataSource
import com.wire.kalium.logic.data.featureConfig.FeatureConfigRepository
import com.wire.kalium.logic.data.id.FederatedIdMapper
import com.wire.kalium.logic.data.id.QualifiedID
import com.wire.kalium.logic.data.id.QualifiedIdMapper
import com.wire.kalium.logic.data.keypackage.KeyPackageDataSource
import com.wire.kalium.logic.data.keypackage.KeyPackageLimitsProvider
import com.wire.kalium.logic.data.keypackage.KeyPackageLimitsProviderImpl
import com.wire.kalium.logic.data.keypackage.KeyPackageRepository
import com.wire.kalium.logic.data.logout.LogoutDataSource
import com.wire.kalium.logic.data.logout.LogoutRepository
import com.wire.kalium.logic.data.message.MessageDataSource
import com.wire.kalium.logic.data.message.MessageRepository
import com.wire.kalium.logic.data.message.PersistMessageUseCase
import com.wire.kalium.logic.data.message.PersistMessageUseCaseImpl
import com.wire.kalium.logic.data.prekey.PreKeyDataSource
import com.wire.kalium.logic.data.prekey.PreKeyRepository
import com.wire.kalium.logic.data.prekey.remote.PreKeyRemoteDataSource
import com.wire.kalium.logic.data.prekey.remote.PreKeyRemoteRepository
import com.wire.kalium.logic.data.publicuser.SearchUserRepository
import com.wire.kalium.logic.data.publicuser.SearchUserRepositoryImpl
import com.wire.kalium.logic.data.publicuser.UserSearchApiWrapper
import com.wire.kalium.logic.data.publicuser.UserSearchApiWrapperImpl
import com.wire.kalium.logic.data.session.SessionRepository
import com.wire.kalium.logic.data.sync.InMemoryIncrementalSyncRepository
import com.wire.kalium.logic.data.sync.InMemorySlowSyncRepository
import com.wire.kalium.logic.data.sync.IncrementalSyncRepository
import com.wire.kalium.logic.data.sync.SlowSyncRepository
import com.wire.kalium.logic.data.team.TeamDataSource
import com.wire.kalium.logic.data.team.TeamRepository
import com.wire.kalium.logic.data.user.UserDataSource
import com.wire.kalium.logic.data.user.UserRepository
import com.wire.kalium.logic.di.MapperProvider
import com.wire.kalium.logic.feature.auth.LogoutUseCase
import com.wire.kalium.logic.feature.auth.LogoutUseCaseImpl
import com.wire.kalium.logic.feature.call.CallManager
import com.wire.kalium.logic.feature.call.CallsScope
import com.wire.kalium.logic.feature.call.GlobalCallManager
import com.wire.kalium.logic.feature.client.ClientScope
import com.wire.kalium.logic.feature.connection.ConnectionScope
import com.wire.kalium.logic.feature.connection.SyncConnectionsUseCase
import com.wire.kalium.logic.feature.connection.SyncConnectionsUseCaseImpl
import com.wire.kalium.logic.feature.conversation.ConversationScope
import com.wire.kalium.logic.feature.conversation.JoinExistingMLSConversationsUseCase
import com.wire.kalium.logic.feature.conversation.SyncConversationsUseCase
import com.wire.kalium.logic.feature.conversation.keyingmaterials.KeyingMaterialsManager
import com.wire.kalium.logic.feature.conversation.keyingmaterials.KeyingMaterialsManagerImpl
import com.wire.kalium.logic.feature.featureConfig.SyncFeatureConfigsUseCase
import com.wire.kalium.logic.feature.featureConfig.SyncFeatureConfigsUseCaseImpl
import com.wire.kalium.logic.feature.keypackage.KeyPackageManager
import com.wire.kalium.logic.feature.keypackage.KeyPackageManagerImpl
import com.wire.kalium.logic.feature.message.EphemeralNotificationsManager
import com.wire.kalium.logic.feature.message.MLSMessageCreator
import com.wire.kalium.logic.feature.message.MLSMessageCreatorImpl
import com.wire.kalium.logic.feature.message.MessageEnvelopeCreator
import com.wire.kalium.logic.feature.message.MessageEnvelopeCreatorImpl
import com.wire.kalium.logic.feature.message.MessageScope
import com.wire.kalium.logic.feature.message.MessageSendFailureHandler
import com.wire.kalium.logic.feature.message.MessageSendFailureHandlerImpl
import com.wire.kalium.logic.feature.message.MessageSender
import com.wire.kalium.logic.feature.message.MessageSenderImpl
import com.wire.kalium.logic.feature.message.MessageSendingScheduler
import com.wire.kalium.logic.feature.message.SessionEstablisher
import com.wire.kalium.logic.feature.message.SessionEstablisherImpl
import com.wire.kalium.logic.feature.team.SyncSelfTeamUseCase
import com.wire.kalium.logic.feature.team.SyncSelfTeamUseCaseImpl
import com.wire.kalium.logic.feature.team.TeamScope
import com.wire.kalium.logic.feature.user.IsFileSharingEnabledUseCase
import com.wire.kalium.logic.feature.user.IsFileSharingEnabledUseCaseImpl
import com.wire.kalium.logic.feature.user.IsMLSEnabledUseCase
import com.wire.kalium.logic.feature.user.IsMLSEnabledUseCaseImpl
import com.wire.kalium.logic.feature.user.ObserveFileSharingStatusUseCase
import com.wire.kalium.logic.feature.user.ObserveFileSharingStatusUseCaseImpl
import com.wire.kalium.logic.feature.user.SyncContactsUseCase
import com.wire.kalium.logic.feature.user.SyncContactsUseCaseImpl
import com.wire.kalium.logic.feature.user.SyncSelfUserUseCase
import com.wire.kalium.logic.feature.user.UserScope
import com.wire.kalium.logic.featureFlags.KaliumConfigs
import com.wire.kalium.logic.sync.ObserveSyncStateUseCase
import com.wire.kalium.logic.sync.SetConnectionPolicyUseCase
import com.wire.kalium.logic.sync.SyncCriteriaProvider
import com.wire.kalium.logic.sync.SyncCriteriaProviderImpl
import com.wire.kalium.logic.sync.SyncManager
import com.wire.kalium.logic.sync.SyncManagerImpl
import com.wire.kalium.logic.sync.full.SlowSyncManager
import com.wire.kalium.logic.sync.full.SlowSyncWorker
import com.wire.kalium.logic.sync.full.SlowSyncWorkerImpl
import com.wire.kalium.logic.sync.incremental.EventGatherer
import com.wire.kalium.logic.sync.incremental.EventGathererImpl
import com.wire.kalium.logic.sync.incremental.EventProcessor
import com.wire.kalium.logic.sync.incremental.EventProcessorImpl
import com.wire.kalium.logic.sync.incremental.IncrementalSyncManager
import com.wire.kalium.logic.sync.incremental.IncrementalSyncWorker
import com.wire.kalium.logic.sync.incremental.IncrementalSyncWorkerImpl
import com.wire.kalium.logic.sync.receiver.ConversationEventReceiver
import com.wire.kalium.logic.sync.receiver.ConversationEventReceiverImpl
import com.wire.kalium.logic.sync.receiver.FeatureConfigEventReceiver
import com.wire.kalium.logic.sync.receiver.FeatureConfigEventReceiverImpl
import com.wire.kalium.logic.sync.receiver.UserEventReceiver
import com.wire.kalium.logic.sync.receiver.UserEventReceiverImpl
import com.wire.kalium.logic.sync.receiver.message.MessageTextEditHandler
import com.wire.kalium.logic.util.TimeParser
import com.wire.kalium.logic.util.TimeParserImpl
import com.wire.kalium.persistence.client.ClientRegistrationStorage
import com.wire.kalium.persistence.client.ClientRegistrationStorageImpl
import com.wire.kalium.persistence.client.TokenStorage
import com.wire.kalium.persistence.client.TokenStorageImpl
import com.wire.kalium.persistence.client.UserConfigStorage
import com.wire.kalium.persistence.client.UserConfigStorageImpl
import com.wire.kalium.persistence.db.UserDatabaseProvider
import com.wire.kalium.persistence.event.EventInfoStorage
import com.wire.kalium.persistence.event.EventInfoStorageImpl
import com.wire.kalium.persistence.kmm_settings.EncryptedSettingsHolder
import com.wire.kalium.persistence.kmm_settings.KaliumPreferences
import kotlinx.coroutines.CoroutineScope
import kotlinx.coroutines.SupervisorJob
import kotlinx.coroutines.cancel
import kotlinx.coroutines.launch
import okio.Path.Companion.toPath
import kotlin.coroutines.CoroutineContext

expect class UserSessionScope : UserSessionScopeCommon

@Suppress("LongParameterList")
abstract class UserSessionScopeCommon(
    private val userId: QualifiedID,
    private val authenticatedDataSourceSet: AuthenticatedDataSourceSet,
    private val sessionRepository: SessionRepository,
    private val globalCallManager: GlobalCallManager,
    private val globalPreferences: KaliumPreferences,
    dataStoragePaths: DataStoragePaths,
    private val kaliumConfigs: KaliumConfigs
) : CoroutineScope {
    // we made this lazy, so it will have a single instance for the storage
    private val userConfigStorage: UserConfigStorage by lazy { UserConfigStorageImpl(globalPreferences) }

    private val userConfigRepository: UserConfigRepository get() = UserConfigDataSource(userConfigStorage)

    private val encryptedSettingsHolder: EncryptedSettingsHolder = authenticatedDataSourceSet.encryptedSettingsHolder
    private val userPreferencesSettings = authenticatedDataSourceSet.kaliumPreferencesSettings
    private val eventInfoStorage: EventInfoStorage
        get() = EventInfoStorageImpl(userPreferencesSettings)

    private val userDatabaseProvider: UserDatabaseProvider = authenticatedDataSourceSet.userDatabaseProvider

    private val keyPackageLimitsProvider: KeyPackageLimitsProvider
        get() = KeyPackageLimitsProviderImpl(kaliumConfigs)

    private val mlsClientProvider: MLSClientProvider
        get() = MLSClientProviderImpl(
            "${authenticatedDataSourceSet.authenticatedRootDir}/mls",
            userId,
            clientRepository,
            authenticatedDataSourceSet.kaliumPreferencesSettings
        )

    private val mlsConversationRepository: MLSConversationRepository
        get() = MLSConversationDataSource(
            keyPackageRepository,
            mlsClientProvider,
            authenticatedDataSourceSet.authenticatedNetworkContainer.mlsMessageApi,
            userDatabaseProvider.conversationDAO,
            authenticatedDataSourceSet.authenticatedNetworkContainer.clientApi
        )

    private val notificationTokenRepository get() = NotificationTokenDataSource(tokenStorage)

    private val conversationRepository: ConversationRepository
        get() = ConversationDataSource(
            userRepository,
            mlsConversationRepository,
            userDatabaseProvider.conversationDAO,
            authenticatedDataSourceSet.authenticatedNetworkContainer.conversationApi,
            authenticatedDataSourceSet.authenticatedNetworkContainer.clientApi,
            timeParser,
            persistMessage = lazy { persistMessage }
        )

    private val messageRepository: MessageRepository
        get() = MessageDataSource(
            authenticatedDataSourceSet.authenticatedNetworkContainer.messageApi,
            authenticatedDataSourceSet.authenticatedNetworkContainer.mlsMessageApi,
            userDatabaseProvider.messageDAO
        )

    private val userRepository: UserRepository
        get() = UserDataSource(
            userDatabaseProvider.userDAO,
            userDatabaseProvider.metadataDAO,
            userDatabaseProvider.clientDAO,
            authenticatedDataSourceSet.authenticatedNetworkContainer.selfApi,
            authenticatedDataSourceSet.authenticatedNetworkContainer.userDetailsApi,
            sessionRepository
        )

    private val teamRepository: TeamRepository
        get() = TeamDataSource(
            userDatabaseProvider.userDAO,
            userDatabaseProvider.teamDAO,
            authenticatedDataSourceSet.authenticatedNetworkContainer.teamsApi
        )

    private val connectionRepository: ConnectionRepository
        get() = ConnectionDataSource(
            userDatabaseProvider.conversationDAO,
            userDatabaseProvider.connectionDAO,
            authenticatedDataSourceSet.authenticatedNetworkContainer.connectionApi,
            authenticatedDataSourceSet.authenticatedNetworkContainer.userDetailsApi,
            userDatabaseProvider.userDAO,
            userDatabaseProvider.metadataDAO
        )

    private val userSearchApiWrapper: UserSearchApiWrapper = UserSearchApiWrapperImpl(
        authenticatedDataSourceSet.authenticatedNetworkContainer.userSearchApi,
        userDatabaseProvider.conversationDAO,
        userDatabaseProvider.userDAO,
        userDatabaseProvider.metadataDAO
    )

    private val publicUserRepository: SearchUserRepository
        get() = SearchUserRepositoryImpl(
            userDatabaseProvider.userDAO,
            userDatabaseProvider.metadataDAO,
            authenticatedDataSourceSet.authenticatedNetworkContainer.userDetailsApi,
            userSearchApiWrapper
        )

    val persistMessage: PersistMessageUseCase
        get() = PersistMessageUseCaseImpl(messageRepository, conversationRepository, userId)

    private val callRepository: CallRepository by lazy {
        CallDataSource(
            callApi = authenticatedDataSourceSet.authenticatedNetworkContainer.callApi,
            qualifiedIdMapper = qualifiedIdMapper,
            callDAO = userDatabaseProvider.callDAO,
            conversationRepository = conversationRepository,
            userRepository = userRepository,
            teamRepository = teamRepository,
            timeParser = timeParser,
            persistMessage = persistMessage
        )
    }

    protected abstract val clientConfig: ClientConfig

    private val tokenStorage: TokenStorage
        get() = TokenStorageImpl(globalPreferences)

    private val clientRemoteRepository: ClientRemoteRepository
        get() = ClientRemoteDataSource(authenticatedDataSourceSet.authenticatedNetworkContainer.clientApi, clientConfig)

    private val clientRegistrationStorage: ClientRegistrationStorage
        get() = ClientRegistrationStorageImpl(userDatabaseProvider.metadataDAO)

    private val clientRepository: ClientRepository
        get() = ClientDataSource(clientRemoteRepository, clientRegistrationStorage, userDatabaseProvider.clientDAO)

    private val messageSendFailureHandler: MessageSendFailureHandler
        get() = MessageSendFailureHandlerImpl(userRepository, clientRepository)

    private val sessionEstablisher: SessionEstablisher
        get() = SessionEstablisherImpl(authenticatedDataSourceSet.proteusClient, preKeyRepository)

    private val messageEnvelopeCreator: MessageEnvelopeCreator
        get() = MessageEnvelopeCreatorImpl(authenticatedDataSourceSet.proteusClient)

    private val mlsMessageCreator: MLSMessageCreator
        get() = MLSMessageCreatorImpl(mlsClientProvider)

    private val messageSendingScheduler: MessageSendingScheduler
        get() = authenticatedDataSourceSet.userSessionWorkScheduler

    // TODO(optimization) code duplication, can't we get the MessageSender from the message scope?
    private val messageSender: MessageSender
        get() = MessageSenderImpl(
            messageRepository,
            conversationRepository,
            syncManager,
            messageSendFailureHandler,
            sessionEstablisher,
            messageEnvelopeCreator,
            mlsMessageCreator,
            messageSendingScheduler,
            timeParser
        )

    private val assetRepository: AssetRepository
        get() = AssetDataSource(
            assetApi = authenticatedDataSourceSet.authenticatedNetworkContainer.assetApi,
            assetDao = userDatabaseProvider.assetDAO,
            kaliumFileSystem = kaliumFileSystem
        )

    private val incrementalSyncRepository: IncrementalSyncRepository by lazy { InMemoryIncrementalSyncRepository() }

    private val slowSyncRepository: SlowSyncRepository by lazy { InMemorySlowSyncRepository() }

    private val eventGatherer: EventGatherer get() = EventGathererImpl(eventRepository, incrementalSyncRepository)

    private val eventProcessor: EventProcessor
        get() = EventProcessorImpl(
            eventRepository,
            conversationEventReceiver, userEventReceiver, featureConfigEventReceiver
        )

    private val syncCriteriaProvider: SyncCriteriaProvider
        get() = SyncCriteriaProviderImpl(clientRepository, logoutRepository)

    val syncManager: SyncManager by lazy {
        SyncManagerImpl(
            slowSyncRepository,
            incrementalSyncRepository
        )
    }

    private val syncConversations: SyncConversationsUseCase
        get() = SyncConversationsUseCase(conversationRepository)

    internal val syncConnections: SyncConnectionsUseCase
        get() = SyncConnectionsUseCaseImpl(
            connectionRepository = connectionRepository
        )

    private val syncSelfUser: SyncSelfUserUseCase get() = SyncSelfUserUseCase(userRepository)
    private val syncContacts: SyncContactsUseCase get() = SyncContactsUseCaseImpl(userRepository)

    private val syncSelfTeamUseCase: SyncSelfTeamUseCase
        get() = SyncSelfTeamUseCaseImpl(
            userRepository = userRepository,
            teamRepository = teamRepository
        )

    val joinExistingMLSConversations: JoinExistingMLSConversationsUseCase
        get() = JoinExistingMLSConversationsUseCase(conversationRepository)

    private val slowSyncWorker: SlowSyncWorker by lazy {
        SlowSyncWorkerImpl(
            syncSelfUser,
            syncFeatureConfigsUseCase,
            syncConversations,
            syncConnections,
            syncSelfTeamUseCase,
            syncContacts,
            joinExistingMLSConversations
        )
    }

    private val slowSyncManager: SlowSyncManager by lazy {
        SlowSyncManager(syncCriteriaProvider, slowSyncRepository, slowSyncWorker)
    }

    private val incrementalSyncWorker: IncrementalSyncWorker by lazy {
        IncrementalSyncWorkerImpl(eventGatherer, eventProcessor)
    }

    private val incrementalSyncManager by lazy {
        IncrementalSyncManager(slowSyncRepository, incrementalSyncWorker, incrementalSyncRepository)
    }

    private val timeParser: TimeParser = TimeParserImpl()

    private val eventRepository: EventRepository
        get() = EventDataSource(
            authenticatedDataSourceSet.authenticatedNetworkContainer.notificationApi, eventInfoStorage, clientRepository
        )

    internal val keyPackageManager: KeyPackageManager =
        KeyPackageManagerImpl(
            incrementalSyncRepository,
            lazy { keyPackageRepository },
            lazy { client.refillKeyPackages }
        )
    internal val keyingMaterialsManager: KeyingMaterialsManager =
        KeyingMaterialsManagerImpl(
            incrementalSyncRepository,
            lazy { conversations.updateMLSGroupsKeyingMaterials }
        )

    val qualifiedIdMapper: QualifiedIdMapper get() = MapperProvider.qualifiedIdMapper(userRepository)

    val federatedIdMapper: FederatedIdMapper get() = MapperProvider.federatedIdMapper(userRepository, qualifiedIdMapper, globalPreferences)

    private val callManager: Lazy<CallManager> = lazy {
        globalCallManager.getCallManagerForClient(
            userId = userId,
            callRepository = callRepository,
            userRepository = userRepository,
            clientRepository = clientRepository,
            conversationRepository = conversationRepository,
            messageSender = messageSender,
            federatedIdMapper = federatedIdMapper,
            qualifiedIdMapper = qualifiedIdMapper
        )
    }

    private val flowManagerService by lazy {
        globalCallManager.getFlowManager()
    }

    private val mediaManagerService by lazy {
        globalCallManager.getMediaManager()
    }

    private val messageTextEditHandler = MessageTextEditHandler(messageRepository)

    private val conversationEventReceiver: ConversationEventReceiver by lazy {
        ConversationEventReceiverImpl(
            authenticatedDataSourceSet.proteusClient,
            persistMessage,
            messageRepository,
            assetRepository,
            conversationRepository,
            mlsConversationRepository,
            userRepository,
            callManager,
            messageTextEditHandler,
            userConfigRepository,
            EphemeralNotificationsManager
        )
    }

    private val userEventReceiver: UserEventReceiver
        get() = UserEventReceiverImpl(
            connectionRepository,
            logout,
            clientRepository,
            sessionRepository
        )

    private val featureConfigEventReceiver: FeatureConfigEventReceiver
        get() = FeatureConfigEventReceiverImpl(userConfigRepository, userRepository, kaliumConfigs)

    private val preKeyRemoteRepository: PreKeyRemoteRepository
        get() = PreKeyRemoteDataSource(authenticatedDataSourceSet.authenticatedNetworkContainer.preKeyApi)
    private val preKeyRepository: PreKeyRepository
        get() = PreKeyDataSource(
            preKeyRemoteRepository, authenticatedDataSourceSet.proteusClient
        )

    private val keyPackageRepository: KeyPackageRepository
        get() = KeyPackageDataSource(
            clientRepository,
            authenticatedDataSourceSet.authenticatedNetworkContainer.keyPackageApi,
            mlsClientProvider,
            authenticatedDataSourceSet.userDatabaseProvider.metadataDAO,
        )

    private val logoutRepository: LogoutRepository = LogoutDataSource(authenticatedDataSourceSet.authenticatedNetworkContainer.logoutApi)

    val observeSyncState: ObserveSyncStateUseCase
        get() = ObserveSyncStateUseCase(slowSyncRepository, incrementalSyncRepository)

    val setConnectionPolicy: SetConnectionPolicyUseCase
        get() = SetConnectionPolicyUseCase(incrementalSyncRepository)

    val client: ClientScope
        get() = ClientScope(
            clientRepository,
            preKeyRepository,
            keyPackageRepository,
            keyPackageLimitsProvider,
            mlsClientProvider,
            notificationTokenRepository
        )
    val conversations: ConversationScope
        get() = ConversationScope(
            conversationRepository,
            connectionRepository,
            userRepository,
            callRepository,
            syncManager,
            mlsConversationRepository,
            clientRepository,
<<<<<<< HEAD
            userId,
            persistMessage
=======
            teamRepository
>>>>>>> e1602ed7
        )
    val messages: MessageScope
        get() = MessageScope(
            connectionRepository,
            userId,
            messageRepository,
            conversationRepository,
            clientRepository,
            authenticatedDataSourceSet.proteusClient,
            mlsClientProvider,
            preKeyRepository,
            userRepository,
            assetRepository,
            syncManager,
            slowSyncRepository,
            messageSendingScheduler,
            timeParser,
            kaliumFileSystem
        )
    val users: UserScope
        get() = UserScope(
            userRepository,
            publicUserRepository,
            syncManager,
            assetRepository,
            teamRepository,
            connectionRepository,
            qualifiedIdMapper,
            sessionRepository,
            userId,
        )
    val logout: LogoutUseCase
        get() = LogoutUseCaseImpl(
            logoutRepository,
            sessionRepository,
            userId,
            authenticatedDataSourceSet,
            clientRepository,
            mlsClientProvider,
            client.deregisterNativePushToken
        )
    private val featureConfigRepository: FeatureConfigRepository
        get() = FeatureConfigDataSource(featureConfigApi = authenticatedDataSourceSet.authenticatedNetworkContainer.featureConfigApi)
    val isFileSharingEnabled: IsFileSharingEnabledUseCase get() = IsFileSharingEnabledUseCaseImpl(userConfigRepository)
    val observeFileSharingStatus: ObserveFileSharingStatusUseCase get() = ObserveFileSharingStatusUseCaseImpl(userConfigRepository)
    val isMLSEnabled: IsMLSEnabledUseCase get() = IsMLSEnabledUseCaseImpl(userConfigRepository)

    internal val syncFeatureConfigsUseCase: SyncFeatureConfigsUseCase
        get() = SyncFeatureConfigsUseCaseImpl(
            userConfigRepository,
            featureConfigRepository,
            userRepository,
            isFileSharingEnabled,
            kaliumConfigs
        )

    val team: TeamScope get() = TeamScope(userRepository, teamRepository)

    val calls: CallsScope
        get() = CallsScope(
            callManager,
            callRepository,
            conversationRepository,
            userRepository,
            flowManagerService,
            mediaManagerService,
        )

    val connection: ConnectionScope get() = ConnectionScope(connectionRepository, conversationRepository)

    val kaliumFileSystem: KaliumFileSystem by lazy {
        // Create the cache and asset storage directories
        KaliumFileSystemImpl(dataStoragePaths).also {
            if (!it.exists(dataStoragePaths.cachePath.value.toPath()))
                it.createDirectories(dataStoragePaths.cachePath.value.toPath())
            if (!it.exists(dataStoragePaths.assetStoragePath.value.toPath()))
                it.createDirectories(dataStoragePaths.assetStoragePath.value.toPath())
        }
    }

    override val coroutineContext: CoroutineContext = SupervisorJob()

    fun onInit() {
        launch {
            // TODO: Add a public start function to the Managers
            incrementalSyncManager
            slowSyncManager

            callRepository.updateOpenCallsToClosedStatus()
        }
    }

    fun onDestroy() {
        cancel()
    }
}<|MERGE_RESOLUTION|>--- conflicted
+++ resolved
@@ -499,12 +499,9 @@
             syncManager,
             mlsConversationRepository,
             clientRepository,
-<<<<<<< HEAD
             userId,
-            persistMessage
-=======
+            persistMessage,
             teamRepository
->>>>>>> e1602ed7
         )
     val messages: MessageScope
         get() = MessageScope(
