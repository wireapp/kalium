--- conflicted
+++ resolved
@@ -1608,12 +1608,8 @@
     private val avsSyncStateReporter: AvsSyncStateReporter by lazy {
         AvsSyncStateReporterImpl(
             callManager = callManager,
-<<<<<<< HEAD
-            incrementalSyncRepository = incrementalSyncRepository
-=======
-            observeSyncStateUseCase = observeSyncState,
+            incrementalSyncRepository = incrementalSyncRepository,
             kaliumLogger = userScopedLogger,
->>>>>>> 99700d2f
         )
     }
 
