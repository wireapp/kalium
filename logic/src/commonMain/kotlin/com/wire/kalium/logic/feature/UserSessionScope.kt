package com.wire.kalium.logic.feature

import com.wire.kalium.logic.AuthenticatedDataSourceSet
import com.wire.kalium.logic.configuration.ClientConfig
import com.wire.kalium.logic.configuration.notification.NotificationTokenDataSource
import com.wire.kalium.logic.data.asset.AssetDataSource
import com.wire.kalium.logic.data.asset.AssetRepository
import com.wire.kalium.logic.data.call.CallDataSource
import com.wire.kalium.logic.data.call.CallMapper
import com.wire.kalium.logic.data.call.CallRepository
import com.wire.kalium.logic.data.client.ClientDataSource
import com.wire.kalium.logic.data.client.ClientRepository
import com.wire.kalium.logic.data.client.MLSClientProvider
import com.wire.kalium.logic.data.client.MLSClientProviderImpl
import com.wire.kalium.logic.data.client.remote.ClientRemoteDataSource
import com.wire.kalium.logic.data.client.remote.ClientRemoteRepository
import com.wire.kalium.logic.data.connection.ConnectionDataSource
import com.wire.kalium.logic.data.connection.ConnectionRepository
import com.wire.kalium.logic.data.conversation.ConversationDataSource
import com.wire.kalium.logic.data.conversation.ConversationRepository
import com.wire.kalium.logic.data.conversation.MLSConversationDataSource
import com.wire.kalium.logic.data.conversation.MLSConversationRepository
import com.wire.kalium.logic.data.event.EventDataSource
import com.wire.kalium.logic.data.event.EventRepository
import com.wire.kalium.logic.data.id.QualifiedID
import com.wire.kalium.logic.data.keypackage.KeyPackageDataSource
import com.wire.kalium.logic.data.keypackage.KeyPackageRepository
import com.wire.kalium.logic.data.logout.LogoutDataSource
import com.wire.kalium.logic.data.logout.LogoutRepository
import com.wire.kalium.logic.data.message.MessageDataSource
import com.wire.kalium.logic.data.message.MessageRepository
import com.wire.kalium.logic.data.message.ProtoContentMapper
import com.wire.kalium.logic.data.prekey.PreKeyDataSource
import com.wire.kalium.logic.data.prekey.PreKeyRepository
import com.wire.kalium.logic.data.prekey.remote.PreKeyRemoteDataSource
import com.wire.kalium.logic.data.prekey.remote.PreKeyRemoteRepository
import com.wire.kalium.logic.data.publicuser.SearchUserRepository
import com.wire.kalium.logic.data.publicuser.SearchUserRepositoryImpl
import com.wire.kalium.logic.data.session.SessionRepository
import com.wire.kalium.logic.data.team.TeamDataSource
import com.wire.kalium.logic.data.team.TeamRepository
import com.wire.kalium.logic.data.user.UserDataSource
import com.wire.kalium.logic.data.user.UserRepository
import com.wire.kalium.logic.feature.auth.LogoutUseCase
import com.wire.kalium.logic.feature.call.CallsScope
import com.wire.kalium.logic.feature.call.GlobalCallManager
import com.wire.kalium.logic.feature.client.ClientScope
import com.wire.kalium.logic.feature.connection.ConnectionScope
import com.wire.kalium.logic.feature.conversation.ConversationScope
import com.wire.kalium.logic.feature.message.MLSMessageCreator
import com.wire.kalium.logic.feature.message.MLSMessageCreatorImpl
import com.wire.kalium.logic.feature.message.MessageEnvelopeCreator
import com.wire.kalium.logic.feature.message.MessageEnvelopeCreatorImpl
import com.wire.kalium.logic.feature.message.MessageScope
import com.wire.kalium.logic.feature.message.MessageSendFailureHandler
import com.wire.kalium.logic.feature.message.MessageSendFailureHandlerImpl
import com.wire.kalium.logic.feature.message.MessageSender
import com.wire.kalium.logic.feature.message.MessageSenderImpl
import com.wire.kalium.logic.feature.message.SessionEstablisher
import com.wire.kalium.logic.feature.message.SessionEstablisherImpl
import com.wire.kalium.logic.feature.team.TeamScope
import com.wire.kalium.logic.feature.user.UserScope
import com.wire.kalium.logic.sync.ConversationEventReceiver
import com.wire.kalium.logic.sync.ListenToEventsUseCase
import com.wire.kalium.logic.sync.SyncManager
import com.wire.kalium.logic.util.TimeParser
import com.wire.kalium.logic.util.TimeParserImpl
import com.wire.kalium.persistence.client.ClientRegistrationStorage
import com.wire.kalium.persistence.client.ClientRegistrationStorageImpl
import com.wire.kalium.persistence.client.TokenStorage
import com.wire.kalium.persistence.client.TokenStorageImpl
import com.wire.kalium.persistence.db.UserDatabaseProvider
import com.wire.kalium.persistence.event.EventInfoStorage
import com.wire.kalium.persistence.event.EventInfoStorageImpl
import com.wire.kalium.persistence.kmm_settings.EncryptedSettingsHolder
import com.wire.kalium.persistence.kmm_settings.KaliumPreferences

expect class UserSessionScope : UserSessionScopeCommon

abstract class UserSessionScopeCommon(
    private val userId: QualifiedID,
    private val authenticatedDataSourceSet: AuthenticatedDataSourceSet,
    private val sessionRepository: SessionRepository,
    private val globalCallManager: GlobalCallManager,
    private val globalPreferences: KaliumPreferences
) {

    private val encryptedSettingsHolder: EncryptedSettingsHolder = authenticatedDataSourceSet.encryptedSettingsHolder
    private val userPreferencesSettings = authenticatedDataSourceSet.kaliumPreferencesSettings
    private val eventInfoStorage: EventInfoStorage
        get() = EventInfoStorageImpl(userPreferencesSettings)

    private val userDatabaseProvider: UserDatabaseProvider = authenticatedDataSourceSet.userDatabaseProvider

    private val mlsClientProvider: MLSClientProvider
        get() = MLSClientProviderImpl(
            "${authenticatedDataSourceSet.authenticatedRootDir}/mls",
            userId,
            clientRepository,
            authenticatedDataSourceSet.kaliumPreferencesSettings
        )

    private val mlsConversationRepository: MLSConversationRepository
        get() = MLSConversationDataSource(
            keyPackageRepository,
            mlsClientProvider, authenticatedDataSourceSet.authenticatedNetworkContainer.mlsMessageApi,
            userDatabaseProvider.conversationDAO
        )

    private val notificationTokenRepository get() = NotificationTokenDataSource(tokenStorage)

    private val conversationRepository: ConversationRepository
        get() = ConversationDataSource(
            userRepository,
            mlsConversationRepository,
            userDatabaseProvider.conversationDAO,
            authenticatedDataSourceSet.authenticatedNetworkContainer.conversationApi,
            authenticatedDataSourceSet.authenticatedNetworkContainer.clientApi
        )

    private val messageRepository: MessageRepository
        get() = MessageDataSource(
            authenticatedDataSourceSet.authenticatedNetworkContainer.messageApi,
            authenticatedDataSourceSet.authenticatedNetworkContainer.mlsMessageApi,
            userDatabaseProvider.messageDAO
        )

    private val userRepository: UserRepository
        get() = UserDataSource(
            userDatabaseProvider.userDAO,
            userDatabaseProvider.metadataDAO,
            authenticatedDataSourceSet.authenticatedNetworkContainer.selfApi,
            authenticatedDataSourceSet.authenticatedNetworkContainer.userDetailsApi,
            assetRepository
        )

    private val teamRepository: TeamRepository
        get() = TeamDataSource(
            userDatabaseProvider.userDAO,
            userDatabaseProvider.teamDAO,
            authenticatedDataSourceSet.authenticatedNetworkContainer.teamsApi
        )

    private val connectionRepository: ConnectionRepository
        get() = ConnectionDataSource(
            userDatabaseProvider.conversationDAO,
            authenticatedDataSourceSet.authenticatedNetworkContainer.connectionApi
        )

    private val publicUserRepository: SearchUserRepository
        get() = SearchUserRepositoryImpl(
            userDatabaseProvider.userDAO,
            authenticatedDataSourceSet.authenticatedNetworkContainer.userSearchApi,
            authenticatedDataSourceSet.authenticatedNetworkContainer.userDetailsApi
        )

    private val callRepository: CallRepository
        get() = CallDataSource(
            callApi = authenticatedDataSourceSet.authenticatedNetworkContainer.callApi
        )

    protected abstract val clientConfig: ClientConfig

    private val tokenStorage: TokenStorage
        get() = TokenStorageImpl(globalPreferences)

    private val clientRemoteRepository: ClientRemoteRepository
        get() = ClientRemoteDataSource(
            authenticatedDataSourceSet.authenticatedNetworkContainer.clientApi, clientConfig
        )

    private val clientRegistrationStorage: ClientRegistrationStorage
        get() = ClientRegistrationStorageImpl(userPreferencesSettings)

    private val clientRepository: ClientRepository
        get() = ClientDataSource(clientRemoteRepository, clientRegistrationStorage, userDatabaseProvider.clientDAO)

    private val messageSendFailureHandler: MessageSendFailureHandler
        get() = MessageSendFailureHandlerImpl(userRepository, clientRepository)

    private val sessionEstablisher: SessionEstablisher
        get() = SessionEstablisherImpl(authenticatedDataSourceSet.proteusClient, preKeyRepository)

    private val messageEnvelopeCreator: MessageEnvelopeCreator
        get() = MessageEnvelopeCreatorImpl(authenticatedDataSourceSet.proteusClient, protoContentMapper)

    private val mlsMessageCreator: MLSMessageCreator
        get() = MLSMessageCreatorImpl(mlsClientProvider, protoContentMapper)

    // TODO code duplication, can't we get the MessageSender from the message scope?
    private val messageSender: MessageSender
<<<<<<< HEAD
        get() = MessageSenderImpl(
            messageRepository,
            conversationRepository,
            syncManager,
            messageSendFailureHandler,
            sessionEstablisher,
            messageEnvelopeCreator,
            mlsMessageCreator
        )
=======
        get() = MessageSenderImpl(messageRepository, conversationRepository, syncManager, messageSendFailureHandler, sessionEstablisher, messageEnvelopeCreator, mlsMessageCreator,timeParser)
>>>>>>> 1e416647

    private val assetRepository: AssetRepository
        get() = AssetDataSource(authenticatedDataSourceSet.authenticatedNetworkContainer.assetApi, userDatabaseProvider.assetDAO)

    val syncManager: SyncManager get() = authenticatedDataSourceSet.syncManager

    private val timeParser : TimeParser = TimeParserImpl()

    private val eventRepository: EventRepository
        get() = EventDataSource(
            authenticatedDataSourceSet.authenticatedNetworkContainer.notificationApi, eventInfoStorage, clientRepository
        )

    private val callMapper: CallMapper
        get() = CallMapper()

    private val callManager by lazy {
        globalCallManager.getCallManagerForClient(
            userId = userId,
            callRepository = callRepository,
            userRepository = userRepository,
            clientRepository = clientRepository,
            callMapper = callMapper,
            messageSender = messageSender
        )
    }
    protected abstract val protoContentMapper: ProtoContentMapper
    private val conversationEventReceiver: ConversationEventReceiver
        get() = ConversationEventReceiver(
            authenticatedDataSourceSet.proteusClient,
            messageRepository,
            conversationRepository,
            mlsConversationRepository,
            userRepository,
            protoContentMapper,
            callManager
        )

    private val preKeyRemoteRepository: PreKeyRemoteRepository get() = PreKeyRemoteDataSource(authenticatedDataSourceSet.authenticatedNetworkContainer.preKeyApi)
    private val preKeyRepository: PreKeyRepository
        get() = PreKeyDataSource(
            preKeyRemoteRepository, authenticatedDataSourceSet.proteusClient
        )

    private val keyPackageRepository: KeyPackageRepository
        get() = KeyPackageDataSource(
            clientRepository,
            authenticatedDataSourceSet.authenticatedNetworkContainer.keyPackageApi,
            mlsClientProvider
        )

    private val logoutRepository: LogoutRepository = LogoutDataSource(authenticatedDataSourceSet.authenticatedNetworkContainer.logoutApi)
    val listenToEvents: ListenToEventsUseCase
        get() = ListenToEventsUseCase(syncManager, eventRepository, conversationEventReceiver)
    val client: ClientScope
        get() = ClientScope(
            clientRepository,
            preKeyRepository,
            keyPackageRepository,
            mlsClientProvider,
            notificationTokenRepository
        )
    val conversations: ConversationScope get() = ConversationScope(conversationRepository, userRepository, syncManager)
    val messages: MessageScope
        get() = MessageScope(
            messageRepository,
            conversationRepository,
            clientRepository,
            authenticatedDataSourceSet.proteusClient,
            mlsClientProvider,
            preKeyRepository,
            userRepository,
            assetRepository,
            syncManager,
            timeParser
        )
    val users: UserScope get() = UserScope(userRepository, publicUserRepository, syncManager, assetRepository)
    val logout: LogoutUseCase
        get() = LogoutUseCase(
            logoutRepository,
            sessionRepository,
            userId,
            authenticatedDataSourceSet,
            clientRepository,
            mlsClientProvider
        )

    val team: TeamScope get() = TeamScope(userRepository, teamRepository, syncManager)

    val calls: CallsScope get() = CallsScope(callManager, syncManager)

    val connection: ConnectionScope get() = ConnectionScope(connectionRepository)

}<|MERGE_RESOLUTION|>--- conflicted
+++ resolved
@@ -189,7 +189,6 @@
 
     // TODO code duplication, can't we get the MessageSender from the message scope?
     private val messageSender: MessageSender
-<<<<<<< HEAD
         get() = MessageSenderImpl(
             messageRepository,
             conversationRepository,
@@ -197,11 +196,9 @@
             messageSendFailureHandler,
             sessionEstablisher,
             messageEnvelopeCreator,
-            mlsMessageCreator
-        )
-=======
-        get() = MessageSenderImpl(messageRepository, conversationRepository, syncManager, messageSendFailureHandler, sessionEstablisher, messageEnvelopeCreator, mlsMessageCreator,timeParser)
->>>>>>> 1e416647
+            mlsMessageCreator,
+            timeParser
+        )
 
     private val assetRepository: AssetRepository
         get() = AssetDataSource(authenticatedDataSourceSet.authenticatedNetworkContainer.assetApi, userDatabaseProvider.assetDAO)
