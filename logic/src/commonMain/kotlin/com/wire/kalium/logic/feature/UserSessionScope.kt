--- conflicted
+++ resolved
@@ -203,7 +203,6 @@
 import com.wire.kalium.logic.sync.receiver.message.ClearConversationContentHandlerImpl
 import com.wire.kalium.logic.sync.receiver.message.DeleteForMeHandlerImpl
 import com.wire.kalium.logic.sync.receiver.message.LastReadContentHandlerImpl
-import com.wire.kalium.logic.sync.receiver.message.ReceiptMessageHandler
 import com.wire.kalium.logic.sync.receiver.message.ReceiptMessageHandlerImpl
 import com.wire.kalium.logic.sync.receiver.message.MessageTextEditHandlerImpl
 import com.wire.kalium.logic.sync.slow.SlowSlowSyncCriteriaProviderImpl
@@ -683,18 +682,11 @@
 
     private val messageEncoder get() = MessageContentEncoder()
 
-<<<<<<< HEAD
-    private val receiptMessageHandler: ReceiptMessageHandler get() = ReceiptMessageHandlerImpl(
-        selfUserId = this.userId,
-        receiptRepository = receiptRepository
-    )
-=======
     private val receiptMessageHandler
-        get() = ReceiptMessageHandler(
+        get() = ReceiptMessageHandlerImpl(
             selfUserId = this.userId,
             receiptRepository = receiptRepository
         )
->>>>>>> adf31aa7
 
     private val isMessageSentInSelfConversation: IsMessageSentInSelfConversationUseCase
         get() = IsMessageSentInSelfConversationUseCaseImpl(selfConversationIdProvider)
@@ -715,11 +707,7 @@
                 userId,
                 isMessageSentInSelfConversation,
             ),
-<<<<<<< HEAD
-            DeleteForMeHandlerImpl(messageRepository, userId, isMessageSentInSelfConversation),
-=======
-            DeleteForMeHandler(messageRepository, selfConversationIdProvider),
->>>>>>> adf31aa7
+            DeleteForMeHandlerImpl(messageRepository, isMessageSentInSelfConversation),
             messageEncoder,
             receiptMessageHandler
         )
@@ -836,13 +824,8 @@
             selfConversationIdProvider,
             persistMessage,
             updateKeyingMaterialThresholdProvider,
-<<<<<<< HEAD
-            clientIdProvider,
-            selfTeamId
-=======
             selfTeamId,
             messages.sendConfirmation
->>>>>>> adf31aa7
         )
     val debug: DebugScope
         get() = DebugScope(
