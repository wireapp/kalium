/*
 * Wire
 * Copyright (C) 2024 Wire Swiss GmbH
 *
 * This program is free software: you can redistribute it and/or modify
 * it under the terms of the GNU General Public License as published by
 * the Free Software Foundation, either version 3 of the License, or
 * (at your option) any later version.
 *
 * This program is distributed in the hope that it will be useful,
 * but WITHOUT ANY WARRANTY; without even the implied warranty of
 * MERCHANTABILITY or FITNESS FOR A PARTICULAR PURPOSE. See the
 * GNU General Public License for more details.
 *
 * You should have received a copy of the GNU General Public License
 * along with this program. If not, see http://www.gnu.org/licenses/.
 */
@file:Suppress("konsist.useCasesShouldNotAccessDaoLayerDirectly", "konsist.useCasesShouldNotAccessNetworkLayerDirectly")

package com.wire.kalium.logic.feature

import com.wire.kalium.logger.KaliumLogger
import com.wire.kalium.logger.obfuscateId
import com.wire.kalium.logic.CoreFailure
import com.wire.kalium.logic.GlobalKaliumScope
import com.wire.kalium.logic.cache.MLSSelfConversationIdProvider
import com.wire.kalium.logic.cache.MLSSelfConversationIdProviderImpl
import com.wire.kalium.logic.cache.ProteusSelfConversationIdProvider
import com.wire.kalium.logic.cache.ProteusSelfConversationIdProviderImpl
import com.wire.kalium.logic.cache.SelfConversationIdProvider
import com.wire.kalium.logic.cache.SelfConversationIdProviderImpl
import com.wire.kalium.logic.configuration.ClientConfig
import com.wire.kalium.logic.configuration.UserConfigDataSource
import com.wire.kalium.logic.configuration.UserConfigRepository
import com.wire.kalium.logic.configuration.notification.NotificationTokenDataSource
import com.wire.kalium.logic.data.asset.AssetDataSource
import com.wire.kalium.logic.data.asset.AssetRepository
import com.wire.kalium.logic.data.asset.DataStoragePaths
import com.wire.kalium.logic.data.asset.KaliumFileSystem
import com.wire.kalium.logic.data.asset.KaliumFileSystemImpl
import com.wire.kalium.logic.data.call.CallDataSource
import com.wire.kalium.logic.data.call.CallRepository
import com.wire.kalium.logic.data.call.VideoStateChecker
import com.wire.kalium.logic.data.call.VideoStateCheckerImpl
import com.wire.kalium.logic.data.call.mapper.CallMapper
import com.wire.kalium.logic.data.client.ClientDataSource
import com.wire.kalium.logic.data.client.ClientRepository
import com.wire.kalium.logic.data.client.E2EIClientProvider
import com.wire.kalium.logic.data.client.EI2EIClientProviderImpl
import com.wire.kalium.logic.data.client.MLSClientProvider
import com.wire.kalium.logic.data.client.MLSClientProviderImpl
import com.wire.kalium.logic.data.client.ProteusClientProvider
import com.wire.kalium.logic.data.client.ProteusClientProviderImpl
import com.wire.kalium.logic.data.client.remote.ClientRemoteDataSource
import com.wire.kalium.logic.data.client.remote.ClientRemoteRepository
import com.wire.kalium.logic.data.connection.ConnectionDataSource
import com.wire.kalium.logic.data.connection.ConnectionRepository
import com.wire.kalium.logic.data.conversation.ClientId
import com.wire.kalium.logic.data.conversation.CommitBundleEventReceiverImpl
import com.wire.kalium.logic.data.conversation.ConversationDataSource
import com.wire.kalium.logic.data.conversation.ConversationGroupRepository
import com.wire.kalium.logic.data.conversation.ConversationGroupRepositoryImpl
import com.wire.kalium.logic.data.conversation.ConversationRepository
import com.wire.kalium.logic.data.conversation.EpochChangesObserverImpl
import com.wire.kalium.logic.data.conversation.JoinExistingMLSConversationUseCase
import com.wire.kalium.logic.data.conversation.JoinExistingMLSConversationUseCaseImpl
import com.wire.kalium.logic.data.conversation.JoinExistingMLSConversationsUseCase
import com.wire.kalium.logic.data.conversation.JoinExistingMLSConversationsUseCaseImpl
import com.wire.kalium.logic.data.conversation.JoinSubconversationUseCase
import com.wire.kalium.logic.data.conversation.JoinSubconversationUseCaseImpl
import com.wire.kalium.logic.data.conversation.LeaveSubconversationUseCase
import com.wire.kalium.logic.data.conversation.LeaveSubconversationUseCaseImpl
import com.wire.kalium.logic.data.conversation.MLSConversationDataSource
import com.wire.kalium.logic.data.conversation.MLSConversationRepository
import com.wire.kalium.logic.data.conversation.NewConversationMembersRepository
import com.wire.kalium.logic.data.conversation.NewConversationMembersRepositoryImpl
import com.wire.kalium.logic.data.conversation.ProposalTimer
import com.wire.kalium.logic.data.conversation.SubconversationRepositoryImpl
import com.wire.kalium.logic.data.conversation.UpdateKeyingMaterialThresholdProvider
import com.wire.kalium.logic.data.conversation.UpdateKeyingMaterialThresholdProviderImpl
import com.wire.kalium.logic.data.e2ei.CertificateRevocationListRepository
import com.wire.kalium.logic.data.e2ei.CertificateRevocationListRepositoryDataSource
import com.wire.kalium.logic.data.e2ei.E2EIRepository
import com.wire.kalium.logic.data.e2ei.E2EIRepositoryImpl
import com.wire.kalium.logic.feature.e2ei.usecase.ObserveE2EIConversationsVerificationStatusesUseCase
import com.wire.kalium.logic.feature.e2ei.usecase.ObserveE2EIConversationsVerificationStatusesUseCaseImpl
import com.wire.kalium.logic.data.event.EventDataSource
import com.wire.kalium.logic.data.event.EventRepository
import com.wire.kalium.logic.data.featureConfig.FeatureConfigDataSource
import com.wire.kalium.logic.data.featureConfig.FeatureConfigRepository
import com.wire.kalium.logic.data.id.CurrentClientIdProvider
import com.wire.kalium.logic.data.id.FederatedIdMapper
import com.wire.kalium.logic.data.id.GroupID
import com.wire.kalium.logic.data.id.QualifiedIdMapper
import com.wire.kalium.logic.data.id.SelfTeamIdProvider
import com.wire.kalium.logic.data.id.TeamId
import com.wire.kalium.logic.data.id.toDao
import com.wire.kalium.logic.data.keypackage.KeyPackageDataSource
import com.wire.kalium.logic.data.keypackage.KeyPackageLimitsProvider
import com.wire.kalium.logic.data.keypackage.KeyPackageLimitsProviderImpl
import com.wire.kalium.logic.data.keypackage.KeyPackageRepository
import com.wire.kalium.logic.data.logout.LogoutDataSource
import com.wire.kalium.logic.data.logout.LogoutRepository
import com.wire.kalium.logic.data.message.CompositeMessageDataSource
import com.wire.kalium.logic.data.message.CompositeMessageRepository
import com.wire.kalium.logic.data.message.IsMessageSentInSelfConversationUseCase
import com.wire.kalium.logic.data.message.IsMessageSentInSelfConversationUseCaseImpl
import com.wire.kalium.logic.data.message.MessageDataSource
import com.wire.kalium.logic.data.message.MessageMetadataRepository
import com.wire.kalium.logic.data.message.MessageMetadataSource
import com.wire.kalium.logic.data.message.MessageRepository
import com.wire.kalium.logic.data.message.PersistMessageUseCase
import com.wire.kalium.logic.data.message.PersistMessageUseCaseImpl
import com.wire.kalium.logic.data.message.PersistReactionUseCase
import com.wire.kalium.logic.data.message.PersistReactionUseCaseImpl
import com.wire.kalium.logic.data.message.ProtoContentMapper
import com.wire.kalium.logic.data.message.ProtoContentMapperImpl
import com.wire.kalium.logic.data.message.SystemMessageInserterImpl
import com.wire.kalium.logic.data.message.draft.MessageDraftDataSource
import com.wire.kalium.logic.data.message.draft.MessageDraftRepository
import com.wire.kalium.logic.data.message.reaction.ReactionRepositoryImpl
import com.wire.kalium.logic.data.message.receipt.ReceiptRepositoryImpl
import com.wire.kalium.logic.data.mlspublickeys.MLSPublicKeysRepository
import com.wire.kalium.logic.data.mlspublickeys.MLSPublicKeysRepositoryImpl
import com.wire.kalium.logic.data.notification.PushTokenDataSource
import com.wire.kalium.logic.data.notification.PushTokenRepository
import com.wire.kalium.logic.data.prekey.PreKeyDataSource
import com.wire.kalium.logic.data.prekey.PreKeyRepository
import com.wire.kalium.logic.data.properties.UserPropertyDataSource
import com.wire.kalium.logic.data.properties.UserPropertyRepository
import com.wire.kalium.logic.data.publicuser.SearchUserRepository
import com.wire.kalium.logic.data.publicuser.SearchUserRepositoryImpl
import com.wire.kalium.logic.data.publicuser.UserSearchApiWrapper
import com.wire.kalium.logic.data.publicuser.UserSearchApiWrapperImpl
import com.wire.kalium.logic.data.service.ServiceDataSource
import com.wire.kalium.logic.data.service.ServiceRepository
import com.wire.kalium.logic.data.session.token.AccessTokenRepository
import com.wire.kalium.logic.data.session.token.AccessTokenRepositoryImpl
import com.wire.kalium.logic.data.sync.InMemoryIncrementalSyncRepository
import com.wire.kalium.logic.data.sync.IncrementalSyncRepository
import com.wire.kalium.logic.data.sync.SlowSyncRepository
import com.wire.kalium.logic.data.sync.SlowSyncRepositoryImpl
import com.wire.kalium.logic.data.team.TeamDataSource
import com.wire.kalium.logic.data.team.TeamRepository
import com.wire.kalium.logic.data.user.AccountRepository
import com.wire.kalium.logic.data.user.AccountRepositoryImpl
import com.wire.kalium.logic.data.user.UserDataSource
import com.wire.kalium.logic.data.user.UserId
import com.wire.kalium.logic.data.user.UserRepository
import com.wire.kalium.logic.di.MapperProvider
import com.wire.kalium.logic.di.PlatformUserStorageProperties
import com.wire.kalium.logic.di.RootPathsProvider
import com.wire.kalium.logic.di.UserStorageProvider
import com.wire.kalium.logic.feature.applock.AppLockTeamFeatureConfigObserver
import com.wire.kalium.logic.feature.applock.AppLockTeamFeatureConfigObserverImpl
import com.wire.kalium.logic.feature.applock.MarkTeamAppLockStatusAsNotifiedUseCase
import com.wire.kalium.logic.feature.applock.MarkTeamAppLockStatusAsNotifiedUseCaseImpl
import com.wire.kalium.logic.feature.asset.ValidateAssetMimeTypeUseCase
import com.wire.kalium.logic.feature.asset.ValidateAssetMimeTypeUseCaseImpl
import com.wire.kalium.logic.feature.auth.AuthenticationScope
import com.wire.kalium.logic.feature.auth.AuthenticationScopeProvider
import com.wire.kalium.logic.feature.auth.ClearUserDataUseCase
import com.wire.kalium.logic.feature.auth.ClearUserDataUseCaseImpl
import com.wire.kalium.logic.feature.auth.LogoutCallback
import com.wire.kalium.logic.feature.auth.LogoutUseCase
import com.wire.kalium.logic.feature.auth.LogoutUseCaseImpl
import com.wire.kalium.logic.feature.backup.BackupScope
import com.wire.kalium.logic.feature.call.CallManager
import com.wire.kalium.logic.feature.call.CallsScope
import com.wire.kalium.logic.feature.call.GlobalCallManager
import com.wire.kalium.logic.feature.call.usecase.ConversationClientsInCallUpdater
import com.wire.kalium.logic.feature.call.usecase.ConversationClientsInCallUpdaterImpl
import com.wire.kalium.logic.feature.call.usecase.UpdateConversationClientsForCurrentCallUseCase
import com.wire.kalium.logic.feature.call.usecase.UpdateConversationClientsForCurrentCallUseCaseImpl
import com.wire.kalium.logic.feature.client.ClientScope
import com.wire.kalium.logic.feature.client.FetchSelfClientsFromRemoteUseCase
import com.wire.kalium.logic.feature.client.FetchSelfClientsFromRemoteUseCaseImpl
import com.wire.kalium.logic.feature.client.FetchUsersClientsFromRemoteUseCase
import com.wire.kalium.logic.feature.client.FetchUsersClientsFromRemoteUseCaseImpl
import com.wire.kalium.logic.feature.client.IsAllowedToRegisterMLSClientUseCase
import com.wire.kalium.logic.feature.client.IsAllowedToRegisterMLSClientUseCaseImpl
import com.wire.kalium.logic.feature.client.MLSClientManager
import com.wire.kalium.logic.feature.client.MLSClientManagerImpl
import com.wire.kalium.logic.feature.client.RegisterMLSClientUseCase
import com.wire.kalium.logic.feature.client.RegisterMLSClientUseCaseImpl
import com.wire.kalium.logic.feature.connection.ConnectionScope
import com.wire.kalium.logic.feature.connection.SyncConnectionsUseCase
import com.wire.kalium.logic.feature.connection.SyncConnectionsUseCaseImpl
import com.wire.kalium.logic.feature.conversation.ConversationScope
import com.wire.kalium.logic.feature.conversation.ConversationsRecoveryManager
import com.wire.kalium.logic.feature.conversation.ConversationsRecoveryManagerImpl
import com.wire.kalium.logic.feature.conversation.MLSConversationsRecoveryManager
import com.wire.kalium.logic.feature.conversation.MLSConversationsRecoveryManagerImpl
import com.wire.kalium.logic.feature.conversation.ObserveOtherUserSecurityClassificationLabelUseCase
import com.wire.kalium.logic.feature.conversation.ObserveOtherUserSecurityClassificationLabelUseCaseImpl
import com.wire.kalium.logic.feature.conversation.ObserveSecurityClassificationLabelUseCase
import com.wire.kalium.logic.feature.conversation.ObserveSecurityClassificationLabelUseCaseImpl
import com.wire.kalium.logic.feature.conversation.RecoverMLSConversationsUseCase
import com.wire.kalium.logic.feature.conversation.RecoverMLSConversationsUseCaseImpl
import com.wire.kalium.logic.feature.conversation.SyncConversationsUseCase
import com.wire.kalium.logic.feature.conversation.SyncConversationsUseCaseImpl
import com.wire.kalium.logic.feature.conversation.TypingIndicatorSyncManager
import com.wire.kalium.logic.feature.conversation.keyingmaterials.KeyingMaterialsManager
import com.wire.kalium.logic.feature.conversation.keyingmaterials.KeyingMaterialsManagerImpl
import com.wire.kalium.logic.feature.conversation.mls.MLSOneOnOneConversationResolver
import com.wire.kalium.logic.feature.conversation.mls.MLSOneOnOneConversationResolverImpl
import com.wire.kalium.logic.feature.conversation.mls.OneOnOneMigrator
import com.wire.kalium.logic.feature.conversation.mls.OneOnOneMigratorImpl
import com.wire.kalium.logic.feature.conversation.mls.OneOnOneResolver
import com.wire.kalium.logic.feature.conversation.mls.OneOnOneResolverImpl
import com.wire.kalium.logic.feature.debug.DebugScope
import com.wire.kalium.logic.feature.e2ei.ACMECertificatesSyncWorker
import com.wire.kalium.logic.feature.e2ei.ACMECertificatesSyncWorkerImpl
import com.wire.kalium.logic.feature.e2ei.CheckCrlRevocationListUseCase
import com.wire.kalium.logic.feature.e2ei.usecase.CheckRevocationListUseCase
import com.wire.kalium.logic.feature.e2ei.usecase.CheckRevocationListUseCaseImpl
import com.wire.kalium.logic.feature.e2ei.usecase.FetchConversationMLSVerificationStatusUseCase
import com.wire.kalium.logic.feature.e2ei.usecase.FetchConversationMLSVerificationStatusUseCaseImpl
import com.wire.kalium.logic.feature.e2ei.usecase.FetchMLSVerificationStatusUseCase
import com.wire.kalium.logic.feature.e2ei.usecase.FetchMLSVerificationStatusUseCaseImpl
import com.wire.kalium.logic.feature.featureConfig.SyncFeatureConfigsUseCase
import com.wire.kalium.logic.feature.featureConfig.SyncFeatureConfigsUseCaseImpl
import com.wire.kalium.logic.feature.featureConfig.handler.AppLockConfigHandler
import com.wire.kalium.logic.feature.featureConfig.handler.ClassifiedDomainsConfigHandler
import com.wire.kalium.logic.feature.featureConfig.handler.ConferenceCallingConfigHandler
import com.wire.kalium.logic.feature.featureConfig.handler.E2EIConfigHandler
import com.wire.kalium.logic.feature.featureConfig.handler.FileSharingConfigHandler
import com.wire.kalium.logic.feature.featureConfig.handler.GuestRoomConfigHandler
import com.wire.kalium.logic.feature.featureConfig.handler.MLSConfigHandler
import com.wire.kalium.logic.feature.featureConfig.handler.MLSMigrationConfigHandler
import com.wire.kalium.logic.feature.featureConfig.handler.SecondFactorPasswordChallengeConfigHandler
import com.wire.kalium.logic.feature.featureConfig.handler.SelfDeletingMessagesConfigHandler
import com.wire.kalium.logic.feature.keypackage.KeyPackageManager
import com.wire.kalium.logic.feature.keypackage.KeyPackageManagerImpl
import com.wire.kalium.logic.feature.legalhold.ApproveLegalHoldRequestUseCase
import com.wire.kalium.logic.feature.legalhold.ApproveLegalHoldRequestUseCaseImpl
import com.wire.kalium.logic.feature.legalhold.FetchLegalHoldForSelfUserFromRemoteUseCase
import com.wire.kalium.logic.feature.legalhold.FetchLegalHoldForSelfUserFromRemoteUseCaseImpl
import com.wire.kalium.logic.feature.legalhold.MarkLegalHoldChangeAsNotifiedForSelfUseCase
import com.wire.kalium.logic.feature.legalhold.MarkLegalHoldChangeAsNotifiedForSelfUseCaseImpl
import com.wire.kalium.logic.feature.legalhold.MembersHavingLegalHoldClientUseCase
import com.wire.kalium.logic.feature.legalhold.MembersHavingLegalHoldClientUseCaseImpl
import com.wire.kalium.logic.feature.legalhold.ObserveLegalHoldChangeNotifiedForSelfUseCase
import com.wire.kalium.logic.feature.legalhold.ObserveLegalHoldChangeNotifiedForSelfUseCaseImpl
import com.wire.kalium.logic.feature.legalhold.ObserveLegalHoldRequestUseCase
import com.wire.kalium.logic.feature.legalhold.ObserveLegalHoldRequestUseCaseImpl
import com.wire.kalium.logic.feature.legalhold.ObserveLegalHoldStateForSelfUserUseCase
import com.wire.kalium.logic.feature.legalhold.ObserveLegalHoldStateForSelfUserUseCaseImpl
import com.wire.kalium.logic.feature.legalhold.ObserveLegalHoldStateForUserUseCase
import com.wire.kalium.logic.feature.legalhold.ObserveLegalHoldStateForUserUseCaseImpl
import com.wire.kalium.logic.feature.legalhold.UpdateSelfClientCapabilityToLegalHoldConsentUseCase
import com.wire.kalium.logic.feature.legalhold.UpdateSelfClientCapabilityToLegalHoldConsentUseCaseImpl
import com.wire.kalium.logic.feature.message.AddSystemMessageToAllConversationsUseCase
import com.wire.kalium.logic.feature.message.AddSystemMessageToAllConversationsUseCaseImpl
import com.wire.kalium.logic.feature.message.EphemeralEventsNotificationManagerImpl
import com.wire.kalium.logic.feature.message.MessageScope
import com.wire.kalium.logic.feature.message.MessageSendingScheduler
import com.wire.kalium.logic.feature.message.PendingProposalScheduler
import com.wire.kalium.logic.feature.message.PendingProposalSchedulerImpl
import com.wire.kalium.logic.feature.message.PersistMigratedMessagesUseCase
import com.wire.kalium.logic.feature.message.PersistMigratedMessagesUseCaseImpl
import com.wire.kalium.logic.feature.message.StaleEpochVerifier
import com.wire.kalium.logic.feature.message.StaleEpochVerifierImpl
import com.wire.kalium.logic.feature.migration.MigrationScope
import com.wire.kalium.logic.feature.mlsmigration.MLSMigrationManager
import com.wire.kalium.logic.feature.mlsmigration.MLSMigrationManagerImpl
import com.wire.kalium.logic.feature.mlsmigration.MLSMigrationWorkerImpl
import com.wire.kalium.logic.feature.mlsmigration.MLSMigrator
import com.wire.kalium.logic.feature.mlsmigration.MLSMigratorImpl
import com.wire.kalium.logic.feature.notificationToken.PushTokenUpdater
import com.wire.kalium.logic.feature.proteus.ProteusPreKeyRefiller
import com.wire.kalium.logic.feature.proteus.ProteusPreKeyRefillerImpl
import com.wire.kalium.logic.feature.proteus.ProteusSyncWorker
import com.wire.kalium.logic.feature.proteus.ProteusSyncWorkerImpl
import com.wire.kalium.logic.feature.protocol.OneOnOneProtocolSelector
import com.wire.kalium.logic.feature.protocol.OneOnOneProtocolSelectorImpl
import com.wire.kalium.logic.feature.publicuser.RefreshUsersWithoutMetadataUseCase
import com.wire.kalium.logic.feature.publicuser.RefreshUsersWithoutMetadataUseCaseImpl
import com.wire.kalium.logic.feature.search.SearchScope
import com.wire.kalium.logic.feature.selfDeletingMessages.ObserveSelfDeletionTimerSettingsForConversationUseCase
import com.wire.kalium.logic.feature.selfDeletingMessages.ObserveSelfDeletionTimerSettingsForConversationUseCaseImpl
import com.wire.kalium.logic.feature.selfDeletingMessages.ObserveTeamSettingsSelfDeletingStatusUseCase
import com.wire.kalium.logic.feature.selfDeletingMessages.ObserveTeamSettingsSelfDeletingStatusUseCaseImpl
import com.wire.kalium.logic.feature.selfDeletingMessages.PersistNewSelfDeletionTimerUseCaseImpl
import com.wire.kalium.logic.feature.service.ServiceScope
import com.wire.kalium.logic.feature.session.GetProxyCredentialsUseCase
import com.wire.kalium.logic.feature.session.GetProxyCredentialsUseCaseImpl
import com.wire.kalium.logic.feature.session.UpgradeCurrentSessionUseCaseImpl
import com.wire.kalium.logic.feature.session.token.AccessTokenRefresher
import com.wire.kalium.logic.feature.session.token.AccessTokenRefresherFactory
import com.wire.kalium.logic.feature.session.token.AccessTokenRefresherFactoryImpl
import com.wire.kalium.logic.feature.session.token.AccessTokenRefresherImpl
import com.wire.kalium.logic.feature.team.SyncSelfTeamUseCase
import com.wire.kalium.logic.feature.team.SyncSelfTeamUseCaseImpl
import com.wire.kalium.logic.feature.team.TeamScope
import com.wire.kalium.logic.feature.user.GetDefaultProtocolUseCase
import com.wire.kalium.logic.feature.user.GetDefaultProtocolUseCaseImpl
import com.wire.kalium.logic.feature.user.IsE2EIEnabledUseCase
import com.wire.kalium.logic.feature.user.IsE2EIEnabledUseCaseImpl
import com.wire.kalium.logic.feature.user.IsFileSharingEnabledUseCase
import com.wire.kalium.logic.feature.user.IsFileSharingEnabledUseCaseImpl
import com.wire.kalium.logic.feature.user.IsMLSEnabledUseCase
import com.wire.kalium.logic.feature.user.IsMLSEnabledUseCaseImpl
import com.wire.kalium.logic.feature.user.MarkEnablingE2EIAsNotifiedUseCase
import com.wire.kalium.logic.feature.user.MarkEnablingE2EIAsNotifiedUseCaseImpl
import com.wire.kalium.logic.feature.user.MarkFileSharingChangeAsNotifiedUseCase
import com.wire.kalium.logic.feature.user.MarkSelfDeletionStatusAsNotifiedUseCase
import com.wire.kalium.logic.feature.user.MarkSelfDeletionStatusAsNotifiedUseCaseImpl
import com.wire.kalium.logic.feature.user.ObserveE2EIRequiredUseCase
import com.wire.kalium.logic.feature.user.ObserveE2EIRequiredUseCaseImpl
import com.wire.kalium.logic.feature.user.ObserveFileSharingStatusUseCase
import com.wire.kalium.logic.feature.user.ObserveFileSharingStatusUseCaseImpl
import com.wire.kalium.logic.feature.user.SyncContactsUseCase
import com.wire.kalium.logic.feature.user.SyncContactsUseCaseImpl
import com.wire.kalium.logic.feature.user.SyncSelfUserUseCase
import com.wire.kalium.logic.feature.user.SyncSelfUserUseCaseImpl
import com.wire.kalium.logic.feature.user.UpdateSelfUserSupportedProtocolsUseCase
import com.wire.kalium.logic.feature.user.UpdateSelfUserSupportedProtocolsUseCaseImpl
import com.wire.kalium.logic.feature.user.UpdateSupportedProtocolsAndResolveOneOnOnesUseCase
import com.wire.kalium.logic.feature.user.UpdateSupportedProtocolsAndResolveOneOnOnesUseCaseImpl
import com.wire.kalium.logic.feature.user.UserScope
import com.wire.kalium.logic.feature.user.e2ei.MarkNotifyForRevokedCertificateAsNotifiedUseCase
import com.wire.kalium.logic.feature.user.e2ei.MarkNotifyForRevokedCertificateAsNotifiedUseCaseImpl
import com.wire.kalium.logic.feature.user.e2ei.ObserveShouldNotifyForRevokedCertificateUseCase
import com.wire.kalium.logic.feature.user.e2ei.ObserveShouldNotifyForRevokedCertificateUseCaseImpl
import com.wire.kalium.logic.feature.user.guestroomlink.MarkGuestLinkFeatureFlagAsNotChangedUseCase
import com.wire.kalium.logic.feature.user.guestroomlink.MarkGuestLinkFeatureFlagAsNotChangedUseCaseImpl
import com.wire.kalium.logic.feature.user.guestroomlink.ObserveGuestRoomLinkFeatureFlagUseCase
import com.wire.kalium.logic.feature.user.guestroomlink.ObserveGuestRoomLinkFeatureFlagUseCaseImpl
import com.wire.kalium.logic.feature.user.screenshotCensoring.ObserveScreenshotCensoringConfigUseCase
import com.wire.kalium.logic.feature.user.screenshotCensoring.ObserveScreenshotCensoringConfigUseCaseImpl
import com.wire.kalium.logic.feature.user.screenshotCensoring.PersistScreenshotCensoringConfigUseCase
import com.wire.kalium.logic.feature.user.screenshotCensoring.PersistScreenshotCensoringConfigUseCaseImpl
import com.wire.kalium.logic.feature.user.webSocketStatus.GetPersistentWebSocketStatus
import com.wire.kalium.logic.feature.user.webSocketStatus.GetPersistentWebSocketStatusImpl
import com.wire.kalium.logic.feature.user.webSocketStatus.PersistPersistentWebSocketConnectionStatusUseCase
import com.wire.kalium.logic.feature.user.webSocketStatus.PersistPersistentWebSocketConnectionStatusUseCaseImpl
import com.wire.kalium.logic.featureFlags.FeatureSupport
import com.wire.kalium.logic.featureFlags.FeatureSupportImpl
import com.wire.kalium.logic.featureFlags.KaliumConfigs
import com.wire.kalium.logic.functional.Either
import com.wire.kalium.logic.functional.isRight
import com.wire.kalium.logic.functional.map
import com.wire.kalium.logic.functional.onSuccess
import com.wire.kalium.logic.kaliumLogger
import com.wire.kalium.logic.network.ApiMigrationManager
import com.wire.kalium.logic.network.ApiMigrationV3
import com.wire.kalium.logic.network.SessionManagerImpl
import com.wire.kalium.logic.sync.AvsSyncStateReporter
import com.wire.kalium.logic.sync.AvsSyncStateReporterImpl
import com.wire.kalium.logic.sync.ObserveSyncStateUseCase
import com.wire.kalium.logic.sync.ObserveSyncStateUseCaseImpl
import com.wire.kalium.logic.sync.SetConnectionPolicyUseCase
import com.wire.kalium.logic.sync.SyncManager
import com.wire.kalium.logic.sync.SyncManagerImpl
import com.wire.kalium.logic.sync.UserSessionWorkScheduler
import com.wire.kalium.logic.sync.incremental.EventGatherer
import com.wire.kalium.logic.sync.incremental.EventGathererImpl
import com.wire.kalium.logic.sync.incremental.EventProcessor
import com.wire.kalium.logic.sync.incremental.EventProcessorImpl
import com.wire.kalium.logic.sync.incremental.IncrementalSyncManager
import com.wire.kalium.logic.sync.incremental.IncrementalSyncRecoveryHandlerImpl
import com.wire.kalium.logic.sync.incremental.IncrementalSyncWorker
import com.wire.kalium.logic.sync.incremental.IncrementalSyncWorkerImpl
import com.wire.kalium.logic.sync.receiver.ConversationEventReceiver
import com.wire.kalium.logic.sync.receiver.ConversationEventReceiverImpl
import com.wire.kalium.logic.sync.receiver.FeatureConfigEventReceiver
import com.wire.kalium.logic.sync.receiver.FeatureConfigEventReceiverImpl
import com.wire.kalium.logic.sync.receiver.FederationEventReceiver
import com.wire.kalium.logic.sync.receiver.FederationEventReceiverImpl
import com.wire.kalium.logic.sync.receiver.TeamEventReceiver
import com.wire.kalium.logic.sync.receiver.TeamEventReceiverImpl
import com.wire.kalium.logic.sync.receiver.UserEventReceiver
import com.wire.kalium.logic.sync.receiver.UserEventReceiverImpl
import com.wire.kalium.logic.sync.receiver.UserPropertiesEventReceiver
import com.wire.kalium.logic.sync.receiver.UserPropertiesEventReceiverImpl
import com.wire.kalium.logic.sync.receiver.asset.AssetMessageHandler
import com.wire.kalium.logic.sync.receiver.asset.AssetMessageHandlerImpl
import com.wire.kalium.logic.sync.receiver.conversation.ConversationMessageTimerEventHandler
import com.wire.kalium.logic.sync.receiver.conversation.ConversationMessageTimerEventHandlerImpl
import com.wire.kalium.logic.sync.receiver.conversation.DeletedConversationEventHandler
import com.wire.kalium.logic.sync.receiver.conversation.DeletedConversationEventHandlerImpl
import com.wire.kalium.logic.sync.receiver.conversation.MLSWelcomeEventHandler
import com.wire.kalium.logic.sync.receiver.conversation.MLSWelcomeEventHandlerImpl
import com.wire.kalium.logic.sync.receiver.conversation.MemberChangeEventHandler
import com.wire.kalium.logic.sync.receiver.conversation.MemberChangeEventHandlerImpl
import com.wire.kalium.logic.sync.receiver.conversation.MemberJoinEventHandler
import com.wire.kalium.logic.sync.receiver.conversation.MemberJoinEventHandlerImpl
import com.wire.kalium.logic.sync.receiver.conversation.MemberLeaveEventHandler
import com.wire.kalium.logic.sync.receiver.conversation.MemberLeaveEventHandlerImpl
import com.wire.kalium.logic.sync.receiver.conversation.NewConversationEventHandler
import com.wire.kalium.logic.sync.receiver.conversation.NewConversationEventHandlerImpl
import com.wire.kalium.logic.sync.receiver.conversation.ProtocolUpdateEventHandler
import com.wire.kalium.logic.sync.receiver.conversation.ProtocolUpdateEventHandlerImpl
import com.wire.kalium.logic.sync.receiver.conversation.ReceiptModeUpdateEventHandler
import com.wire.kalium.logic.sync.receiver.conversation.ReceiptModeUpdateEventHandlerImpl
import com.wire.kalium.logic.sync.receiver.conversation.RenamedConversationEventHandler
import com.wire.kalium.logic.sync.receiver.conversation.RenamedConversationEventHandlerImpl
import com.wire.kalium.logic.sync.receiver.conversation.message.ApplicationMessageHandler
import com.wire.kalium.logic.sync.receiver.conversation.message.ApplicationMessageHandlerImpl
import com.wire.kalium.logic.sync.receiver.conversation.message.MLSMessageUnpacker
import com.wire.kalium.logic.sync.receiver.conversation.message.MLSMessageUnpackerImpl
import com.wire.kalium.logic.sync.receiver.conversation.message.NewMessageEventHandler
import com.wire.kalium.logic.sync.receiver.conversation.message.NewMessageEventHandlerImpl
import com.wire.kalium.logic.sync.receiver.conversation.message.ProteusMessageUnpacker
import com.wire.kalium.logic.sync.receiver.conversation.message.ProteusMessageUnpackerImpl
import com.wire.kalium.logic.sync.receiver.handler.ButtonActionConfirmationHandler
import com.wire.kalium.logic.sync.receiver.handler.ButtonActionConfirmationHandlerImpl
import com.wire.kalium.logic.sync.receiver.handler.ClearConversationContentHandlerImpl
import com.wire.kalium.logic.sync.receiver.handler.CodeDeletedHandler
import com.wire.kalium.logic.sync.receiver.handler.CodeDeletedHandlerImpl
import com.wire.kalium.logic.sync.receiver.handler.CodeUpdateHandlerImpl
import com.wire.kalium.logic.sync.receiver.handler.CodeUpdatedHandler
import com.wire.kalium.logic.sync.receiver.handler.DeleteForMeHandlerImpl
import com.wire.kalium.logic.sync.receiver.handler.DeleteMessageHandlerImpl
import com.wire.kalium.logic.sync.receiver.handler.LastReadContentHandlerImpl
import com.wire.kalium.logic.sync.receiver.handler.MessageTextEditHandlerImpl
import com.wire.kalium.logic.sync.receiver.handler.ReceiptMessageHandlerImpl
import com.wire.kalium.logic.sync.receiver.handler.TypingIndicatorHandler
import com.wire.kalium.logic.sync.receiver.handler.TypingIndicatorHandlerImpl
import com.wire.kalium.logic.sync.receiver.handler.legalhold.LegalHoldHandlerImpl
import com.wire.kalium.logic.sync.receiver.handler.legalhold.LegalHoldRequestHandlerImpl
import com.wire.kalium.logic.sync.receiver.handler.legalhold.LegalHoldSystemMessagesHandlerImpl
import com.wire.kalium.logic.sync.slow.RestartSlowSyncProcessForRecoveryUseCase
import com.wire.kalium.logic.sync.slow.RestartSlowSyncProcessForRecoveryUseCaseImpl
import com.wire.kalium.logic.sync.slow.SlowSlowSyncCriteriaProviderImpl
import com.wire.kalium.logic.sync.slow.SlowSyncCriteriaProvider
import com.wire.kalium.logic.sync.slow.SlowSyncManager
import com.wire.kalium.logic.sync.slow.SlowSyncRecoveryHandler
import com.wire.kalium.logic.sync.slow.SlowSyncRecoveryHandlerImpl
import com.wire.kalium.logic.sync.slow.SlowSyncWorker
import com.wire.kalium.logic.sync.slow.SlowSyncWorkerImpl
import com.wire.kalium.logic.sync.slow.migration.SyncMigrationStepsProvider
import com.wire.kalium.logic.sync.slow.migration.SyncMigrationStepsProviderImpl
import com.wire.kalium.logic.util.MessageContentEncoder
import com.wire.kalium.logic.wrapStorageNullableRequest
import com.wire.kalium.network.NetworkStateObserver
import com.wire.kalium.network.networkContainer.AuthenticatedNetworkContainer
import com.wire.kalium.network.session.SessionManager
import com.wire.kalium.persistence.client.ClientRegistrationStorage
import com.wire.kalium.persistence.client.ClientRegistrationStorageImpl
import com.wire.kalium.persistence.db.GlobalDatabaseProvider
import com.wire.kalium.persistence.kmmSettings.GlobalPrefProvider
import com.wire.kalium.util.DelicateKaliumApi
import kotlinx.coroutines.CoroutineScope
import kotlinx.coroutines.SupervisorJob
import kotlinx.coroutines.cancel
import kotlinx.coroutines.flow.Flow
import kotlinx.coroutines.flow.MutableSharedFlow
import kotlinx.coroutines.flow.firstOrNull
import kotlinx.coroutines.launch
import okio.Path.Companion.toPath
import kotlin.coroutines.CoroutineContext
import com.wire.kalium.network.api.base.model.UserId as UserIdDTO

@Suppress("LongParameterList", "LargeClass")
class UserSessionScope internal constructor(
    userAgent: String,
    private val userId: UserId,
    private val globalScope: GlobalKaliumScope,
    private val globalCallManager: GlobalCallManager,
    private val globalDatabaseProvider: GlobalDatabaseProvider,
    private val globalPreferences: GlobalPrefProvider,
    authenticationScopeProvider: AuthenticationScopeProvider,
    private val userSessionWorkScheduler: UserSessionWorkScheduler,
    private val rootPathsProvider: RootPathsProvider,
    dataStoragePaths: DataStoragePaths,
    private val kaliumConfigs: KaliumConfigs,
    private val userSessionScopeProvider: UserSessionScopeProvider,
    userStorageProvider: UserStorageProvider,
    private val clientConfig: ClientConfig,
    platformUserStorageProperties: PlatformUserStorageProperties,
    networkStateObserver: NetworkStateObserver,
    private val logoutCallback: LogoutCallback,
) : CoroutineScope {

    private val userStorage = userStorageProvider.getOrCreate(
        userId, platformUserStorageProperties, kaliumConfigs.shouldEncryptData
    )

    private var _clientId: ClientId? = null

    @OptIn(DelicateKaliumApi::class) // Use the uncached client ID in order to create the cache itself.
    private suspend fun clientId(): Either<CoreFailure, ClientId> =
        if (_clientId != null) Either.Right(_clientId!!) else {
            clientRepository.currentClientId().onSuccess {
                _clientId = it
            }
        }

    private val userScopedLogger: KaliumLogger = kaliumLogger.withUserDeviceData {
        KaliumLogger.UserClientData(userId.toLogString(), _clientId?.value?.obfuscateId() ?: "")
    }

    private val cachedClientIdClearer: CachedClientIdClearer = object : CachedClientIdClearer {
        override fun invoke() {
            _clientId = null
        }
    }

    val callMapper: CallMapper get() = MapperProvider.callMapper(userId)

    val qualifiedIdMapper: QualifiedIdMapper get() = MapperProvider.qualifiedIdMapper(userId)

    val federatedIdMapper: FederatedIdMapper
        get() = MapperProvider.federatedIdMapper(
            userId, qualifiedIdMapper, globalScope.sessionRepository
        )

    val clientIdProvider = CurrentClientIdProvider { clientId() }
    private val mlsSelfConversationIdProvider: MLSSelfConversationIdProvider by lazy {
        MLSSelfConversationIdProviderImpl(
            conversationRepository
        )
    }
    private val proteusSelfConversationIdProvider: ProteusSelfConversationIdProvider by lazy {
        ProteusSelfConversationIdProviderImpl(
            conversationRepository
        )
    }
    private val selfConversationIdProvider: SelfConversationIdProvider by
    lazy {
        SelfConversationIdProviderImpl(
            clientRepository,
            mlsSelfConversationIdProvider,
            proteusSelfConversationIdProvider
        )
    }

    private val epochsFlow = MutableSharedFlow<GroupID>()

    private val proposalTimersFlow = MutableSharedFlow<ProposalTimer>()

    // TODO(refactor): Extract to Provider class and make atomic
    // val _teamId: Atomic<Either<CoreFailure, TeamId?>> = Atomic(Either.Left(CoreFailure.Unknown(Throwable("NotInitialized"))))
    private var _teamId: Either<CoreFailure, TeamId?> = Either.Left(CoreFailure.Unknown(Throwable("NotInitialized")))

    private suspend fun teamId(): Either<CoreFailure, TeamId?> = if (_teamId.isRight()) _teamId else {
        // this can depend directly on DAO it will make it easier to user
        // and remove any circular dependency when using this inside user repository
        wrapStorageNullableRequest {
            userStorage.database.userDAO.observeUserDetailsByQualifiedID(userId.toDao()).firstOrNull()
        }.map { userDetailsEntity ->
            _teamId = Either.Right(userDetailsEntity?.team?.let { TeamId(it) })
            userDetailsEntity?.team?.let { TeamId(it) }
        }
    }

    private val selfTeamId = SelfTeamIdProvider { teamId() }

    private val accessTokenRepository: AccessTokenRepository
        get() = AccessTokenRepositoryImpl(
            userId = userId,
            accessTokenApi = authenticatedNetworkContainer.accessTokenApi,
            authTokenStorage = globalPreferences.authTokenStorage
        )

    private val accessTokenRefresherFactory: AccessTokenRefresherFactory
        get() = AccessTokenRefresherFactoryImpl(
            userId = userId,
            tokenStorage = globalPreferences.authTokenStorage
        )

    private val accessTokenRefresher: AccessTokenRefresher
        get() = AccessTokenRefresherImpl(
            repository = accessTokenRepository
        )

    private val sessionManager: SessionManager = SessionManagerImpl(
        sessionRepository = globalScope.sessionRepository,
        accessTokenRefresherFactory = accessTokenRefresherFactory,
        userId = userId,
        tokenStorage = globalPreferences.authTokenStorage,
        logout = { logoutReason -> logout(reason = logoutReason, waitUntilCompletes = true) }
    )
    private val authenticatedNetworkContainer: AuthenticatedNetworkContainer = AuthenticatedNetworkContainer.create(
        networkStateObserver,
        sessionManager,
        UserIdDTO(userId.value, userId.domain),
        userAgent,
        certificatePinning = kaliumConfigs.certPinningConfig,
        mockEngine = kaliumConfigs.kaliumMockEngine?.mockEngine,
        kaliumLogger = userScopedLogger
    )
    private val featureSupport: FeatureSupport = FeatureSupportImpl(
        kaliumConfigs,
        sessionManager.serverConfig().metaData.commonApiVersion.version
    )

    val authenticationScope: AuthenticationScope by lazy {
        authenticationScopeProvider.provide(
            sessionManager.getServerConfig(),
            sessionManager.getProxyCredentials(),
            networkStateObserver,
            globalDatabase = globalDatabaseProvider,
            kaliumConfigs = kaliumConfigs,
        )
    }

    internal val userConfigRepository: UserConfigRepository
        get() = UserConfigDataSource(
            userStorage.preferences.userConfigStorage,
            userStorage.database.userConfigDAO,
            kaliumConfigs
        )

    private val userPropertyRepository: UserPropertyRepository
        get() = UserPropertyDataSource(
            authenticatedNetworkContainer.propertiesApi,
            userConfigRepository
        )

    private val keyPackageLimitsProvider: KeyPackageLimitsProvider
        get() = KeyPackageLimitsProviderImpl(kaliumConfigs)

    private val updateKeyingMaterialThresholdProvider: UpdateKeyingMaterialThresholdProvider
        get() = UpdateKeyingMaterialThresholdProviderImpl(kaliumConfigs)

    val proteusClientProvider: ProteusClientProvider by lazy {
        ProteusClientProviderImpl(
            rootProteusPath = rootPathsProvider.rootProteusPath(userId),
            userId = userId,
            passphraseStorage = globalPreferences.passphraseStorage,
            kaliumConfigs = kaliumConfigs
        )
    }

    private val mlsClientProvider: MLSClientProvider by lazy {
        MLSClientProviderImpl(
            rootKeyStorePath = rootPathsProvider.rootMLSPath(userId),
            userId = userId,
            currentClientIdProvider = clientIdProvider,
            passphraseStorage = globalPreferences.passphraseStorage
        )
    }

    private val commitBundleEventReceiver: CommitBundleEventReceiverImpl
        get() = CommitBundleEventReceiverImpl(
            memberJoinHandler, memberLeaveHandler
        )

    private val checkRevocationList: CheckRevocationListUseCase
        get() = CheckRevocationListUseCaseImpl(
            certificateRevocationListRepository = certificateRevocationListRepository,
            currentClientIdProvider = clientIdProvider,
            mlsClientProvider = mlsClientProvider,
            isE2EIEnabledUseCase = isE2EIEnabled
        )

    private val mlsConversationRepository: MLSConversationRepository
        get() = MLSConversationDataSource(
            userId,
            keyPackageRepository,
            mlsClientProvider,
            authenticatedNetworkContainer.mlsMessageApi,
            userStorage.database.conversationDAO,
            authenticatedNetworkContainer.clientApi,
            syncManager,
            mlsPublicKeysRepository,
            commitBundleEventReceiver,
            epochsFlow,
            proposalTimersFlow,
            keyPackageLimitsProvider,
            checkRevocationList,
            certificateRevocationListRepository,
            sessionManager.getServerConfig().links,
        )

    private val e2eiRepository: E2EIRepository
        get() = E2EIRepositoryImpl(
            authenticatedNetworkContainer.e2eiApi,
            globalScope.unboundNetworkContainer.acmeApi,
            e2EIClientProvider,
            mlsClientProvider,
            clientIdProvider,
            mlsConversationRepository,
            userConfigRepository
        )

    private val e2EIClientProvider: E2EIClientProvider by lazy {
        EI2EIClientProviderImpl(
            currentClientIdProvider = clientIdProvider,
            mlsClientProvider = mlsClientProvider,
            userRepository = userRepository
        )
    }

    private val notificationTokenRepository get() = NotificationTokenDataSource(globalPreferences.tokenStorage)

    private val subconversationRepository = SubconversationRepositoryImpl()

    private val conversationRepository: ConversationRepository
        get() = ConversationDataSource(
            userId,
            mlsClientProvider,
            selfTeamId,
            userStorage.database.conversationDAO,
            userStorage.database.memberDAO,
            authenticatedNetworkContainer.conversationApi,
            userStorage.database.messageDAO,
            userStorage.database.clientDAO,
            authenticatedNetworkContainer.clientApi,
            userStorage.database.conversationMetaDataDAO,
            userStorage.database.messageDraftDAO
        )

    private val conversationGroupRepository: ConversationGroupRepository
        get() = ConversationGroupRepositoryImpl(
            mlsConversationRepository,
            joinExistingMLSConversationUseCase,
            memberJoinHandler,
            memberLeaveHandler,
            conversationMessageTimerEventHandler,
            userStorage.database.conversationDAO,
            authenticatedNetworkContainer.conversationApi,
            newConversationMembersRepository,
            userRepository,
            lazy { conversations.newGroupConversationSystemMessagesCreator },
            userId,
            selfTeamId
        )

    private val newConversationMembersRepository: NewConversationMembersRepository
        get() = NewConversationMembersRepositoryImpl(
            userStorage.database.memberDAO,
            lazy { conversations.newGroupConversationSystemMessagesCreator }
        )

    private val messageRepository: MessageRepository
        get() = MessageDataSource(
            messageApi = authenticatedNetworkContainer.messageApi,
            mlsMessageApi = authenticatedNetworkContainer.mlsMessageApi,
            messageDAO = userStorage.database.messageDAO,
            selfUserId = userId
        )

    private val messageMetadataRepository: MessageMetadataRepository
        get() = MessageMetadataSource(messageMetaDataDAO = userStorage.database.messageMetaDataDAO)

    private val compositeMessageRepository: CompositeMessageRepository
        get() = CompositeMessageDataSource(compositeMessageDAO = userStorage.database.compositeMessageDAO)

    private val messageDraftRepository: MessageDraftRepository
        get() = MessageDraftDataSource(
            messageDraftDAO = userStorage.database.messageDraftDAO,
        )

    private val slowSyncRepository: SlowSyncRepository by lazy { SlowSyncRepositoryImpl(userStorage.database.metadataDAO) }
    private val incrementalSyncRepository: IncrementalSyncRepository by lazy { InMemoryIncrementalSyncRepository() }

    private val legalHoldSystemMessagesHandler = LegalHoldSystemMessagesHandlerImpl(
        selfUserId = userId,
        persistMessage = persistMessage,
        conversationRepository = conversationRepository,
        messageRepository = messageRepository
    )

    private val legalHoldHandler = LegalHoldHandlerImpl(
        selfUserId = userId,
        fetchUsersClientsFromRemote = fetchUsersClientsFromRemote,
        fetchSelfClientsFromRemote = fetchSelfClientsFromRemote,
        observeLegalHoldStateForUser = observeLegalHoldStateForUser,
        membersHavingLegalHoldClient = membersHavingLegalHoldClient,
        userConfigRepository = userConfigRepository,
        conversationRepository = conversationRepository,
        observeSyncState = observeSyncState,
        legalHoldSystemMessagesHandler = legalHoldSystemMessagesHandler,
    )

    private val userRepository: UserRepository = UserDataSource(
        userStorage.database.userDAO,
        userStorage.database.metadataDAO,
        userStorage.database.clientDAO,
        authenticatedNetworkContainer.selfApi,
        authenticatedNetworkContainer.userDetailsApi,
        authenticatedNetworkContainer.teamsApi,
        globalScope.sessionRepository,
        userId,
        selfTeamId,
        legalHoldHandler
    )

    private val accountRepository: AccountRepository
        get() = AccountRepositoryImpl(
            userDAO = userStorage.database.userDAO,
            selfUserId = userId,
            selfApi = authenticatedNetworkContainer.selfApi
        )

    internal val pushTokenRepository: PushTokenRepository
        get() = PushTokenDataSource(userStorage.database.metadataDAO)

    private val teamRepository: TeamRepository
        get() = TeamDataSource(
            userStorage.database.userDAO,
            userStorage.database.userConfigDAO,
            userStorage.database.teamDAO,
            authenticatedNetworkContainer.teamsApi,
            userId,
            userStorage.database.serviceDAO,
            legalHoldHandler,
            legalHoldRequestHandler,
        )

    private val serviceRepository: ServiceRepository
        get() = ServiceDataSource(
            serviceDAO = userStorage.database.serviceDAO
        )

    private val connectionRepository: ConnectionRepository
        get() = ConnectionDataSource(
            userStorage.database.conversationDAO,
            userStorage.database.memberDAO,
            userStorage.database.connectionDAO,
            authenticatedNetworkContainer.connectionApi,
            userStorage.database.userDAO,
            conversationRepository
        )

    private val userSearchApiWrapper: UserSearchApiWrapper = UserSearchApiWrapperImpl(
        authenticatedNetworkContainer.userSearchApi,
        userStorage.database.memberDAO,
        userId
    )

    private val searchUserRepository: SearchUserRepository
        get() = SearchUserRepositoryImpl(
            userStorage.database.userDAO,
            userStorage.database.searchDAO,
            authenticatedNetworkContainer.userDetailsApi,
            userSearchApiWrapper,
            userId,
            selfTeamId
        )

    val backup: BackupScope
        get() = BackupScope(
            userId,
            clientIdProvider,
            userRepository,
            kaliumFileSystem,
            userStorage,
            persistMigratedMessage,
            restartSlowSyncProcessForRecoveryUseCase,
            globalPreferences,
        )

    val persistMessage: PersistMessageUseCase
        get() = PersistMessageUseCaseImpl(messageRepository, userId)

    private val addSystemMessageToAllConversationsUseCase: AddSystemMessageToAllConversationsUseCase
        get() = AddSystemMessageToAllConversationsUseCaseImpl(messageRepository, userId)

    private val restartSlowSyncProcessForRecoveryUseCase: RestartSlowSyncProcessForRecoveryUseCase
        get() = RestartSlowSyncProcessForRecoveryUseCaseImpl(slowSyncRepository)

    private val callRepository: CallRepository by lazy {
        CallDataSource(
            callApi = authenticatedNetworkContainer.callApi,
            qualifiedIdMapper = qualifiedIdMapper,
            callDAO = userStorage.database.callDAO,
            conversationRepository = conversationRepository,
            mlsConversationRepository = mlsConversationRepository,
            subconversationRepository = subconversationRepository,
            joinSubconversation = joinSubconversationUseCase,
            leaveSubconversation = leaveSubconversationUseCase,
            mlsClientProvider = mlsClientProvider,
            userRepository = userRepository,
            epochChangesObserver = epochChangesObserver,
            teamRepository = teamRepository,
            persistMessage = persistMessage,
            callMapper = callMapper,
            federatedIdMapper = federatedIdMapper
        )
    }

    private val clientRemoteRepository: ClientRemoteRepository
        get() = ClientRemoteDataSource(
            authenticatedNetworkContainer.clientApi,
            clientConfig
        )

    private val clientRegistrationStorage: ClientRegistrationStorage
        get() = ClientRegistrationStorageImpl(userStorage.database.metadataDAO)

    internal val clientRepository: ClientRepository
        get() = ClientDataSource(
            clientRemoteRepository,
            clientRegistrationStorage,
            userStorage.database.clientDAO,
            userStorage.database.newClientDAO,
            userId,
            authenticatedNetworkContainer.clientApi,
        )

    private val messageSendingScheduler: MessageSendingScheduler
        get() = userSessionWorkScheduler

    private val assetRepository: AssetRepository
        get() = AssetDataSource(
            assetApi = authenticatedNetworkContainer.assetApi,
            assetDao = userStorage.database.assetDAO,
            kaliumFileSystem = kaliumFileSystem
        )

    private val eventGatherer: EventGatherer get() = EventGathererImpl(eventRepository, incrementalSyncRepository)

    private val eventProcessor: EventProcessor by lazy {
        EventProcessorImpl(
            eventRepository,
            conversationEventReceiver,
            userEventReceiver,
            teamEventReceiver,
            featureConfigEventReceiver,
            userPropertiesEventReceiver,
            federationEventReceiver
        )
    }

    private val slowSyncCriteriaProvider: SlowSyncCriteriaProvider
        get() = SlowSlowSyncCriteriaProviderImpl(clientRepository, logoutRepository)

    val syncManager: SyncManager by lazy {
        SyncManagerImpl(
            slowSyncRepository, incrementalSyncRepository
        )
    }

    private val syncConversations: SyncConversationsUseCase
        get() = SyncConversationsUseCaseImpl(
            conversationRepository,
            systemMessageInserter
        )

    private val syncConnections: SyncConnectionsUseCase
        get() = SyncConnectionsUseCaseImpl(
            connectionRepository = connectionRepository
        )

    private val syncSelfUser: SyncSelfUserUseCase get() = SyncSelfUserUseCaseImpl(userRepository)
    private val syncContacts: SyncContactsUseCase get() = SyncContactsUseCaseImpl(userRepository)

    private val syncSelfTeamUseCase: SyncSelfTeamUseCase
        get() = SyncSelfTeamUseCaseImpl(
            userRepository = userRepository,
            teamRepository = teamRepository,
            fetchedUsersLimit = kaliumConfigs.limitTeamMembersFetchDuringSlowSync
        )

    private val joinExistingMLSConversationUseCase: JoinExistingMLSConversationUseCase
        get() = JoinExistingMLSConversationUseCaseImpl(
            featureSupport,
            authenticatedNetworkContainer.conversationApi,
            clientRepository,
            conversationRepository,
            mlsConversationRepository
        )

    private val registerMLSClientUseCase: RegisterMLSClientUseCase
        get() = RegisterMLSClientUseCaseImpl(
            mlsClientProvider,
            clientRepository,
            keyPackageRepository,
            keyPackageLimitsProvider,
            userConfigRepository
        )

    private val recoverMLSConversationsUseCase: RecoverMLSConversationsUseCase
        get() = RecoverMLSConversationsUseCaseImpl(
            featureSupport,
            clientRepository,
            conversationRepository,
            mlsConversationRepository,
            joinExistingMLSConversationUseCase
        )

    private val joinExistingMLSConversations: JoinExistingMLSConversationsUseCase
        get() = JoinExistingMLSConversationsUseCaseImpl(
            featureSupport,
            clientRepository,
            conversationRepository,
            joinExistingMLSConversationUseCase
        )

    private val joinSubconversationUseCase: JoinSubconversationUseCase
        get() = JoinSubconversationUseCaseImpl(
            authenticatedNetworkContainer.conversationApi,
            mlsConversationRepository,
            subconversationRepository,
            mlsUnpacker
        )

    private val leaveSubconversationUseCase: LeaveSubconversationUseCase
        get() = LeaveSubconversationUseCaseImpl(
            authenticatedNetworkContainer.conversationApi,
            mlsClientProvider,
            subconversationRepository,
            userId,
            clientIdProvider,
        )

    private val mlsOneOnOneConversationResolver: MLSOneOnOneConversationResolver
        get() = MLSOneOnOneConversationResolverImpl(
            conversationRepository,
            joinExistingMLSConversationUseCase
        )

    private val oneOnOneMigrator: OneOnOneMigrator
        get() = OneOnOneMigratorImpl(
            mlsOneOnOneConversationResolver,
            conversationGroupRepository,
            conversationRepository,
            messageRepository,
            userRepository
        )
    private val oneOnOneResolver: OneOnOneResolver
        get() = OneOnOneResolverImpl(
            userRepository,
            oneOnOneProtocolSelector,
            oneOnOneMigrator,
            incrementalSyncRepository
        )

    private val updateSupportedProtocols: UpdateSelfUserSupportedProtocolsUseCase
        get() = UpdateSelfUserSupportedProtocolsUseCaseImpl(
            clientRepository,
            userRepository,
            userConfigRepository,
            featureSupport,
            clientIdProvider,
            userScopedLogger
        )

    private val updateSupportedProtocolsAndResolveOneOnOnes: UpdateSupportedProtocolsAndResolveOneOnOnesUseCase
        get() = UpdateSupportedProtocolsAndResolveOneOnOnesUseCaseImpl(
            updateSupportedProtocols,
            oneOnOneResolver
        )

    private val slowSyncWorker: SlowSyncWorker by lazy {
        SlowSyncWorkerImpl(
            eventRepository,
            syncSelfUser,
            syncFeatureConfigsUseCase,
            updateSupportedProtocols,
            syncConversations,
            syncConnections,
            syncSelfTeamUseCase,
            syncContacts,
            joinExistingMLSConversations,
            fetchLegalHoldForSelfUserFromRemoteUseCase,
            oneOnOneResolver
        )
    }

    private val slowSyncRecoveryHandler: SlowSyncRecoveryHandler
        get() = SlowSyncRecoveryHandlerImpl(logout)

    private val syncMigrationStepsProvider: () -> SyncMigrationStepsProvider = {
        SyncMigrationStepsProviderImpl(lazy { accountRepository }, selfTeamId)
    }

    private val slowSyncManager: SlowSyncManager by lazy {
        SlowSyncManager(
            slowSyncCriteriaProvider,
            slowSyncRepository,
            slowSyncWorker,
            slowSyncRecoveryHandler,
            networkStateObserver,
            syncMigrationStepsProvider

        )
    }
    private val mlsConversationsRecoveryManager: MLSConversationsRecoveryManager by lazy {
        MLSConversationsRecoveryManagerImpl(
            featureSupport,
            incrementalSyncRepository,
            clientRepository,
            recoverMLSConversationsUseCase,
            slowSyncRepository,
            userScopedLogger
        )
    }

    private val conversationsRecoveryManager: ConversationsRecoveryManager by lazy {
        ConversationsRecoveryManagerImpl(
            incrementalSyncRepository,
            addSystemMessageToAllConversationsUseCase,
            slowSyncRepository,
            userScopedLogger
        )
    }

    private val incrementalSyncWorker: IncrementalSyncWorker by lazy {
        IncrementalSyncWorkerImpl(
            eventGatherer,
            eventProcessor
        )
    }
    private val incrementalSyncRecoveryHandler: IncrementalSyncRecoveryHandlerImpl
        get() = IncrementalSyncRecoveryHandlerImpl(
            restartSlowSyncProcessForRecoveryUseCase,
            eventRepository,
        )

    private val incrementalSyncManager by lazy {
        IncrementalSyncManager(
            slowSyncRepository,
            incrementalSyncWorker,
            incrementalSyncRepository,
            incrementalSyncRecoveryHandler,
            networkStateObserver
        )
    }

    private val upgradeCurrentSessionUseCase
        get() = UpgradeCurrentSessionUseCaseImpl(
            authenticatedNetworkContainer,
            accessTokenRefresher,
            sessionManager
        )

    @Suppress("MagicNumber")
    private val apiMigrations = listOf(
        Pair(3, ApiMigrationV3(clientIdProvider, upgradeCurrentSessionUseCase))
    )

    private val apiMigrationManager
        get() = ApiMigrationManager(
            sessionManager.serverConfig().metaData.commonApiVersion.version,
            userStorage.database.metadataDAO,
            apiMigrations
        )

    private val eventRepository: EventRepository
        get() = EventDataSource(
            authenticatedNetworkContainer.notificationApi, userStorage.database.metadataDAO, clientIdProvider, userId
        )

    private val mlsMigrator: MLSMigrator
        get() = MLSMigratorImpl(
            userId,
            selfTeamId,
            userRepository,
            conversationRepository,
            mlsConversationRepository,
            systemMessageInserter,
            callRepository
        )

    internal val keyPackageManager: KeyPackageManager = KeyPackageManagerImpl(featureSupport,
        incrementalSyncRepository,
        lazy { clientRepository },
        lazy { client.refillKeyPackages },
        lazy { client.mlsKeyPackageCountUseCase },
        lazy { users.timestampKeyRepository })
    internal val keyingMaterialsManager: KeyingMaterialsManager = KeyingMaterialsManagerImpl(featureSupport,
        incrementalSyncRepository,
        lazy { clientRepository },
        lazy { conversations.updateMLSGroupsKeyingMaterials },
        lazy { users.timestampKeyRepository })

    val mlsClientManager: MLSClientManager = MLSClientManagerImpl(clientIdProvider,
        isAllowedToRegisterMLSClient,
        incrementalSyncRepository,
        lazy { slowSyncRepository },
        lazy { clientRepository },
        lazy {
            RegisterMLSClientUseCaseImpl(
                mlsClientProvider, clientRepository, keyPackageRepository, keyPackageLimitsProvider, userConfigRepository
            )
        })

    internal val mlsMigrationWorker
        get() =
            MLSMigrationWorkerImpl(
                userConfigRepository,
                featureConfigRepository,
                mlsConfigHandler,
                mlsMigrationConfigHandler,
                mlsMigrator,
            )

    internal val mlsMigrationManager: MLSMigrationManager = MLSMigrationManagerImpl(
        kaliumConfigs,
        featureSupport,
        incrementalSyncRepository,
        lazy { clientRepository },
        lazy { users.timestampKeyRepository },
        lazy { mlsMigrationWorker }
    )

    private val mlsPublicKeysRepository: MLSPublicKeysRepository
        get() = MLSPublicKeysRepositoryImpl(
            authenticatedNetworkContainer.mlsPublicKeyApi,
        )

    private val videoStateChecker: VideoStateChecker get() = VideoStateCheckerImpl()

    private val pendingProposalScheduler: PendingProposalScheduler =
        PendingProposalSchedulerImpl(
            kaliumConfigs,
            incrementalSyncRepository,
            lazy { mlsConversationRepository },
            lazy { subconversationRepository }
        )

    private val callManager: Lazy<CallManager> = lazy {
        globalCallManager.getCallManagerForClient(
            userId = userId,
            callRepository = callRepository,
            userRepository = userRepository,
            currentClientIdProvider = clientIdProvider,
            conversationRepository = conversationRepository,
            selfConversationIdProvider = selfConversationIdProvider,
            messageSender = messages.messageSender,
            federatedIdMapper = federatedIdMapper,
            qualifiedIdMapper = qualifiedIdMapper,
            videoStateChecker = videoStateChecker,
            callMapper = callMapper,
            conversationClientsInCallUpdater = conversationClientsInCallUpdater,
            networkStateObserver = networkStateObserver,
            kaliumConfigs = kaliumConfigs
        )
    }

    private val flowManagerService by lazy {
        globalCallManager.getFlowManager()
    }

    private val mediaManagerService by lazy {
        globalCallManager.getMediaManager()
    }

    private val conversationClientsInCallUpdater: ConversationClientsInCallUpdater
        get() = ConversationClientsInCallUpdaterImpl(
            callManager = callManager,
            conversationRepository = conversationRepository,
            federatedIdMapper = federatedIdMapper
        )

    private val updateConversationClientsForCurrentCall: Lazy<UpdateConversationClientsForCurrentCallUseCase>
        get() = lazy {
            UpdateConversationClientsForCurrentCallUseCaseImpl(callRepository, conversationClientsInCallUpdater)
        }

    private val reactionRepository = ReactionRepositoryImpl(userId, userStorage.database.reactionDAO)
    private val receiptRepository = ReceiptRepositoryImpl(userStorage.database.receiptDAO)
    private val persistReaction: PersistReactionUseCase
        get() = PersistReactionUseCaseImpl(
            reactionRepository
        )

    private val mlsUnpacker: MLSMessageUnpacker
        get() = MLSMessageUnpackerImpl(
            conversationRepository = conversationRepository,
            subconversationRepository = subconversationRepository,
            mlsConversationRepository = mlsConversationRepository,
            pendingProposalScheduler = pendingProposalScheduler,
            selfUserId = userId
        )

    private val proteusUnpacker: ProteusMessageUnpacker
        get() = ProteusMessageUnpackerImpl(
            proteusClientProvider = proteusClientProvider, selfUserId = userId
        )

    private val messageEncoder get() = MessageContentEncoder()

    private val systemMessageInserter get() = SystemMessageInserterImpl(userId, persistMessage)

    private val receiptMessageHandler
        get() = ReceiptMessageHandlerImpl(
            selfUserId = this.userId,
            receiptRepository = receiptRepository,
            messageRepository = messageRepository
        )

    private val isMessageSentInSelfConversation: IsMessageSentInSelfConversationUseCase
        get() = IsMessageSentInSelfConversationUseCaseImpl(selfConversationIdProvider)

    private val assetMessageHandler: AssetMessageHandler
        get() = AssetMessageHandlerImpl(
            messageRepository,
            persistMessage,
            userConfigRepository,
            validateAssetMimeType
        )

    private val buttonActionConfirmationHandler: ButtonActionConfirmationHandler
        get() = ButtonActionConfirmationHandlerImpl(compositeMessageRepository, messageMetadataRepository)

    private val applicationMessageHandler: ApplicationMessageHandler
        get() = ApplicationMessageHandlerImpl(
            userRepository,
            messageRepository,
            assetMessageHandler,
            callManager,
            persistMessage,
            persistReaction,
            MessageTextEditHandlerImpl(messageRepository, EphemeralEventsNotificationManagerImpl),
            LastReadContentHandlerImpl(
                conversationRepository,
                userId,
                isMessageSentInSelfConversation,
                EphemeralEventsNotificationManagerImpl
            ),
            ClearConversationContentHandlerImpl(
                conversationRepository,
                userId,
                isMessageSentInSelfConversation,
            ),
            DeleteForMeHandlerImpl(messageRepository, isMessageSentInSelfConversation),
            DeleteMessageHandlerImpl(messageRepository, assetRepository, EphemeralEventsNotificationManagerImpl, userId),
            messageEncoder,
            receiptMessageHandler,
            buttonActionConfirmationHandler,
            userId
        )

    private val staleEpochVerifier: StaleEpochVerifier
        get() = StaleEpochVerifierImpl(
            systemMessageInserter = systemMessageInserter,
            conversationRepository = conversationRepository,
            mlsConversationRepository = mlsConversationRepository,
            joinExistingMLSConversation = joinExistingMLSConversationUseCase
        )

    private val newMessageHandler: NewMessageEventHandler
        get() = NewMessageEventHandlerImpl(
            proteusUnpacker,
            mlsUnpacker,
            applicationMessageHandler,
            legalHoldHandler,
            { conversationId, messageId ->
                messages.ephemeralMessageDeletionHandler.startSelfDeletion(conversationId, messageId)
            },
            userId,
            staleEpochVerifier
        )

    private val newConversationHandler: NewConversationEventHandler
        get() = NewConversationEventHandlerImpl(
            conversationRepository,
            userRepository,
            selfTeamId,
            conversations.newGroupConversationSystemMessagesCreator,
            oneOnOneResolver,
        )
    private val deletedConversationHandler: DeletedConversationEventHandler
        get() = DeletedConversationEventHandlerImpl(
            userRepository, conversationRepository, EphemeralEventsNotificationManagerImpl
        )
    private val memberJoinHandler: MemberJoinEventHandler
        get() = MemberJoinEventHandlerImpl(
            conversationRepository = conversationRepository,
            userRepository = userRepository,
            persistMessage = persistMessage,
            legalHoldHandler = legalHoldHandler,
            selfUserId = userId
        )
    private val memberLeaveHandler: MemberLeaveEventHandler
        get() = MemberLeaveEventHandlerImpl(
            memberDAO = userStorage.database.memberDAO,
            userRepository = userRepository,
            persistMessage = persistMessage,
            updateConversationClientsForCurrentCall = updateConversationClientsForCurrentCall,
            legalHoldHandler = legalHoldHandler,
            selfTeamIdProvider = selfTeamId
        )
    private val memberChangeHandler: MemberChangeEventHandler
        get() = MemberChangeEventHandlerImpl(
            conversationRepository
        )
    private val mlsWelcomeHandler: MLSWelcomeEventHandler
        get() = MLSWelcomeEventHandlerImpl(
            mlsClientProvider = mlsClientProvider,
            conversationRepository = conversationRepository,
            oneOnOneResolver = oneOnOneResolver,
            refillKeyPackages = client.refillKeyPackages,
            checkRevocationList = checkRevocationList,
            certificateRevocationListRepository = certificateRevocationListRepository
        )

    private val renamedConversationHandler: RenamedConversationEventHandler
        get() = RenamedConversationEventHandlerImpl(
            userStorage.database.conversationDAO, persistMessage
        )

    private val receiptModeUpdateEventHandler: ReceiptModeUpdateEventHandler
        get() = ReceiptModeUpdateEventHandlerImpl(
            conversationDAO = userStorage.database.conversationDAO,
            persistMessage = persistMessage
        )

    private val conversationMessageTimerEventHandler: ConversationMessageTimerEventHandler
        get() = ConversationMessageTimerEventHandlerImpl(
            conversationDAO = userStorage.database.conversationDAO,
            persistMessage = persistMessage
        )

    private val conversationCodeUpdateHandler: CodeUpdatedHandler
        get() = CodeUpdateHandlerImpl(
            conversationDAO = userStorage.database.conversationDAO,
            sessionManager.getServerConfig().links
        )

    private val conversationCodeDeletedHandler: CodeDeletedHandler
        get() = CodeDeletedHandlerImpl(
            conversationDAO = userStorage.database.conversationDAO
        )

    private val typingIndicatorHandler: TypingIndicatorHandler
        get() = TypingIndicatorHandlerImpl(userId, conversations.typingIndicatorIncomingRepository)

    private val protocolUpdateEventHandler: ProtocolUpdateEventHandler
        get() = ProtocolUpdateEventHandlerImpl(
            conversationRepository = conversationRepository,
            systemMessageInserter = systemMessageInserter,
            callRepository = callRepository
        )

    private val conversationEventReceiver: ConversationEventReceiver by lazy {
        ConversationEventReceiverImpl(
            newMessageHandler,
            newConversationHandler,
            deletedConversationHandler,
            memberJoinHandler,
            memberLeaveHandler,
            memberChangeHandler,
            mlsWelcomeHandler,
            renamedConversationHandler,
            receiptModeUpdateEventHandler,
            conversationMessageTimerEventHandler,
            conversationCodeUpdateHandler,
            conversationCodeDeletedHandler,
            typingIndicatorHandler,
            protocolUpdateEventHandler
        )
    }
    override val coroutineContext: CoroutineContext = SupervisorJob()

    private val legalHoldRequestHandler = LegalHoldRequestHandlerImpl(
        selfUserId = userId,
        userConfigRepository = userConfigRepository
    )

    val observeLegalHoldStateForUser: ObserveLegalHoldStateForUserUseCase
        get() = ObserveLegalHoldStateForUserUseCaseImpl(clientRepository)

    suspend fun observeIfE2EIRequiredDuringLogin(): Flow<Boolean?> = clientRepository.observeIsClientRegistrationBlockedByE2EI()

    val observeLegalHoldForSelfUser: ObserveLegalHoldStateForSelfUserUseCase
        get() = ObserveLegalHoldStateForSelfUserUseCaseImpl(userId, observeLegalHoldStateForUser, observeLegalHoldRequest)

    val observeLegalHoldChangeNotifiedForSelf: ObserveLegalHoldChangeNotifiedForSelfUseCase
        get() = ObserveLegalHoldChangeNotifiedForSelfUseCaseImpl(userId, userConfigRepository, observeLegalHoldStateForUser)

    val markLegalHoldChangeAsNotifiedForSelf: MarkLegalHoldChangeAsNotifiedForSelfUseCase
        get() = MarkLegalHoldChangeAsNotifiedForSelfUseCaseImpl(userConfigRepository)

    val observeLegalHoldRequest: ObserveLegalHoldRequestUseCase
        get() = ObserveLegalHoldRequestUseCaseImpl(
            userConfigRepository = userConfigRepository,
            preKeyRepository = preKeyRepository
        )

    val approveLegalHoldRequest: ApproveLegalHoldRequestUseCase
        get() = ApproveLegalHoldRequestUseCaseImpl(
            teamRepository = teamRepository,
            selfTeamIdProvider = selfTeamId,
        )

    private val fetchSelfClientsFromRemote: FetchSelfClientsFromRemoteUseCase
        get() = FetchSelfClientsFromRemoteUseCaseImpl(
            clientRepository = clientRepository,
            provideClientId = clientIdProvider
        )
    private val fetchUsersClientsFromRemote: FetchUsersClientsFromRemoteUseCase
        get() = FetchUsersClientsFromRemoteUseCaseImpl(
            clientRemoteRepository = clientRemoteRepository,
            clientRepository = clientRepository
        )

    val membersHavingLegalHoldClient: MembersHavingLegalHoldClientUseCase
        get() = MembersHavingLegalHoldClientUseCaseImpl(clientRepository)

    private val updateSelfClientCapabilityToLegalHoldConsent: UpdateSelfClientCapabilityToLegalHoldConsentUseCase
        get() = UpdateSelfClientCapabilityToLegalHoldConsentUseCaseImpl(
            clientRemoteRepository = clientRemoteRepository,
            userConfigRepository = userConfigRepository,
            selfClientIdProvider = clientIdProvider,
            incrementalSyncRepository = incrementalSyncRepository,
            kaliumLogger = userScopedLogger,
        )

    private val fetchLegalHoldForSelfUserFromRemoteUseCase: FetchLegalHoldForSelfUserFromRemoteUseCase
        get() = FetchLegalHoldForSelfUserFromRemoteUseCaseImpl(
            teamRepository = teamRepository,
            selfTeamIdProvider = selfTeamId,
        )

    private val userEventReceiver: UserEventReceiver
        get() = UserEventReceiverImpl(
            clientRepository,
            connectionRepository,
            userRepository,
            logout,
            oneOnOneResolver,
            userId,
            clientIdProvider,
            lazy { conversations.newGroupConversationSystemMessagesCreator },
            legalHoldRequestHandler,
            legalHoldHandler
        )

    private val userPropertiesEventReceiver: UserPropertiesEventReceiver
        get() = UserPropertiesEventReceiverImpl(userConfigRepository)

    private val federationEventReceiver: FederationEventReceiver
        get() = FederationEventReceiverImpl(
            conversationRepository, connectionRepository, userRepository,
            userStorage.database.memberDAO, persistMessage, userId
        )

    private val teamEventReceiver: TeamEventReceiver
        get() = TeamEventReceiverImpl(userRepository, persistMessage, userId)

    private val guestRoomConfigHandler
        get() = GuestRoomConfigHandler(userConfigRepository, kaliumConfigs)

    private val fileSharingConfigHandler
        get() = FileSharingConfigHandler(userConfigRepository)

    private val mlsConfigHandler
        get() = MLSConfigHandler(userConfigRepository, updateSupportedProtocolsAndResolveOneOnOnes)

    private val mlsMigrationConfigHandler
        get() = MLSMigrationConfigHandler(userConfigRepository, updateSupportedProtocolsAndResolveOneOnOnes)

    private val classifiedDomainsConfigHandler
        get() = ClassifiedDomainsConfigHandler(userConfigRepository)

    private val conferenceCallingConfigHandler
        get() = ConferenceCallingConfigHandler(userConfigRepository)

    private val secondFactorPasswordChallengeConfigHandler
        get() = SecondFactorPasswordChallengeConfigHandler(userConfigRepository)

    private val selfDeletingMessagesConfigHandler
        get() = SelfDeletingMessagesConfigHandler(userConfigRepository, kaliumConfigs)

    private val e2eiConfigHandler
        get() = E2EIConfigHandler(userConfigRepository)

    private val appLockConfigHandler
        get() = AppLockConfigHandler(userConfigRepository)

    private val featureConfigEventReceiver: FeatureConfigEventReceiver
        get() = FeatureConfigEventReceiverImpl(
            guestRoomConfigHandler,
            fileSharingConfigHandler,
            mlsConfigHandler,
            mlsMigrationConfigHandler,
            classifiedDomainsConfigHandler,
            conferenceCallingConfigHandler,
            selfDeletingMessagesConfigHandler,
            e2eiConfigHandler,
            appLockConfigHandler
        )

    private val preKeyRepository: PreKeyRepository
        get() = PreKeyDataSource(
            authenticatedNetworkContainer.preKeyApi,
            proteusClientProvider,
            clientIdProvider,
            userStorage.database.prekeyDAO,
            userStorage.database.clientDAO,
            userStorage.database.metadataDAO,
        )
    private val certificateRevocationListRepository: CertificateRevocationListRepository
        get() = CertificateRevocationListRepositoryDataSource(
            acmeApi = globalScope.unboundNetworkContainer.acmeApi,
            metadataDAO = userStorage.database.metadataDAO
        )

    private val proteusPreKeyRefiller: ProteusPreKeyRefiller
        get() = ProteusPreKeyRefillerImpl(preKeyRepository)

    private val proteusSyncWorker: ProteusSyncWorker by lazy {
        ProteusSyncWorkerImpl(
            incrementalSyncRepository = incrementalSyncRepository,
            proteusPreKeyRefiller = proteusPreKeyRefiller,
            preKeyRepository = preKeyRepository,
            kaliumLogger = userScopedLogger,
        )
    }

    private val keyPackageRepository: KeyPackageRepository
        get() = KeyPackageDataSource(
            clientIdProvider, authenticatedNetworkContainer.keyPackageApi, mlsClientProvider, userId
        )

    private val logoutRepository: LogoutRepository = LogoutDataSource(
        authenticatedNetworkContainer.logoutApi,
        userStorage.database.metadataDAO
    )

    val observeSyncState: ObserveSyncStateUseCase
        get() = ObserveSyncStateUseCaseImpl(slowSyncRepository, incrementalSyncRepository)

    private val avsSyncStateReporter: AvsSyncStateReporter by lazy {
        AvsSyncStateReporterImpl(
            callManager = callManager,
            incrementalSyncRepository = incrementalSyncRepository,
            kaliumLogger = userScopedLogger
        )
    }

    val setConnectionPolicy: SetConnectionPolicyUseCase
        get() = SetConnectionPolicyUseCase(incrementalSyncRepository)

    private val protoContentMapper: ProtoContentMapper
        get() = ProtoContentMapperImpl(selfUserId = userId)

    val persistMigratedMessage: PersistMigratedMessagesUseCase
        get() = PersistMigratedMessagesUseCaseImpl(
            userId,
            userStorage.database.migrationDAO,
            protoContentMapper = protoContentMapper
        )

    private val oneOnOneProtocolSelector: OneOnOneProtocolSelector
        get() = OneOnOneProtocolSelectorImpl(
            userRepository
        )

    private val acmeCertificatesSyncWorker: ACMECertificatesSyncWorker by lazy {
        ACMECertificatesSyncWorkerImpl(
            e2eiRepository = e2eiRepository,
            kaliumLogger = userScopedLogger,
            isE2EIEnabledUseCase = isE2EIEnabled
        )
    }

    private val refreshUsersWithoutMetadata: RefreshUsersWithoutMetadataUseCase
        get() = RefreshUsersWithoutMetadataUseCaseImpl(
            userRepository
        )

    @OptIn(DelicateKaliumApi::class)
    val client: ClientScope
        get() = ClientScope(
            clientRepository,
            pushTokenRepository,
            logoutRepository,
            preKeyRepository,
            keyPackageRepository,
            keyPackageLimitsProvider,
            mlsClientProvider,
            notificationTokenRepository,
            clientRemoteRepository,
            proteusClientProvider,
            globalScope.sessionRepository,
            upgradeCurrentSessionUseCase,
            userId,
            isAllowedToRegisterMLSClient,
            clientIdProvider,
            userRepository,
            authenticationScope.secondFactorVerificationRepository,
            slowSyncRepository,
            cachedClientIdClearer,
            updateSupportedProtocolsAndResolveOneOnOnes,
            registerMLSClientUseCase,
            syncFeatureConfigsUseCase
        )
    val conversations: ConversationScope by lazy {
        ConversationScope(
            conversationRepository,
            conversationGroupRepository,
            connectionRepository,
            userRepository,
            syncManager,
            mlsConversationRepository,
            clientIdProvider,
            messages.messageSender,
            teamRepository,
            userId,
            selfConversationIdProvider,
            persistMessage,
            updateKeyingMaterialThresholdProvider,
            selfTeamId,
            messages.sendConfirmation,
            renamedConversationHandler,
            qualifiedIdMapper,
            authenticationScope.serverConfigRepository,
            userStorage,
            userPropertyRepository,
            messages.deleteEphemeralMessageEndDate,
            oneOnOneResolver,
            this,
            userScopedLogger,
            refreshUsersWithoutMetadata,
            sessionManager.getServerConfig().links
        )
    }

    val migration get() = MigrationScope(userId, userStorage.database)
    val debug: DebugScope
        get() = DebugScope(
            messageRepository,
            conversationRepository,
            mlsConversationRepository,
            clientRepository,
            clientRemoteRepository,
            clientIdProvider,
            proteusClientProvider,
            mlsClientProvider,
            preKeyRepository,
            userRepository,
            userId,
            assetRepository,
            syncManager,
            slowSyncRepository,
            messageSendingScheduler,
            selfConversationIdProvider,
            staleEpochVerifier,
            eventProcessor,
            legalHoldHandler,
            this,
            userScopedLogger,
        )
    val messages: MessageScope
        get() = MessageScope(
            connectionRepository,
            messageDraftRepository,
            userId,
            clientIdProvider,
            selfConversationIdProvider,
            messageRepository,
            conversationRepository,
            mlsConversationRepository,
            clientRepository,
            clientRemoteRepository,
            proteusClientProvider,
            mlsClientProvider,
            preKeyRepository,
            userRepository,
            assetRepository,
            reactionRepository,
            receiptRepository,
            syncManager,
            slowSyncRepository,
            messageSendingScheduler,
            userPropertyRepository,
            incrementalSyncRepository,
            protoContentMapper,
            observeSelfDeletingMessages,
            messageMetadataRepository,
            staleEpochVerifier,
            legalHoldHandler,
            this,
            userScopedLogger,
        )
    val users: UserScope
        get() = UserScope(
            userRepository,
            userConfigRepository,
            accountRepository,
            syncManager,
            assetRepository,
            teamRepository,
            globalScope.sessionRepository,
            authenticationScope.serverConfigRepository,
            userId,
            userStorage.database.metadataDAO,
            userPropertyRepository,
            messages.messageSender,
            clientIdProvider,
            e2eiRepository,
            mlsConversationRepository,
            team.isSelfATeamMember,
            updateSupportedProtocols,
            clientRepository,
            joinExistingMLSConversations,
            refreshUsersWithoutMetadata,
            isE2EIEnabled,
            certificateRevocationListRepository,
            incrementalSyncRepository,
            checkRevocationList,
            syncFeatureConfigsUseCase,
            userScopedLogger
        )

    val search: SearchScope
        get() = SearchScope(
            searchUserRepository = searchUserRepository,
            selfUserId = userId,
            sessionRepository = globalScope.sessionRepository,
            kaliumConfigs = kaliumConfigs
        )

    private val clearUserData: ClearUserDataUseCase get() = ClearUserDataUseCaseImpl(userStorage)

    private val validateAssetMimeType: ValidateAssetMimeTypeUseCase get() = ValidateAssetMimeTypeUseCaseImpl()

    val logout: LogoutUseCase
        get() = LogoutUseCaseImpl(
            logoutRepository,
            globalScope.sessionRepository,
            clientRepository,
            userConfigRepository,
            userId,
            client.deregisterNativePushToken,
            client.clearClientData,
            clearUserData,
            userSessionScopeProvider,
            pushTokenRepository,
            globalScope,
            userSessionWorkScheduler,
            calls.establishedCall,
            calls.endCall,
            logoutCallback,
            kaliumConfigs
        )
    val persistPersistentWebSocketConnectionStatus: PersistPersistentWebSocketConnectionStatusUseCase
        get() = PersistPersistentWebSocketConnectionStatusUseCaseImpl(userId, globalScope.sessionRepository)

    val getPersistentWebSocketStatus: GetPersistentWebSocketStatus
        get() = GetPersistentWebSocketStatusImpl(userId, globalScope.sessionRepository)

    private val featureConfigRepository: FeatureConfigRepository
        get() = FeatureConfigDataSource(
            featureConfigApi = authenticatedNetworkContainer.featureConfigApi
        )
    val isFileSharingEnabled: IsFileSharingEnabledUseCase get() = IsFileSharingEnabledUseCaseImpl(userConfigRepository)
    val observeFileSharingStatus: ObserveFileSharingStatusUseCase
        get() = ObserveFileSharingStatusUseCaseImpl(userConfigRepository)

    val observeShouldNotifyForRevokedCertificate: ObserveShouldNotifyForRevokedCertificateUseCase
            by lazy { ObserveShouldNotifyForRevokedCertificateUseCaseImpl(userConfigRepository) }

    val markNotifyForRevokedCertificateAsNotified: MarkNotifyForRevokedCertificateAsNotifiedUseCase
            by lazy { MarkNotifyForRevokedCertificateAsNotifiedUseCaseImpl(userConfigRepository) }

    val markGuestLinkFeatureFlagAsNotChanged: MarkGuestLinkFeatureFlagAsNotChangedUseCase
        get() = MarkGuestLinkFeatureFlagAsNotChangedUseCaseImpl(userConfigRepository)

    val appLockTeamFeatureConfigObserver: AppLockTeamFeatureConfigObserver
        get() = AppLockTeamFeatureConfigObserverImpl(userConfigRepository)

    val markTeamAppLockStatusAsNotified: MarkTeamAppLockStatusAsNotifiedUseCase
        get() = MarkTeamAppLockStatusAsNotifiedUseCaseImpl(userConfigRepository)

    val markSelfDeletingMessagesAsNotified: MarkSelfDeletionStatusAsNotifiedUseCase
        get() = MarkSelfDeletionStatusAsNotifiedUseCaseImpl(userConfigRepository)

    val observeSelfDeletingMessages: ObserveSelfDeletionTimerSettingsForConversationUseCase
        get() = ObserveSelfDeletionTimerSettingsForConversationUseCaseImpl(userConfigRepository, conversationRepository)

    val observeTeamSettingsSelfDeletionStatus: ObserveTeamSettingsSelfDeletingStatusUseCase
        get() = ObserveTeamSettingsSelfDeletingStatusUseCaseImpl(userConfigRepository)

    val persistNewSelfDeletionStatus: PersistNewSelfDeletionTimerUseCaseImpl
        get() = PersistNewSelfDeletionTimerUseCaseImpl(conversationRepository)

    val observeGuestRoomLinkFeatureFlag: ObserveGuestRoomLinkFeatureFlagUseCase
        get() = ObserveGuestRoomLinkFeatureFlagUseCaseImpl(userConfigRepository)

    val markFileSharingStatusAsNotified: MarkFileSharingChangeAsNotifiedUseCase
        get() = MarkFileSharingChangeAsNotifiedUseCase(userConfigRepository)

    val isMLSEnabled: IsMLSEnabledUseCase get() = IsMLSEnabledUseCaseImpl(featureSupport, userConfigRepository)
    val isE2EIEnabled: IsE2EIEnabledUseCase
        get() = IsE2EIEnabledUseCaseImpl(
            userConfigRepository,
            isMLSEnabled
        )

    val getDefaultProtocol: GetDefaultProtocolUseCase
        get() = GetDefaultProtocolUseCaseImpl(
            userConfigRepository = userConfigRepository
        )

    val observeE2EIRequired: ObserveE2EIRequiredUseCase
        get() = ObserveE2EIRequiredUseCaseImpl(
            userConfigRepository,
            featureSupport,
            users.getE2EICertificate,
            clientIdProvider
        )
    val markE2EIRequiredAsNotified: MarkEnablingE2EIAsNotifiedUseCase
        get() = MarkEnablingE2EIAsNotifiedUseCaseImpl(userConfigRepository)

    @OptIn(DelicateKaliumApi::class)
    private val isAllowedToRegisterMLSClient: IsAllowedToRegisterMLSClientUseCase
        get() = IsAllowedToRegisterMLSClientUseCaseImpl(featureSupport, mlsPublicKeysRepository)

    private val syncFeatureConfigsUseCase: SyncFeatureConfigsUseCase
        get() = SyncFeatureConfigsUseCaseImpl(
            featureConfigRepository,
            guestRoomConfigHandler,
            fileSharingConfigHandler,
            mlsConfigHandler,
            mlsMigrationConfigHandler,
            classifiedDomainsConfigHandler,
            conferenceCallingConfigHandler,
            secondFactorPasswordChallengeConfigHandler,
            selfDeletingMessagesConfigHandler,
            e2eiConfigHandler,
            appLockConfigHandler
        )

    val team: TeamScope get() = TeamScope(teamRepository, conversationRepository, selfTeamId)

    val service: ServiceScope
        get() = ServiceScope(
            serviceRepository,
            teamRepository,
            selfTeamId
        )

    val calls: CallsScope
        get() = CallsScope(
            callManager,
            callRepository,
            conversationRepository,
            userRepository,
            flowManagerService,
            mediaManagerService,
            syncManager,
            qualifiedIdMapper,
            clientIdProvider,
            userConfigRepository,
            conversationClientsInCallUpdater,
            kaliumConfigs
        )

    val connection: ConnectionScope
        get() = ConnectionScope(
            connectionRepository,
            conversationRepository,
            userRepository,
            oneOnOneResolver,
            conversations.newGroupConversationSystemMessagesCreator
        )

    val observeSecurityClassificationLabel: ObserveSecurityClassificationLabelUseCase
        get() = ObserveSecurityClassificationLabelUseCaseImpl(
            conversations.observeConversationMembers, conversationRepository, userConfigRepository
        )

    val getOtherUserSecurityClassificationLabel: ObserveOtherUserSecurityClassificationLabelUseCase
        get() = ObserveOtherUserSecurityClassificationLabelUseCaseImpl(userConfigRepository, userId)

    val persistScreenshotCensoringConfig: PersistScreenshotCensoringConfigUseCase
        get() = PersistScreenshotCensoringConfigUseCaseImpl(userConfigRepository = userConfigRepository)

    val observeScreenshotCensoringConfig: ObserveScreenshotCensoringConfigUseCase
        get() = ObserveScreenshotCensoringConfigUseCaseImpl(userConfigRepository = userConfigRepository)

    val fetchConversationMLSVerificationStatus: FetchConversationMLSVerificationStatusUseCase
        get() = FetchConversationMLSVerificationStatusUseCaseImpl(conversationRepository, fetchMLSVerificationStatusUseCase)

    val kaliumFileSystem: KaliumFileSystem by lazy {
        // Create the cache and asset storage directories
        KaliumFileSystemImpl(dataStoragePaths).also {
            if (!it.exists(dataStoragePaths.cachePath.value.toPath()))
                it.createDirectories(dataStoragePaths.cachePath.value.toPath())
            if (!it.exists(dataStoragePaths.assetStoragePath.value.toPath()))
                it.createDirectories(dataStoragePaths.assetStoragePath.value.toPath())
        }
    }

    val checkCrlRevocationList: CheckCrlRevocationListUseCase
        get() = CheckCrlRevocationListUseCase(
            certificateRevocationListRepository,
            checkRevocationList,
            userScopedLogger
        )

    internal val getProxyCredentials: GetProxyCredentialsUseCase
        get() = GetProxyCredentialsUseCaseImpl(sessionManager)

    private fun createPushTokenUpdater() = PushTokenUpdater(
        clientRepository, notificationTokenRepository, pushTokenRepository
    )

    private val epochChangesObserver by lazy { EpochChangesObserverImpl(epochsFlow) }

    private val fetchMLSVerificationStatusUseCase: FetchMLSVerificationStatusUseCase by lazy {
        FetchMLSVerificationStatusUseCaseImpl(
            conversationRepository,
            persistMessage,
            mlsClientProvider,
            mlsConversationRepository,
            userId,
            userRepository,
            userScopedLogger,
        )
    }

    private val observeE2EIConversationsVerificationStatuses: ObserveE2EIConversationsVerificationStatusesUseCase by lazy {
        ObserveE2EIConversationsVerificationStatusesUseCaseImpl(
            fetchMLSVerificationStatusUseCase,
            epochChangesObserver,
            userScopedLogger,
        )
    }

    private val typingIndicatorSyncManager: TypingIndicatorSyncManager =
        TypingIndicatorSyncManager(
            typingIndicatorIncomingRepository = lazy { conversations.typingIndicatorIncomingRepository },
            observeSyncStateUseCase = observeSyncState,
            kaliumLogger = userScopedLogger,
        )

    init {
        launch {
            apiMigrationManager.performMigrations()
            // TODO: Add a public start function to the Managers
            incrementalSyncManager
            slowSyncManager

            callRepository.updateOpenCallsToClosedStatus()
            messageRepository.resetAssetTransferStatus()
        }

        launch {
            val pushTokenUpdater = createPushTokenUpdater()
            pushTokenUpdater.monitorTokenChanges()
        }

        launch {
            mlsConversationsRecoveryManager.invoke()
        }

        launch {
            conversationsRecoveryManager.invoke()
        }

        launch {
            messages.ephemeralMessageDeletionHandler.enqueuePendingSelfDeletionMessages()
        }

        launch {
            proteusSyncWorker.execute()
        }

        launch {
<<<<<<< HEAD
            mlsConversationsVerificationStatusesHandler.invoke()
=======
            avsSyncStateReporter.execute()
        }

        launch {
            observeE2EIConversationsVerificationStatuses.invoke()
>>>>>>> 2931055c9f (fix: Fetch MLS verification status UseCase [WPB-8610] (#2701))
        }

        launch {
            typingIndicatorSyncManager.execute()
        }

        launch {
            acmeCertificatesSyncWorker.execute()
        }

        launch {
            updateSelfClientCapabilityToLegalHoldConsent()
        }
        launch {
            clientIdProvider().map {
                avsSyncStateReporter.execute()
            }
        }
    }

    fun onDestroy() {
        cancel()
    }
}

fun interface CachedClientIdClearer {
    operator fun invoke()
}<|MERGE_RESOLUTION|>--- conflicted
+++ resolved
@@ -2048,15 +2048,11 @@
         }
 
         launch {
-<<<<<<< HEAD
-            mlsConversationsVerificationStatusesHandler.invoke()
-=======
             avsSyncStateReporter.execute()
         }
 
         launch {
             observeE2EIConversationsVerificationStatuses.invoke()
->>>>>>> 2931055c9f (fix: Fetch MLS verification status UseCase [WPB-8610] (#2701))
         }
 
         launch {
