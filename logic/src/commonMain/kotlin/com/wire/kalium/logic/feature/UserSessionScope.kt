--- conflicted
+++ resolved
@@ -149,13 +149,9 @@
         get() = ConnectionDataSource(
             userDatabaseProvider.conversationDAO,
             userDatabaseProvider.connectionDAO,
-<<<<<<< HEAD
             authenticatedDataSourceSet.authenticatedNetworkContainer.connectionApi,
             authenticatedDataSourceSet.authenticatedNetworkContainer.userDetailsApi,
             userDatabaseProvider.userDAO
-=======
-            authenticatedDataSourceSet.authenticatedNetworkContainer.connectionApi
->>>>>>> c30c3f3c
         )
 
     private val publicUserRepository: SearchUserRepository
