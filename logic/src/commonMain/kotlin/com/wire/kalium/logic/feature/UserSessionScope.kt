--- conflicted
+++ resolved
@@ -516,15 +516,12 @@
             syncManager,
             mlsConversationRepository,
             clientRepository,
-<<<<<<< HEAD
-            assetRepository
-=======
+            assetRepository,
             messageSender,
             teamRepository,
             userId,
             persistMessage,
             updateKeyingMaterialThresholdProvider
->>>>>>> d82e0040
         )
     val messages: MessageScope
         get() = MessageScope(
