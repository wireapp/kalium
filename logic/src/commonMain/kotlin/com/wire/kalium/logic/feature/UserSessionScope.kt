package com.wire.kalium.logic.feature

import com.wire.kalium.logic.AuthenticatedDataSourceSet
import com.wire.kalium.logic.configuration.ClientConfig
import com.wire.kalium.logic.configuration.notification.NotificationTokenDataSource
import com.wire.kalium.logic.data.asset.AssetDataSource
import com.wire.kalium.logic.data.asset.AssetRepository
import com.wire.kalium.logic.data.call.CallDataSource
import com.wire.kalium.logic.data.call.CallMapper
import com.wire.kalium.logic.data.call.CallRepository
import com.wire.kalium.logic.data.client.ClientDataSource
import com.wire.kalium.logic.data.client.ClientRepository
import com.wire.kalium.logic.data.client.MLSClientProvider
import com.wire.kalium.logic.data.client.MLSClientProviderImpl
import com.wire.kalium.logic.data.client.remote.ClientRemoteDataSource
import com.wire.kalium.logic.data.client.remote.ClientRemoteRepository
import com.wire.kalium.logic.data.connection.ConnectionDataSource
import com.wire.kalium.logic.data.connection.ConnectionRepository
import com.wire.kalium.logic.data.conversation.ConversationDataSource
import com.wire.kalium.logic.data.conversation.ConversationRepository
import com.wire.kalium.logic.data.conversation.MLSConversationDataSource
import com.wire.kalium.logic.data.conversation.MLSConversationRepository
import com.wire.kalium.logic.data.event.EventDataSource
import com.wire.kalium.logic.data.event.EventRepository
import com.wire.kalium.logic.data.id.QualifiedID
import com.wire.kalium.logic.data.keypackage.KeyPackageDataSource
import com.wire.kalium.logic.data.keypackage.KeyPackageRepository
import com.wire.kalium.logic.data.logout.LogoutDataSource
import com.wire.kalium.logic.data.logout.LogoutRepository
import com.wire.kalium.logic.data.message.MessageDataSource
import com.wire.kalium.logic.data.message.MessageRepository
import com.wire.kalium.logic.data.message.ProtoContentMapper
import com.wire.kalium.logic.data.prekey.PreKeyDataSource
import com.wire.kalium.logic.data.prekey.PreKeyRepository
import com.wire.kalium.logic.data.prekey.remote.PreKeyRemoteDataSource
import com.wire.kalium.logic.data.prekey.remote.PreKeyRemoteRepository
import com.wire.kalium.logic.data.publicuser.SearchUserRepository
import com.wire.kalium.logic.data.publicuser.SearchUserRepositoryImpl
import com.wire.kalium.logic.data.session.SessionRepository
import com.wire.kalium.logic.data.sync.InMemorySyncRepository
import com.wire.kalium.logic.data.sync.SyncRepository
import com.wire.kalium.logic.data.team.TeamDataSource
import com.wire.kalium.logic.data.team.TeamRepository
import com.wire.kalium.logic.data.user.UserDataSource
import com.wire.kalium.logic.data.user.UserRepository
import com.wire.kalium.logic.feature.auth.LogoutUseCase
import com.wire.kalium.logic.feature.call.CallManager
import com.wire.kalium.logic.feature.call.CallsScope
import com.wire.kalium.logic.feature.call.GlobalCallManager
import com.wire.kalium.logic.feature.client.ClientScope
import com.wire.kalium.logic.feature.connection.ConnectionScope
import com.wire.kalium.logic.feature.conversation.ConversationScope
import com.wire.kalium.logic.feature.message.MLSMessageCreator
import com.wire.kalium.logic.feature.message.MLSMessageCreatorImpl
import com.wire.kalium.logic.feature.message.MessageEnvelopeCreator
import com.wire.kalium.logic.feature.message.MessageEnvelopeCreatorImpl
import com.wire.kalium.logic.feature.message.MessageScope
import com.wire.kalium.logic.feature.message.MessageSendFailureHandler
import com.wire.kalium.logic.feature.message.MessageSendFailureHandlerImpl
import com.wire.kalium.logic.feature.message.MessageSender
import com.wire.kalium.logic.feature.message.MessageSenderImpl
import com.wire.kalium.logic.feature.message.MessageSendingScheduler
import com.wire.kalium.logic.feature.message.SessionEstablisher
import com.wire.kalium.logic.feature.message.SessionEstablisherImpl
import com.wire.kalium.logic.feature.team.TeamScope
import com.wire.kalium.logic.feature.user.UserScope
import com.wire.kalium.logic.sync.ConversationEventReceiver
import com.wire.kalium.logic.sync.ConversationEventReceiverImpl
import com.wire.kalium.logic.sync.ListenToEventsUseCase
import com.wire.kalium.logic.sync.ObserveSyncStateUseCase
import com.wire.kalium.logic.sync.SyncManager
import com.wire.kalium.logic.sync.SyncManagerImpl
import com.wire.kalium.logic.sync.SyncPendingEventsUseCase
import com.wire.kalium.logic.sync.UserEventReceiver
import com.wire.kalium.logic.util.TimeParser
import com.wire.kalium.logic.util.TimeParserImpl
import com.wire.kalium.persistence.client.ClientRegistrationStorage
import com.wire.kalium.persistence.client.ClientRegistrationStorageImpl
import com.wire.kalium.persistence.client.TokenStorage
import com.wire.kalium.persistence.client.TokenStorageImpl
import com.wire.kalium.persistence.db.UserDatabaseProvider
import com.wire.kalium.persistence.event.EventInfoStorage
import com.wire.kalium.persistence.event.EventInfoStorageImpl
import com.wire.kalium.persistence.kmm_settings.EncryptedSettingsHolder
import com.wire.kalium.persistence.kmm_settings.KaliumPreferences
import com.wire.kalium.util.KaliumDispatcherImpl

expect class UserSessionScope : UserSessionScopeCommon

abstract class UserSessionScopeCommon(
    private val userId: QualifiedID,
    private val authenticatedDataSourceSet: AuthenticatedDataSourceSet,
    private val sessionRepository: SessionRepository,
    private val globalCallManager: GlobalCallManager,
    private val globalPreferences: KaliumPreferences
) {

    private val encryptedSettingsHolder: EncryptedSettingsHolder = authenticatedDataSourceSet.encryptedSettingsHolder
    private val userPreferencesSettings = authenticatedDataSourceSet.kaliumPreferencesSettings
    private val eventInfoStorage: EventInfoStorage
        get() = EventInfoStorageImpl(userPreferencesSettings)

    private val userDatabaseProvider: UserDatabaseProvider = authenticatedDataSourceSet.userDatabaseProvider

    private val mlsClientProvider: MLSClientProvider
        get() = MLSClientProviderImpl(
            "${authenticatedDataSourceSet.authenticatedRootDir}/mls",
            userId,
            clientRepository,
            authenticatedDataSourceSet.kaliumPreferencesSettings
        )

    private val mlsConversationRepository: MLSConversationRepository
        get() = MLSConversationDataSource(
            keyPackageRepository,
            mlsClientProvider, authenticatedDataSourceSet.authenticatedNetworkContainer.mlsMessageApi,
            userDatabaseProvider.conversationDAO
        )

    private val notificationTokenRepository get() = NotificationTokenDataSource(tokenStorage)

    private val conversationRepository: ConversationRepository
        get() = ConversationDataSource(
            userRepository,
            mlsConversationRepository,
            userDatabaseProvider.conversationDAO,
            authenticatedDataSourceSet.authenticatedNetworkContainer.conversationApi,
            authenticatedDataSourceSet.authenticatedNetworkContainer.clientApi
        )

    private val messageRepository: MessageRepository
        get() = MessageDataSource(
            authenticatedDataSourceSet.authenticatedNetworkContainer.messageApi,
            authenticatedDataSourceSet.authenticatedNetworkContainer.mlsMessageApi,
            userDatabaseProvider.messageDAO
        )

    private val userRepository: UserRepository
        get() = UserDataSource(
            userDatabaseProvider.userDAO,
            userDatabaseProvider.metadataDAO,
            authenticatedDataSourceSet.authenticatedNetworkContainer.selfApi,
            authenticatedDataSourceSet.authenticatedNetworkContainer.userDetailsApi,
            assetRepository
        )

    private val teamRepository: TeamRepository
        get() = TeamDataSource(
            userDatabaseProvider.userDAO,
            userDatabaseProvider.teamDAO,
            authenticatedDataSourceSet.authenticatedNetworkContainer.teamsApi
        )

    private val connectionRepository: ConnectionRepository
        get() = ConnectionDataSource(
            userDatabaseProvider.conversationDAO,
            userDatabaseProvider.connectionDAO,
            authenticatedDataSourceSet.authenticatedNetworkContainer.connectionApi,
            authenticatedDataSourceSet.authenticatedNetworkContainer.userDetailsApi,
            userDatabaseProvider.userDAO
        )

    private val publicUserRepository: SearchUserRepository
        get() = SearchUserRepositoryImpl(
            userDatabaseProvider.userDAO,
            authenticatedDataSourceSet.authenticatedNetworkContainer.userSearchApi,
            authenticatedDataSourceSet.authenticatedNetworkContainer.userDetailsApi
        )

    private val callRepository: CallRepository by lazy {
        CallDataSource(
            callApi = authenticatedDataSourceSet.authenticatedNetworkContainer.callApi
        )
    }

    protected abstract val clientConfig: ClientConfig

    private val tokenStorage: TokenStorage
        get() = TokenStorageImpl(globalPreferences)

    private val clientRemoteRepository: ClientRemoteRepository
        get() = ClientRemoteDataSource(
            authenticatedDataSourceSet.authenticatedNetworkContainer.clientApi, clientConfig
        )

    private val clientRegistrationStorage: ClientRegistrationStorage
        get() = ClientRegistrationStorageImpl(userPreferencesSettings)

    private val clientRepository: ClientRepository
        get() = ClientDataSource(clientRemoteRepository, clientRegistrationStorage, userDatabaseProvider.clientDAO)

    private val messageSendFailureHandler: MessageSendFailureHandler
        get() = MessageSendFailureHandlerImpl(userRepository, clientRepository)

    private val sessionEstablisher: SessionEstablisher
        get() = SessionEstablisherImpl(authenticatedDataSourceSet.proteusClient, preKeyRepository)

    private val messageEnvelopeCreator: MessageEnvelopeCreator
        get() = MessageEnvelopeCreatorImpl(authenticatedDataSourceSet.proteusClient, protoContentMapper)

    private val mlsMessageCreator: MLSMessageCreator
        get() = MLSMessageCreatorImpl(mlsClientProvider, protoContentMapper)

    private val messageSendingScheduler: MessageSendingScheduler
        get() = authenticatedDataSourceSet.workScheduler

    // TODO(optimization) code duplication, can't we get the MessageSender from the message scope?
    private val messageSender: MessageSender
        get() = MessageSenderImpl(
            messageRepository,
            conversationRepository,
            syncManager,
            messageSendFailureHandler,
            sessionEstablisher,
            messageEnvelopeCreator,
            mlsMessageCreator,
            messageSendingScheduler,
            timeParser
        )

    private val assetRepository: AssetRepository
        get() = AssetDataSource(authenticatedDataSourceSet.authenticatedNetworkContainer.assetApi, userDatabaseProvider.assetDAO)

    private val syncRepository: SyncRepository by lazy { InMemorySyncRepository() }

    val syncManager: SyncManager by lazy {
        SyncManagerImpl(
            authenticatedDataSourceSet.workScheduler,
            eventRepository,
            syncRepository,
            conversationEventReceiver,
            KaliumDispatcherImpl
        )
    }

    private val timeParser: TimeParser = TimeParserImpl()

    private val eventRepository: EventRepository
        get() = EventDataSource(
            authenticatedDataSourceSet.authenticatedNetworkContainer.notificationApi, eventInfoStorage, clientRepository
        )

    private val callMapper: CallMapper
        get() = CallMapper()

    private val callManager: Lazy<CallManager> = lazy {
        globalCallManager.getCallManagerForClient(
            userId = userId,
            callRepository = callRepository,
            userRepository = userRepository,
            clientRepository = clientRepository,
            callMapper = callMapper,
            messageSender = messageSender
        )
    }

    private val flowManagerService by lazy {
        globalCallManager.getFlowManager()
    }

    protected abstract val protoContentMapper: ProtoContentMapper
    private val conversationEventReceiver: ConversationEventReceiver by lazy {
        ConversationEventReceiverImpl(
            authenticatedDataSourceSet.proteusClient,
            messageRepository,
            conversationRepository,
            mlsConversationRepository,
            userRepository,
            protoContentMapper,
            callManager
        )
    }

    private val userEventReceiver: UserEventReceiver
        get() = UserEventReceiver(
            connectionRepository,
        )

    private val preKeyRemoteRepository: PreKeyRemoteRepository
        get() = PreKeyRemoteDataSource(authenticatedDataSourceSet.authenticatedNetworkContainer.preKeyApi)
    private val preKeyRepository: PreKeyRepository
        get() = PreKeyDataSource(
            preKeyRemoteRepository, authenticatedDataSourceSet.proteusClient
        )

    private val keyPackageRepository: KeyPackageRepository
        get() = KeyPackageDataSource(
            clientRepository,
            authenticatedDataSourceSet.authenticatedNetworkContainer.keyPackageApi,
            mlsClientProvider
        )

    private val logoutRepository: LogoutRepository = LogoutDataSource(authenticatedDataSourceSet.authenticatedNetworkContainer.logoutApi)
    val listenToEvents: ListenToEventsUseCase
<<<<<<< HEAD
        get() = ListenToEventsUseCase(syncManager, eventRepository, conversationEventReceiver, userEventReceiver)
=======
        get() = ListenToEventsUseCase(syncManager)
>>>>>>> 43add61f
    val syncPendingEvents: SyncPendingEventsUseCase
        get() = SyncPendingEventsUseCase(syncManager)
    val observeSyncState: ObserveSyncStateUseCase
        get() = ObserveSyncStateUseCase(syncRepository)
    val client: ClientScope
        get() = ClientScope(
            clientRepository,
            preKeyRepository,
            keyPackageRepository,
            mlsClientProvider,
            notificationTokenRepository
        )
    val conversations: ConversationScope
        get() = ConversationScope(
            conversationRepository,
            connectionRepository,
            userRepository,
            syncManager
        )
    val messages: MessageScope
        get() = MessageScope(
            messageRepository,
            conversationRepository,
            clientRepository,
            authenticatedDataSourceSet.proteusClient,
            mlsClientProvider,
            preKeyRepository,
            userRepository,
            assetRepository,
            syncManager,
            messageSendingScheduler,
            timeParser
        )
    val users: UserScope get() = UserScope(userRepository, publicUserRepository, syncManager, assetRepository)
    val logout: LogoutUseCase
        get() = LogoutUseCase(
            logoutRepository,
            sessionRepository,
            userId,
            authenticatedDataSourceSet,
            clientRepository,
            mlsClientProvider
        )

    val team: TeamScope get() = TeamScope(userRepository, teamRepository, syncManager)

    val calls: CallsScope get() = CallsScope(callManager, callRepository, flowManagerService, syncManager)

    val connection: ConnectionScope get() = ConnectionScope(connectionRepository)

}<|MERGE_RESOLUTION|>--- conflicted
+++ resolved
@@ -72,6 +72,7 @@
 import com.wire.kalium.logic.sync.SyncManagerImpl
 import com.wire.kalium.logic.sync.SyncPendingEventsUseCase
 import com.wire.kalium.logic.sync.UserEventReceiver
+import com.wire.kalium.logic.sync.UserEventReceiverImpl
 import com.wire.kalium.logic.util.TimeParser
 import com.wire.kalium.logic.util.TimeParserImpl
 import com.wire.kalium.persistence.client.ClientRegistrationStorage
@@ -229,6 +230,7 @@
             eventRepository,
             syncRepository,
             conversationEventReceiver,
+            userEventReceiver,
             KaliumDispatcherImpl
         )
     }
@@ -272,7 +274,7 @@
     }
 
     private val userEventReceiver: UserEventReceiver
-        get() = UserEventReceiver(
+        get() = UserEventReceiverImpl(
             connectionRepository,
         )
 
@@ -292,11 +294,7 @@
 
     private val logoutRepository: LogoutRepository = LogoutDataSource(authenticatedDataSourceSet.authenticatedNetworkContainer.logoutApi)
     val listenToEvents: ListenToEventsUseCase
-<<<<<<< HEAD
-        get() = ListenToEventsUseCase(syncManager, eventRepository, conversationEventReceiver, userEventReceiver)
-=======
         get() = ListenToEventsUseCase(syncManager)
->>>>>>> 43add61f
     val syncPendingEvents: SyncPendingEventsUseCase
         get() = SyncPendingEventsUseCase(syncManager)
     val observeSyncState: ObserveSyncStateUseCase
