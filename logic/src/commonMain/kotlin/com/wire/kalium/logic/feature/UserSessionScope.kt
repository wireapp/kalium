--- conflicted
+++ resolved
@@ -108,11 +108,8 @@
             mlsClientProvider, authenticatedDataSourceSet.authenticatedNetworkContainer.mlsMessageApi,
             userDatabaseProvider.conversationDAO
         )
-<<<<<<< HEAD
 
     private val notificationTokenRepository get() = NotificationTokenDataSource(tokenStorage)
-=======
->>>>>>> 7aeb3eaa
 
     private val conversationRepository: ConversationRepository
         get() = ConversationDataSource(
@@ -205,10 +202,7 @@
             sessionEstablisher,
             messageEnvelopeCreator,
             mlsMessageCreator,
-<<<<<<< HEAD
-=======
             messageSendingScheduler,
->>>>>>> 7aeb3eaa
             timeParser
         )
 
