package com.wire.kalium.logic.feature

import com.wire.kalium.logic.AuthenticatedDataSourceSet
import com.wire.kalium.logic.configuration.ClientConfig
import com.wire.kalium.logic.data.asset.AssetDataSource
import com.wire.kalium.logic.data.asset.AssetRepository
import com.wire.kalium.logic.data.client.ClientDataSource
import com.wire.kalium.logic.data.client.ClientRepository
import com.wire.kalium.logic.data.client.remote.ClientRemoteDataSource
import com.wire.kalium.logic.data.client.remote.ClientRemoteRepository
import com.wire.kalium.logic.data.conversation.ConversationDataSource
import com.wire.kalium.logic.data.conversation.ConversationRepository
import com.wire.kalium.logic.data.event.EventDataSource
import com.wire.kalium.logic.data.event.EventRepository
import com.wire.kalium.logic.data.logout.LogoutDataSource
import com.wire.kalium.logic.data.logout.LogoutRepository
import com.wire.kalium.logic.data.message.MessageDataSource
import com.wire.kalium.logic.data.message.MessageRepository
import com.wire.kalium.logic.data.message.ProtoContentMapper
import com.wire.kalium.logic.data.prekey.PreKeyDataSource
import com.wire.kalium.logic.data.prekey.PreKeyRepository
import com.wire.kalium.logic.data.prekey.remote.PreKeyRemoteDataSource
import com.wire.kalium.logic.data.prekey.remote.PreKeyRemoteRepository
import com.wire.kalium.logic.data.publicuser.PublicUserRepository
import com.wire.kalium.logic.data.publicuser.PublicUserRepositoryImpl
import com.wire.kalium.logic.data.session.SessionRepository
import com.wire.kalium.logic.data.team.TeamDataSource
import com.wire.kalium.logic.data.team.TeamRepository
import com.wire.kalium.logic.data.user.UserDataSource
import com.wire.kalium.logic.data.user.UserRepository
import com.wire.kalium.logic.feature.auth.AuthSession
import com.wire.kalium.logic.feature.auth.LogoutUseCase
import com.wire.kalium.logic.feature.client.ClientScope
import com.wire.kalium.logic.feature.conversation.ConversationScope
import com.wire.kalium.logic.feature.message.MessageScope
import com.wire.kalium.logic.feature.team.TeamScope
import com.wire.kalium.logic.feature.user.UserScope
import com.wire.kalium.logic.sync.ConversationEventReceiver
import com.wire.kalium.logic.sync.ListenToEventsUseCase
import com.wire.kalium.logic.sync.SyncManager
import com.wire.kalium.persistence.client.ClientRegistrationStorage
import com.wire.kalium.persistence.client.ClientRegistrationStorageImpl
import com.wire.kalium.persistence.db.Database
import com.wire.kalium.persistence.event.EventInfoStorage
import com.wire.kalium.persistence.event.EventInfoStorageImpl
import com.wire.kalium.persistence.kmm_settings.EncryptedSettingsHolder

expect class UserSessionScope : UserSessionScopeCommon

abstract class UserSessionScopeCommon(
    private val session: AuthSession,
    private val authenticatedDataSourceSet: AuthenticatedDataSourceSet,
    private val sessionRepository: SessionRepository
) {

    private val encryptedSettingsHolder: EncryptedSettingsHolder = authenticatedDataSourceSet.encryptedSettingsHolder
    private val userPreferencesSettings = authenticatedDataSourceSet.kaliumPreferencesSettings
    private val eventInfoStorage: EventInfoStorage
        get() = EventInfoStorageImpl(userPreferencesSettings)


    private val database: Database = authenticatedDataSourceSet.database

    private val conversationRepository: ConversationRepository
        get() = ConversationDataSource(
            database.conversationDAO,
            authenticatedDataSourceSet.authenticatedNetworkContainer.conversationApi,
            authenticatedDataSourceSet.authenticatedNetworkContainer.clientApi
        )


    private val messageRepository: MessageRepository
        get() = MessageDataSource(
            authenticatedDataSourceSet.authenticatedNetworkContainer.messageApi, database.messageDAO
        )

    private val userRepository: UserRepository
        get() = UserDataSource(
            database.userDAO,
            database.metadataDAO,
            authenticatedDataSourceSet.authenticatedNetworkContainer.selfApi,
            authenticatedDataSourceSet.authenticatedNetworkContainer.userDetailsApi,
            assetRepository
        )

    private val teamRepository: TeamRepository
        get() = TeamDataSource(
            database.userDAO,
            database.teamDAO,
            authenticatedDataSourceSet.authenticatedNetworkContainer.teamsApi
        )

    private val publicUserRepository: PublicUserRepository
        get() = PublicUserRepositoryImpl(
            authenticatedDataSourceSet.authenticatedNetworkContainer.contactSearchApi,
            authenticatedDataSourceSet.authenticatedNetworkContainer.userDetailsApi
        )

    protected abstract val clientConfig: ClientConfig

    private val clientRemoteRepository: ClientRemoteRepository
        get() = ClientRemoteDataSource(
            authenticatedDataSourceSet.authenticatedNetworkContainer.clientApi, clientConfig
        )

    private val clientRegistrationStorage: ClientRegistrationStorage
        get() = ClientRegistrationStorageImpl(userPreferencesSettings)

    private val clientRepository: ClientRepository
        get() = ClientDataSource(clientRemoteRepository, clientRegistrationStorage, database.clientDAO)

    private val assetRepository: AssetRepository
        get() = AssetDataSource(authenticatedDataSourceSet.authenticatedNetworkContainer.assetApi, database.assetDAO)

    val syncManager: SyncManager get() = authenticatedDataSourceSet.syncManager

    private val eventRepository: EventRepository
        get() = EventDataSource(
            authenticatedDataSourceSet.authenticatedNetworkContainer.notificationApi, eventInfoStorage, clientRepository
        )

    protected abstract val protoContentMapper: ProtoContentMapper
    private val conversationEventReceiver: ConversationEventReceiver
        get() = ConversationEventReceiver(
            authenticatedDataSourceSet.proteusClient, messageRepository, conversationRepository, protoContentMapper
        )

    private val preKeyRemoteRepository: PreKeyRemoteRepository get() = PreKeyRemoteDataSource(authenticatedDataSourceSet.authenticatedNetworkContainer.preKeyApi)
    private val preKeyRepository: PreKeyRepository
        get() = PreKeyDataSource(
            preKeyRemoteRepository, authenticatedDataSourceSet.proteusClient
        )

    private val logoutRepository: LogoutRepository = LogoutDataSource(authenticatedDataSourceSet.authenticatedNetworkContainer.logoutApi)
    val listenToEvents: ListenToEventsUseCase
        get() = ListenToEventsUseCase(syncManager, eventRepository, conversationEventReceiver)
    val client: ClientScope get() = ClientScope(clientRepository, preKeyRepository)
    val conversations: ConversationScope get() = ConversationScope(conversationRepository, syncManager)
    val messages: MessageScope
        get() = MessageScope(
            messageRepository,
            conversationRepository,
            clientRepository,
            authenticatedDataSourceSet.proteusClient,
            preKeyRepository,
            userRepository,
            syncManager
        )
    val users: UserScope get() = UserScope(userRepository, publicUserRepository, syncManager, assetRepository)
    val logout: LogoutUseCase get() = LogoutUseCase(logoutRepository, sessionRepository, session.userId, authenticatedDataSourceSet)

<<<<<<< HEAD
    val team: TeamScope get() = TeamScope(
        userRepository = userRepository,
        teamRepository = teamRepository
    )
=======
    val team: TeamScope get() = TeamScope(userRepository, teamRepository)
>>>>>>> 8ca43774
}<|MERGE_RESOLUTION|>--- conflicted
+++ resolved
@@ -149,12 +149,5 @@
     val users: UserScope get() = UserScope(userRepository, publicUserRepository, syncManager, assetRepository)
     val logout: LogoutUseCase get() = LogoutUseCase(logoutRepository, sessionRepository, session.userId, authenticatedDataSourceSet)
 
-<<<<<<< HEAD
-    val team: TeamScope get() = TeamScope(
-        userRepository = userRepository,
-        teamRepository = teamRepository
-    )
-=======
     val team: TeamScope get() = TeamScope(userRepository, teamRepository)
->>>>>>> 8ca43774
 }