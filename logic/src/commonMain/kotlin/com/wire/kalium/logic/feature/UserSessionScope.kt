/*
 * Wire
 * Copyright (C) 2024 Wire Swiss GmbH
 *
 * This program is free software: you can redistribute it and/or modify
 * it under the terms of the GNU General Public License as published by
 * the Free Software Foundation, either version 3 of the License, or
 * (at your option) any later version.
 *
 * This program is distributed in the hope that it will be useful,
 * but WITHOUT ANY WARRANTY; without even the implied warranty of
 * MERCHANTABILITY or FITNESS FOR A PARTICULAR PURPOSE. See the
 * GNU General Public License for more details.
 *
 * You should have received a copy of the GNU General Public License
 * along with this program. If not, see http://www.gnu.org/licenses/.
 */
@file:Suppress("konsist.useCasesShouldNotAccessDaoLayerDirectly", "konsist.useCasesShouldNotAccessNetworkLayerDirectly")

package com.wire.kalium.logic.feature

import com.wire.kalium.cells.CellsScope
import com.wire.kalium.common.error.CoreFailure
import com.wire.kalium.common.error.wrapStorageNullableRequest
import com.wire.kalium.common.functional.Either
import com.wire.kalium.common.functional.isRight
import com.wire.kalium.common.functional.map
import com.wire.kalium.common.functional.onSuccess
import com.wire.kalium.common.logger.kaliumLogger
import com.wire.kalium.logger.KaliumLogger
import com.wire.kalium.logger.obfuscateId
import com.wire.kalium.logic.GlobalKaliumScope
import com.wire.kalium.logic.cache.MLSSelfConversationIdProvider
import com.wire.kalium.logic.cache.MLSSelfConversationIdProviderImpl
import com.wire.kalium.logic.cache.ProteusSelfConversationIdProvider
import com.wire.kalium.logic.cache.ProteusSelfConversationIdProviderImpl
import com.wire.kalium.logic.cache.SelfConversationIdProvider
import com.wire.kalium.logic.cache.SelfConversationIdProviderImpl
import com.wire.kalium.logic.configuration.ClientConfig
import com.wire.kalium.logic.configuration.UserConfigDataSource
import com.wire.kalium.logic.configuration.UserConfigRepository
import com.wire.kalium.logic.configuration.notification.NotificationTokenDataSource
import com.wire.kalium.logic.data.analytics.AnalyticsDataSource
import com.wire.kalium.logic.data.analytics.AnalyticsRepository
import com.wire.kalium.logic.data.asset.AssetDataSource
import com.wire.kalium.logic.data.asset.AssetRepository
import com.wire.kalium.logic.data.asset.DataStoragePaths
import com.wire.kalium.logic.data.asset.KaliumFileSystem
import com.wire.kalium.logic.data.asset.KaliumFileSystemImpl
import com.wire.kalium.logic.data.backup.BackupDataSource
import com.wire.kalium.logic.data.backup.BackupRepository
import com.wire.kalium.logic.data.call.CallDataSource
import com.wire.kalium.logic.data.call.CallRepository
import com.wire.kalium.logic.data.call.InCallReactionsDataSource
import com.wire.kalium.logic.data.call.InCallReactionsRepository
import com.wire.kalium.logic.data.call.VideoStateChecker
import com.wire.kalium.logic.data.call.VideoStateCheckerImpl
import com.wire.kalium.logic.data.call.mapper.CallMapper
import com.wire.kalium.logic.data.client.ClientDataSource
import com.wire.kalium.logic.data.client.ClientRepository
import com.wire.kalium.logic.data.client.CryptoTransactionProvider
import com.wire.kalium.logic.data.client.CryptoTransactionProviderImpl
import com.wire.kalium.logic.data.client.E2EIClientProvider
import com.wire.kalium.logic.data.client.EI2EIClientProviderImpl
import com.wire.kalium.logic.data.client.IsClientAsyncNotificationsCapableProvider
import com.wire.kalium.logic.data.client.IsClientAsyncNotificationsCapableProviderImpl
import com.wire.kalium.logic.data.client.MLSClientProvider
import com.wire.kalium.logic.data.client.MLSClientProviderImpl
import com.wire.kalium.logic.data.client.MLSTransportProvider
import com.wire.kalium.logic.data.client.MLSTransportProviderImpl
import com.wire.kalium.logic.data.client.ProteusClientProvider
import com.wire.kalium.logic.data.client.ProteusClientProviderImpl
import com.wire.kalium.logic.data.client.ProteusMigrationRecoveryHandler
import com.wire.kalium.logic.data.client.remote.ClientRemoteDataSource
import com.wire.kalium.logic.data.client.remote.ClientRemoteRepository
import com.wire.kalium.logic.data.connection.ConnectionDataSource
import com.wire.kalium.logic.data.connection.ConnectionRepository
import com.wire.kalium.logic.data.conversation.ClientId
import com.wire.kalium.logic.data.conversation.ConversationDataSource
import com.wire.kalium.logic.data.conversation.ConversationGroupRepository
import com.wire.kalium.logic.data.conversation.ConversationGroupRepositoryImpl
import com.wire.kalium.logic.data.conversation.ConversationMetaDataDataSource
import com.wire.kalium.logic.data.conversation.ConversationMetaDataRepository
import com.wire.kalium.logic.data.conversation.ConversationRepository
import com.wire.kalium.logic.data.conversation.EpochChangesObserver
import com.wire.kalium.logic.data.conversation.EpochChangesObserverImpl
import com.wire.kalium.logic.data.conversation.FetchConversationIfUnknownUseCase
import com.wire.kalium.logic.data.conversation.FetchConversationIfUnknownUseCaseImpl
import com.wire.kalium.logic.data.conversation.FetchConversationUseCase
import com.wire.kalium.logic.data.conversation.FetchConversationUseCaseImpl
import com.wire.kalium.logic.data.conversation.FetchConversationsUseCase
import com.wire.kalium.logic.data.conversation.FetchConversationsUseCaseImpl
import com.wire.kalium.logic.data.conversation.FetchMLSOneToOneConversationUseCase
import com.wire.kalium.logic.data.conversation.FetchMLSOneToOneConversationUseCaseImpl
import com.wire.kalium.logic.data.conversation.JoinExistingMLSConversationUseCase
import com.wire.kalium.logic.data.conversation.JoinExistingMLSConversationUseCaseImpl
import com.wire.kalium.logic.data.conversation.JoinExistingMLSConversationsUseCase
import com.wire.kalium.logic.data.conversation.JoinExistingMLSConversationsUseCaseImpl
import com.wire.kalium.logic.data.conversation.JoinSubconversationUseCase
import com.wire.kalium.logic.data.conversation.JoinSubconversationUseCaseImpl
import com.wire.kalium.logic.data.conversation.LeaveSubconversationUseCase
import com.wire.kalium.logic.data.conversation.LeaveSubconversationUseCaseImpl
import com.wire.kalium.logic.data.conversation.MLSConversationDataSource
import com.wire.kalium.logic.data.conversation.MLSConversationRepository
import com.wire.kalium.logic.data.conversation.NewConversationMembersRepository
import com.wire.kalium.logic.data.conversation.NewConversationMembersRepositoryImpl
import com.wire.kalium.logic.data.conversation.NewGroupConversationSystemMessagesCreator
import com.wire.kalium.logic.data.conversation.NewGroupConversationSystemMessagesCreatorImpl
import com.wire.kalium.logic.data.conversation.PersistConversationUseCase
import com.wire.kalium.logic.data.conversation.PersistConversationUseCaseImpl
import com.wire.kalium.logic.data.conversation.PersistConversationsUseCase
import com.wire.kalium.logic.data.conversation.PersistConversationsUseCaseImpl
import com.wire.kalium.logic.data.conversation.ProposalTimer
import com.wire.kalium.logic.data.conversation.ResetMLSConversationUseCase
import com.wire.kalium.logic.data.conversation.ResetMLSConversationUseCaseImpl
import com.wire.kalium.logic.data.conversation.SubconversationRepositoryImpl
import com.wire.kalium.logic.data.conversation.UpdateConversationProtocolUseCase
import com.wire.kalium.logic.data.conversation.UpdateConversationProtocolUseCaseImpl
import com.wire.kalium.logic.data.conversation.folders.ConversationFolderDataSource
import com.wire.kalium.logic.data.conversation.folders.ConversationFolderRepository
import com.wire.kalium.logic.data.e2ei.CertificateRevocationListRepository
import com.wire.kalium.logic.data.e2ei.CertificateRevocationListRepositoryDataSource
import com.wire.kalium.logic.data.e2ei.E2EIRepository
import com.wire.kalium.logic.data.e2ei.E2EIRepositoryImpl
import com.wire.kalium.logic.data.e2ei.RevocationListChecker
import com.wire.kalium.logic.data.e2ei.RevocationListCheckerImpl
import com.wire.kalium.logic.data.event.EventDataSource
import com.wire.kalium.logic.data.event.EventRepository
import com.wire.kalium.logic.data.featureConfig.FeatureConfigDataSource
import com.wire.kalium.logic.data.featureConfig.FeatureConfigRepository
import com.wire.kalium.logic.data.id.ConversationId
import com.wire.kalium.logic.data.id.CurrentClientIdProvider
import com.wire.kalium.logic.data.id.FederatedIdMapper
import com.wire.kalium.logic.data.id.QualifiedIdMapper
import com.wire.kalium.logic.data.id.SelfTeamIdProvider
import com.wire.kalium.logic.data.id.TeamId
import com.wire.kalium.logic.data.id.toDao
import com.wire.kalium.logic.data.keypackage.KeyPackageDataSource
import com.wire.kalium.logic.data.keypackage.KeyPackageLimitsProvider
import com.wire.kalium.logic.data.keypackage.KeyPackageLimitsProviderImpl
import com.wire.kalium.logic.data.keypackage.KeyPackageRepository
import com.wire.kalium.logic.data.logout.LogoutDataSource
import com.wire.kalium.logic.data.logout.LogoutRepository
import com.wire.kalium.logic.data.message.CompositeMessageDataSource
import com.wire.kalium.logic.data.message.CompositeMessageRepository
import com.wire.kalium.logic.data.message.IsMessageSentInSelfConversationUseCase
import com.wire.kalium.logic.data.message.IsMessageSentInSelfConversationUseCaseImpl
import com.wire.kalium.logic.data.message.MessageDataSource
import com.wire.kalium.logic.data.message.MessageMetadataRepository
import com.wire.kalium.logic.data.message.MessageMetadataSource
import com.wire.kalium.logic.data.message.MessageRepository
import com.wire.kalium.logic.data.message.PersistMessageUseCase
import com.wire.kalium.logic.data.message.PersistMessageUseCaseImpl
import com.wire.kalium.logic.data.message.PersistReactionUseCase
import com.wire.kalium.logic.data.message.PersistReactionUseCaseImpl
import com.wire.kalium.logic.data.message.ProtoContentMapper
import com.wire.kalium.logic.data.message.ProtoContentMapperImpl
import com.wire.kalium.logic.data.message.SystemMessageInserterImpl
import com.wire.kalium.logic.data.message.draft.MessageDraftDataSource
import com.wire.kalium.logic.data.message.draft.MessageDraftRepository
import com.wire.kalium.logic.data.message.reaction.ReactionRepositoryImpl
import com.wire.kalium.logic.data.message.receipt.ReceiptRepositoryImpl
import com.wire.kalium.logic.data.mls.ConversationProtocolGetterImpl
import com.wire.kalium.logic.data.mls.MLSMissingUsersMessageRejectionHandler
import com.wire.kalium.logic.data.mls.MLSMissingUsersMessageRejectionHandlerImpl
import com.wire.kalium.logic.data.mlspublickeys.MLSPublicKeysRepository
import com.wire.kalium.logic.data.mlspublickeys.MLSPublicKeysRepositoryImpl
import com.wire.kalium.logic.data.notification.NotificationEventsManagerImpl
import com.wire.kalium.logic.data.notification.PushTokenDataSource
import com.wire.kalium.logic.data.notification.PushTokenRepository
import com.wire.kalium.logic.data.prekey.PreKeyDataSource
import com.wire.kalium.logic.data.prekey.PreKeyRepository
import com.wire.kalium.logic.data.properties.UserPropertyDataSource
import com.wire.kalium.logic.data.properties.UserPropertyRepository
import com.wire.kalium.logic.data.publicuser.SearchUserRepository
import com.wire.kalium.logic.data.publicuser.SearchUserRepositoryImpl
import com.wire.kalium.logic.data.publicuser.UserSearchApiWrapper
import com.wire.kalium.logic.data.publicuser.UserSearchApiWrapperImpl
import com.wire.kalium.logic.data.service.ServiceDataSource
import com.wire.kalium.logic.data.service.ServiceRepository
import com.wire.kalium.logic.data.session.token.AccessTokenRepository
import com.wire.kalium.logic.data.session.token.AccessTokenRepositoryImpl
import com.wire.kalium.logic.data.sync.InMemoryIncrementalSyncRepository
import com.wire.kalium.logic.data.sync.IncrementalSyncRepository
import com.wire.kalium.logic.data.sync.SlowSyncRepository
import com.wire.kalium.logic.data.sync.SlowSyncRepositoryImpl
import com.wire.kalium.logic.data.team.TeamDataSource
import com.wire.kalium.logic.data.team.TeamRepository
import com.wire.kalium.logic.data.user.AccountRepository
import com.wire.kalium.logic.data.user.AccountRepositoryImpl
import com.wire.kalium.logic.data.user.UserDataSource
import com.wire.kalium.logic.data.user.UserId
import com.wire.kalium.logic.data.user.UserRepository
import com.wire.kalium.logic.di.MapperProvider
import com.wire.kalium.logic.di.PlatformUserStorageProperties
import com.wire.kalium.logic.di.RootPathsProvider
import com.wire.kalium.logic.di.UserStorageProvider
import com.wire.kalium.logic.feature.analytics.AnalyticsIdentifierManager
import com.wire.kalium.logic.feature.analytics.GetAnalyticsContactsDataUseCase
import com.wire.kalium.logic.feature.analytics.GetCurrentAnalyticsTrackingIdentifierUseCase
import com.wire.kalium.logic.feature.analytics.ObserveAnalyticsTrackingIdentifierStatusUseCase
import com.wire.kalium.logic.feature.analytics.SetNewUserTrackingIdentifierUseCase
import com.wire.kalium.logic.feature.applock.AppLockTeamFeatureConfigObserver
import com.wire.kalium.logic.feature.applock.AppLockTeamFeatureConfigObserverImpl
import com.wire.kalium.logic.feature.applock.MarkTeamAppLockStatusAsNotifiedUseCase
import com.wire.kalium.logic.feature.applock.MarkTeamAppLockStatusAsNotifiedUseCaseImpl
import com.wire.kalium.logic.feature.asset.ValidateAssetFileTypeUseCase
import com.wire.kalium.logic.feature.asset.ValidateAssetFileTypeUseCaseImpl
import com.wire.kalium.logic.feature.auth.AuthenticationScope
import com.wire.kalium.logic.feature.auth.AuthenticationScopeProvider
import com.wire.kalium.logic.feature.auth.ClearUserDataUseCase
import com.wire.kalium.logic.feature.auth.ClearUserDataUseCaseImpl
import com.wire.kalium.logic.feature.auth.LogoutCallback
import com.wire.kalium.logic.feature.auth.LogoutUseCase
import com.wire.kalium.logic.feature.auth.LogoutUseCaseImpl
import com.wire.kalium.logic.feature.backup.BackupScope
import com.wire.kalium.logic.feature.backup.MultiPlatformBackupScope
import com.wire.kalium.logic.feature.call.CallManager
import com.wire.kalium.logic.feature.call.CallsScope
import com.wire.kalium.logic.feature.call.GlobalCallManager
import com.wire.kalium.logic.feature.call.usecase.ConversationClientsInCallUpdater
import com.wire.kalium.logic.feature.call.usecase.ConversationClientsInCallUpdaterImpl
import com.wire.kalium.logic.feature.call.usecase.CreateAndPersistRecentlyEndedCallMetadataUseCase
import com.wire.kalium.logic.feature.call.usecase.CreateAndPersistRecentlyEndedCallMetadataUseCaseImpl
import com.wire.kalium.logic.feature.call.usecase.GetCallConversationTypeProvider
import com.wire.kalium.logic.feature.call.usecase.GetCallConversationTypeProviderImpl
import com.wire.kalium.logic.feature.call.usecase.UpdateConversationClientsForCurrentCallUseCase
import com.wire.kalium.logic.feature.call.usecase.UpdateConversationClientsForCurrentCallUseCaseImpl
import com.wire.kalium.logic.feature.channels.ChannelsScope
import com.wire.kalium.logic.feature.client.ClientScope
import com.wire.kalium.logic.feature.client.FetchSelfClientsFromRemoteUseCase
import com.wire.kalium.logic.feature.client.FetchSelfClientsFromRemoteUseCaseImpl
import com.wire.kalium.logic.feature.client.FetchUsersClientsFromRemoteUseCase
import com.wire.kalium.logic.feature.client.FetchUsersClientsFromRemoteUseCaseImpl
import com.wire.kalium.logic.feature.client.IsAllowedToRegisterMLSClientUseCase
import com.wire.kalium.logic.feature.client.IsAllowedToRegisterMLSClientUseCaseImpl
import com.wire.kalium.logic.feature.client.IsAllowedToUseAsyncNotificationsUseCase
import com.wire.kalium.logic.feature.client.IsAllowedToUseAsyncNotificationsUseCaseImpl
import com.wire.kalium.logic.feature.client.MIN_API_VERSION_FOR_CONSUMABLE_NOTIFICATIONS
import com.wire.kalium.logic.feature.client.MLSClientManager
import com.wire.kalium.logic.feature.client.MLSClientManagerImpl
import com.wire.kalium.logic.feature.client.ProteusMigrationRecoveryHandlerImpl
import com.wire.kalium.logic.feature.client.RegisterMLSClientUseCase
import com.wire.kalium.logic.feature.client.RegisterMLSClientUseCaseImpl
import com.wire.kalium.logic.feature.client.UpdateSelfClientCapabilityToConsumableNotificationsUseCaseImpl
import com.wire.kalium.logic.feature.connection.ConnectionScope
import com.wire.kalium.logic.feature.connection.SyncConnectionsUseCase
import com.wire.kalium.logic.feature.connection.SyncConnectionsUseCaseImpl
import com.wire.kalium.logic.feature.conversation.ConversationScope
import com.wire.kalium.logic.feature.conversation.ConversationsRecoveryManager
import com.wire.kalium.logic.feature.conversation.ConversationsRecoveryManagerImpl
import com.wire.kalium.logic.feature.conversation.MLSConversationsRecoveryManager
import com.wire.kalium.logic.feature.conversation.MLSConversationsRecoveryManagerImpl
import com.wire.kalium.logic.feature.conversation.ObserveOtherUserSecurityClassificationLabelUseCase
import com.wire.kalium.logic.feature.conversation.ObserveOtherUserSecurityClassificationLabelUseCaseImpl
import com.wire.kalium.logic.feature.conversation.ObserveSecurityClassificationLabelUseCase
import com.wire.kalium.logic.feature.conversation.ObserveSecurityClassificationLabelUseCaseImpl
import com.wire.kalium.logic.feature.conversation.RecoverMLSConversationsUseCase
import com.wire.kalium.logic.feature.conversation.RecoverMLSConversationsUseCaseImpl
import com.wire.kalium.logic.feature.conversation.SyncConversationsUseCase
import com.wire.kalium.logic.feature.conversation.SyncConversationsUseCaseImpl
import com.wire.kalium.logic.feature.conversation.TypingIndicatorSyncManager
import com.wire.kalium.logic.feature.conversation.delete.DeleteConversationUseCase
import com.wire.kalium.logic.feature.conversation.delete.DeleteConversationUseCaseImpl
import com.wire.kalium.logic.feature.conversation.keyingmaterials.KeyingMaterialsManager
import com.wire.kalium.logic.feature.conversation.keyingmaterials.KeyingMaterialsManagerImpl
import com.wire.kalium.logic.feature.conversation.mls.MLSOneOnOneConversationResolver
import com.wire.kalium.logic.feature.conversation.mls.MLSOneOnOneConversationResolverImpl
import com.wire.kalium.logic.feature.conversation.mls.OneOnOneMigrator
import com.wire.kalium.logic.feature.conversation.mls.OneOnOneMigratorImpl
import com.wire.kalium.logic.feature.conversation.mls.OneOnOneResolver
import com.wire.kalium.logic.feature.conversation.mls.OneOnOneResolverImpl
import com.wire.kalium.logic.feature.debug.DebugScope
import com.wire.kalium.logic.feature.e2ei.ACMECertificatesSyncUseCase
import com.wire.kalium.logic.feature.e2ei.ACMECertificatesSyncUseCaseImpl
import com.wire.kalium.logic.feature.e2ei.CheckCrlRevocationListUseCase
import com.wire.kalium.logic.feature.e2ei.usecase.FetchConversationMLSVerificationStatusUseCase
import com.wire.kalium.logic.feature.e2ei.usecase.FetchConversationMLSVerificationStatusUseCaseImpl
import com.wire.kalium.logic.feature.e2ei.usecase.FetchMLSVerificationStatusUseCase
import com.wire.kalium.logic.feature.e2ei.usecase.FetchMLSVerificationStatusUseCaseImpl
import com.wire.kalium.logic.feature.e2ei.usecase.ObserveE2EIConversationsVerificationStatusesUseCase
import com.wire.kalium.logic.feature.e2ei.usecase.ObserveE2EIConversationsVerificationStatusesUseCaseImpl
import com.wire.kalium.logic.feature.featureConfig.SyncFeatureConfigsUseCase
import com.wire.kalium.logic.feature.featureConfig.SyncFeatureConfigsUseCaseImpl
import com.wire.kalium.logic.feature.featureConfig.handler.AppLockConfigHandler
import com.wire.kalium.logic.feature.featureConfig.handler.AppsFeatureHandler
import com.wire.kalium.logic.feature.featureConfig.handler.ClassifiedDomainsConfigHandler
import com.wire.kalium.logic.feature.featureConfig.handler.ConferenceCallingConfigHandler
import com.wire.kalium.logic.feature.featureConfig.handler.ConsumableNotificationsConfigHandler
import com.wire.kalium.logic.feature.featureConfig.handler.E2EIConfigHandler
import com.wire.kalium.logic.feature.featureConfig.handler.FileSharingConfigHandler
import com.wire.kalium.logic.feature.featureConfig.handler.GuestRoomConfigHandler
import com.wire.kalium.logic.feature.featureConfig.handler.MLSConfigHandler
import com.wire.kalium.logic.feature.featureConfig.handler.MLSMigrationConfigHandler
import com.wire.kalium.logic.feature.featureConfig.handler.SecondFactorPasswordChallengeConfigHandler
import com.wire.kalium.logic.feature.featureConfig.handler.SelfDeletingMessagesConfigHandler
import com.wire.kalium.logic.feature.keypackage.KeyPackageManager
import com.wire.kalium.logic.feature.keypackage.KeyPackageManagerImpl
import com.wire.kalium.logic.feature.legalhold.ApproveLegalHoldRequestUseCase
import com.wire.kalium.logic.feature.legalhold.ApproveLegalHoldRequestUseCaseImpl
import com.wire.kalium.logic.feature.legalhold.FetchLegalHoldForSelfUserFromRemoteUseCase
import com.wire.kalium.logic.feature.legalhold.FetchLegalHoldForSelfUserFromRemoteUseCaseImpl
import com.wire.kalium.logic.feature.legalhold.MarkLegalHoldChangeAsNotifiedForSelfUseCase
import com.wire.kalium.logic.feature.legalhold.MarkLegalHoldChangeAsNotifiedForSelfUseCaseImpl
import com.wire.kalium.logic.feature.legalhold.MembersHavingLegalHoldClientUseCase
import com.wire.kalium.logic.feature.legalhold.MembersHavingLegalHoldClientUseCaseImpl
import com.wire.kalium.logic.feature.legalhold.ObserveLegalHoldChangeNotifiedForSelfUseCase
import com.wire.kalium.logic.feature.legalhold.ObserveLegalHoldChangeNotifiedForSelfUseCaseImpl
import com.wire.kalium.logic.feature.legalhold.ObserveLegalHoldRequestUseCase
import com.wire.kalium.logic.feature.legalhold.ObserveLegalHoldRequestUseCaseImpl
import com.wire.kalium.logic.feature.legalhold.ObserveLegalHoldStateForSelfUserUseCase
import com.wire.kalium.logic.feature.legalhold.ObserveLegalHoldStateForSelfUserUseCaseImpl
import com.wire.kalium.logic.feature.legalhold.ObserveLegalHoldStateForUserUseCase
import com.wire.kalium.logic.feature.legalhold.ObserveLegalHoldStateForUserUseCaseImpl
import com.wire.kalium.logic.feature.message.AddSystemMessageToAllConversationsUseCase
import com.wire.kalium.logic.feature.message.AddSystemMessageToAllConversationsUseCaseImpl
import com.wire.kalium.logic.feature.message.MessageScope
import com.wire.kalium.logic.feature.message.MessageSendingScheduler
import com.wire.kalium.logic.feature.message.PendingProposalScheduler
import com.wire.kalium.logic.feature.message.PendingProposalSchedulerImpl
import com.wire.kalium.logic.feature.message.StaleEpochVerifier
import com.wire.kalium.logic.feature.message.StaleEpochVerifierImpl
import com.wire.kalium.logic.feature.mlsmigration.MLSMigrationManager
import com.wire.kalium.logic.feature.mlsmigration.MLSMigrationManagerImpl
import com.wire.kalium.logic.feature.mlsmigration.MLSMigrationWorkerImpl
import com.wire.kalium.logic.feature.mlsmigration.MLSMigrator
import com.wire.kalium.logic.feature.mlsmigration.MLSMigratorImpl
import com.wire.kalium.logic.feature.notificationToken.PushTokenUpdater
import com.wire.kalium.logic.feature.proteus.ProteusPreKeyRefiller
import com.wire.kalium.logic.feature.proteus.ProteusPreKeyRefillerImpl
import com.wire.kalium.logic.feature.protocol.OneOnOneProtocolSelector
import com.wire.kalium.logic.feature.protocol.OneOnOneProtocolSelectorImpl
import com.wire.kalium.logic.feature.publicuser.RefreshUsersWithoutMetadataUseCase
import com.wire.kalium.logic.feature.publicuser.RefreshUsersWithoutMetadataUseCaseImpl
import com.wire.kalium.logic.feature.search.SearchScope
import com.wire.kalium.logic.feature.selfDeletingMessages.ObserveSelfDeletionTimerSettingsForConversationUseCase
import com.wire.kalium.logic.feature.selfDeletingMessages.ObserveSelfDeletionTimerSettingsForConversationUseCaseImpl
import com.wire.kalium.logic.feature.selfDeletingMessages.ObserveTeamSettingsSelfDeletingStatusUseCase
import com.wire.kalium.logic.feature.selfDeletingMessages.ObserveTeamSettingsSelfDeletingStatusUseCaseImpl
import com.wire.kalium.logic.feature.selfDeletingMessages.PersistNewSelfDeletionTimerUseCaseImpl
import com.wire.kalium.logic.feature.server.GetTeamUrlUseCase
import com.wire.kalium.logic.feature.service.ServiceScope
import com.wire.kalium.logic.feature.session.GetProxyCredentialsUseCase
import com.wire.kalium.logic.feature.session.GetProxyCredentialsUseCaseImpl
import com.wire.kalium.logic.feature.session.UpgradeCurrentSessionUseCaseImpl
import com.wire.kalium.logic.feature.session.token.AccessTokenRefresher
import com.wire.kalium.logic.feature.session.token.AccessTokenRefresherFactory
import com.wire.kalium.logic.feature.session.token.AccessTokenRefresherFactoryImpl
import com.wire.kalium.logic.feature.session.token.AccessTokenRefresherImpl
import com.wire.kalium.logic.feature.team.SyncSelfTeamUseCase
import com.wire.kalium.logic.feature.team.SyncSelfTeamUseCaseImpl
import com.wire.kalium.logic.feature.team.TeamScope
import com.wire.kalium.logic.feature.user.GetDefaultProtocolUseCase
import com.wire.kalium.logic.feature.user.GetDefaultProtocolUseCaseImpl
import com.wire.kalium.logic.feature.user.IsE2EIEnabledUseCase
import com.wire.kalium.logic.feature.user.IsE2EIEnabledUseCaseImpl
import com.wire.kalium.logic.feature.user.IsFileSharingEnabledUseCase
import com.wire.kalium.logic.feature.user.IsFileSharingEnabledUseCaseImpl
import com.wire.kalium.logic.feature.user.IsMLSEnabledUseCase
import com.wire.kalium.logic.feature.user.IsMLSEnabledUseCaseImpl
import com.wire.kalium.logic.feature.user.MarkEnablingE2EIAsNotifiedUseCase
import com.wire.kalium.logic.feature.user.MarkEnablingE2EIAsNotifiedUseCaseImpl
import com.wire.kalium.logic.feature.user.MarkFileSharingChangeAsNotifiedUseCase
import com.wire.kalium.logic.feature.user.MarkSelfDeletionStatusAsNotifiedUseCase
import com.wire.kalium.logic.feature.user.MarkSelfDeletionStatusAsNotifiedUseCaseImpl
import com.wire.kalium.logic.feature.user.ObserveE2EIRequiredUseCase
import com.wire.kalium.logic.feature.user.ObserveE2EIRequiredUseCaseImpl
import com.wire.kalium.logic.feature.user.ObserveFileSharingStatusUseCase
import com.wire.kalium.logic.feature.user.ObserveFileSharingStatusUseCaseImpl
import com.wire.kalium.logic.feature.user.SyncContactsUseCase
import com.wire.kalium.logic.feature.user.SyncContactsUseCaseImpl
import com.wire.kalium.logic.feature.user.SyncSelfUserUseCase
import com.wire.kalium.logic.feature.user.SyncSelfUserUseCaseImpl
import com.wire.kalium.logic.feature.user.UpdateSelfUserSupportedProtocolsUseCase
import com.wire.kalium.logic.feature.user.UpdateSelfUserSupportedProtocolsUseCaseImpl
import com.wire.kalium.logic.feature.user.UpdateSupportedProtocolsAndResolveOneOnOnesUseCase
import com.wire.kalium.logic.feature.user.UpdateSupportedProtocolsAndResolveOneOnOnesUseCaseImpl
import com.wire.kalium.logic.feature.user.UserScope
import com.wire.kalium.logic.feature.user.e2ei.MarkNotifyForRevokedCertificateAsNotifiedUseCase
import com.wire.kalium.logic.feature.user.e2ei.MarkNotifyForRevokedCertificateAsNotifiedUseCaseImpl
import com.wire.kalium.logic.feature.user.e2ei.ObserveShouldNotifyForRevokedCertificateUseCase
import com.wire.kalium.logic.feature.user.e2ei.ObserveShouldNotifyForRevokedCertificateUseCaseImpl
import com.wire.kalium.logic.feature.user.guestroomlink.MarkGuestLinkFeatureFlagAsNotChangedUseCase
import com.wire.kalium.logic.feature.user.guestroomlink.MarkGuestLinkFeatureFlagAsNotChangedUseCaseImpl
import com.wire.kalium.logic.feature.user.guestroomlink.ObserveGuestRoomLinkFeatureFlagUseCase
import com.wire.kalium.logic.feature.user.guestroomlink.ObserveGuestRoomLinkFeatureFlagUseCaseImpl
import com.wire.kalium.logic.feature.user.migration.MigrateFromPersonalToTeamUseCase
import com.wire.kalium.logic.feature.user.migration.MigrateFromPersonalToTeamUseCaseImpl
import com.wire.kalium.logic.feature.user.screenshotCensoring.ObserveScreenshotCensoringConfigUseCase
import com.wire.kalium.logic.feature.user.screenshotCensoring.ObserveScreenshotCensoringConfigUseCaseImpl
import com.wire.kalium.logic.feature.user.screenshotCensoring.PersistScreenshotCensoringConfigUseCase
import com.wire.kalium.logic.feature.user.screenshotCensoring.PersistScreenshotCensoringConfigUseCaseImpl
import com.wire.kalium.logic.feature.user.webSocketStatus.GetPersistentWebSocketStatus
import com.wire.kalium.logic.feature.user.webSocketStatus.GetPersistentWebSocketStatusImpl
import com.wire.kalium.logic.feature.user.webSocketStatus.PersistPersistentWebSocketConnectionStatusUseCase
import com.wire.kalium.logic.feature.user.webSocketStatus.PersistPersistentWebSocketConnectionStatusUseCaseImpl
import com.wire.kalium.logic.featureFlags.FeatureSupport
import com.wire.kalium.logic.featureFlags.FeatureSupportImpl
import com.wire.kalium.logic.featureFlags.KaliumConfigs
import com.wire.kalium.logic.network.ApiMigrationManager
import com.wire.kalium.logic.network.ApiMigrationV3
import com.wire.kalium.logic.network.SessionManagerImpl
import com.wire.kalium.logic.sync.AvsSyncStateReporter
import com.wire.kalium.logic.sync.AvsSyncStateReporterImpl
import com.wire.kalium.logic.sync.ObserveSyncStateUseCase
import com.wire.kalium.logic.sync.ObserveSyncStateUseCaseImpl
import com.wire.kalium.logic.sync.PendingMessagesSenderWorker
import com.wire.kalium.logic.sync.SyncExecutor
import com.wire.kalium.logic.sync.SyncExecutorImpl
import com.wire.kalium.logic.sync.SyncManager
import com.wire.kalium.logic.sync.SyncStateObserver
import com.wire.kalium.logic.sync.SyncStateObserverImpl
import com.wire.kalium.logic.sync.UserSessionWorkScheduler
import com.wire.kalium.logic.sync.incremental.EventGatherer
import com.wire.kalium.logic.sync.incremental.EventGathererImpl
import com.wire.kalium.logic.sync.incremental.EventProcessor
import com.wire.kalium.logic.sync.incremental.EventProcessorImpl
import com.wire.kalium.logic.sync.incremental.IncrementalSyncManager
import com.wire.kalium.logic.sync.incremental.IncrementalSyncRecoveryHandlerImpl
import com.wire.kalium.logic.sync.incremental.IncrementalSyncWorker
import com.wire.kalium.logic.sync.incremental.IncrementalSyncWorkerImpl
import com.wire.kalium.logic.sync.local.LocalEventManagerImpl
import com.wire.kalium.logic.sync.local.LocalEventRepository
import com.wire.kalium.logic.sync.local.LocalEventRepositoryImpl
import com.wire.kalium.logic.sync.periodic.UserConfigSyncWorker
import com.wire.kalium.logic.sync.periodic.UserConfigSyncWorkerImpl
import com.wire.kalium.logic.sync.receiver.ConversationEventReceiver
import com.wire.kalium.logic.sync.receiver.ConversationEventReceiverImpl
import com.wire.kalium.logic.sync.receiver.FeatureConfigEventReceiver
import com.wire.kalium.logic.sync.receiver.FeatureConfigEventReceiverImpl
import com.wire.kalium.logic.sync.receiver.FederationEventReceiver
import com.wire.kalium.logic.sync.receiver.FederationEventReceiverImpl
import com.wire.kalium.logic.sync.receiver.TeamEventReceiver
import com.wire.kalium.logic.sync.receiver.TeamEventReceiverImpl
import com.wire.kalium.logic.sync.receiver.UserEventReceiver
import com.wire.kalium.logic.sync.receiver.UserEventReceiverImpl
import com.wire.kalium.logic.sync.receiver.UserPropertiesEventReceiver
import com.wire.kalium.logic.sync.receiver.UserPropertiesEventReceiverImpl
import com.wire.kalium.logic.sync.receiver.asset.AssetMessageHandler
import com.wire.kalium.logic.sync.receiver.asset.AssetMessageHandlerImpl
import com.wire.kalium.logic.sync.receiver.asset.AudioNormalizedLoudnessScheduler
import com.wire.kalium.logic.sync.receiver.asset.AudioNormalizedLoudnessWorker
import com.wire.kalium.logic.sync.receiver.asset.AudioNormalizedLoudnessWorkerImpl
import com.wire.kalium.logic.sync.receiver.conversation.AccessUpdateEventHandler
import com.wire.kalium.logic.sync.receiver.conversation.ChannelAddPermissionUpdateEventHandler
import com.wire.kalium.logic.sync.receiver.conversation.ChannelAddPermissionUpdateEventHandlerImpl
import com.wire.kalium.logic.sync.receiver.conversation.ConversationMessageTimerEventHandler
import com.wire.kalium.logic.sync.receiver.conversation.ConversationMessageTimerEventHandlerImpl
import com.wire.kalium.logic.sync.receiver.conversation.DeletedConversationEventHandler
import com.wire.kalium.logic.sync.receiver.conversation.DeletedConversationEventHandlerImpl
import com.wire.kalium.logic.sync.receiver.conversation.MLSResetConversationEventHandler
import com.wire.kalium.logic.sync.receiver.conversation.MLSResetConversationEventHandlerImpl
import com.wire.kalium.logic.sync.receiver.conversation.MLSWelcomeEventHandler
import com.wire.kalium.logic.sync.receiver.conversation.MLSWelcomeEventHandlerImpl
import com.wire.kalium.logic.sync.receiver.conversation.MemberChangeEventHandler
import com.wire.kalium.logic.sync.receiver.conversation.MemberChangeEventHandlerImpl
import com.wire.kalium.logic.sync.receiver.conversation.MemberJoinEventHandler
import com.wire.kalium.logic.sync.receiver.conversation.MemberJoinEventHandlerImpl
import com.wire.kalium.logic.sync.receiver.conversation.MemberLeaveEventHandler
import com.wire.kalium.logic.sync.receiver.conversation.MemberLeaveEventHandlerImpl
import com.wire.kalium.logic.sync.receiver.conversation.NewConversationEventHandler
import com.wire.kalium.logic.sync.receiver.conversation.NewConversationEventHandlerImpl
import com.wire.kalium.logic.sync.receiver.conversation.ProtocolUpdateEventHandler
import com.wire.kalium.logic.sync.receiver.conversation.ProtocolUpdateEventHandlerImpl
import com.wire.kalium.logic.sync.receiver.conversation.ReceiptModeUpdateEventHandler
import com.wire.kalium.logic.sync.receiver.conversation.ReceiptModeUpdateEventHandlerImpl
import com.wire.kalium.logic.sync.receiver.conversation.RenamedConversationEventHandler
import com.wire.kalium.logic.sync.receiver.conversation.RenamedConversationEventHandlerImpl
import com.wire.kalium.logic.sync.receiver.conversation.message.ApplicationMessageHandler
import com.wire.kalium.logic.sync.receiver.conversation.message.ApplicationMessageHandlerImpl
import com.wire.kalium.logic.sync.receiver.conversation.message.MLSMessageUnpacker
import com.wire.kalium.logic.sync.receiver.conversation.message.MLSMessageUnpackerImpl
import com.wire.kalium.logic.sync.receiver.conversation.message.NewMessageEventHandler
import com.wire.kalium.logic.sync.receiver.conversation.message.NewMessageEventHandlerImpl
import com.wire.kalium.logic.sync.receiver.conversation.message.ProteusMessageUnpacker
import com.wire.kalium.logic.sync.receiver.conversation.message.ProteusMessageUnpackerImpl
import com.wire.kalium.logic.sync.receiver.handler.AllowedGlobalOperationsHandler
import com.wire.kalium.logic.sync.receiver.handler.AssetAuditLogConfigHandler
import com.wire.kalium.logic.sync.receiver.handler.ButtonActionConfirmationHandler
import com.wire.kalium.logic.sync.receiver.handler.ButtonActionConfirmationHandlerImpl
import com.wire.kalium.logic.sync.receiver.handler.ButtonActionHandler
import com.wire.kalium.logic.sync.receiver.handler.ButtonActionHandlerImpl
import com.wire.kalium.logic.sync.receiver.handler.CellsConfigHandler
import com.wire.kalium.logic.sync.receiver.handler.ClearConversationContentHandlerImpl
import com.wire.kalium.logic.sync.receiver.handler.CodeDeletedHandler
import com.wire.kalium.logic.sync.receiver.handler.CodeDeletedHandlerImpl
import com.wire.kalium.logic.sync.receiver.handler.CodeUpdateHandlerImpl
import com.wire.kalium.logic.sync.receiver.handler.CodeUpdatedHandler
import com.wire.kalium.logic.sync.receiver.handler.DataTransferEventHandler
import com.wire.kalium.logic.sync.receiver.handler.DataTransferEventHandlerImpl
import com.wire.kalium.logic.sync.receiver.handler.DeleteForMeHandlerImpl
import com.wire.kalium.logic.sync.receiver.handler.DeleteMessageHandlerImpl
import com.wire.kalium.logic.sync.receiver.handler.EnableUserProfileQRCodeConfigHandler
import com.wire.kalium.logic.sync.receiver.handler.LastReadContentHandlerImpl
import com.wire.kalium.logic.sync.receiver.handler.MessageCompositeEditHandlerImpl
import com.wire.kalium.logic.sync.receiver.handler.MessageMultipartEditHandlerImpl
import com.wire.kalium.logic.sync.receiver.handler.MessageTextEditHandlerImpl
import com.wire.kalium.logic.sync.receiver.handler.ReceiptMessageHandlerImpl
import com.wire.kalium.logic.sync.receiver.handler.TypingIndicatorHandler
import com.wire.kalium.logic.sync.receiver.handler.TypingIndicatorHandlerImpl
import com.wire.kalium.logic.sync.receiver.handler.legalhold.LegalHoldHandlerImpl
import com.wire.kalium.logic.sync.receiver.handler.legalhold.LegalHoldRequestHandlerImpl
import com.wire.kalium.logic.sync.receiver.handler.legalhold.LegalHoldSystemMessagesHandlerImpl
import com.wire.kalium.logic.sync.slow.RestartSlowSyncProcessForRecoveryUseCase
import com.wire.kalium.logic.sync.slow.RestartSlowSyncProcessForRecoveryUseCaseImpl
import com.wire.kalium.logic.sync.slow.SlowSlowSyncCriteriaProviderImpl
import com.wire.kalium.logic.sync.slow.SlowSyncCriteriaProvider
import com.wire.kalium.logic.sync.slow.SlowSyncManager
import com.wire.kalium.logic.sync.slow.SlowSyncRecoveryHandler
import com.wire.kalium.logic.sync.slow.SlowSyncRecoveryHandlerImpl
import com.wire.kalium.logic.sync.slow.SlowSyncWorker
import com.wire.kalium.logic.sync.slow.SlowSyncWorkerImpl
import com.wire.kalium.logic.sync.slow.migration.SyncMigrationStepsProvider
import com.wire.kalium.logic.sync.slow.migration.SyncMigrationStepsProviderImpl
import com.wire.kalium.logic.util.MessageContentEncoder
import com.wire.kalium.network.NetworkStateObserver
import com.wire.kalium.network.networkContainer.AuthenticatedNetworkContainer
import com.wire.kalium.network.session.SessionManager
import com.wire.kalium.network.utils.MockUnboundNetworkClient
import com.wire.kalium.persistence.client.ClientRegistrationStorage
import com.wire.kalium.persistence.client.ClientRegistrationStorageImpl
import com.wire.kalium.persistence.db.GlobalDatabaseBuilder
import com.wire.kalium.persistence.kmmSettings.GlobalPrefProvider
import com.wire.kalium.util.DelicateKaliumApi
import io.ktor.client.HttpClient
import io.mockative.Mockable
import kotlinx.coroutines.CoroutineScope
import kotlinx.coroutines.SupervisorJob
import kotlinx.coroutines.flow.Flow
import kotlinx.coroutines.flow.MutableSharedFlow
import kotlinx.coroutines.flow.firstOrNull
import kotlinx.coroutines.launch
import kotlinx.coroutines.sync.Mutex
import okio.Path.Companion.toPath
import kotlin.coroutines.CoroutineContext
import com.wire.kalium.network.api.model.UserId as UserIdDTO

@Suppress("LongParameterList", "LargeClass")
public class UserSessionScope internal constructor(
    userAgent: String,
    internal val userId: UserId,
    private val globalScope: GlobalKaliumScope,
    private val globalCallManager: GlobalCallManager,
    private val globalDatabaseBuilder: GlobalDatabaseBuilder,
    private val globalPreferences: GlobalPrefProvider,
    authenticationScopeProvider: AuthenticationScopeProvider,
    private val rootPathsProvider: RootPathsProvider,
    dataStoragePaths: DataStoragePaths,
    private val kaliumConfigs: KaliumConfigs,
    private val userSessionScopeProvider: UserSessionScopeProvider,
    userStorageProvider: UserStorageProvider,
    private val clientConfig: ClientConfig,
    platformUserStorageProperties: PlatformUserStorageProperties,
    networkStateObserver: NetworkStateObserver,
    private val logoutCallback: LogoutCallback,
) : CoroutineScope {
    private val userStorage = userStorageProvider.getOrCreate(
        userId,
        platformUserStorageProperties,
        kaliumConfigs.shouldEncryptData,
        kaliumConfigs.dbInvalidationControlEnabled
    )

    private var _clientId: ClientId? = null

    @OptIn(DelicateKaliumApi::class) // Use the uncached client ID in order to create the cache itself.
    private suspend fun clientId(): Either<CoreFailure, ClientId> =
        if (_clientId != null) Either.Right(_clientId!!) else {
            clientRepository.currentClientId().onSuccess {
                _clientId = it
            }
        }

    private val userScopedLogger: KaliumLogger = kaliumLogger.withUserDeviceData {
        KaliumLogger.UserClientData(userId.toLogString(), _clientId?.value?.obfuscateId() ?: "")
    }

    private val cachedClientIdClearer: CachedClientIdClearer = object : CachedClientIdClearer {
        override fun invoke() {
            _clientId = null
        }
    }

    internal val callMapper: CallMapper get() = MapperProvider.callMapper(userId)

    internal val qualifiedIdMapper: QualifiedIdMapper get() = MapperProvider.qualifiedIdMapper(userId)

    internal val federatedIdMapper: FederatedIdMapper
        get() = MapperProvider.federatedIdMapper(
            userId,
            qualifiedIdMapper,
            globalScope.sessionRepository
        )

    private val isClientAsyncNotificationsCapableProvider: IsClientAsyncNotificationsCapableProvider
        get() = IsClientAsyncNotificationsCapableProviderImpl(clientRegistrationStorage, this)

    internal val clientIdProvider = CurrentClientIdProvider { clientId() }
    private val mlsSelfConversationIdProvider: MLSSelfConversationIdProvider by lazy {
        MLSSelfConversationIdProviderImpl(
            conversationRepository
        )
    }
    private val proteusSelfConversationIdProvider: ProteusSelfConversationIdProvider by lazy {
        ProteusSelfConversationIdProviderImpl(
            conversationRepository
        )
    }
    private val selfConversationIdProvider: SelfConversationIdProvider by
    lazy {
        SelfConversationIdProviderImpl(
            clientRepository,
            mlsSelfConversationIdProvider,
            proteusSelfConversationIdProvider
        )
    }

    private val proposalTimersFlow = MutableSharedFlow<ProposalTimer>()

    // TODO(refactor): Extract to Provider class and make atomic
    // val _teamId: Atomic<Either<CoreFailure, TeamId?>> = Atomic(Either.Left(CoreFailure.Unknown(Throwable("NotInitialized"))))
    private var _teamId: Either<CoreFailure, TeamId?> = Either.Left(CoreFailure.Unknown(Throwable("NotInitialized")))

    private suspend fun teamId(): Either<CoreFailure, TeamId?> = if (_teamId.isRight()) _teamId else {
        // this can depend directly on DAO it will make it easier to user
        // and remove any circular dependency when using this inside user repository
        wrapStorageNullableRequest {
            userStorage.database.userDAO.observeUserDetailsByQualifiedID(userId.toDao()).firstOrNull()
        }.map { userDetailsEntity ->
            _teamId = Either.Right(userDetailsEntity?.team?.let { TeamId(it) })
            userDetailsEntity?.team?.let { TeamId(it) }
        }
    }

    private val invalidateTeamId = {
        _teamId = Either.Left(CoreFailure.Unknown(Throwable("NotInitialized")))
    }

    private val selfTeamId = SelfTeamIdProvider { teamId() }

    private val epochChangesObserver: EpochChangesObserver = EpochChangesObserverImpl()

    private val accessTokenRepository: AccessTokenRepository
        get() = AccessTokenRepositoryImpl(
            userId = userId,
            accessTokenApi = authenticatedNetworkContainer.accessTokenApi,
            authTokenStorage = globalPreferences.authTokenStorage
        )

    private val accessTokenRefresherFactory: AccessTokenRefresherFactory
        get() = AccessTokenRefresherFactoryImpl(
            userId = userId,
            tokenStorage = globalPreferences.authTokenStorage
        )

    private val accessTokenRefresher: AccessTokenRefresher
        get() = AccessTokenRefresherImpl(
            repository = accessTokenRepository
        )

    private val sessionManager: SessionManager = SessionManagerImpl(
        sessionRepository = globalScope.sessionRepository,
        accessTokenRefresherFactory = accessTokenRefresherFactory,
        userId = userId,
        currentClientIdProvider = clientIdProvider,
        tokenStorage = globalPreferences.authTokenStorage,
        logout = { logoutReason -> logout(reason = logoutReason, waitUntilCompletes = true) }
    )
    private val authenticatedNetworkContainer: AuthenticatedNetworkContainer = AuthenticatedNetworkContainer.create(
        sessionManager = sessionManager,
        selfUserId = UserIdDTO(userId.value, userId.domain),
        userAgent = userAgent,
        certificatePinning = kaliumConfigs.certPinningConfig,
        mockEngine = kaliumConfigs.mockedRequests?.let { MockUnboundNetworkClient.createMockEngine(it) },
        mockWebSocketSession = kaliumConfigs.mockedWebSocket?.session,
        kaliumLogger = userScopedLogger
    )
    private val featureSupport: FeatureSupport = FeatureSupportImpl(
        sessionManager.serverConfig().metaData.commonApiVersion.version
    )

    internal val cellsClient: HttpClient
        get() = authenticatedNetworkContainer.cellsHttpClient

    internal val authenticationScope: AuthenticationScope by lazy {
        authenticationScopeProvider.provide(
            serverConfig = sessionManager.getServerConfig(),
            proxyCredentials = sessionManager.getProxyCredentials(),
            globalDatabase = globalDatabaseBuilder,
            kaliumConfigs = kaliumConfigs,
        )
    }

    internal val userConfigRepository: UserConfigRepository
        get() = UserConfigDataSource(
            userStorage.preferences.userConfigStorage,
            userStorage.database.userConfigDAO,
            kaliumConfigs
        )

    private val userPropertyRepository: UserPropertyRepository
        get() = UserPropertyDataSource(
            authenticatedNetworkContainer.propertiesApi,
            userConfigRepository,
            userId
        )

    private val keyPackageLimitsProvider: KeyPackageLimitsProvider
        get() = KeyPackageLimitsProviderImpl(kaliumConfigs)

    private val proteusMigrationRecoveryHandler: ProteusMigrationRecoveryHandler by lazy {
        ProteusMigrationRecoveryHandlerImpl(lazy { logout })
    }

    internal val proteusClientProvider: ProteusClientProvider by lazy {
        ProteusClientProviderImpl(
            rootProteusPath = rootPathsProvider.rootProteusPath(userId),
            userId = userId,
            passphraseStorage = globalPreferences.passphraseStorage,
            proteusMigrationRecoveryHandler = proteusMigrationRecoveryHandler
        )
    }

    private val localEventRepository: LocalEventRepository = LocalEventRepositoryImpl()

    private val mlsTransportProvider: MLSTransportProvider by lazy {
        MLSTransportProviderImpl(
            selfUserId = userId,
            mlsMessageApi = authenticatedNetworkContainer.mlsMessageApi,
            localEventRepository = localEventRepository
        )
    }

    private val mlsClientProvider: MLSClientProvider by lazy {
        MLSClientProviderImpl(
            rootKeyStorePath = rootPathsProvider.rootMLSPath(userId),
            userId = userId,
            currentClientIdProvider = clientIdProvider,
            passphraseStorage = globalPreferences.passphraseStorage,
            userConfigRepository = userConfigRepository,
            featureConfigRepository = featureConfigRepository,
            mlsTransportProvider = mlsTransportProvider,
            epochObserver = epochChangesObserver,
            processingScope = this@UserSessionScope
        )
    }

    private val checkRevocationList: RevocationListChecker
        get() = RevocationListCheckerImpl(
            certificateRevocationListRepository = certificateRevocationListRepository,
            featureSupport = featureSupport,
            userConfigRepository = userConfigRepository
        )

    private val mlsMutex: Mutex = Mutex()

    private val mlsConversationRepository: MLSConversationRepository
        get() = MLSConversationDataSource(
            userId,
            keyPackageRepository,
            userStorage.database.conversationDAO,
            authenticatedNetworkContainer.clientApi,
            mlsPublicKeysRepository,
            proposalTimersFlow,
            keyPackageLimitsProvider,
            checkRevocationList,
            certificateRevocationListRepository,
            mutex = mlsMutex
        )

    private val mlsMissingUsersRejectionHandlerProvider: () -> MLSMissingUsersMessageRejectionHandler = {
        MLSMissingUsersMessageRejectionHandlerImpl(
            mlsConversationRepository,
            ConversationProtocolGetterImpl(userStorage.database.conversationDAO),
            userScopedLogger
        )
    }

    private val e2eiRepository: E2EIRepository
        get() = E2EIRepositoryImpl(
            authenticatedNetworkContainer.e2eiApi,
            globalScope.unboundNetworkContainer.acmeApi,
            e2EIClientProvider,
            mlsClientProvider,
            clientIdProvider,
            mlsConversationRepository,
            userConfigRepository
        )

    private val e2EIClientProvider: E2EIClientProvider by lazy {
        EI2EIClientProviderImpl(
            currentClientIdProvider = clientIdProvider,
            mlsClientProvider = mlsClientProvider,
            userRepository = userRepository
        )
    }

    private val notificationTokenRepository get() = NotificationTokenDataSource(globalPreferences.tokenStorage)

    private val subconversationRepository =
        SubconversationRepositoryImpl(conversationApi = authenticatedNetworkContainer.conversationApi)

    private val conversationRepository: ConversationRepository
        get() = ConversationDataSource(
            userId,
            userStorage.database.conversationDAO,
            userStorage.database.memberDAO,
            authenticatedNetworkContainer.conversationApi,
            userStorage.database.messageDAO,
            userStorage.database.messageDraftDAO,
            userStorage.database.clientDAO,
            authenticatedNetworkContainer.clientApi,
            userStorage.database.conversationMetaDataDAO,
            userStorage.database.metadataDAO,
        )

    private val conversationMetaDataRepository: ConversationMetaDataRepository
        get() = ConversationMetaDataDataSource(
            userStorage.database.conversationMetaDataDAO,
        )

    private val conversationFolderRepository: ConversationFolderRepository
        get() = ConversationFolderDataSource(
            userStorage.database.conversationFolderDAO,
            authenticatedNetworkContainer.propertiesApi,
            userId
        )

    private val conversationGroupRepository: ConversationGroupRepository
        get() = ConversationGroupRepositoryImpl(
            mlsConversationRepository,
            joinExistingMLSConversationUseCase,
            localEventRepository,
            conversationMessageTimerEventHandler,
            userStorage.database.conversationDAO,
            authenticatedNetworkContainer.conversationApi,
            newConversationMembersRepository,
            userRepository,
            lazy { newGroupConversationSystemMessagesCreator },
            userId,
            selfTeamId,
            legalHoldHandler,
            cryptoTransactionProvider
        )

    private val newConversationMembersRepository: NewConversationMembersRepository
        get() = NewConversationMembersRepositoryImpl(
            userStorage.database.memberDAO,
            lazy { newGroupConversationSystemMessagesCreator }
        )

    private val messageRepository: MessageRepository
        get() = MessageDataSource(
            messageApi = authenticatedNetworkContainer.messageApi,
            mlsMessageApi = authenticatedNetworkContainer.mlsMessageApi,
            messageDAO = userStorage.database.messageDAO,
            selfUserId = userId
        )

    private val messageMetadataRepository: MessageMetadataRepository
        get() = MessageMetadataSource(messageMetaDataDAO = userStorage.database.messageMetaDataDAO)

    private val compositeMessageRepository: CompositeMessageRepository
        get() = CompositeMessageDataSource(compositeMessageDAO = userStorage.database.compositeMessageDAO)

    private val messageDraftRepository: MessageDraftRepository
        get() = MessageDraftDataSource(
            messageDraftDAO = userStorage.database.messageDraftDAO,
        )

    private val slowSyncRepository: SlowSyncRepository by lazy {
        SlowSyncRepositoryImpl(userStorage.database.metadataDAO, userScopedLogger)
    }
    private val incrementalSyncRepository: IncrementalSyncRepository by lazy {
        InMemoryIncrementalSyncRepository(userScopedLogger)
    }

    private val legalHoldSystemMessagesHandler = LegalHoldSystemMessagesHandlerImpl(
        selfUserId = userId,
        persistMessage = persistMessage,
        conversationRepository = conversationRepository,
        messageRepository = messageRepository
    )

    private val legalHoldHandler by lazy {
        LegalHoldHandlerImpl(
            selfUserId = userId,
            fetchUsersClientsFromRemote = fetchUsersClientsFromRemote,
            fetchSelfClientsFromRemote = fetchSelfClientsFromRemote,
            observeLegalHoldStateForUser = observeLegalHoldStateForUser,
            membersHavingLegalHoldClient = membersHavingLegalHoldClient,
            userConfigRepository = userConfigRepository,
            conversationRepository = conversationRepository,
            observeSyncState = observeSyncState,
            legalHoldSystemMessagesHandler = legalHoldSystemMessagesHandler,
        )
    }

    private val userRepository: UserRepository
        get() = UserDataSource(
            userDAO = userStorage.database.userDAO,
            clientDAO = userStorage.database.clientDAO,
            memberDAO = userStorage.database.memberDAO,
            selfApi = authenticatedNetworkContainer.selfApi,
            userDetailsApi = authenticatedNetworkContainer.userDetailsApi,
            upgradePersonalToTeamApi = authenticatedNetworkContainer.upgradePersonalToTeamApi,
            teamsApi = authenticatedNetworkContainer.teamsApi,
            sessionRepository = globalScope.sessionRepository,
            selfUserId = userId,
            selfTeamIdProvider = selfTeamId,
            legalHoldHandler = legalHoldHandler
        )

    private val accountRepository: AccountRepository
        get() = AccountRepositoryImpl(
            userDAO = userStorage.database.userDAO,
            selfUserId = userId,
            selfApi = authenticatedNetworkContainer.selfApi
        )

    internal val pushTokenRepository: PushTokenRepository
        get() = PushTokenDataSource(userStorage.database.metadataDAO)

    private val teamRepository: TeamRepository
        get() = TeamDataSource(
            userStorage.database.userDAO,
            userStorage.database.userConfigDAO,
            userStorage.database.teamDAO,
            authenticatedNetworkContainer.teamsApi,
            userId,
            userStorage.database.serviceDAO,
            legalHoldHandler,
            legalHoldRequestHandler,
        )

    private val serviceRepository: ServiceRepository
        get() = ServiceDataSource(
            serviceDAO = userStorage.database.serviceDAO
        )

    private val persistConversationsUseCase: PersistConversationsUseCase
        get() = PersistConversationsUseCaseImpl(
            selfUserId = userId,
            conversationRepository = conversationRepository,
            selfTeamIdProvider = selfTeamId
        )

    private val persistConversationUseCase: PersistConversationUseCase
        get() = PersistConversationUseCaseImpl(
            conversationRepository = conversationRepository,
            persistConversations = persistConversationsUseCase,
        )

    private val fetchMLSOneToOneConversationUseCase: FetchMLSOneToOneConversationUseCase
        get() = FetchMLSOneToOneConversationUseCaseImpl(
            selfUserId = userId,
            conversationRepository = conversationRepository,
            persistConversations = persistConversationsUseCase
        )

    internal val fetchConversationUseCase: FetchConversationUseCase
        get() = FetchConversationUseCaseImpl(
            conversationRepository = conversationRepository,
            persistConversations = persistConversationsUseCase,
            transactionProvider = cryptoTransactionProvider,
        )

    private val fetchConversationIfUnknownUseCase: FetchConversationIfUnknownUseCase
        get() = FetchConversationIfUnknownUseCaseImpl(
            conversationRepository = conversationRepository,
            fetchConversation = fetchConversationUseCase
        )

    private val fetchConversationsUseCase: FetchConversationsUseCase
        get() = FetchConversationsUseCaseImpl(
            conversationRepository = conversationRepository,
            persistConversations = persistConversationsUseCase
        )

    private val connectionRepository: ConnectionRepository
        get() = ConnectionDataSource(
            userStorage.database.conversationDAO,
            userStorage.database.memberDAO,
            userStorage.database.connectionDAO,
            authenticatedNetworkContainer.connectionApi,
            userStorage.database.userDAO,
            conversationRepository,
            persistConversationsUseCase
        )

    private val userSearchApiWrapper: UserSearchApiWrapper = UserSearchApiWrapperImpl(
        authenticatedNetworkContainer.userSearchApi,
        userStorage.database.memberDAO,
        userId
    )

    private val searchUserRepository: SearchUserRepository
        get() = SearchUserRepositoryImpl(
            userStorage.database.userDAO,
            userStorage.database.searchDAO,
            authenticatedNetworkContainer.userDetailsApi,
            userSearchApiWrapper,
            userId,
            selfTeamId
        )

    internal val backup: BackupScope
        get() = BackupScope(
            userId = userId,
            clientIdProvider = clientIdProvider,
            userRepository = userRepository,
            kaliumFileSystem = kaliumFileSystem,
            userStorage = userStorage,
            globalPreferences = globalPreferences,
        )

    internal val multiPlatformBackup: MultiPlatformBackupScope
        get() = MultiPlatformBackupScope(
            selfUserId = userId,
            backupRepository = backupRepository,
            userRepository = userRepository,
            kaliumFileSystem = kaliumFileSystem,
        )

    internal val persistMessage: PersistMessageUseCase
        get() = PersistMessageUseCaseImpl(messageRepository, userId, NotificationEventsManagerImpl)

    private val addSystemMessageToAllConversationsUseCase: AddSystemMessageToAllConversationsUseCase
        get() = AddSystemMessageToAllConversationsUseCaseImpl(messageRepository, userId)

    private val restartSlowSyncProcessForRecoveryUseCase: RestartSlowSyncProcessForRecoveryUseCase
        get() = RestartSlowSyncProcessForRecoveryUseCaseImpl(slowSyncRepository)

    private val callRepository: CallRepository by lazy {
        CallDataSource(
            callApi = authenticatedNetworkContainer.callApi,
            serverTimeApi = authenticatedNetworkContainer.serverTimeApi,
            qualifiedIdMapper = qualifiedIdMapper,
            callDAO = userStorage.database.callDAO,
            conversationRepository = conversationRepository,
            mlsConversationRepository = mlsConversationRepository,
            subconversationRepository = subconversationRepository,
            joinSubconversation = joinSubconversationUseCase,
            leaveSubconversation = leaveSubconversationUseCase,
            userRepository = userRepository,
            epochChangesObserver = epochChangesObserver,
            teamRepository = teamRepository,
            persistMessage = persistMessage,
            callMapper = callMapper,
            federatedIdMapper = federatedIdMapper,
            transactionProvider = cryptoTransactionProvider
        )
    }

    private val clientRemoteRepository: ClientRemoteRepository
        get() = ClientRemoteDataSource(
            authenticatedNetworkContainer.clientApi,
            clientConfig
        )

    private val clientRegistrationStorage: ClientRegistrationStorage
        get() = ClientRegistrationStorageImpl(userStorage.database.metadataDAO)

    internal val clientRepository: ClientRepository
        get() = ClientDataSource(
            clientRemoteRepository,
            clientRegistrationStorage,
            userStorage.database.clientDAO,
            userStorage.database.newClientDAO,
            userId,
            authenticatedNetworkContainer.clientApi,
        )

    private val messageSendingScheduler: MessageSendingScheduler
        get() = userSessionWorkScheduler

    private val audioNormalizedLoudnessScheduler: AudioNormalizedLoudnessScheduler
        get() = userSessionWorkScheduler

    private val assetRepository: AssetRepository
        get() = AssetDataSource(
            assetApi = authenticatedNetworkContainer.assetApi,
            assetDao = userStorage.database.assetDAO,
            assetAuditLog = lazy { users.assetAuditLog },
            kaliumFileSystem = kaliumFileSystem
        )

    private val eventGatherer: EventGatherer
        get() = EventGathererImpl(
            isClientAsyncNotificationsCapableProvider = isClientAsyncNotificationsCapableProvider,
            eventRepository = eventRepository,
            logger = userScopedLogger
        )

    internal val cryptoTransactionProvider: CryptoTransactionProvider
        get() = CryptoTransactionProviderImpl(
            mlsClientProvider = mlsClientProvider,
            proteusClientProvider = proteusClientProvider,
        )

    private val eventProcessor: EventProcessor by lazy {
        EventProcessorImpl(
            eventRepository = eventRepository,
            conversationEventReceiver = conversationEventReceiver,
            userEventReceiver = userEventReceiver,
            teamEventReceiver = teamEventReceiver,
            featureConfigEventReceiver = featureConfigEventReceiver,
            userPropertiesEventReceiver = userPropertiesEventReceiver,
            federationEventReceiver = federationEventReceiver,
            processingScope = this@UserSessionScope,
            logger = userScopedLogger,
        )
    }

    private val slowSyncCriteriaProvider: SlowSyncCriteriaProvider
        get() = SlowSlowSyncCriteriaProviderImpl(clientRepository, logoutRepository)

    @Deprecated("Use syncStateObserver instead", ReplaceWith("syncStateObserver"))
    internal val syncManager: SyncManager
        get() = syncStateObserver

    internal val syncStateObserver: SyncStateObserver by lazy {
        SyncStateObserverImpl(
            slowSyncRepository = slowSyncRepository,
            incrementalSyncRepository = incrementalSyncRepository,
            syncScope = this,
            logger = userScopedLogger
        )
    }

    internal val syncExecutor: SyncExecutor by lazy {
        SyncExecutorImpl(
            syncStateObserver,
            slowSyncManager,
            incrementalSyncManager,
            this,
            userScopedLogger = userScopedLogger
        )
    }

    private val syncConversations: SyncConversationsUseCase
        get() = SyncConversationsUseCaseImpl(
            conversationRepository,
            systemMessageInserter,
            fetchConversationsUseCase,
            cryptoTransactionProvider
        )

    private val updateConversationProtocolUseCase: UpdateConversationProtocolUseCase
        get() = UpdateConversationProtocolUseCaseImpl(
            conversationRepository,
            persistConversationsUseCase
        )

    private val syncConnections: SyncConnectionsUseCase
        get() = SyncConnectionsUseCaseImpl(
            connectionRepository = connectionRepository,
            transactionProvider = cryptoTransactionProvider
        )

    private val syncSelfUser: SyncSelfUserUseCase get() = SyncSelfUserUseCaseImpl(userRepository)
    private val syncContacts: SyncContactsUseCase get() = SyncContactsUseCaseImpl(userRepository)

    private val syncSelfTeamUseCase: SyncSelfTeamUseCase
        get() = SyncSelfTeamUseCaseImpl(
            userRepository = userRepository,
            teamRepository = teamRepository,
            fetchedUsersLimit = kaliumConfigs.limitTeamMembersFetchDuringSlowSync
        )

    private val joinExistingMLSConversationUseCase: JoinExistingMLSConversationUseCase
        get() = JoinExistingMLSConversationUseCaseImpl(
            featureSupport,
            authenticatedNetworkContainer.conversationApi,
            clientRepository,
            conversationRepository,
            mlsConversationRepository,
            fetchMLSOneToOneConversationUseCase,
            fetchConversationUseCase,
            resetMlsConversation,
            userId,
        )

    private val registerMLSClientUseCase: RegisterMLSClientUseCase
        get() = RegisterMLSClientUseCaseImpl(
            mlsClientProvider,
            clientRepository,
            keyPackageRepository,
            keyPackageLimitsProvider,
            userConfigRepository
        )

    private val recoverMLSConversationsUseCase: RecoverMLSConversationsUseCase
        get() = RecoverMLSConversationsUseCaseImpl(
            featureSupport,
            clientRepository,
            conversationRepository,
            mlsConversationRepository,
            joinExistingMLSConversationUseCase
        )

    private val joinExistingMLSConversations: JoinExistingMLSConversationsUseCase
        get() = JoinExistingMLSConversationsUseCaseImpl(
            featureSupport,
            clientRepository,
            conversationRepository,
            joinExistingMLSConversationUseCase,
            cryptoTransactionProvider
        )

    private val joinSubconversationUseCase: JoinSubconversationUseCase
        get() = JoinSubconversationUseCaseImpl(
            authenticatedNetworkContainer.conversationApi,
            mlsConversationRepository,
            subconversationRepository,
            cryptoTransactionProvider
        )

    private val leaveSubconversationUseCase: LeaveSubconversationUseCase
        get() = LeaveSubconversationUseCaseImpl(
            authenticatedNetworkContainer.conversationApi,
            subconversationRepository,
            userId,
            clientIdProvider,
        )

    private val mlsOneOnOneConversationResolver: MLSOneOnOneConversationResolver
        get() = MLSOneOnOneConversationResolverImpl(
            conversationRepository,
            joinExistingMLSConversationUseCase,
            fetchMLSOneToOneConversationUseCase
        )

    private val oneOnOneMigrator: OneOnOneMigrator
        get() = OneOnOneMigratorImpl(
            mlsOneOnOneConversationResolver,
            conversationGroupRepository,
            conversationRepository,
            messageRepository,
            userRepository,
            systemMessageInserter
        )
    private val oneOnOneResolver: OneOnOneResolver
        get() = OneOnOneResolverImpl(
            userRepository,
            oneOnOneProtocolSelector,
            oneOnOneMigrator,
            incrementalSyncRepository
        )

    private val updateSupportedProtocols: UpdateSelfUserSupportedProtocolsUseCase
        get() = UpdateSelfUserSupportedProtocolsUseCaseImpl(
            clientRepository,
            userRepository,
            userConfigRepository,
            featureSupport,
            clientIdProvider,
            userScopedLogger
        )

    private val updateSupportedProtocolsAndResolveOneOnOnes: UpdateSupportedProtocolsAndResolveOneOnOnesUseCase
        get() = UpdateSupportedProtocolsAndResolveOneOnOnesUseCaseImpl(
            updateSupportedProtocols,
            oneOnOneResolver
        )

    private val slowSyncWorker: SlowSyncWorker by lazy {
        SlowSyncWorkerImpl(
            isClientAsyncNotificationsCapableProvider,
            eventRepository,
            syncSelfUser,
            syncFeatureConfigsUseCase,
            updateSupportedProtocols,
            syncConversations,
            syncConnections,
            syncSelfTeamUseCase,
            syncContacts,
            joinExistingMLSConversations,
            fetchLegalHoldForSelfUserFromRemoteUseCase,
            oneOnOneResolver,
            cryptoTransactionProvider
        )
    }

    private val slowSyncRecoveryHandler: SlowSyncRecoveryHandler
        get() = SlowSyncRecoveryHandlerImpl(logout)

    private val syncMigrationStepsProvider: () -> SyncMigrationStepsProvider = {
        SyncMigrationStepsProviderImpl(lazy { accountRepository }, selfTeamId)
    }

    private val slowSyncManager: SlowSyncManager by lazy {
        SlowSyncManager(
            slowSyncCriteriaProvider,
            slowSyncRepository,
            slowSyncWorker,
            slowSyncRecoveryHandler,
            networkStateObserver,
            syncMigrationStepsProvider,
            userScopedLogger,
        )
    }
    private val mlsConversationsRecoveryManager: MLSConversationsRecoveryManager by lazy {
        MLSConversationsRecoveryManagerImpl(
            featureSupport,
            incrementalSyncRepository,
            clientRepository,
            recoverMLSConversationsUseCase,
            slowSyncRepository,
            cryptoTransactionProvider,
            userScopedLogger
        )
    }

    private val conversationsRecoveryManager: ConversationsRecoveryManager by lazy {
        ConversationsRecoveryManagerImpl(
            incrementalSyncRepository,
            addSystemMessageToAllConversationsUseCase,
            slowSyncRepository,
            userScopedLogger
        )
    }

    private val incrementalSyncWorker: IncrementalSyncWorker by lazy {
        IncrementalSyncWorkerImpl(
            eventGatherer,
            eventProcessor,
            cryptoTransactionProvider,
            userStorage.database,
            userScopedLogger,
        )
    }
    private val incrementalSyncRecoveryHandler: IncrementalSyncRecoveryHandlerImpl
        get() = IncrementalSyncRecoveryHandlerImpl(
            restartSlowSyncProcessForRecoveryUseCase,
            eventRepository,
            userScopedLogger,
        )

    private val incrementalSyncManager by lazy {
        IncrementalSyncManager(
            incrementalSyncWorker,
            incrementalSyncRepository,
            incrementalSyncRecoveryHandler,
            networkStateObserver,
            userScopedLogger,
            userSessionWorkScheduler,
        )
    }

    private val localEventManager by lazy {
        LocalEventManagerImpl(
            localEventRepository,
            eventProcessor,
            cryptoTransactionProvider,
            this
        )
    }

    private val upgradeCurrentSessionUseCase
        get() = UpgradeCurrentSessionUseCaseImpl(
            authenticatedNetworkContainer,
            accessTokenRefresher,
            sessionManager
        )

    @Suppress("MagicNumber")
    private val apiMigrations = listOf(
        Pair(3, ApiMigrationV3(clientIdProvider, upgradeCurrentSessionUseCase))
    )

    private val apiMigrationManager
        get() = ApiMigrationManager(
            sessionManager.serverConfig().metaData.commonApiVersion.version,
            userStorage.database.metadataDAO,
            apiMigrations
        )

    private val eventRepository: EventRepository = EventDataSource(
        notificationApi = authenticatedNetworkContainer.notificationApi,
        metadataDAO = userStorage.database.metadataDAO,
        eventDAO = userStorage.database.eventDAO,
        currentClientId = clientIdProvider,
        clientRegistrationStorage = clientRegistrationStorage,
        restartSlowSyncProcessForRecovery = restartSlowSyncProcessForRecoveryUseCase,
        selfUserId = userId,
        logger = userScopedLogger
    )

    private val mlsMigrator: MLSMigrator
        get() = MLSMigratorImpl(
            userId,
            selfTeamId,
            userRepository,
            conversationRepository,
            mlsConversationRepository,
            systemMessageInserter,
            callRepository,
            updateConversationProtocolUseCase,
            cryptoTransactionProvider
        )

    internal val keyPackageManager: KeyPackageManager = KeyPackageManagerImpl(
        featureSupport,
        incrementalSyncRepository,
        lazy { clientRepository },
        lazy { client.refillKeyPackages },
        lazy { client.mlsKeyPackageCountUseCase },
        lazy { users.timestampKeyRepository },
        cryptoTransactionProvider
    )

    internal val keyingMaterialsManager: KeyingMaterialsManager
        get() = KeyingMaterialsManagerImpl(
            featureSupport,
            syncStateObserver,
            lazy { clientRepository },
            lazy { conversations.updateMLSGroupsKeyingMaterials },
            lazy { users.timestampKeyRepository },
            this,
        )

    internal val mlsClientManager: MLSClientManager
        get() = MLSClientManagerImpl(
            clientIdProvider,
            isAllowedToRegisterMLSClient,
            syncStateObserver,
            lazy { slowSyncRepository },
            lazy { clientRepository },
            lazy {
                RegisterMLSClientUseCaseImpl(
                    mlsClientProvider,
                    clientRepository,
                    keyPackageRepository,
                    keyPackageLimitsProvider,
                    userConfigRepository
                )
            },
            this,
        )

    private val mlsMigrationWorker
        get() = MLSMigrationWorkerImpl(
            userConfigRepository,
            featureConfigRepository,
            mlsConfigHandler,
            mlsMigrationConfigHandler,
            mlsMigrator,
        )

    internal val mlsMigrationManager: MLSMigrationManager
        get() = MLSMigrationManagerImpl(
            kaliumConfigs,
            isMLSEnabled,
            syncStateObserver,
            lazy { clientRepository },
            lazy { users.timestampKeyRepository },
            lazy { mlsMigrationWorker },
            this,
        )

    private val mlsPublicKeysRepository: MLSPublicKeysRepository
        get() = MLSPublicKeysRepositoryImpl(
            authenticatedNetworkContainer.mlsPublicKeyApi,
        )

    private val videoStateChecker: VideoStateChecker get() = VideoStateCheckerImpl()

    private val pendingProposalScheduler: PendingProposalScheduler =
        PendingProposalSchedulerImpl(
            incrementalSyncRepository,
            lazy { mlsConversationRepository },
            lazy { subconversationRepository },
            cryptoTransactionProvider
        )

    private val callManager: Lazy<CallManager> = lazy {
        globalCallManager.getCallManagerForClient(
            userId = userId,
            callRepository = callRepository,
            currentClientIdProvider = clientIdProvider,
            conversationRepository = conversationRepository,
            userConfigRepository = userConfigRepository,
            selfConversationIdProvider = selfConversationIdProvider,
            messageSender = messages.messageSender,
            federatedIdMapper = federatedIdMapper,
            qualifiedIdMapper = qualifiedIdMapper,
            videoStateChecker = videoStateChecker,
            callMapper = callMapper,
            conversationClientsInCallUpdater = conversationClientsInCallUpdater,
            getCallConversationType = getCallConversationType,
            networkStateObserver = networkStateObserver,
            kaliumConfigs = kaliumConfigs,
            createAndPersistRecentlyEndedCallMetadata = createAndPersistRecentlyEndedCallMetadata
        )
    }

    private val flowManagerService by lazy {
        globalCallManager.getFlowManager()
    }

    private val mediaManagerService by lazy {
        globalCallManager.getMediaManager()
    }

    private val conversationClientsInCallUpdater: ConversationClientsInCallUpdater
        get() = ConversationClientsInCallUpdaterImpl(
            callManager = callManager,
            conversationRepository = conversationRepository,
            federatedIdMapper = federatedIdMapper
        )

    private val getCallConversationType: GetCallConversationTypeProvider by lazy {
        GetCallConversationTypeProviderImpl(
            userConfigRepository = userConfigRepository,
            conversationMetaDataRepository = conversationMetaDataRepository,
        )
    }

    private val updateConversationClientsForCurrentCall: Lazy<UpdateConversationClientsForCurrentCallUseCase>
        get() = lazy {
            UpdateConversationClientsForCurrentCallUseCaseImpl(callRepository, conversationClientsInCallUpdater)
        }

    private val reactionRepository = ReactionRepositoryImpl(userId, userStorage.database.reactionDAO)
    private val receiptRepository = ReceiptRepositoryImpl(userStorage.database.receiptDAO)
    private val persistReaction: PersistReactionUseCase
        get() = PersistReactionUseCaseImpl(
            reactionRepository
        )

    private val mlsUnpacker: MLSMessageUnpacker
        get() = MLSMessageUnpackerImpl(
            conversationRepository = conversationRepository,
            subconversationRepository = subconversationRepository,
            mlsConversationRepository = mlsConversationRepository,
            pendingProposalScheduler = pendingProposalScheduler,
            selfUserId = userId
        )

    private val proteusUnpacker: ProteusMessageUnpacker
        get() = ProteusMessageUnpackerImpl(
            selfUserId = userId
        )

    private val messageEncoder get() = MessageContentEncoder()

    private val systemMessageInserter get() = SystemMessageInserterImpl(userId, persistMessage)

    private val receiptMessageHandler
        get() = ReceiptMessageHandlerImpl(
            selfUserId = this.userId,
            receiptRepository = receiptRepository,
            messageRepository = messageRepository
        )

    private val isMessageSentInSelfConversation: IsMessageSentInSelfConversationUseCase
        get() = IsMessageSentInSelfConversationUseCaseImpl(selfConversationIdProvider)

    private val assetMessageHandler: AssetMessageHandler
        get() = AssetMessageHandlerImpl(
            messageRepository,
            persistMessage,
            userConfigRepository,
            validateAssetMimeType
        )

    private val buttonActionConfirmationHandler: ButtonActionConfirmationHandler
        get() = ButtonActionConfirmationHandlerImpl(compositeMessageRepository, messageMetadataRepository)

    private val dataTransferEventHandler: DataTransferEventHandler
        get() = DataTransferEventHandlerImpl(
            userId,
            userConfigRepository,
            userScopedLogger
        )

    private val inCallReactionsRepository: InCallReactionsRepository by lazy {
        InCallReactionsDataSource()
    }

    private val buttonActionHandler: ButtonActionHandler by lazy {
        ButtonActionHandlerImpl(userId, compositeMessageRepository, userScopedLogger)
    }

    private val applicationMessageHandler: ApplicationMessageHandler
        get() = ApplicationMessageHandlerImpl(
            userRepository,
            messageRepository,
            assetMessageHandler,
            callManager,
            persistMessage,
            persistReaction,
            MessageTextEditHandlerImpl(messageRepository, NotificationEventsManagerImpl),
            MessageMultipartEditHandlerImpl(messageRepository, NotificationEventsManagerImpl),
            LastReadContentHandlerImpl(
                conversationRepository,
                userId,
                isMessageSentInSelfConversation,
                NotificationEventsManagerImpl
            ),
            ClearConversationContentHandlerImpl(
                conversationRepository,
                userId,
                isMessageSentInSelfConversation,
                conversations.clearConversationAssetsLocally,
                deleteConversationUseCase
            ),
            DeleteForMeHandlerImpl(messageRepository, isMessageSentInSelfConversation),
            DeleteMessageHandlerImpl(messageRepository, assetRepository, NotificationEventsManagerImpl, userId),
            messageEncoder,
            receiptMessageHandler,
            buttonActionConfirmationHandler,
            dataTransferEventHandler,
            inCallReactionsRepository,
            buttonActionHandler,
            MessageCompositeEditHandlerImpl(messageRepository),
            userId
        )

    private val staleEpochVerifier: StaleEpochVerifier
        get() = StaleEpochVerifierImpl(
            systemMessageInserter = systemMessageInserter,
            conversationRepository = conversationRepository,
            mlsConversationRepository = mlsConversationRepository,
            joinExistingMLSConversation = joinExistingMLSConversationUseCase,
            subconversationRepository = subconversationRepository,
            fetchConversation = fetchConversationUseCase
        )

    private val newMessageHandler: NewMessageEventHandler
        get() = NewMessageEventHandlerImpl(
            proteusUnpacker,
            mlsUnpacker,
            applicationMessageHandler,
            legalHoldHandler,
            { conversationId, messageId ->
                messages.ephemeralMessageDeletionHandler.startSelfDeletion(conversationId, messageId)
            },
            { conversationId, messageId ->
                messages.confirmationDeliveryHandler.enqueueConfirmationDelivery(conversationId, messageId)
            },
            userId,
            staleEpochVerifier,
            resetMlsConversation,
        )

    private val newGroupConversationSystemMessagesCreator: NewGroupConversationSystemMessagesCreator
        get() = NewGroupConversationSystemMessagesCreatorImpl(
            persistMessage = persistMessage,
            selfTeamIdProvider = selfTeamId,
            qualifiedIdMapper = qualifiedIdMapper,
            selfUserId = userId
        )

    private val newConversationHandler: NewConversationEventHandler
        get() = NewConversationEventHandlerImpl(
            conversationRepository,
            userRepository,
            selfTeamId,
            newGroupConversationSystemMessagesCreator,
            oneOnOneResolver,
            persistConversationUseCase
        )
    private val deletedConversationHandler: DeletedConversationEventHandler
        get() = DeletedConversationEventHandlerImpl(
            userRepository,
            conversationRepository,
            NotificationEventsManagerImpl,
            deleteConversationUseCase
        )
    private val memberJoinHandler: MemberJoinEventHandler
        get() = MemberJoinEventHandlerImpl(
            conversationRepository = conversationRepository,
            userRepository = userRepository,
            persistMessage = persistMessage,
            legalHoldHandler = legalHoldHandler,
            newGroupConversationSystemMessagesCreator = newGroupConversationSystemMessagesCreator,
            selfUserId = userId,
            fetchConversationUseCase
        )
    private val memberLeaveHandler: MemberLeaveEventHandler
        get() = MemberLeaveEventHandlerImpl(
            memberDAO = userStorage.database.memberDAO,
            userRepository = userRepository,
            conversationRepository = conversationRepository,
            persistMessage = persistMessage,
            updateConversationClientsForCurrentCall = updateConversationClientsForCurrentCall,
            legalHoldHandler = legalHoldHandler,
            selfTeamIdProvider = selfTeamId,
            deleteConversation = deleteConversationUseCase,
            selfUserId = userId
        )
    private val memberChangeHandler: MemberChangeEventHandler
        get() = MemberChangeEventHandlerImpl(
            conversationRepository,
            fetchConversationIfUnknownUseCase

        )
    private val mlsWelcomeHandler: MLSWelcomeEventHandler
        get() = MLSWelcomeEventHandlerImpl(
            conversationRepository = conversationRepository,
            oneOnOneResolver = oneOnOneResolver,
            refillKeyPackages = client.refillKeyPackages,
            revocationListChecker = checkRevocationList,
            certificateRevocationListRepository = certificateRevocationListRepository,
            joinExistingMLSConversation = joinExistingMLSConversationUseCase,
            fetchConversationIfUnknown = fetchConversationIfUnknownUseCase
        )

    private val renamedConversationHandler: RenamedConversationEventHandler
        get() = RenamedConversationEventHandlerImpl(
            userStorage.database.conversationDAO,
            persistMessage
        )

    private val receiptModeUpdateEventHandler: ReceiptModeUpdateEventHandler
        get() = ReceiptModeUpdateEventHandlerImpl(
            conversationDAO = userStorage.database.conversationDAO,
            persistMessage = persistMessage
        )

    private val conversationMessageTimerEventHandler: ConversationMessageTimerEventHandler
        get() = ConversationMessageTimerEventHandlerImpl(
            conversationDAO = userStorage.database.conversationDAO,
            persistMessage = persistMessage
        )

    private val conversationCodeUpdateHandler: CodeUpdatedHandler
        get() = CodeUpdateHandlerImpl(
            conversationDAO = userStorage.database.conversationDAO,
            sessionManager.getServerConfig().links
        )

    private val conversationCodeDeletedHandler: CodeDeletedHandler
        get() = CodeDeletedHandlerImpl(
            conversationDAO = userStorage.database.conversationDAO
        )

    private val typingIndicatorHandler: TypingIndicatorHandler
        get() = TypingIndicatorHandlerImpl(userId, conversations.typingIndicatorIncomingRepository)

    private val protocolUpdateEventHandler: ProtocolUpdateEventHandler
        get() = ProtocolUpdateEventHandlerImpl(
            systemMessageInserter = systemMessageInserter,
            callRepository = callRepository,
            updateConversationProtocolUseCase
        )

    private val channelAddPermissionUpdateEventHandler: ChannelAddPermissionUpdateEventHandler
        get() = ChannelAddPermissionUpdateEventHandlerImpl(
            conversationRepository = conversationRepository
        )

    private val conversationAccessUpdateEventHandler: AccessUpdateEventHandler
        get() = AccessUpdateEventHandler(
            conversationDAO = userStorage.database.conversationDAO,
            selfUserId = userId,
            systemMessageInserter = systemMessageInserter
        )

    private val mlsResetConversationEventHandler: MLSResetConversationEventHandler
        get() = MLSResetConversationEventHandlerImpl(
            mlsConversationRepository = mlsConversationRepository,
        )

    private val conversationEventReceiver: ConversationEventReceiver by lazy {
        ConversationEventReceiverImpl(
            newMessageHandler,
            newConversationHandler,
            deletedConversationHandler,
            memberJoinHandler,
            memberLeaveHandler,
            memberChangeHandler,
            mlsWelcomeHandler,
            renamedConversationHandler,
            receiptModeUpdateEventHandler,
            conversationMessageTimerEventHandler,
            conversationCodeUpdateHandler,
            conversationCodeDeletedHandler,
            typingIndicatorHandler,
            protocolUpdateEventHandler,
            channelAddPermissionUpdateEventHandler,
            conversationAccessUpdateEventHandler,
            mlsResetConversationEventHandler,
        )
    }
    override val coroutineContext: CoroutineContext = SupervisorJob()

    private val legalHoldRequestHandler = LegalHoldRequestHandlerImpl(
        selfUserId = userId,
        userConfigRepository = userConfigRepository
    )

    internal val observeLegalHoldStateForUser: ObserveLegalHoldStateForUserUseCase
        get() = ObserveLegalHoldStateForUserUseCaseImpl(clientRepository)

    internal val observeAnalyticsTrackingIdentifierStatus: ObserveAnalyticsTrackingIdentifierStatusUseCase
        get() = ObserveAnalyticsTrackingIdentifierStatusUseCase(userConfigRepository, userScopedLogger)

    internal val setNewUserTrackingIdentifier: SetNewUserTrackingIdentifierUseCase
        get() = SetNewUserTrackingIdentifierUseCase(userConfigRepository)

    internal val getCurrentAnalyticsTrackingIdentifier: GetCurrentAnalyticsTrackingIdentifierUseCase
        get() = GetCurrentAnalyticsTrackingIdentifierUseCase(userConfigRepository)

    internal val analyticsIdentifierManager: AnalyticsIdentifierManager
        get() = AnalyticsIdentifierManager(
            messages.messageSender,
            userConfigRepository,
            userId,
            clientIdProvider,
            selfConversationIdProvider,
            syncManager,
            userScopedLogger
        )

    internal suspend fun observeIfE2EIRequiredDuringLogin(): Flow<Boolean?> = clientRepository.observeIsClientRegistrationBlockedByE2EI()

    internal val observeLegalHoldForSelfUser: ObserveLegalHoldStateForSelfUserUseCase
        get() = ObserveLegalHoldStateForSelfUserUseCaseImpl(userId, observeLegalHoldStateForUser, observeLegalHoldRequest)

    internal val observeLegalHoldChangeNotifiedForSelf: ObserveLegalHoldChangeNotifiedForSelfUseCase
        get() = ObserveLegalHoldChangeNotifiedForSelfUseCaseImpl(userId, userConfigRepository, observeLegalHoldStateForUser)

    internal val markLegalHoldChangeAsNotifiedForSelf: MarkLegalHoldChangeAsNotifiedForSelfUseCase
        get() = MarkLegalHoldChangeAsNotifiedForSelfUseCaseImpl(userConfigRepository)

    internal val observeLegalHoldRequest: ObserveLegalHoldRequestUseCase
        get() = ObserveLegalHoldRequestUseCaseImpl(
            userConfigRepository = userConfigRepository,
            transactionProvider = cryptoTransactionProvider
        )

    internal val approveLegalHoldRequest: ApproveLegalHoldRequestUseCase
        get() = ApproveLegalHoldRequestUseCaseImpl(
            teamRepository = teamRepository,
            selfTeamIdProvider = selfTeamId,
        )

    private val fetchSelfClientsFromRemote: FetchSelfClientsFromRemoteUseCase
        get() = FetchSelfClientsFromRemoteUseCaseImpl(
            clientRepository = clientRepository,
            provideClientId = clientIdProvider
        )
    private val fetchUsersClientsFromRemote: FetchUsersClientsFromRemoteUseCase
        get() = FetchUsersClientsFromRemoteUseCaseImpl(
            clientRemoteRepository = clientRemoteRepository,
            clientRepository = clientRepository
        )

    internal val membersHavingLegalHoldClient: MembersHavingLegalHoldClientUseCase
        get() = MembersHavingLegalHoldClientUseCaseImpl(clientRepository)

    private val updateSelfClientCapabilityToConsumableNotifications by lazy {
        UpdateSelfClientCapabilityToConsumableNotificationsUseCaseImpl(
            selfClientIdProvider = clientIdProvider,
            clientRepository = clientRepository,
            clientRemoteRepository = clientRemoteRepository,
            incrementalSyncRepository = incrementalSyncRepository,
            selfServerConfig = users.serverLinks,
            syncRequester = { syncExecutor.request { waitUntilLiveOrFailure() } },
            slowSyncRepository = slowSyncRepository,
            logger = userScopedLogger
        )
    }

    private val fetchLegalHoldForSelfUserFromRemoteUseCase: FetchLegalHoldForSelfUserFromRemoteUseCase
        get() = FetchLegalHoldForSelfUserFromRemoteUseCaseImpl(
            teamRepository = teamRepository,
            selfTeamIdProvider = selfTeamId,
        )

    private val userEventReceiver: UserEventReceiver
        get() = UserEventReceiverImpl(
            clientRepository,
            connectionRepository,
            userRepository,
            logout,
            oneOnOneResolver,
            userId,
            clientIdProvider,
            lazy { newGroupConversationSystemMessagesCreator },
            legalHoldRequestHandler,
            legalHoldHandler
        )

    private val userPropertiesEventReceiver: UserPropertiesEventReceiver
        get() = UserPropertiesEventReceiverImpl(userConfigRepository, conversationFolderRepository)

    private val federationEventReceiver: FederationEventReceiver
        get() = FederationEventReceiverImpl(
            conversationRepository,
            connectionRepository,
            userRepository,
            userStorage.database.memberDAO,
            persistMessage,
            userId
        )

    private val teamEventReceiver: TeamEventReceiver
        get() = TeamEventReceiverImpl(userRepository, persistMessage, userId)

    private val guestRoomConfigHandler
        get() = GuestRoomConfigHandler(userConfigRepository, kaliumConfigs)

    private val fileSharingConfigHandler
        get() = FileSharingConfigHandler(userConfigRepository)

    private val mlsConfigHandler
        get() = MLSConfigHandler(userConfigRepository, updateSupportedProtocolsAndResolveOneOnOnes, cryptoTransactionProvider)

    private val mlsMigrationConfigHandler
        get() = MLSMigrationConfigHandler(userConfigRepository, updateSupportedProtocolsAndResolveOneOnOnes, cryptoTransactionProvider)

    private val classifiedDomainsConfigHandler
        get() = ClassifiedDomainsConfigHandler(userConfigRepository)

    private val conferenceCallingConfigHandler
        get() = ConferenceCallingConfigHandler(userConfigRepository)

    private val consumableNotificationsConfigHandler
        get() = ConsumableNotificationsConfigHandler(userConfigRepository)

    private val appsFeatureHandler
        get() = AppsFeatureHandler(userConfigRepository)

    private val secondFactorPasswordChallengeConfigHandler
        get() = SecondFactorPasswordChallengeConfigHandler(userConfigRepository)

    private val selfDeletingMessagesConfigHandler
        get() = SelfDeletingMessagesConfigHandler(userConfigRepository, kaliumConfigs)

    private val e2eiConfigHandler
        get() = E2EIConfigHandler(userConfigRepository)

    private val appLockConfigHandler
        get() = AppLockConfigHandler(userConfigRepository)

    private val allowedGlobalOperationsHandler
        get() = AllowedGlobalOperationsHandler(userConfigRepository)

    private val cellsConfigHandler
        get() = CellsConfigHandler(userConfigRepository)

    private val enableUserProfileQRCodeConfigHandler
        get() = EnableUserProfileQRCodeConfigHandler(userConfigRepository)

    private val assetAuditLogConfigHandler
        get() = AssetAuditLogConfigHandler(userConfigRepository)

    private val featureConfigEventReceiver: FeatureConfigEventReceiver
        get() = FeatureConfigEventReceiverImpl(
            guestRoomConfigHandler,
            fileSharingConfigHandler,
            mlsConfigHandler,
            mlsMigrationConfigHandler,
            classifiedDomainsConfigHandler,
            conferenceCallingConfigHandler,
            selfDeletingMessagesConfigHandler,
            e2eiConfigHandler,
            appLockConfigHandler,
            allowedGlobalOperationsHandler,
            cellsConfigHandler,
            enableUserProfileQRCodeConfigHandler,
            assetAuditLogConfigHandler,
        )

    private val preKeyRepository: PreKeyRepository
        get() = PreKeyDataSource(
            authenticatedNetworkContainer.preKeyApi,
            proteusClientProvider,
            clientIdProvider,
            userStorage.database.prekeyDAO,
            userStorage.database.clientDAO,
            userStorage.database.metadataDAO,
        )
    private val certificateRevocationListRepository: CertificateRevocationListRepository
        get() = CertificateRevocationListRepositoryDataSource(
            acmeApi = globalScope.unboundNetworkContainer.acmeApi,
            metadataDAO = userStorage.database.metadataDAO,
            userConfigRepository = userConfigRepository
        )

    private val proteusPreKeyRefiller: ProteusPreKeyRefiller
        get() = ProteusPreKeyRefillerImpl(preKeyRepository)

    internal val userConfigSyncWorker: UserConfigSyncWorker by lazy {
        UserConfigSyncWorkerImpl(
            incrementalSyncRepository = incrementalSyncRepository,
            syncFeatureConfigsUseCase = syncFeatureConfigsUseCase,
            proteusPreKeyRefiller = proteusPreKeyRefiller,
            mlsPublicKeysRepository = mlsPublicKeysRepository,
            acmeCertificatesSyncUseCase = acmeCertificatesSyncUseCase,
            kaliumLogger = userScopedLogger,
        )
    }

    internal val pendingMessagesSenderWorker: PendingMessagesSenderWorker by lazy {
        PendingMessagesSenderWorker(
            messageRepository = messageRepository,
            messageSender = messages.messageSender,
            userId = userId,
        )
    }

    internal fun buildAudioNormalizedLoudnessWorker(
        conversationId: ConversationId,
        messageId: String
    ): AudioNormalizedLoudnessWorker = AudioNormalizedLoudnessWorkerImpl(
        conversationId = conversationId,
        messageId = messageId,
        messageScope = messages,
        audioNormalizedLoudnessBuilder = globalScope.audioNormalizedLoudnessBuilder
    )

    private val keyPackageRepository: KeyPackageRepository
        get() = KeyPackageDataSource(
            clientIdProvider,
            authenticatedNetworkContainer.keyPackageApi,
            userId
        )

    private val logoutRepository: LogoutRepository = LogoutDataSource(
        authenticatedNetworkContainer.logoutApi,
        userStorage.database.metadataDAO
    )

    private val backupRepository: BackupRepository
        get() = BackupDataSource(
            selfUserId = userId,
            userDAO = userStorage.database.userDAO,
            conversationDAO = userStorage.database.conversationDAO,
            messageDAO = userStorage.database.messageDAO,
        )

    internal val observeSyncState: ObserveSyncStateUseCase
        get() = ObserveSyncStateUseCaseImpl(syncManager)

    private val avsSyncStateReporter: AvsSyncStateReporter by lazy {
        AvsSyncStateReporterImpl(
            callManager = callManager,
            incrementalSyncRepository = incrementalSyncRepository,
            kaliumLogger = userScopedLogger
        )
    }

    private val protoContentMapper: ProtoContentMapper
        get() = ProtoContentMapperImpl(selfUserId = userId)

    private val oneOnOneProtocolSelector: OneOnOneProtocolSelector
        get() = OneOnOneProtocolSelectorImpl(
            userRepository,
            userConfigRepository
        )

    private val acmeCertificatesSyncUseCase: ACMECertificatesSyncUseCase by lazy {
        ACMECertificatesSyncUseCaseImpl(
            e2eiRepository = e2eiRepository,
            kaliumLogger = userScopedLogger,
            isE2EIEnabledUseCase = isE2EIEnabled
        )
    }

    private val refreshUsersWithoutMetadata: RefreshUsersWithoutMetadataUseCase
        get() = RefreshUsersWithoutMetadataUseCaseImpl(
            userRepository
        )

    private val isAllowedToUseAsyncNotifications: IsAllowedToUseAsyncNotificationsUseCase
        get() = IsAllowedToUseAsyncNotificationsUseCaseImpl(
            userConfigRepository = userConfigRepository,
            isAllowedByCurrentBackendVersionProvider = {
                sessionManager.serverConfig().metaData.commonApiVersion.version >= MIN_API_VERSION_FOR_CONSUMABLE_NOTIFICATIONS
            }
        )

<<<<<<< HEAD
    internal val isWireCellsEnabledForConversation: IsWireCellsEnabledForConversationUseCase by lazy {
        IsWireCellsEnabledForConversationUseCaseImpl(
            conversationRepository = conversationRepository
        )
    }

=======
>>>>>>> 736fae32
    @OptIn(DelicateKaliumApi::class)
    public val client: ClientScope by lazy {
        ClientScope(
            clientRepository,
            pushTokenRepository,
            logoutRepository,
            preKeyRepository,
            keyPackageRepository,
            keyPackageLimitsProvider,
            mlsClientProvider,
            notificationTokenRepository,
            clientRemoteRepository,
            proteusClientProvider,
            globalScope.sessionRepository,
            upgradeCurrentSessionUseCase,
            userId,
            isAllowedToRegisterMLSClient,
            clientIdProvider,
            userRepository,
            authenticationScope.secondFactorVerificationRepository,
            slowSyncRepository,
            cachedClientIdClearer,
            updateSupportedProtocolsAndResolveOneOnOnes,
            registerMLSClientUseCase,
            syncFeatureConfigsUseCase,
            userConfigRepository,
            cryptoTransactionProvider,
            isAllowedToUseAsyncNotifications
        )
    }
    internal val conversations: ConversationScope by lazy {
        ConversationScope(
            conversationRepository,
            conversationGroupRepository,
            connectionRepository,
            userRepository,
            conversationFolderRepository,
            syncManager,
            mlsConversationRepository,
            clientIdProvider,
            messages.messageSender,
            teamRepository,
            slowSyncRepository,
            userId,
            selfConversationIdProvider,
            persistMessage,
            selfTeamId,
            messages.sendConfirmation,
            renamedConversationHandler,
            authenticationScope.serverConfigRepository,
            userStorage,
            userPropertyRepository,
            messages.deleteEphemeralMessageEndDate,
            oneOnOneResolver,
            this,
            userScopedLogger,
            refreshUsersWithoutMetadata,
            sessionManager.getServerConfig().links,
            messages.messageRepository,
            assetRepository,
            newGroupConversationSystemMessagesCreator,
            deleteConversationUseCase,
            persistConversationsUseCase,
            cryptoTransactionProvider,
            resetMlsConversation,
            systemMessageInserter
        )
    }

    internal val channels: ChannelsScope by lazy {
        ChannelsScope(
            { users.getSelfUser },
            { conversationRepository },
            { userStorage.database.metadataDAO },
            { userRepository }
        )
    }

    internal val debug: DebugScope by lazy {
        DebugScope(
            messageRepository,
            conversationRepository,
            mlsConversationRepository,
            { joinExistingMLSConversationUseCase },
            clientRepository,
            clientRemoteRepository,
            clientIdProvider,
            preKeyRepository,
            userRepository,
            featureConfigRepository,
            userId,
            assetRepository,
            eventRepository,
            syncManager,
            slowSyncRepository,
            messageSendingScheduler,
            selfConversationIdProvider,
            staleEpochVerifier,
            eventProcessor,
            legalHoldHandler,
            notificationTokenRepository,
            this,
            userStorage,
            mlsMissingUsersRejectionHandlerProvider,
            updateSelfClientCapabilityToConsumableNotifications,
            users.serverLinks,
            fetchConversationUseCase,
            cryptoTransactionProvider,
            userScopedLogger,
        )
    }

    public val messages: MessageScope by lazy {
        MessageScope(
            connectionRepository,
            messageDraftRepository,
            userId,
            clientIdProvider,
            selfConversationIdProvider,
            messageRepository,
            conversationRepository,
            lazy { cells.messageAttachmentsDraftRepository },
            mlsConversationRepository,
            clientRepository,
            clientRemoteRepository,
            preKeyRepository,
            userRepository,
            assetRepository,
            reactionRepository,
            receiptRepository,
            syncManager,
            slowSyncRepository,
            messageSendingScheduler,
            audioNormalizedLoudnessScheduler,
            userPropertyRepository,
            incrementalSyncRepository,
            protoContentMapper,
            observeSelfDeletingMessages,
            messageMetadataRepository,
            staleEpochVerifier,
            legalHoldHandler,
            observeFileSharingStatus,
            lazy { cells.getMessageAttachmentsUseCase },
            lazy { cells.publishAttachments },
            lazy { cells.removeAttachments },
            lazy { cells.deleteAttachmentsUseCase },
            fetchConversationUseCase,
            cryptoTransactionProvider,
            compositeMessageRepository,
            { joinExistingMLSConversationUseCase },
            globalScope.audioNormalizedLoudnessBuilder,
            mlsMissingUsersRejectionHandlerProvider,
            this,
            userScopedLogger
        )
    }

    internal val users: UserScope by lazy {
        UserScope(
            userRepository,
            userConfigRepository,
            accountRepository,
            syncManager,
            assetRepository,
            teamRepository,
            globalScope.sessionRepository,
            authenticationScope.serverConfigRepository,
            userId,
            userStorage.database.metadataDAO,
            userPropertyRepository,
            messages.messageSender,
            clientIdProvider,
            e2eiRepository,
            mlsConversationRepository,
            conversationRepository,
            team.isSelfATeamMember,
            updateSupportedProtocols,
            clientRepository,
            joinExistingMLSConversations,
            refreshUsersWithoutMetadata,
            isE2EIEnabled,
            certificateRevocationListRepository,
            incrementalSyncRepository,
            sessionManager,
            selfTeamId,
            checkRevocationList,
            userScopedLogger,
            getTeamUrlUseCase,
            isMLSEnabled,
            globalScope.updateApiVersions,
            userConfigSyncWorker,
            mlsClientManager,
            mlsMigrationManager,
            keyingMaterialsManager,
            cryptoTransactionProvider,
            this,
        )
    }

    internal val search: SearchScope by lazy {
        SearchScope(
            mlsPublicKeysRepository = mlsPublicKeysRepository,
            getDefaultProtocol = getDefaultProtocol,
            getConversationProtocolInfo = conversations.getConversationProtocolInfo,
            searchUserRepository = searchUserRepository,
            selfUserId = userId,
            sessionRepository = globalScope.sessionRepository,
            kaliumConfigs = kaliumConfigs
        )
    }

    private val clearUserData: ClearUserDataUseCase get() = ClearUserDataUseCaseImpl(userStorage)

    private val validateAssetMimeType: ValidateAssetFileTypeUseCase get() = ValidateAssetFileTypeUseCaseImpl()

    internal val logout: LogoutUseCase
        get() = LogoutUseCaseImpl(
            logoutRepository,
            globalScope.sessionRepository,
            clientRepository,
            userConfigRepository,
            userId,
            client.deregisterNativePushToken,
            client.clearClientData,
            clearUserData,
            userSessionScopeProvider,
            pushTokenRepository,
            globalScope,
            userSessionWorkScheduler,
            calls.establishedCall,
            calls.endCall,
            logoutCallback,
            kaliumConfigs
        )
    internal val persistPersistentWebSocketConnectionStatus: PersistPersistentWebSocketConnectionStatusUseCase
        get() = PersistPersistentWebSocketConnectionStatusUseCaseImpl(userId, globalScope.sessionRepository)

    internal val getPersistentWebSocketStatus: GetPersistentWebSocketStatus
        get() = GetPersistentWebSocketStatusImpl(userId, globalScope.sessionRepository)

    private val featureConfigRepository: FeatureConfigRepository
        get() = FeatureConfigDataSource(
            featureConfigApi = authenticatedNetworkContainer.featureConfigApi
        )
    internal val isFileSharingEnabled: IsFileSharingEnabledUseCase get() = IsFileSharingEnabledUseCaseImpl(userConfigRepository)
    internal val observeFileSharingStatus: ObserveFileSharingStatusUseCase
        get() = ObserveFileSharingStatusUseCaseImpl(userConfigRepository)

    internal val observeShouldNotifyForRevokedCertificate: ObserveShouldNotifyForRevokedCertificateUseCase
            by lazy { ObserveShouldNotifyForRevokedCertificateUseCaseImpl(userConfigRepository) }

    internal val markNotifyForRevokedCertificateAsNotified: MarkNotifyForRevokedCertificateAsNotifiedUseCase
            by lazy { MarkNotifyForRevokedCertificateAsNotifiedUseCaseImpl(userConfigRepository) }

    internal val markGuestLinkFeatureFlagAsNotChanged: MarkGuestLinkFeatureFlagAsNotChangedUseCase
        get() = MarkGuestLinkFeatureFlagAsNotChangedUseCaseImpl(userConfigRepository)

    internal val appLockTeamFeatureConfigObserver: AppLockTeamFeatureConfigObserver
        get() = AppLockTeamFeatureConfigObserverImpl(userConfigRepository)

    internal val markTeamAppLockStatusAsNotified: MarkTeamAppLockStatusAsNotifiedUseCase
        get() = MarkTeamAppLockStatusAsNotifiedUseCaseImpl(userConfigRepository)

    internal val markSelfDeletingMessagesAsNotified: MarkSelfDeletionStatusAsNotifiedUseCase
        get() = MarkSelfDeletionStatusAsNotifiedUseCaseImpl(userConfigRepository)

    internal val observeSelfDeletingMessages: ObserveSelfDeletionTimerSettingsForConversationUseCase
        get() = ObserveSelfDeletionTimerSettingsForConversationUseCaseImpl(userConfigRepository, conversationRepository)

    internal val observeTeamSettingsSelfDeletionStatus: ObserveTeamSettingsSelfDeletingStatusUseCase
        get() = ObserveTeamSettingsSelfDeletingStatusUseCaseImpl(userConfigRepository)

    internal val persistNewSelfDeletionStatus: PersistNewSelfDeletionTimerUseCaseImpl
        get() = PersistNewSelfDeletionTimerUseCaseImpl(conversationRepository)

    internal val observeGuestRoomLinkFeatureFlag: ObserveGuestRoomLinkFeatureFlagUseCase
        get() = ObserveGuestRoomLinkFeatureFlagUseCaseImpl(userConfigRepository)

    internal val markFileSharingStatusAsNotified: MarkFileSharingChangeAsNotifiedUseCase
        get() = MarkFileSharingChangeAsNotifiedUseCase(userConfigRepository)

    internal val isMLSEnabled: IsMLSEnabledUseCase get() = IsMLSEnabledUseCaseImpl(featureSupport, userConfigRepository)
    internal val isE2EIEnabled: IsE2EIEnabledUseCase
        get() = IsE2EIEnabledUseCaseImpl(
            userConfigRepository,
            isMLSEnabled
        )

    internal val getDefaultProtocol: GetDefaultProtocolUseCase
        get() = GetDefaultProtocolUseCaseImpl(
            userConfigRepository = userConfigRepository
        )

    internal val observeE2EIRequired: ObserveE2EIRequiredUseCase
        get() = ObserveE2EIRequiredUseCaseImpl(
            userConfigRepository,
            featureSupport,
            users.getE2EICertificate,
            clientIdProvider
        )
    internal val markE2EIRequiredAsNotified: MarkEnablingE2EIAsNotifiedUseCase
        get() = MarkEnablingE2EIAsNotifiedUseCaseImpl(userConfigRepository)

    @OptIn(DelicateKaliumApi::class)
    private val isAllowedToRegisterMLSClient: IsAllowedToRegisterMLSClientUseCase
        get() = IsAllowedToRegisterMLSClientUseCaseImpl(
            featureSupport,
            mlsPublicKeysRepository,
            userConfigRepository
        )

    private val syncFeatureConfigsUseCase: SyncFeatureConfigsUseCase
        get() = SyncFeatureConfigsUseCaseImpl(
            featureConfigRepository,
            guestRoomConfigHandler,
            fileSharingConfigHandler,
            mlsConfigHandler,
            mlsMigrationConfigHandler,
            classifiedDomainsConfigHandler,
            conferenceCallingConfigHandler,
            secondFactorPasswordChallengeConfigHandler,
            selfDeletingMessagesConfigHandler,
            e2eiConfigHandler,
            appLockConfigHandler,
            channels.channelsFeatureConfigHandler,
            consumableNotificationsConfigHandler,
            allowedGlobalOperationsHandler,
            cellsConfigHandler,
            appsFeatureHandler,
            enableUserProfileQRCodeConfigHandler,
            assetAuditLogConfigHandler,
        )

    internal val team: TeamScope
        get() = TeamScope(
            teamRepository = teamRepository,
            slowSyncRepository = slowSyncRepository,
            selfTeamIdProvider = selfTeamId
        )

    internal val service: ServiceScope
        get() = ServiceScope(
            serviceRepository,
            teamRepository,
            userConfigRepository,
            selfTeamId
        )

    internal val calls: CallsScope
        get() = CallsScope(
            callManager = callManager,
            callRepository = callRepository,
            conversationRepository = conversationRepository,
            flowManagerService = flowManagerService,
            mediaManagerService = mediaManagerService,
            syncManager = lazy { syncManager },
            qualifiedIdMapper = qualifiedIdMapper,
            currentClientIdProvider = clientIdProvider,
            userConfigRepository = userConfigRepository,
            getCallConversationType = getCallConversationType,
            conversationClientsInCallUpdater = conversationClientsInCallUpdater,
            kaliumConfigs = kaliumConfigs,
            inCallReactionsRepository = inCallReactionsRepository,
            selfUserId = userId,
            userRepository = userRepository
        )

    internal val connection: ConnectionScope
        get() = ConnectionScope(
            connectionRepository,
            conversationRepository,
            userRepository,
            oneOnOneResolver,
            newGroupConversationSystemMessagesCreator,
            fetchConversationUseCase,
            cryptoTransactionProvider
        )

    internal val observeSecurityClassificationLabel: ObserveSecurityClassificationLabelUseCase
        get() = ObserveSecurityClassificationLabelUseCaseImpl(
            conversations.observeConversationMembers,
            conversationRepository,
            userConfigRepository
        )

    internal val getOtherUserSecurityClassificationLabel: ObserveOtherUserSecurityClassificationLabelUseCase
        get() = ObserveOtherUserSecurityClassificationLabelUseCaseImpl(userConfigRepository, userId)

    internal val persistScreenshotCensoringConfig: PersistScreenshotCensoringConfigUseCase
        get() = PersistScreenshotCensoringConfigUseCaseImpl(userConfigRepository = userConfigRepository)

    internal val observeScreenshotCensoringConfig: ObserveScreenshotCensoringConfigUseCase
        get() = ObserveScreenshotCensoringConfigUseCaseImpl(userConfigRepository = userConfigRepository)

    internal val fetchConversationMLSVerificationStatus: FetchConversationMLSVerificationStatusUseCase
        get() = FetchConversationMLSVerificationStatusUseCaseImpl(
            conversationRepository,
            fetchMLSVerificationStatusUseCase,
            cryptoTransactionProvider
        )

    internal val kaliumFileSystem: KaliumFileSystem by lazy {
        // Create the cache and asset storage directories
        KaliumFileSystemImpl(dataStoragePaths).also {
            if (!it.exists(dataStoragePaths.cachePath.value.toPath()))
                it.createDirectories(dataStoragePaths.cachePath.value.toPath())
            if (!it.exists(dataStoragePaths.assetStoragePath.value.toPath()))
                it.createDirectories(dataStoragePaths.assetStoragePath.value.toPath())
        }
    }

    internal val checkCrlRevocationList: CheckCrlRevocationListUseCase
        get() = CheckCrlRevocationListUseCase(
            certificateRevocationListRepository,
            checkRevocationList,
            cryptoTransactionProvider,
            userScopedLogger
        )

    private val createAndPersistRecentlyEndedCallMetadata: CreateAndPersistRecentlyEndedCallMetadataUseCase
        get() = CreateAndPersistRecentlyEndedCallMetadataUseCaseImpl(
            callRepository = callRepository,
            observeConversationMembers = conversations.observeConversationMembers,
            selfTeamIdProvider = selfTeamId
        )

    internal val migrateFromPersonalToTeam: MigrateFromPersonalToTeamUseCase
        get() = MigrateFromPersonalToTeamUseCaseImpl(userId, userRepository, syncContacts, invalidateTeamId)

    internal val getProxyCredentials: GetProxyCredentialsUseCase
        get() = GetProxyCredentialsUseCaseImpl(sessionManager)

    private fun createPushTokenUpdater() = PushTokenUpdater(
        clientRepository,
        notificationTokenRepository,
        pushTokenRepository
    )

    private val fetchMLSVerificationStatusUseCase: FetchMLSVerificationStatusUseCase by lazy {
        FetchMLSVerificationStatusUseCaseImpl(
            conversationRepository,
            persistMessage,
            mlsConversationRepository,
            userId,
            userRepository,
            userScopedLogger,
        )
    }

    private val observeE2EIConversationsVerificationStatuses: ObserveE2EIConversationsVerificationStatusesUseCase by lazy {
        ObserveE2EIConversationsVerificationStatusesUseCaseImpl(
            fetchMLSVerificationStatus = fetchMLSVerificationStatusUseCase,
            epochChangesObserver = epochChangesObserver,
            kaliumLogger = userScopedLogger,
            transactionProvider = cryptoTransactionProvider
        )
    }

    private val typingIndicatorSyncManager: TypingIndicatorSyncManager =
        TypingIndicatorSyncManager(
            typingIndicatorIncomingRepository = lazy { conversations.typingIndicatorIncomingRepository },
            observeSyncStateUseCase = observeSyncState,
            kaliumLogger = userScopedLogger,
        )

    private val analyticsRepository: AnalyticsRepository
        get() = AnalyticsDataSource(
            userDAO = userStorage.database.userDAO,
            selfUserId = userId,
            metadataDAO = userStorage.database.metadataDAO
        )

    internal val getTeamUrlUseCase: GetTeamUrlUseCase
        get() = GetTeamUrlUseCase(
            userId,
            authenticationScope.serverConfigRepository,
        )

    internal val getAnalyticsContactsData: GetAnalyticsContactsDataUseCase
        get() = GetAnalyticsContactsDataUseCase(
            selfTeamIdProvider = selfTeamId,
            analyticsRepository = analyticsRepository,
            userConfigRepository = userConfigRepository,
            coroutineScope = this,
        )

    internal val cells: CellsScope by lazy {
        CellsScope(
            cellsClient = cellsClient,
            dao = with(userStorage.database) {
                CellsScope.CellScopeDao(
                    attachmentDraftDao = messageAttachmentDraftDao,
                    conversationsDao = conversationDAO,
                    attachmentsDao = messageAttachments,
                    assetsDao = assetDAO,
                    userDao = userDAO,
                    publicLinkDao = publicLinks,
                    userConfigDAO = userConfigDAO,
                )
            },
            sessionManager = sessionManager,
            accessTokenApi = authenticatedNetworkContainer.accessTokenApi,
        )
    }

    private val deleteConversationUseCase: DeleteConversationUseCase
        get() = DeleteConversationUseCaseImpl(
            conversationRepository = conversationRepository,
            mlsConversationRepository = mlsConversationRepository,
        )

    internal val userSessionWorkScheduler: UserSessionWorkScheduler = globalScope.workSchedulerProvider.userSessionWorkScheduler(this)

    internal val resetMlsConversation: ResetMLSConversationUseCase
        get() = ResetMLSConversationUseCaseImpl(
            userConfig = userConfigRepository,
            transactionProvider = cryptoTransactionProvider,
            conversationRepository = conversationRepository,
            mlsConversationRepository = mlsConversationRepository,
            fetchConversationUseCase = fetchConversationUseCase,
            kaliumConfigs = kaliumConfigs,
        )

    /**
     * This will start subscribers of observable work per user session, as long as the user is logged in.
     * When the user logs out, this work will be canceled.
     */
    init {
        launch {
            apiMigrationManager.performMigrations()
            callRepository.updateOpenCallsToClosedStatus()
            messageRepository.resetAssetTransferStatus()
        }

        launch {
            val pushTokenUpdater = createPushTokenUpdater()
            pushTokenUpdater.monitorTokenChanges()
        }

        launch {
            mlsConversationsRecoveryManager.invoke()
        }

        launch {
            conversationsRecoveryManager.invoke()
        }

        launch {
            messages.ephemeralMessageDeletionHandler.enqueuePendingSelfDeletionMessages()
        }

        launch {
            observeE2EIConversationsVerificationStatuses.invoke()
        }

        launch {
            typingIndicatorSyncManager.execute()
        }

        launch {
            if (isAllowedToUseAsyncNotifications()) {
                updateSelfClientCapabilityToConsumableNotifications()
            }
        }

        launch {
            clientIdProvider().map {
                avsSyncStateReporter.execute()
            }
        }

        launch {
            messages.confirmationDeliveryHandler.sendPendingConfirmations()
        }

        syncExecutor.startAndStopSyncAsNeeded()

        launch {
            localEventManager.startProcessing()
        }

        userSessionWorkScheduler.schedulePeriodicUserConfigSync()
    }
}

@Mockable
internal fun interface CachedClientIdClearer {
    operator fun invoke()
}<|MERGE_RESOLUTION|>--- conflicted
+++ resolved
@@ -2075,15 +2075,6 @@
             }
         )
 
-<<<<<<< HEAD
-    internal val isWireCellsEnabledForConversation: IsWireCellsEnabledForConversationUseCase by lazy {
-        IsWireCellsEnabledForConversationUseCaseImpl(
-            conversationRepository = conversationRepository
-        )
-    }
-
-=======
->>>>>>> 736fae32
     @OptIn(DelicateKaliumApi::class)
     public val client: ClientScope by lazy {
         ClientScope(
