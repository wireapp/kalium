/*
 * Wire
 * Copyright (C) 2023 Wire Swiss GmbH
 *
 * This program is free software: you can redistribute it and/or modify
 * it under the terms of the GNU General Public License as published by
 * the Free Software Foundation, either version 3 of the License, or
 * (at your option) any later version.
 *
 * This program is distributed in the hope that it will be useful,
 * but WITHOUT ANY WARRANTY; without even the implied warranty of
 * MERCHANTABILITY or FITNESS FOR A PARTICULAR PURPOSE. See the
 * GNU General Public License for more details.
 *
 * You should have received a copy of the GNU General Public License
 * along with this program. If not, see http://www.gnu.org/licenses/.
 */

package com.wire.kalium.logic.feature

import com.wire.kalium.logger.KaliumLogger
import com.wire.kalium.logger.obfuscateId
import com.wire.kalium.logic.CoreFailure
import com.wire.kalium.logic.GlobalKaliumScope
import com.wire.kalium.logic.cache.MLSSelfConversationIdProvider
import com.wire.kalium.logic.cache.MLSSelfConversationIdProviderImpl
import com.wire.kalium.logic.cache.ProteusSelfConversationIdProvider
import com.wire.kalium.logic.cache.ProteusSelfConversationIdProviderImpl
import com.wire.kalium.logic.cache.SelfConversationIdProvider
import com.wire.kalium.logic.cache.SelfConversationIdProviderImpl
import com.wire.kalium.logic.configuration.ClientConfig
import com.wire.kalium.logic.configuration.UserConfigDataSource
import com.wire.kalium.logic.configuration.UserConfigRepository
import com.wire.kalium.logic.configuration.notification.NotificationTokenDataSource
import com.wire.kalium.logic.data.asset.AssetDataSource
import com.wire.kalium.logic.data.asset.AssetRepository
import com.wire.kalium.logic.data.asset.DataStoragePaths
import com.wire.kalium.logic.data.asset.KaliumFileSystem
import com.wire.kalium.logic.data.asset.KaliumFileSystemImpl
import com.wire.kalium.logic.data.call.CallDataSource
import com.wire.kalium.logic.data.call.CallRepository
import com.wire.kalium.logic.data.call.VideoStateChecker
import com.wire.kalium.logic.data.call.VideoStateCheckerImpl
import com.wire.kalium.logic.data.call.mapper.CallMapper
import com.wire.kalium.logic.data.client.ClientDataSource
import com.wire.kalium.logic.data.client.ClientRepository
import com.wire.kalium.logic.data.client.E2EClientProvider
import com.wire.kalium.logic.data.client.E2EIClientProviderImpl
import com.wire.kalium.logic.data.client.MLSClientProvider
import com.wire.kalium.logic.data.client.MLSClientProviderImpl
import com.wire.kalium.logic.data.client.remote.ClientRemoteDataSource
import com.wire.kalium.logic.data.client.remote.ClientRemoteRepository
import com.wire.kalium.logic.data.connection.ConnectionDataSource
import com.wire.kalium.logic.data.connection.ConnectionRepository
import com.wire.kalium.logic.data.conversation.ClientId
import com.wire.kalium.logic.data.conversation.CommitBundleEventReceiverImpl
import com.wire.kalium.logic.data.conversation.ConversationDataSource
import com.wire.kalium.logic.data.conversation.ConversationGroupRepository
import com.wire.kalium.logic.data.conversation.ConversationGroupRepositoryImpl
import com.wire.kalium.logic.data.conversation.ConversationRepository
import com.wire.kalium.logic.data.conversation.MLSConversationDataSource
import com.wire.kalium.logic.data.conversation.MLSConversationRepository
import com.wire.kalium.logic.data.conversation.NewConversationMembersRepository
import com.wire.kalium.logic.data.conversation.NewConversationMembersRepositoryImpl
import com.wire.kalium.logic.data.conversation.ProposalTimer
import com.wire.kalium.logic.data.conversation.SubconversationRepositoryImpl
import com.wire.kalium.logic.data.conversation.UpdateKeyingMaterialThresholdProvider
import com.wire.kalium.logic.data.conversation.UpdateKeyingMaterialThresholdProviderImpl
import com.wire.kalium.logic.data.e2ei.E2EIRepository
import com.wire.kalium.logic.data.e2ei.E2EIRepositoryImpl
import com.wire.kalium.logic.data.event.EventDataSource
import com.wire.kalium.logic.data.event.EventRepository
import com.wire.kalium.logic.data.featureConfig.FeatureConfigDataSource
import com.wire.kalium.logic.data.featureConfig.FeatureConfigRepository
import com.wire.kalium.logic.data.id.FederatedIdMapper
import com.wire.kalium.logic.data.id.GroupID
import com.wire.kalium.logic.data.id.QualifiedIdMapper
import com.wire.kalium.logic.data.id.TeamId
import com.wire.kalium.logic.data.keypackage.KeyPackageDataSource
import com.wire.kalium.logic.data.keypackage.KeyPackageLimitsProvider
import com.wire.kalium.logic.data.keypackage.KeyPackageLimitsProviderImpl
import com.wire.kalium.logic.data.keypackage.KeyPackageRepository
import com.wire.kalium.logic.data.logout.LogoutDataSource
import com.wire.kalium.logic.data.logout.LogoutRepository
import com.wire.kalium.logic.data.message.CompositeMessageDataSource
import com.wire.kalium.logic.data.message.CompositeMessageRepository
import com.wire.kalium.logic.data.message.IsMessageSentInSelfConversationUseCase
import com.wire.kalium.logic.data.message.IsMessageSentInSelfConversationUseCaseImpl
import com.wire.kalium.logic.data.message.MessageDataSource
import com.wire.kalium.logic.data.message.MessageMetadataRepository
import com.wire.kalium.logic.data.message.MessageMetadataSource
import com.wire.kalium.logic.data.message.MessageRepository
import com.wire.kalium.logic.data.message.PersistMessageUseCase
import com.wire.kalium.logic.data.message.PersistMessageUseCaseImpl
import com.wire.kalium.logic.data.message.PersistReactionUseCase
import com.wire.kalium.logic.data.message.PersistReactionUseCaseImpl
import com.wire.kalium.logic.data.message.ProtoContentMapper
import com.wire.kalium.logic.data.message.ProtoContentMapperImpl
import com.wire.kalium.logic.data.message.SystemMessageInserterImpl
import com.wire.kalium.logic.data.message.reaction.ReactionRepositoryImpl
import com.wire.kalium.logic.data.message.receipt.ReceiptRepositoryImpl
import com.wire.kalium.logic.data.mlspublickeys.MLSPublicKeysRepository
import com.wire.kalium.logic.data.mlspublickeys.MLSPublicKeysRepositoryImpl
import com.wire.kalium.logic.data.notification.PushTokenDataSource
import com.wire.kalium.logic.data.notification.PushTokenRepository
import com.wire.kalium.logic.data.prekey.PreKeyDataSource
import com.wire.kalium.logic.data.prekey.PreKeyRepository
import com.wire.kalium.logic.data.properties.UserPropertyDataSource
import com.wire.kalium.logic.data.properties.UserPropertyRepository
import com.wire.kalium.logic.data.publicuser.SearchUserRepository
import com.wire.kalium.logic.data.publicuser.SearchUserRepositoryImpl
import com.wire.kalium.logic.data.publicuser.UserSearchApiWrapper
import com.wire.kalium.logic.data.publicuser.UserSearchApiWrapperImpl
import com.wire.kalium.logic.data.service.ServiceDataSource
import com.wire.kalium.logic.data.service.ServiceRepository
import com.wire.kalium.logic.data.session.token.AccessTokenRepository
import com.wire.kalium.logic.data.session.token.AccessTokenRepositoryImpl
import com.wire.kalium.logic.data.sync.InMemoryIncrementalSyncRepository
import com.wire.kalium.logic.data.sync.IncrementalSyncRepository
import com.wire.kalium.logic.data.sync.SlowSyncRepository
import com.wire.kalium.logic.data.sync.SlowSyncRepositoryImpl
import com.wire.kalium.logic.data.team.TeamDataSource
import com.wire.kalium.logic.data.team.TeamRepository
import com.wire.kalium.logic.data.user.AccountRepository
import com.wire.kalium.logic.data.user.AccountRepositoryImpl
import com.wire.kalium.logic.data.user.UserDataSource
import com.wire.kalium.logic.data.user.UserId
import com.wire.kalium.logic.data.user.UserRepository
import com.wire.kalium.logic.di.MapperProvider
import com.wire.kalium.logic.di.PlatformUserStorageProperties
import com.wire.kalium.logic.di.RootPathsProvider
import com.wire.kalium.logic.di.UserStorageProvider
import com.wire.kalium.logic.feature.asset.ValidateAssetMimeTypeUseCase
import com.wire.kalium.logic.feature.asset.ValidateAssetMimeTypeUseCaseImpl
import com.wire.kalium.logic.feature.auth.AuthenticationScope
import com.wire.kalium.logic.feature.auth.AuthenticationScopeProvider
import com.wire.kalium.logic.feature.auth.ClearUserDataUseCase
import com.wire.kalium.logic.feature.auth.ClearUserDataUseCaseImpl
import com.wire.kalium.logic.feature.auth.LogoutUseCase
import com.wire.kalium.logic.feature.auth.LogoutUseCaseImpl
import com.wire.kalium.logic.feature.backup.BackupScope
import com.wire.kalium.logic.feature.call.CallManager
import com.wire.kalium.logic.feature.call.CallsScope
import com.wire.kalium.logic.feature.call.GlobalCallManager
import com.wire.kalium.logic.feature.call.usecase.ConversationClientsInCallUpdater
import com.wire.kalium.logic.feature.call.usecase.ConversationClientsInCallUpdaterImpl
import com.wire.kalium.logic.feature.call.usecase.UpdateConversationClientsForCurrentCallUseCase
import com.wire.kalium.logic.feature.call.usecase.UpdateConversationClientsForCurrentCallUseCaseImpl
import com.wire.kalium.logic.feature.client.ClientScope
import com.wire.kalium.logic.feature.client.IsAllowedToRegisterMLSClientUseCase
import com.wire.kalium.logic.feature.client.IsAllowedToRegisterMLSClientUseCaseImpl
import com.wire.kalium.logic.feature.client.MLSClientManager
import com.wire.kalium.logic.feature.client.MLSClientManagerImpl
import com.wire.kalium.logic.feature.client.RegisterMLSClientUseCaseImpl
import com.wire.kalium.logic.feature.connection.ConnectionScope
import com.wire.kalium.logic.feature.connection.SyncConnectionsUseCase
import com.wire.kalium.logic.feature.connection.SyncConnectionsUseCaseImpl
import com.wire.kalium.logic.feature.conversation.ConversationScope
import com.wire.kalium.logic.feature.conversation.ConversationsRecoveryManager
import com.wire.kalium.logic.feature.conversation.ConversationsRecoveryManagerImpl
import com.wire.kalium.logic.feature.conversation.JoinExistingMLSConversationUseCase
import com.wire.kalium.logic.feature.conversation.JoinExistingMLSConversationUseCaseImpl
import com.wire.kalium.logic.feature.conversation.JoinExistingMLSConversationsUseCase
import com.wire.kalium.logic.feature.conversation.JoinExistingMLSConversationsUseCaseImpl
import com.wire.kalium.logic.feature.conversation.JoinSubconversationUseCase
import com.wire.kalium.logic.feature.conversation.JoinSubconversationUseCaseImpl
import com.wire.kalium.logic.feature.conversation.LeaveSubconversationUseCase
import com.wire.kalium.logic.feature.conversation.LeaveSubconversationUseCaseImpl
import com.wire.kalium.logic.feature.conversation.MLSConversationsRecoveryManager
import com.wire.kalium.logic.feature.conversation.MLSConversationsRecoveryManagerImpl
import com.wire.kalium.logic.feature.conversation.MLSConversationsVerificationStatusesHandler
import com.wire.kalium.logic.feature.conversation.MLSConversationsVerificationStatusesHandlerImpl
import com.wire.kalium.logic.feature.conversation.ObserveOtherUserSecurityClassificationLabelUseCase
import com.wire.kalium.logic.feature.conversation.ObserveOtherUserSecurityClassificationLabelUseCaseImpl
import com.wire.kalium.logic.feature.conversation.ObserveSecurityClassificationLabelUseCase
import com.wire.kalium.logic.feature.conversation.ObserveSecurityClassificationLabelUseCaseImpl
import com.wire.kalium.logic.feature.conversation.RecoverMLSConversationsUseCase
import com.wire.kalium.logic.feature.conversation.RecoverMLSConversationsUseCaseImpl
import com.wire.kalium.logic.feature.conversation.SyncConversationsUseCase
import com.wire.kalium.logic.feature.conversation.SyncConversationsUseCaseImpl
import com.wire.kalium.logic.feature.conversation.TypingIndicatorSyncManager
import com.wire.kalium.logic.feature.conversation.keyingmaterials.KeyingMaterialsManager
import com.wire.kalium.logic.feature.conversation.keyingmaterials.KeyingMaterialsManagerImpl
import com.wire.kalium.logic.feature.conversation.mls.MLSOneOnOneConversationResolver
import com.wire.kalium.logic.feature.conversation.mls.MLSOneOnOneConversationResolverImpl
import com.wire.kalium.logic.feature.conversation.mls.OneOnOneMigrator
import com.wire.kalium.logic.feature.conversation.mls.OneOnOneMigratorImpl
import com.wire.kalium.logic.feature.conversation.mls.OneOnOneResolver
import com.wire.kalium.logic.feature.conversation.mls.OneOnOneResolverImpl
import com.wire.kalium.logic.feature.debug.DebugScope
import com.wire.kalium.logic.feature.e2ei.EnrollE2EIUseCase
import com.wire.kalium.logic.feature.e2ei.EnrollE2EIUseCaseImpl
import com.wire.kalium.logic.feature.featureConfig.SyncFeatureConfigsUseCase
import com.wire.kalium.logic.feature.featureConfig.SyncFeatureConfigsUseCaseImpl
import com.wire.kalium.logic.feature.featureConfig.handler.AppLockConfigHandler
import com.wire.kalium.logic.feature.featureConfig.handler.ClassifiedDomainsConfigHandler
import com.wire.kalium.logic.feature.featureConfig.handler.ConferenceCallingConfigHandler
import com.wire.kalium.logic.feature.featureConfig.handler.E2EIConfigHandler
import com.wire.kalium.logic.feature.featureConfig.handler.FileSharingConfigHandler
import com.wire.kalium.logic.feature.featureConfig.handler.GuestRoomConfigHandler
import com.wire.kalium.logic.feature.featureConfig.handler.MLSConfigHandler
import com.wire.kalium.logic.feature.featureConfig.handler.SecondFactorPasswordChallengeConfigHandler
import com.wire.kalium.logic.feature.featureConfig.handler.SelfDeletingMessagesConfigHandler
import com.wire.kalium.logic.feature.featureConfig.handler.MLSMigrationConfigHandler
import com.wire.kalium.logic.feature.keypackage.KeyPackageManager
import com.wire.kalium.logic.feature.keypackage.KeyPackageManagerImpl
import com.wire.kalium.logic.feature.message.AddSystemMessageToAllConversationsUseCase
import com.wire.kalium.logic.feature.message.AddSystemMessageToAllConversationsUseCaseImpl
import com.wire.kalium.logic.feature.message.EphemeralEventsNotificationManagerImpl
import com.wire.kalium.logic.feature.message.MessageScope
import com.wire.kalium.logic.feature.message.MessageSendingScheduler
import com.wire.kalium.logic.feature.message.PendingProposalScheduler
import com.wire.kalium.logic.feature.message.PendingProposalSchedulerImpl
import com.wire.kalium.logic.feature.message.PersistMigratedMessagesUseCase
import com.wire.kalium.logic.feature.message.PersistMigratedMessagesUseCaseImpl
import com.wire.kalium.logic.feature.message.StaleEpochVerifier
import com.wire.kalium.logic.feature.message.StaleEpochVerifierImpl
import com.wire.kalium.logic.feature.migration.MigrationScope
import com.wire.kalium.logic.feature.mlsmigration.MLSMigrationManager
import com.wire.kalium.logic.feature.mlsmigration.MLSMigrationManagerImpl
import com.wire.kalium.logic.feature.mlsmigration.MLSMigrationWorkerImpl
import com.wire.kalium.logic.feature.mlsmigration.MLSMigrator
import com.wire.kalium.logic.feature.mlsmigration.MLSMigratorImpl
import com.wire.kalium.logic.feature.notificationToken.PushTokenUpdater
import com.wire.kalium.logic.feature.proteus.ProteusPreKeyRefiller
import com.wire.kalium.logic.feature.proteus.ProteusPreKeyRefillerImpl
import com.wire.kalium.logic.feature.proteus.ProteusSyncWorker
import com.wire.kalium.logic.feature.proteus.ProteusSyncWorkerImpl
import com.wire.kalium.logic.feature.protocol.OneOnOneProtocolSelector
import com.wire.kalium.logic.feature.protocol.OneOnOneProtocolSelectorImpl
import com.wire.kalium.logic.feature.selfDeletingMessages.ObserveSelfDeletionTimerSettingsForConversationUseCase
import com.wire.kalium.logic.feature.selfDeletingMessages.ObserveSelfDeletionTimerSettingsForConversationUseCaseImpl
import com.wire.kalium.logic.feature.selfDeletingMessages.ObserveTeamSettingsSelfDeletingStatusUseCase
import com.wire.kalium.logic.feature.selfDeletingMessages.ObserveTeamSettingsSelfDeletingStatusUseCaseImpl
import com.wire.kalium.logic.feature.selfDeletingMessages.PersistNewSelfDeletionTimerUseCaseImpl
import com.wire.kalium.logic.feature.service.ServiceScope
import com.wire.kalium.logic.feature.session.GetProxyCredentialsUseCase
import com.wire.kalium.logic.feature.session.GetProxyCredentialsUseCaseImpl
import com.wire.kalium.logic.feature.session.UpgradeCurrentSessionUseCaseImpl
import com.wire.kalium.logic.feature.session.token.AccessTokenRefresher
import com.wire.kalium.logic.feature.session.token.AccessTokenRefresherFactory
import com.wire.kalium.logic.feature.session.token.AccessTokenRefresherFactoryImpl
import com.wire.kalium.logic.feature.session.token.AccessTokenRefresherImpl
import com.wire.kalium.logic.feature.team.SyncSelfTeamUseCase
import com.wire.kalium.logic.feature.team.SyncSelfTeamUseCaseImpl
import com.wire.kalium.logic.feature.team.TeamScope
import com.wire.kalium.logic.feature.user.IsFileSharingEnabledUseCase
import com.wire.kalium.logic.feature.user.IsFileSharingEnabledUseCaseImpl
import com.wire.kalium.logic.feature.user.IsMLSEnabledUseCase
import com.wire.kalium.logic.feature.user.IsMLSEnabledUseCaseImpl
import com.wire.kalium.logic.feature.user.MarkEnablingE2EIAsNotifiedUseCase
import com.wire.kalium.logic.feature.user.MarkEnablingE2EIAsNotifiedUseCaseImpl
import com.wire.kalium.logic.feature.user.MarkFileSharingChangeAsNotifiedUseCase
import com.wire.kalium.logic.feature.user.MarkSelfDeletionStatusAsNotifiedUseCase
import com.wire.kalium.logic.feature.user.MarkSelfDeletionStatusAsNotifiedUseCaseImpl
import com.wire.kalium.logic.feature.user.ObserveE2EIRequiredUseCase
import com.wire.kalium.logic.feature.user.ObserveE2EIRequiredUseCaseImpl
import com.wire.kalium.logic.feature.user.ObserveFileSharingStatusUseCase
import com.wire.kalium.logic.feature.user.ObserveFileSharingStatusUseCaseImpl
import com.wire.kalium.logic.feature.user.SyncContactsUseCase
import com.wire.kalium.logic.feature.user.SyncContactsUseCaseImpl
import com.wire.kalium.logic.feature.user.SyncSelfUserUseCase
import com.wire.kalium.logic.feature.user.SyncSelfUserUseCaseImpl
import com.wire.kalium.logic.feature.user.UpdateSupportedProtocolsAndResolveOneOnOnesUseCase
import com.wire.kalium.logic.feature.user.UpdateSupportedProtocolsAndResolveOneOnOnesUseCaseImpl
import com.wire.kalium.logic.feature.user.UpdateSupportedProtocolsUseCase
import com.wire.kalium.logic.feature.user.UpdateSupportedProtocolsUseCaseImpl
import com.wire.kalium.logic.feature.user.UserScope
import com.wire.kalium.logic.feature.user.guestroomlink.MarkGuestLinkFeatureFlagAsNotChangedUseCase
import com.wire.kalium.logic.feature.user.guestroomlink.MarkGuestLinkFeatureFlagAsNotChangedUseCaseImpl
import com.wire.kalium.logic.feature.user.guestroomlink.ObserveGuestRoomLinkFeatureFlagUseCase
import com.wire.kalium.logic.feature.user.guestroomlink.ObserveGuestRoomLinkFeatureFlagUseCaseImpl
import com.wire.kalium.logic.feature.user.screenshotCensoring.ObserveScreenshotCensoringConfigUseCase
import com.wire.kalium.logic.feature.user.screenshotCensoring.ObserveScreenshotCensoringConfigUseCaseImpl
import com.wire.kalium.logic.feature.user.screenshotCensoring.PersistScreenshotCensoringConfigUseCase
import com.wire.kalium.logic.feature.user.screenshotCensoring.PersistScreenshotCensoringConfigUseCaseImpl
import com.wire.kalium.logic.feature.user.webSocketStatus.GetPersistentWebSocketStatus
import com.wire.kalium.logic.feature.user.webSocketStatus.GetPersistentWebSocketStatusImpl
import com.wire.kalium.logic.feature.user.webSocketStatus.PersistPersistentWebSocketConnectionStatusUseCase
import com.wire.kalium.logic.feature.user.webSocketStatus.PersistPersistentWebSocketConnectionStatusUseCaseImpl
import com.wire.kalium.logic.featureFlags.FeatureSupport
import com.wire.kalium.logic.featureFlags.FeatureSupportImpl
import com.wire.kalium.logic.featureFlags.KaliumConfigs
import com.wire.kalium.logic.functional.Either
import com.wire.kalium.logic.functional.isRight
import com.wire.kalium.logic.functional.map
import com.wire.kalium.logic.functional.onSuccess
import com.wire.kalium.logic.kaliumLogger
import com.wire.kalium.logic.network.ApiMigrationManager
import com.wire.kalium.logic.network.ApiMigrationV3
import com.wire.kalium.logic.network.SessionManagerImpl
import com.wire.kalium.logic.sync.AvsSyncStateReporter
import com.wire.kalium.logic.sync.AvsSyncStateReporterImpl
import com.wire.kalium.logic.sync.MissingMetadataUpdateManager
import com.wire.kalium.logic.sync.MissingMetadataUpdateManagerImpl
import com.wire.kalium.logic.sync.ObserveSyncStateUseCase
import com.wire.kalium.logic.sync.ObserveSyncStateUseCaseImpl
import com.wire.kalium.logic.sync.SetConnectionPolicyUseCase
import com.wire.kalium.logic.sync.SyncManager
import com.wire.kalium.logic.sync.SyncManagerImpl
import com.wire.kalium.logic.sync.UserSessionWorkScheduler
import com.wire.kalium.logic.sync.incremental.EventGatherer
import com.wire.kalium.logic.sync.incremental.EventGathererImpl
import com.wire.kalium.logic.sync.incremental.EventProcessor
import com.wire.kalium.logic.sync.incremental.EventProcessorImpl
import com.wire.kalium.logic.sync.incremental.IncrementalSyncManager
import com.wire.kalium.logic.sync.incremental.IncrementalSyncRecoveryHandlerImpl
import com.wire.kalium.logic.sync.incremental.IncrementalSyncWorker
import com.wire.kalium.logic.sync.incremental.IncrementalSyncWorkerImpl
import com.wire.kalium.logic.sync.receiver.ConversationEventReceiver
import com.wire.kalium.logic.sync.receiver.ConversationEventReceiverImpl
import com.wire.kalium.logic.sync.receiver.FeatureConfigEventReceiver
import com.wire.kalium.logic.sync.receiver.FeatureConfigEventReceiverImpl
import com.wire.kalium.logic.sync.receiver.FederationEventReceiver
import com.wire.kalium.logic.sync.receiver.FederationEventReceiverImpl
import com.wire.kalium.logic.sync.receiver.TeamEventReceiver
import com.wire.kalium.logic.sync.receiver.TeamEventReceiverImpl
import com.wire.kalium.logic.sync.receiver.UserEventReceiver
import com.wire.kalium.logic.sync.receiver.UserEventReceiverImpl
import com.wire.kalium.logic.sync.receiver.UserPropertiesEventReceiver
import com.wire.kalium.logic.sync.receiver.UserPropertiesEventReceiverImpl
import com.wire.kalium.logic.sync.receiver.asset.AssetMessageHandler
import com.wire.kalium.logic.sync.receiver.asset.AssetMessageHandlerImpl
import com.wire.kalium.logic.sync.receiver.conversation.ConversationMessageTimerEventHandler
import com.wire.kalium.logic.sync.receiver.conversation.ConversationMessageTimerEventHandlerImpl
import com.wire.kalium.logic.sync.receiver.conversation.DeletedConversationEventHandler
import com.wire.kalium.logic.sync.receiver.conversation.DeletedConversationEventHandlerImpl
import com.wire.kalium.logic.sync.receiver.conversation.MLSWelcomeEventHandler
import com.wire.kalium.logic.sync.receiver.conversation.MLSWelcomeEventHandlerImpl
import com.wire.kalium.logic.sync.receiver.conversation.MemberChangeEventHandler
import com.wire.kalium.logic.sync.receiver.conversation.MemberChangeEventHandlerImpl
import com.wire.kalium.logic.sync.receiver.conversation.MemberJoinEventHandler
import com.wire.kalium.logic.sync.receiver.conversation.MemberJoinEventHandlerImpl
import com.wire.kalium.logic.sync.receiver.conversation.MemberLeaveEventHandler
import com.wire.kalium.logic.sync.receiver.conversation.MemberLeaveEventHandlerImpl
import com.wire.kalium.logic.sync.receiver.conversation.NewConversationEventHandler
import com.wire.kalium.logic.sync.receiver.conversation.NewConversationEventHandlerImpl
import com.wire.kalium.logic.sync.receiver.conversation.ProtocolUpdateEventHandler
import com.wire.kalium.logic.sync.receiver.conversation.ProtocolUpdateEventHandlerImpl
import com.wire.kalium.logic.sync.receiver.conversation.ReceiptModeUpdateEventHandler
import com.wire.kalium.logic.sync.receiver.conversation.ReceiptModeUpdateEventHandlerImpl
import com.wire.kalium.logic.sync.receiver.conversation.RenamedConversationEventHandler
import com.wire.kalium.logic.sync.receiver.conversation.RenamedConversationEventHandlerImpl
import com.wire.kalium.logic.sync.receiver.conversation.message.ApplicationMessageHandler
import com.wire.kalium.logic.sync.receiver.conversation.message.ApplicationMessageHandlerImpl
import com.wire.kalium.logic.sync.receiver.conversation.message.MLSMessageUnpacker
import com.wire.kalium.logic.sync.receiver.conversation.message.MLSMessageUnpackerImpl
import com.wire.kalium.logic.sync.receiver.conversation.message.NewMessageEventHandler
import com.wire.kalium.logic.sync.receiver.conversation.message.NewMessageEventHandlerImpl
import com.wire.kalium.logic.sync.receiver.conversation.message.ProteusMessageUnpacker
import com.wire.kalium.logic.sync.receiver.conversation.message.ProteusMessageUnpackerImpl
import com.wire.kalium.logic.sync.receiver.handler.ButtonActionConfirmationHandler
import com.wire.kalium.logic.sync.receiver.handler.ButtonActionConfirmationHandlerImpl
import com.wire.kalium.logic.sync.receiver.handler.ClearConversationContentHandlerImpl
import com.wire.kalium.logic.sync.receiver.handler.CodeDeletedHandler
import com.wire.kalium.logic.sync.receiver.handler.CodeDeletedHandlerImpl
import com.wire.kalium.logic.sync.receiver.handler.CodeUpdateHandlerImpl
import com.wire.kalium.logic.sync.receiver.handler.CodeUpdatedHandler
import com.wire.kalium.logic.sync.receiver.handler.DeleteForMeHandlerImpl
import com.wire.kalium.logic.sync.receiver.handler.DeleteMessageHandlerImpl
import com.wire.kalium.logic.sync.receiver.handler.LastReadContentHandlerImpl
import com.wire.kalium.logic.sync.receiver.handler.MessageTextEditHandlerImpl
import com.wire.kalium.logic.sync.receiver.handler.ReceiptMessageHandlerImpl
import com.wire.kalium.logic.sync.receiver.handler.TypingIndicatorHandler
import com.wire.kalium.logic.sync.receiver.handler.TypingIndicatorHandlerImpl
import com.wire.kalium.logic.sync.slow.RestartSlowSyncProcessForRecoveryUseCase
import com.wire.kalium.logic.sync.slow.RestartSlowSyncProcessForRecoveryUseCaseImpl
import com.wire.kalium.logic.sync.slow.SlowSlowSyncCriteriaProviderImpl
import com.wire.kalium.logic.sync.slow.SlowSyncCriteriaProvider
import com.wire.kalium.logic.sync.slow.SlowSyncManager
import com.wire.kalium.logic.sync.slow.SlowSyncRecoveryHandler
import com.wire.kalium.logic.sync.slow.SlowSyncRecoveryHandlerImpl
import com.wire.kalium.logic.sync.slow.SlowSyncWorker
import com.wire.kalium.logic.sync.slow.SlowSyncWorkerImpl
import com.wire.kalium.logic.util.MessageContentEncoder
import com.wire.kalium.network.NetworkStateObserver
import com.wire.kalium.network.networkContainer.AuthenticatedNetworkContainer
import com.wire.kalium.network.session.SessionManager
import com.wire.kalium.persistence.client.ClientRegistrationStorage
import com.wire.kalium.persistence.client.ClientRegistrationStorageImpl
import com.wire.kalium.persistence.kmmSettings.GlobalPrefProvider
import com.wire.kalium.util.DelicateKaliumApi
import kotlinx.coroutines.CoroutineScope
import kotlinx.coroutines.SupervisorJob
import kotlinx.coroutines.cancel
import kotlinx.coroutines.flow.MutableSharedFlow
import kotlinx.coroutines.flow.MutableStateFlow
import kotlinx.coroutines.launch
import okio.Path.Companion.toPath
import kotlin.coroutines.CoroutineContext
import com.wire.kalium.network.api.base.model.UserId as UserIdDTO

@Suppress("LongParameterList", "LargeClass")
class UserSessionScope internal constructor(
    userAgent: String,
    private val userId: UserId,
    private val globalScope: GlobalKaliumScope,
    private val globalCallManager: GlobalCallManager,
    private val globalPreferences: GlobalPrefProvider,
    authenticationScopeProvider: AuthenticationScopeProvider,
    private val userSessionWorkScheduler: UserSessionWorkScheduler,
    private val rootPathsProvider: RootPathsProvider,
    dataStoragePaths: DataStoragePaths,
    private val kaliumConfigs: KaliumConfigs,
    private val userSessionScopeProvider: UserSessionScopeProvider,
    userStorageProvider: UserStorageProvider,
    private val clientConfig: ClientConfig,
    platformUserStorageProperties: PlatformUserStorageProperties,
    networkStateObserver: NetworkStateObserver
) : CoroutineScope {

    private val userStorage = userStorageProvider.getOrCreate(
        userId, platformUserStorageProperties, kaliumConfigs.shouldEncryptData
    )

    private var _clientId: ClientId? = null

    @OptIn(DelicateKaliumApi::class) // Use the uncached client ID in order to create the cache itself.
    private suspend fun clientId(): Either<CoreFailure, ClientId> =
        if (_clientId != null) Either.Right(_clientId!!) else {
            clientRepository.currentClientId().onSuccess {
                _clientId = it
            }
        }

    private val clientIdStateFlow = MutableStateFlow<ClientId?>(null)

    private val userScopedLogger: KaliumLogger = kaliumLogger.withUserDeviceData {
        KaliumLogger.UserClientData(userId.toLogString(), clientIdStateFlow.value?.value?.obfuscateId() ?: "")
    }

    private val cachedClientIdClearer: CachedClientIdClearer = object : CachedClientIdClearer {
        override fun invoke() {
            _clientId = null
        }
    }

    val callMapper: CallMapper get() = MapperProvider.callMapper(userId)

    val qualifiedIdMapper: QualifiedIdMapper get() = MapperProvider.qualifiedIdMapper(userId)

    val federatedIdMapper: FederatedIdMapper
        get() = MapperProvider.federatedIdMapper(
            userId, qualifiedIdMapper, globalScope.sessionRepository
        )

    private val clientIdProvider = CurrentClientIdProvider { clientId() }
    private val mlsSelfConversationIdProvider: MLSSelfConversationIdProvider by lazy {
        MLSSelfConversationIdProviderImpl(
            conversationRepository
        )
    }
    private val proteusSelfConversationIdProvider: ProteusSelfConversationIdProvider by lazy {
        ProteusSelfConversationIdProviderImpl(
            conversationRepository
        )
    }
    private val selfConversationIdProvider: SelfConversationIdProvider by
    lazy {
        SelfConversationIdProviderImpl(
            clientRepository,
            mlsSelfConversationIdProvider,
            proteusSelfConversationIdProvider
        )
    }

    private val epochsFlow = MutableSharedFlow<GroupID>()

    private val proposalTimersFlow = MutableSharedFlow<ProposalTimer>()

    // TODO(refactor): Extract to Provider class and make atomic
    // val _teamId: Atomic<Either<CoreFailure, TeamId?>> = Atomic(Either.Left(CoreFailure.Unknown(Throwable("NotInitialized"))))
    private var _teamId: Either<CoreFailure, TeamId?> = Either.Left(CoreFailure.Unknown(Throwable("NotInitialized")))

    private suspend fun teamId(): Either<CoreFailure, TeamId?> = if (_teamId.isRight()) _teamId else {
        userRepository.userById(userId).map {
            _teamId = Either.Right(it.teamId)
            it.teamId
        }
    }

    private val selfTeamId = SelfTeamIdProvider { teamId() }

    private val accessTokenRepository: AccessTokenRepository
        get() = AccessTokenRepositoryImpl(
            userId = userId,
            accessTokenApi = authenticatedNetworkContainer.accessTokenApi,
            authTokenStorage = globalPreferences.authTokenStorage
        )

    private val accessTokenRefresherFactory: AccessTokenRefresherFactory
        get() = AccessTokenRefresherFactoryImpl(
            userId = userId,
            tokenStorage = globalPreferences.authTokenStorage
        )

    private val accessTokenRefresher: AccessTokenRefresher
        get() = AccessTokenRefresherImpl(
            userId = userId,
            repository = accessTokenRepository
        )

    private val sessionManager: SessionManager = SessionManagerImpl(
        sessionRepository = globalScope.sessionRepository,
        accessTokenRefresherFactory = accessTokenRefresherFactory,
        userId = userId,
        tokenStorage = globalPreferences.authTokenStorage,
        logout = { logoutReason -> logout(logoutReason) }
    )
    private val authenticatedNetworkContainer: AuthenticatedNetworkContainer = AuthenticatedNetworkContainer.create(
        networkStateObserver,
        sessionManager,
        UserIdDTO(userId.value, userId.domain),
        userAgent,
        certificatePinning = kaliumConfigs.certPinningConfig,
        mockEngine = kaliumConfigs.kaliumMockEngine?.mockEngine,
        kaliumLogger = userScopedLogger
    )
    private val featureSupport: FeatureSupport = FeatureSupportImpl(
        kaliumConfigs,
        sessionManager.serverConfig().metaData.commonApiVersion.version
    )
    val authenticationScope: AuthenticationScope = authenticationScopeProvider.provide(
        sessionManager.getServerConfig(),
        sessionManager.getProxyCredentials(),
        globalScope.serverConfigRepository,
        networkStateObserver,
        kaliumConfigs::certPinningConfig,
        mockEngine = kaliumConfigs.kaliumMockEngine?.mockEngine
    )

    private val userConfigRepository: UserConfigRepository
        get() = UserConfigDataSource(
            userStorage.preferences.userConfigStorage,
            userStorage.database.userConfigDAO,
            kaliumConfigs
        )

    private val userPropertyRepository: UserPropertyRepository
        get() = UserPropertyDataSource(
            authenticatedNetworkContainer.propertiesApi,
            userConfigRepository
        )

    private val keyPackageLimitsProvider: KeyPackageLimitsProvider
        get() = KeyPackageLimitsProviderImpl(kaliumConfigs)

    private val updateKeyingMaterialThresholdProvider: UpdateKeyingMaterialThresholdProvider
        get() = UpdateKeyingMaterialThresholdProviderImpl(kaliumConfigs)

    val proteusClientProvider: ProteusClientProvider by lazy {
        ProteusClientProviderImpl(
            rootProteusPath = rootPathsProvider.rootProteusPath(userId),
            userId = userId,
            passphraseStorage = globalPreferences.passphraseStorage,
            kaliumConfigs = kaliumConfigs
        )
    }

    private val mlsClientProvider: MLSClientProvider by lazy {
        MLSClientProviderImpl(
            rootKeyStorePath = rootPathsProvider.rootMLSPath(userId),
            userId = userId,
            currentClientIdProvider = clientIdProvider,
            passphraseStorage = globalPreferences.passphraseStorage
        )
    }

    private val commitBundleEventReceiver: CommitBundleEventReceiverImpl
        get() = CommitBundleEventReceiverImpl(
            memberJoinHandler, memberLeaveHandler
        )

    private val mlsConversationRepository: MLSConversationRepository
        get() = MLSConversationDataSource(
            userId,
            keyPackageRepository,
            mlsClientProvider,
            authenticatedNetworkContainer.mlsMessageApi,
            userStorage.database.conversationDAO,
            authenticatedNetworkContainer.clientApi,
            syncManager,
            mlsPublicKeysRepository,
            commitBundleEventReceiver,
            epochsFlow,
            proposalTimersFlow
        )

    private val e2eiRepository: E2EIRepository
        get() = E2EIRepositoryImpl(
            authenticatedNetworkContainer.e2eiApi,
            globalScope.unboundNetworkContainer.acmeApi,
            e2EIClientProvider,
            mlsClientProvider,
            clientIdProvider
        )

    private val e2EIClientProvider: E2EClientProvider by lazy {
        E2EIClientProviderImpl(
            userId = userId,
            currentClientIdProvider = clientIdProvider,
            mlsClientProvider = mlsClientProvider,
            userRepository = userRepository
        )
    }

    val enrollE2EI: EnrollE2EIUseCase get() = EnrollE2EIUseCaseImpl(e2eiRepository)

    private val notificationTokenRepository get() = NotificationTokenDataSource(globalPreferences.tokenStorage)

    private val subconversationRepository = SubconversationRepositoryImpl()

    private val conversationRepository: ConversationRepository
        get() = ConversationDataSource(
            userId,
            mlsClientProvider,
            selfTeamId,
            userStorage.database.conversationDAO,
            userStorage.database.memberDAO,
            authenticatedNetworkContainer.conversationApi,
            userStorage.database.messageDAO,
            userStorage.database.clientDAO,
            authenticatedNetworkContainer.clientApi,
            userStorage.database.conversationMetaDataDAO
        )

    private val conversationGroupRepository: ConversationGroupRepository
        get() = ConversationGroupRepositoryImpl(
            mlsConversationRepository,
            joinExistingMLSConversationUseCase,
            memberJoinHandler,
            memberLeaveHandler,
            conversationMessageTimerEventHandler,
            userStorage.database.conversationDAO,
            authenticatedNetworkContainer.conversationApi,
            newConversationMembersRepository,
            lazy { conversations.newGroupConversationSystemMessagesCreator },
            userId,
            selfTeamId
        )

    private val newConversationMembersRepository: NewConversationMembersRepository
        get() = NewConversationMembersRepositoryImpl(
            userStorage.database.memberDAO,
            lazy { conversations.newGroupConversationSystemMessagesCreator }
        )

    private val messageRepository: MessageRepository
        get() = MessageDataSource(
            messageApi = authenticatedNetworkContainer.messageApi,
            mlsMessageApi = authenticatedNetworkContainer.mlsMessageApi,
            messageDAO = userStorage.database.messageDAO,
            selfUserId = userId
        )

    private val messageMetadataRepository: MessageMetadataRepository
        get() = MessageMetadataSource(messageMetaDataDAO = userStorage.database.messageMetaDataDAO)

    private val compositeMessageRepository: CompositeMessageRepository
        get() = CompositeMessageDataSource(compositeMessageDAO = userStorage.database.compositeMessageDAO)

    private val userRepository: UserRepository = UserDataSource(
        userStorage.database.userDAO,
        userStorage.database.metadataDAO,
        userStorage.database.clientDAO,
        authenticatedNetworkContainer.selfApi,
        authenticatedNetworkContainer.userDetailsApi,
        globalScope.sessionRepository,
        userId,
        selfTeamId
    )

    private val accountRepository: AccountRepository
        get() = AccountRepositoryImpl(
            userDAO = userStorage.database.userDAO,
            selfUserId = userId,
            selfApi = authenticatedNetworkContainer.selfApi
        )

    internal val pushTokenRepository: PushTokenRepository
        get() = PushTokenDataSource(userStorage.database.metadataDAO)

    private val teamRepository: TeamRepository
        get() = TeamDataSource(
            userStorage.database.userDAO,
            userStorage.database.teamDAO,
            authenticatedNetworkContainer.teamsApi,
            authenticatedNetworkContainer.userDetailsApi,
            userId,
            userStorage.database.serviceDAO
        )

    private val serviceRepository: ServiceRepository
        get() = ServiceDataSource(
            serviceDAO = userStorage.database.serviceDAO
        )

    private val connectionRepository: ConnectionRepository
        get() = ConnectionDataSource(
            userStorage.database.conversationDAO,
            userStorage.database.memberDAO,
            userStorage.database.connectionDAO,
            authenticatedNetworkContainer.connectionApi,
            userStorage.database.userDAO,
            conversationRepository
        )

    private val userSearchApiWrapper: UserSearchApiWrapper = UserSearchApiWrapperImpl(
        authenticatedNetworkContainer.userSearchApi,
        userStorage.database.conversationDAO,
        userStorage.database.memberDAO,
        userStorage.database.userDAO,
        userStorage.database.metadataDAO
    )

    private val publicUserRepository: SearchUserRepository
        get() = SearchUserRepositoryImpl(
            userStorage.database.userDAO,
            userStorage.database.metadataDAO,
            authenticatedNetworkContainer.userDetailsApi,
            userSearchApiWrapper
        )

    val backup: BackupScope
        get() = BackupScope(
            userId,
            clientIdProvider,
            userRepository,
            kaliumFileSystem,
            userStorage,
            persistMigratedMessage,
            restartSlowSyncProcessForRecoveryUseCase,
            globalPreferences,
        )

    val persistMessage: PersistMessageUseCase
        get() = PersistMessageUseCaseImpl(messageRepository, userId)

    private val addSystemMessageToAllConversationsUseCase: AddSystemMessageToAllConversationsUseCase
        get() = AddSystemMessageToAllConversationsUseCaseImpl(messageRepository, userId)

    private val restartSlowSyncProcessForRecoveryUseCase: RestartSlowSyncProcessForRecoveryUseCase
        get() = RestartSlowSyncProcessForRecoveryUseCaseImpl(slowSyncRepository)

    private val callRepository: CallRepository by lazy {
        CallDataSource(
            callApi = authenticatedNetworkContainer.callApi,
            qualifiedIdMapper = qualifiedIdMapper,
            callDAO = userStorage.database.callDAO,
            conversationRepository = conversationRepository,
            mlsConversationRepository = mlsConversationRepository,
            subconversationRepository = subconversationRepository,
            joinSubconversation = joinSubconversationUseCase,
            leaveSubconversation = leaveSubconversationUseCase,
            mlsClientProvider = mlsClientProvider,
            userRepository = userRepository,
            teamRepository = teamRepository,
            persistMessage = persistMessage,
            callMapper = callMapper,
            federatedIdMapper = federatedIdMapper
        )
    }

    private val clientRemoteRepository: ClientRemoteRepository
        get() = ClientRemoteDataSource(
            authenticatedNetworkContainer.clientApi,
            clientConfig
        )

    private val clientRegistrationStorage: ClientRegistrationStorage
        get() = ClientRegistrationStorageImpl(userStorage.database.metadataDAO)

    internal val clientRepository: ClientRepository
        get() = ClientDataSource(
            clientRemoteRepository,
            clientRegistrationStorage,
            userStorage.database.clientDAO,
            userStorage.database.newClientDAO,
            userId,
            authenticatedNetworkContainer.clientApi,
        )

    private val messageSendingScheduler: MessageSendingScheduler
        get() = userSessionWorkScheduler

    private val assetRepository: AssetRepository
        get() = AssetDataSource(
            assetApi = authenticatedNetworkContainer.assetApi,
            assetDao = userStorage.database.assetDAO,
            kaliumFileSystem = kaliumFileSystem
        )

    private val incrementalSyncRepository: IncrementalSyncRepository by lazy {
        InMemoryIncrementalSyncRepository()
    }

    private val slowSyncRepository: SlowSyncRepository by lazy { SlowSyncRepositoryImpl(userStorage.database.metadataDAO) }

    private val eventGatherer: EventGatherer get() = EventGathererImpl(eventRepository, incrementalSyncRepository)

    private val eventProcessor: EventProcessor by lazy {
        EventProcessorImpl(
            eventRepository,
            conversationEventReceiver,
            userEventReceiver,
            teamEventReceiver,
            featureConfigEventReceiver,
            userPropertiesEventReceiver,
            federationEventReceiver
        )
    }

    private val slowSyncCriteriaProvider: SlowSyncCriteriaProvider
        get() = SlowSlowSyncCriteriaProviderImpl(clientRepository, logoutRepository)

    val syncManager: SyncManager by lazy {
        SyncManagerImpl(
            slowSyncRepository, incrementalSyncRepository
        )
    }

    internal val missingMetadataUpdateManager: MissingMetadataUpdateManager = MissingMetadataUpdateManagerImpl(
        incrementalSyncRepository,
        lazy { users.refreshUsersWithoutMetadata },
        lazy { conversations.refreshConversationsWithoutMetadata },
        lazy { users.timestampKeyRepository }
    )

    private val syncConversations: SyncConversationsUseCase
        get() = SyncConversationsUseCaseImpl(
            conversationRepository,
            systemMessageInserter
        )

    private val syncConnections: SyncConnectionsUseCase
        get() = SyncConnectionsUseCaseImpl(
            connectionRepository = connectionRepository
        )

    private val syncSelfUser: SyncSelfUserUseCase get() = SyncSelfUserUseCaseImpl(userRepository)
    private val syncContacts: SyncContactsUseCase get() = SyncContactsUseCaseImpl(userRepository)

    private val syncSelfTeamUseCase: SyncSelfTeamUseCase
        get() = SyncSelfTeamUseCaseImpl(
            userRepository = userRepository, teamRepository = teamRepository
        )

    private val joinExistingMLSConversationUseCase: JoinExistingMLSConversationUseCase
        get() = JoinExistingMLSConversationUseCaseImpl(
            featureSupport,
            authenticatedNetworkContainer.conversationApi,
            clientRepository,
            conversationRepository,
            mlsConversationRepository
        )

    private val recoverMLSConversationsUseCase: RecoverMLSConversationsUseCase
        get() = RecoverMLSConversationsUseCaseImpl(
            featureSupport,
            clientRepository,
            conversationRepository,
            mlsConversationRepository,
            joinExistingMLSConversationUseCase
        )

    private val joinExistingMLSConversations: JoinExistingMLSConversationsUseCase
        get() = JoinExistingMLSConversationsUseCaseImpl(
            featureSupport,
            clientRepository,
            conversationRepository,
            joinExistingMLSConversationUseCase
        )

    private val joinSubconversationUseCase: JoinSubconversationUseCase
        get() = JoinSubconversationUseCaseImpl(
            authenticatedNetworkContainer.conversationApi,
            mlsConversationRepository,
            subconversationRepository,
            mlsUnpacker
        )

    private val leaveSubconversationUseCase: LeaveSubconversationUseCase
        get() = LeaveSubconversationUseCaseImpl(
            authenticatedNetworkContainer.conversationApi,
            mlsClientProvider,
            subconversationRepository,
            userId,
            clientIdProvider,
        )

    private val mlsOneOnOneConversationResolver: MLSOneOnOneConversationResolver
        get() = MLSOneOnOneConversationResolverImpl(
            conversationRepository,
            joinExistingMLSConversationUseCase
        )

    private val oneOnOneMigrator: OneOnOneMigrator
        get() = OneOnOneMigratorImpl(
            mlsOneOnOneConversationResolver,
            conversationGroupRepository,
            conversationRepository,
            messageRepository,
            userRepository
        )
    private val oneOnOneResolver: OneOnOneResolver
        get() = OneOnOneResolverImpl(
            userRepository,
            oneOnOneProtocolSelector,
            oneOnOneMigrator,
            incrementalSyncRepository
        )

    private val updateSupportedProtocols: UpdateSupportedProtocolsUseCase
        get() = UpdateSupportedProtocolsUseCaseImpl(
            clientRepository,
            userRepository,
            userConfigRepository,
            featureSupport
        )

    private val updateSupportedProtocolsAndResolveOneOnOnes: UpdateSupportedProtocolsAndResolveOneOnOnesUseCase
        get() = UpdateSupportedProtocolsAndResolveOneOnOnesUseCaseImpl(
            updateSupportedProtocols,
            oneOnOneResolver
        )

    private val slowSyncWorker: SlowSyncWorker by lazy {
        SlowSyncWorkerImpl(
            eventRepository,
            syncSelfUser,
            syncFeatureConfigsUseCase,
            updateSupportedProtocols,
            syncConversations,
            syncConnections,
            syncSelfTeamUseCase,
            syncContacts,
            joinExistingMLSConversations,
            oneOnOneResolver
        )
    }

    private val slowSyncRecoveryHandler: SlowSyncRecoveryHandler
        get() = SlowSyncRecoveryHandlerImpl(logout)

    private val slowSyncManager: SlowSyncManager by lazy {
        SlowSyncManager(
            slowSyncCriteriaProvider,
            slowSyncRepository,
            slowSyncWorker,
            slowSyncRecoveryHandler,
            networkStateObserver
        )
    }
    private val mlsConversationsRecoveryManager: MLSConversationsRecoveryManager by lazy {
        MLSConversationsRecoveryManagerImpl(
            featureSupport,
            incrementalSyncRepository,
            clientRepository,
            recoverMLSConversationsUseCase,
            slowSyncRepository
        )
    }

    private val conversationsRecoveryManager: ConversationsRecoveryManager by lazy {
        ConversationsRecoveryManagerImpl(
            incrementalSyncRepository,
            addSystemMessageToAllConversationsUseCase,
            slowSyncRepository
        )
    }

    private val incrementalSyncWorker: IncrementalSyncWorker by lazy {
        IncrementalSyncWorkerImpl(
            eventGatherer,
            eventProcessor
        )
    }
    private val incrementalSyncRecoveryHandler: IncrementalSyncRecoveryHandlerImpl
        get() = IncrementalSyncRecoveryHandlerImpl(
            restartSlowSyncProcessForRecoveryUseCase,
            eventRepository,
        )

    private val incrementalSyncManager by lazy {
        IncrementalSyncManager(
            slowSyncRepository,
            incrementalSyncWorker,
            incrementalSyncRepository,
            incrementalSyncRecoveryHandler,
            networkStateObserver
        )
    }

    private val upgradeCurrentSessionUseCase
        get() = UpgradeCurrentSessionUseCaseImpl(
            authenticatedNetworkContainer,
            accessTokenRefresher,
            sessionManager
        )

    @Suppress("MagicNumber")
    private val apiMigrations = listOf(
        Pair(3, ApiMigrationV3(clientIdProvider, upgradeCurrentSessionUseCase))
    )

    private val apiMigrationManager
        get() = ApiMigrationManager(
            sessionManager.serverConfig().metaData.commonApiVersion.version,
            userStorage.database.metadataDAO,
            apiMigrations
        )

    private val eventRepository: EventRepository
        get() = EventDataSource(
            authenticatedNetworkContainer.notificationApi, userStorage.database.metadataDAO, clientIdProvider, userId
        )

    private val mlsMigrator: MLSMigrator
        get() = MLSMigratorImpl(
            userId,
            selfTeamId,
            userRepository,
            conversationRepository,
            mlsConversationRepository,
            systemMessageInserter
        )

    internal val keyPackageManager: KeyPackageManager = KeyPackageManagerImpl(featureSupport,
        incrementalSyncRepository,
        lazy { clientRepository },
        lazy { client.refillKeyPackages },
        lazy { client.mlsKeyPackageCountUseCase },
        lazy { users.timestampKeyRepository })
    internal val keyingMaterialsManager: KeyingMaterialsManager = KeyingMaterialsManagerImpl(featureSupport,
        incrementalSyncRepository,
        lazy { clientRepository },
        lazy { conversations.updateMLSGroupsKeyingMaterials },
        lazy { users.timestampKeyRepository })

    internal val mlsClientManager: MLSClientManager = MLSClientManagerImpl(clientIdProvider,
        isAllowedToRegisterMLSClient,
        incrementalSyncRepository,
        lazy { slowSyncRepository },
        lazy { clientRepository },
        lazy {
            RegisterMLSClientUseCaseImpl(
                mlsClientProvider, clientRepository, keyPackageRepository, keyPackageLimitsProvider
            )
        })

    internal val mlsMigrationWorker get() =
        MLSMigrationWorkerImpl(
            userConfigRepository,
            featureConfigRepository,
            mlsConfigHandler,
            mlsMigrationConfigHandler,
            mlsMigrator,
        )

    internal val mlsMigrationManager: MLSMigrationManager = MLSMigrationManagerImpl(
            kaliumConfigs,
            featureSupport,
            incrementalSyncRepository,
            lazy { clientRepository },
            lazy { users.timestampKeyRepository },
            lazy { mlsMigrationWorker }
    )

    private val mlsPublicKeysRepository: MLSPublicKeysRepository
        get() = MLSPublicKeysRepositoryImpl(
            authenticatedNetworkContainer.mlsPublicKeyApi,
        )

    private val videoStateChecker: VideoStateChecker get() = VideoStateCheckerImpl()

    private val pendingProposalScheduler: PendingProposalScheduler =
        PendingProposalSchedulerImpl(
            kaliumConfigs,
            incrementalSyncRepository,
            lazy { mlsConversationRepository },
            lazy { subconversationRepository }
        )

    private val callManager: Lazy<CallManager> = lazy {
        globalCallManager.getCallManagerForClient(
            userId = userId,
            callRepository = callRepository,
            userRepository = userRepository,
            currentClientIdProvider = clientIdProvider,
            conversationRepository = conversationRepository,
            selfConversationIdProvider = selfConversationIdProvider,
            messageSender = messages.messageSender,
            federatedIdMapper = federatedIdMapper,
            qualifiedIdMapper = qualifiedIdMapper,
            videoStateChecker = videoStateChecker,
            callMapper = callMapper,
            conversationClientsInCallUpdater = conversationClientsInCallUpdater,
            kaliumConfigs = kaliumConfigs
        )
    }

    private val flowManagerService by lazy {
        globalCallManager.getFlowManager()
    }

    private val mediaManagerService by lazy {
        globalCallManager.getMediaManager()
    }

    private val conversationClientsInCallUpdater: ConversationClientsInCallUpdater
        get() = ConversationClientsInCallUpdaterImpl(
            callManager = callManager,
            conversationRepository = conversationRepository,
            federatedIdMapper = federatedIdMapper
        )

    private val updateConversationClientsForCurrentCall: Lazy<UpdateConversationClientsForCurrentCallUseCase> = lazy {
        UpdateConversationClientsForCurrentCallUseCaseImpl(callRepository, conversationClientsInCallUpdater)
    }

    private val reactionRepository = ReactionRepositoryImpl(userId, userStorage.database.reactionDAO)
    private val receiptRepository = ReceiptRepositoryImpl(userStorage.database.receiptDAO)
    private val persistReaction: PersistReactionUseCase
        get() = PersistReactionUseCaseImpl(
            reactionRepository
        )

    private val mlsUnpacker: MLSMessageUnpacker
        get() = MLSMessageUnpackerImpl(
            conversationRepository = conversationRepository,
            subconversationRepository = subconversationRepository,
            mlsConversationRepository = mlsConversationRepository,
            pendingProposalScheduler = pendingProposalScheduler,
            selfUserId = userId
        )

    private val proteusUnpacker: ProteusMessageUnpacker
        get() = ProteusMessageUnpackerImpl(
            proteusClientProvider = proteusClientProvider, selfUserId = userId
        )

    private val messageEncoder get() = MessageContentEncoder()

    private val systemMessageInserter get() = SystemMessageInserterImpl(userId, persistMessage)

    private val receiptMessageHandler
        get() = ReceiptMessageHandlerImpl(
            selfUserId = this.userId,
            receiptRepository = receiptRepository,
            messageRepository = messageRepository
        )

    private val isMessageSentInSelfConversation: IsMessageSentInSelfConversationUseCase
        get() = IsMessageSentInSelfConversationUseCaseImpl(selfConversationIdProvider)

    private val assetMessageHandler: AssetMessageHandler
        get() = AssetMessageHandlerImpl(
            messageRepository,
            persistMessage,
            userConfigRepository,
            validateAssetMimeType
        )

    private val buttonActionConfirmationHandler: ButtonActionConfirmationHandler
        get() = ButtonActionConfirmationHandlerImpl(compositeMessageRepository, messageMetadataRepository)

    private val applicationMessageHandler: ApplicationMessageHandler
        get() = ApplicationMessageHandlerImpl(
            userRepository,
            messageRepository,
            assetMessageHandler,
            callManager,
            persistMessage,
            persistReaction,
            MessageTextEditHandlerImpl(messageRepository, EphemeralEventsNotificationManagerImpl),
            LastReadContentHandlerImpl(conversationRepository, userId, isMessageSentInSelfConversation),
            ClearConversationContentHandlerImpl(
                conversationRepository,
                userId,
                isMessageSentInSelfConversation,
            ),
            DeleteForMeHandlerImpl(messageRepository, isMessageSentInSelfConversation),
            DeleteMessageHandlerImpl(messageRepository, assetRepository, EphemeralEventsNotificationManagerImpl, userId),
            messageEncoder,
            receiptMessageHandler,
            buttonActionConfirmationHandler,
            userId
        )

    private val staleEpochVerifier: StaleEpochVerifier
        get() = StaleEpochVerifierImpl(
            systemMessageInserter = systemMessageInserter,
            conversationRepository = conversationRepository,
            mlsConversationRepository = mlsConversationRepository,
            joinExistingMLSConversation = joinExistingMLSConversationUseCase
        )

    private val newMessageHandler: NewMessageEventHandler
        get() = NewMessageEventHandlerImpl(
            proteusUnpacker, mlsUnpacker, applicationMessageHandler,
            { conversationId, messageId ->
                messages.ephemeralMessageDeletionHandler.startSelfDeletion(conversationId, messageId)
            }, userId,
            staleEpochVerifier
        )

    private val newConversationHandler: NewConversationEventHandler
        get() = NewConversationEventHandlerImpl(
            conversationRepository,
            userRepository,
            selfTeamId,
            conversations.newGroupConversationSystemMessagesCreator
        )
    private val deletedConversationHandler: DeletedConversationEventHandler
        get() = DeletedConversationEventHandlerImpl(
            userRepository, conversationRepository, EphemeralEventsNotificationManagerImpl
        )
    private val memberJoinHandler: MemberJoinEventHandler
        get() = MemberJoinEventHandlerImpl(
            conversationRepository, userRepository, persistMessage, userId
        )
    private val memberLeaveHandler: MemberLeaveEventHandler
        get() = MemberLeaveEventHandlerImpl(
            userStorage.database.memberDAO, userRepository, persistMessage, updateConversationClientsForCurrentCall
        )
    private val memberChangeHandler: MemberChangeEventHandler
        get() = MemberChangeEventHandlerImpl(
            conversationRepository
        )
    private val mlsWelcomeHandler: MLSWelcomeEventHandler
        get() = MLSWelcomeEventHandlerImpl(
            mlsClientProvider, conversationRepository, oneOnOneResolver
        )
    private val renamedConversationHandler: RenamedConversationEventHandler
        get() = RenamedConversationEventHandlerImpl(
            userStorage.database.conversationDAO, persistMessage
        )

    private val receiptModeUpdateEventHandler: ReceiptModeUpdateEventHandler
        get() = ReceiptModeUpdateEventHandlerImpl(
            conversationDAO = userStorage.database.conversationDAO,
            persistMessage = persistMessage
        )

    private val conversationMessageTimerEventHandler: ConversationMessageTimerEventHandler
        get() = ConversationMessageTimerEventHandlerImpl(
            conversationDAO = userStorage.database.conversationDAO,
            persistMessage = persistMessage
        )

    private val conversationCodeUpdateHandler: CodeUpdatedHandler
        get() = CodeUpdateHandlerImpl(
            conversationDAO = userStorage.database.conversationDAO
        )

    private val conversationCodeDeletedHandler: CodeDeletedHandler
        get() = CodeDeletedHandlerImpl(
            conversationDAO = userStorage.database.conversationDAO
        )

    private val typingIndicatorHandler: TypingIndicatorHandler
        get() = TypingIndicatorHandlerImpl(userId, conversations.typingIndicatorIncomingRepository)

    private val protocolUpdateEventHandler: ProtocolUpdateEventHandler
        get() = ProtocolUpdateEventHandlerImpl(
            conversationRepository = conversationRepository,
            systemMessageInserter = systemMessageInserter
        )

    private val conversationEventReceiver: ConversationEventReceiver by lazy {
        ConversationEventReceiverImpl(
            newMessageHandler,
            newConversationHandler,
            deletedConversationHandler,
            memberJoinHandler,
            memberLeaveHandler,
            memberChangeHandler,
            mlsWelcomeHandler,
            renamedConversationHandler,
            receiptModeUpdateEventHandler,
            conversationMessageTimerEventHandler,
            conversationCodeUpdateHandler,
            conversationCodeDeletedHandler,
            typingIndicatorHandler,
            protocolUpdateEventHandler
        )
    }

    private val userEventReceiver: UserEventReceiver
        get() = UserEventReceiverImpl(
            clientRepository,
            connectionRepository,
            conversationRepository,
            userRepository,
            logout,
            oneOnOneResolver,
            userId,
            clientIdProvider
        )

    private val userPropertiesEventReceiver: UserPropertiesEventReceiver
        get() = UserPropertiesEventReceiverImpl(userConfigRepository)

    private val federationEventReceiver: FederationEventReceiver
        get() = FederationEventReceiverImpl(
            conversationRepository, connectionRepository, userRepository,
            userStorage.database.memberDAO, persistMessage, userId
        )

    private val teamEventReceiver: TeamEventReceiver
        get() = TeamEventReceiverImpl(teamRepository, conversationRepository, userRepository, persistMessage, userId)

    private val guestRoomConfigHandler
        get() = GuestRoomConfigHandler(userConfigRepository, kaliumConfigs)

    private val fileSharingConfigHandler
        get() = FileSharingConfigHandler(userConfigRepository)

    private val mlsConfigHandler
        get() = MLSConfigHandler(userConfigRepository, updateSupportedProtocolsAndResolveOneOnOnes, userId)

    private val mlsMigrationConfigHandler
        get() = MLSMigrationConfigHandler(userConfigRepository, updateSupportedProtocolsAndResolveOneOnOnes)

    private val classifiedDomainsConfigHandler
        get() = ClassifiedDomainsConfigHandler(userConfigRepository)

    private val conferenceCallingConfigHandler
        get() = ConferenceCallingConfigHandler(userConfigRepository)

    private val secondFactorPasswordChallengeConfigHandler
        get() = SecondFactorPasswordChallengeConfigHandler(userConfigRepository)

    private val selfDeletingMessagesConfigHandler
        get() = SelfDeletingMessagesConfigHandler(userConfigRepository, kaliumConfigs)

    private val e2eiConfigHandler
        get() = E2EIConfigHandler(userConfigRepository)

    private val appLockConfigHandler
        get() = AppLockConfigHandler(userConfigRepository)

    private val featureConfigEventReceiver: FeatureConfigEventReceiver
        get() = FeatureConfigEventReceiverImpl(
            guestRoomConfigHandler,
            fileSharingConfigHandler,
            mlsConfigHandler,
            mlsMigrationConfigHandler,
            classifiedDomainsConfigHandler,
            conferenceCallingConfigHandler,
            secondFactorPasswordChallengeConfigHandler,
            selfDeletingMessagesConfigHandler,
            e2eiConfigHandler,
            appLockConfigHandler
        )

    private val preKeyRepository: PreKeyRepository
        get() = PreKeyDataSource(
            authenticatedNetworkContainer.preKeyApi,
            proteusClientProvider,
            clientIdProvider,
            userStorage.database.prekeyDAO,
            userStorage.database.clientDAO,
            userStorage.database.metadataDAO,
        )

    private val proteusPreKeyRefiller: ProteusPreKeyRefiller
        get() = ProteusPreKeyRefillerImpl(preKeyRepository)

    private val proteusSyncWorker: ProteusSyncWorker by lazy {
        ProteusSyncWorkerImpl(
            incrementalSyncRepository = incrementalSyncRepository,
            proteusPreKeyRefiller = proteusPreKeyRefiller,
            preKeyRepository = preKeyRepository
        )
    }

    private val keyPackageRepository: KeyPackageRepository
        get() = KeyPackageDataSource(
            clientIdProvider, authenticatedNetworkContainer.keyPackageApi, mlsClientProvider, userId
        )

    private val logoutRepository: LogoutRepository = LogoutDataSource(
        authenticatedNetworkContainer.logoutApi,
        userStorage.database.metadataDAO
    )

    val observeSyncState: ObserveSyncStateUseCase
        get() = ObserveSyncStateUseCaseImpl(slowSyncRepository, incrementalSyncRepository)

    private val avsSyncStateReporter: AvsSyncStateReporter by lazy {
        AvsSyncStateReporterImpl(
            callManager = callManager,
            observeSyncStateUseCase = observeSyncState
        )
    }

    val setConnectionPolicy: SetConnectionPolicyUseCase
        get() = SetConnectionPolicyUseCase(incrementalSyncRepository)

    private val protoContentMapper: ProtoContentMapper
        get() = ProtoContentMapperImpl(selfUserId = userId)

    val persistMigratedMessage: PersistMigratedMessagesUseCase
        get() = PersistMigratedMessagesUseCaseImpl(
            userId,
            userStorage.database.migrationDAO,
            protoContentMapper = protoContentMapper
        )

    private val oneOnOneProtocolSelector: OneOnOneProtocolSelector
        get() = OneOnOneProtocolSelectorImpl(
            userRepository
        )

    @OptIn(DelicateKaliumApi::class)
    val client: ClientScope
        get() = ClientScope(
            clientRepository,
            pushTokenRepository,
            logoutRepository,
            preKeyRepository,
            keyPackageRepository,
            keyPackageLimitsProvider,
            mlsClientProvider,
            notificationTokenRepository,
            clientRemoteRepository,
            conversationRepository,
            proteusClientProvider,
            globalScope.sessionRepository,
            upgradeCurrentSessionUseCase,
            userId,
            isAllowedToRegisterMLSClient,
            clientIdProvider,
            userRepository,
            authenticationScope.secondFactorVerificationRepository,
            slowSyncRepository,
            cachedClientIdClearer,
<<<<<<< HEAD
            persistMessage
=======
            updateSupportedProtocolsAndResolveOneOnOnes
>>>>>>> 3b1d9b2b
        )
    val conversations: ConversationScope by lazy {
        ConversationScope(
            conversationRepository,
            conversationGroupRepository,
            connectionRepository,
            userRepository,
            syncManager,
            mlsConversationRepository,
            clientIdProvider,
            messages.messageSender,
            teamRepository,
            userId,
            selfConversationIdProvider,
            persistMessage,
            updateKeyingMaterialThresholdProvider,
            selfTeamId,
            messages.sendConfirmation,
            renamedConversationHandler,
            qualifiedIdMapper,
            team.isSelfATeamMember,
            globalScope.serverConfigRepository,
            userStorage,
            userPropertyRepository,
            oneOnOneResolver,
            this
        )
    }

    val migration get() = MigrationScope(userId, userStorage.database)
    val debug: DebugScope
        get() = DebugScope(
            messageRepository,
            conversationRepository,
            mlsConversationRepository,
            clientRepository,
            clientIdProvider,
            proteusClientProvider,
            mlsClientProvider,
            preKeyRepository,
            userRepository,
            userId,
            assetRepository,
            syncManager,
            slowSyncRepository,
            messageSendingScheduler,
            selfConversationIdProvider,
            staleEpochVerifier,
            eventProcessor,
            this
        )
    val messages: MessageScope
        get() = MessageScope(
            connectionRepository,
            userId,
            clientIdProvider,
            selfConversationIdProvider,
            messageRepository,
            conversationRepository,
            mlsConversationRepository,
            clientRepository,
            proteusClientProvider,
            mlsClientProvider,
            preKeyRepository,
            userRepository,
            assetRepository,
            reactionRepository,
            receiptRepository,
            syncManager,
            slowSyncRepository,
            messageSendingScheduler,
            userPropertyRepository,
            incrementalSyncRepository,
            protoContentMapper,
            observeSelfDeletingMessages,
            messageMetadataRepository,
            staleEpochVerifier,
            this
        )
    val users: UserScope
        get() = UserScope(
            userRepository,
            accountRepository,
            publicUserRepository,
            syncManager,
            assetRepository,
            teamRepository,
            connectionRepository,
            qualifiedIdMapper,
            globalScope.sessionRepository,
            globalScope.serverConfigRepository,
            userId,
            userStorage.database.metadataDAO,
            userPropertyRepository,
            messages.messageSender,
            clientIdProvider,
            e2eiRepository,
            team.isSelfATeamMember,
            updateSupportedProtocols
        )
    private val clearUserData: ClearUserDataUseCase get() = ClearUserDataUseCaseImpl(userStorage)

    val validateAssetMimeType: ValidateAssetMimeTypeUseCase get() = ValidateAssetMimeTypeUseCaseImpl()
    val logout: LogoutUseCase
        get() = LogoutUseCaseImpl(
            logoutRepository,
            globalScope.sessionRepository,
            clientRepository,
            userId,
            client.deregisterNativePushToken,
            client.clearClientData,
            clearUserData,
            userSessionScopeProvider,
            pushTokenRepository,
            globalScope,
            userSessionWorkScheduler,
            calls.establishedCall,
            calls.endCall,
            kaliumConfigs
        )
    val persistPersistentWebSocketConnectionStatus: PersistPersistentWebSocketConnectionStatusUseCase
        get() = PersistPersistentWebSocketConnectionStatusUseCaseImpl(userId, globalScope.sessionRepository)

    val getPersistentWebSocketStatus: GetPersistentWebSocketStatus
        get() = GetPersistentWebSocketStatusImpl(userId, globalScope.sessionRepository)

    private val featureConfigRepository: FeatureConfigRepository
        get() = FeatureConfigDataSource(
            featureConfigApi = authenticatedNetworkContainer.featureConfigApi
        )
    val isFileSharingEnabled: IsFileSharingEnabledUseCase get() = IsFileSharingEnabledUseCaseImpl(userConfigRepository)
    val observeFileSharingStatus: ObserveFileSharingStatusUseCase
        get() = ObserveFileSharingStatusUseCaseImpl(userConfigRepository)

    val markGuestLinkFeatureFlagAsNotChanged: MarkGuestLinkFeatureFlagAsNotChangedUseCase
        get() = MarkGuestLinkFeatureFlagAsNotChangedUseCaseImpl(userConfigRepository)

    val markSelfDeletingMessagesAsNotified: MarkSelfDeletionStatusAsNotifiedUseCase
        get() = MarkSelfDeletionStatusAsNotifiedUseCaseImpl(userConfigRepository)

    val observeSelfDeletingMessages: ObserveSelfDeletionTimerSettingsForConversationUseCase
        get() = ObserveSelfDeletionTimerSettingsForConversationUseCaseImpl(userConfigRepository, conversationRepository)

    val observeTeamSettingsSelfDeletionStatus: ObserveTeamSettingsSelfDeletingStatusUseCase
        get() = ObserveTeamSettingsSelfDeletingStatusUseCaseImpl(userConfigRepository)

    val persistNewSelfDeletionStatus: PersistNewSelfDeletionTimerUseCaseImpl
        get() = PersistNewSelfDeletionTimerUseCaseImpl(conversationRepository)

    val observeGuestRoomLinkFeatureFlag: ObserveGuestRoomLinkFeatureFlagUseCase
        get() = ObserveGuestRoomLinkFeatureFlagUseCaseImpl(userConfigRepository)

    val markFileSharingStatusAsNotified: MarkFileSharingChangeAsNotifiedUseCase
        get() = MarkFileSharingChangeAsNotifiedUseCase(userConfigRepository)

    val isMLSEnabled: IsMLSEnabledUseCase get() = IsMLSEnabledUseCaseImpl(featureSupport, userConfigRepository)

    val observeE2EIRequired: ObserveE2EIRequiredUseCase get() = ObserveE2EIRequiredUseCaseImpl(userConfigRepository)
    val markE2EIRequiredAsNotified: MarkEnablingE2EIAsNotifiedUseCase
        get() = MarkEnablingE2EIAsNotifiedUseCaseImpl(userConfigRepository)

    @OptIn(DelicateKaliumApi::class)
    private val isAllowedToRegisterMLSClient: IsAllowedToRegisterMLSClientUseCase
        get() = IsAllowedToRegisterMLSClientUseCaseImpl(featureSupport, mlsPublicKeysRepository)

    private val syncFeatureConfigsUseCase: SyncFeatureConfigsUseCase
        get() = SyncFeatureConfigsUseCaseImpl(
            featureConfigRepository,
            guestRoomConfigHandler,
            fileSharingConfigHandler,
            mlsConfigHandler,
            mlsMigrationConfigHandler,
            classifiedDomainsConfigHandler,
            conferenceCallingConfigHandler,
            secondFactorPasswordChallengeConfigHandler,
            selfDeletingMessagesConfigHandler,
            e2eiConfigHandler,
            appLockConfigHandler
        )

    val team: TeamScope get() = TeamScope(userRepository, teamRepository, conversationRepository, selfTeamId)

    val service: ServiceScope
        get() = ServiceScope(
            serviceRepository,
            teamRepository,
            selfTeamId
        )

    val calls: CallsScope
        get() = CallsScope(
            callManager,
            callRepository,
            conversationRepository,
            userRepository,
            flowManagerService,
            mediaManagerService,
            syncManager,
            qualifiedIdMapper,
            clientIdProvider,
            userConfigRepository,
            conversationClientsInCallUpdater,
            kaliumConfigs
        )

    val connection: ConnectionScope
        get() = ConnectionScope(
            connectionRepository,
            conversationRepository,
            userRepository,
            oneOnOneResolver
        )

    val observeSecurityClassificationLabel: ObserveSecurityClassificationLabelUseCase
        get() = ObserveSecurityClassificationLabelUseCaseImpl(
            conversations.observeConversationMembers, conversationRepository, userConfigRepository
        )

    val getOtherUserSecurityClassificationLabel: ObserveOtherUserSecurityClassificationLabelUseCase
        get() = ObserveOtherUserSecurityClassificationLabelUseCaseImpl(userConfigRepository, userId)

    val persistScreenshotCensoringConfig: PersistScreenshotCensoringConfigUseCase
        get() = PersistScreenshotCensoringConfigUseCaseImpl(userConfigRepository = userConfigRepository)

    val observeScreenshotCensoringConfig: ObserveScreenshotCensoringConfigUseCase
        get() = ObserveScreenshotCensoringConfigUseCaseImpl(userConfigRepository = userConfigRepository)

    val kaliumFileSystem: KaliumFileSystem by lazy {
        // Create the cache and asset storage directories
        KaliumFileSystemImpl(dataStoragePaths).also {
            if (!it.exists(dataStoragePaths.cachePath.value.toPath()))
                it.createDirectories(dataStoragePaths.cachePath.value.toPath())
            if (!it.exists(dataStoragePaths.assetStoragePath.value.toPath()))
                it.createDirectories(dataStoragePaths.assetStoragePath.value.toPath())
        }
    }

    internal val getProxyCredentials: GetProxyCredentialsUseCase
        get() = GetProxyCredentialsUseCaseImpl(sessionManager)

    private fun createPushTokenUpdater() = PushTokenUpdater(
        clientRepository, notificationTokenRepository, pushTokenRepository
    )

    override val coroutineContext: CoroutineContext = SupervisorJob()

    private val mlsConversationsVerificationStatusesHandler: MLSConversationsVerificationStatusesHandler by lazy {
        MLSConversationsVerificationStatusesHandlerImpl(conversationRepository, persistMessage, mlsConversationRepository, userId)
    }

    private val typingIndicatorSyncManager: TypingIndicatorSyncManager =
        TypingIndicatorSyncManager(lazy { conversations.typingIndicatorIncomingRepository }, observeSyncState)

    init {
        launch {
            apiMigrationManager.performMigrations()
            // TODO: Add a public start function to the Managers
            incrementalSyncManager
            slowSyncManager

            callRepository.updateOpenCallsToClosedStatus()
            messageRepository.resetAssetProgressStatus()
        }

        launch {
            val pushTokenUpdater = createPushTokenUpdater()
            pushTokenUpdater.monitorTokenChanges()
        }

        launch {
            mlsConversationsRecoveryManager.invoke()
        }

        launch {
            conversationsRecoveryManager.invoke()
        }

        launch {
            messages.ephemeralMessageDeletionHandler.enqueuePendingSelfDeletionMessages()
        }

        launch {
            proteusSyncWorker.execute()
        }

        launch {
            avsSyncStateReporter.execute()
        }

        launch {
            mlsConversationsVerificationStatusesHandler.invoke()
        }

        launch {
            typingIndicatorSyncManager.execute()
        }
    }

    fun onDestroy() {
        cancel()
    }
}

fun interface CachedClientIdClearer {
    operator fun invoke()
}<|MERGE_RESOLUTION|>--- conflicted
+++ resolved
@@ -1425,7 +1425,6 @@
             mlsClientProvider,
             notificationTokenRepository,
             clientRemoteRepository,
-            conversationRepository,
             proteusClientProvider,
             globalScope.sessionRepository,
             upgradeCurrentSessionUseCase,
@@ -1436,11 +1435,9 @@
             authenticationScope.secondFactorVerificationRepository,
             slowSyncRepository,
             cachedClientIdClearer,
-<<<<<<< HEAD
+            updateSupportedProtocolsAndResolveOneOnOnes,
+            conversationRepository,
             persistMessage
-=======
-            updateSupportedProtocolsAndResolveOneOnOnes
->>>>>>> 3b1d9b2b
         )
     val conversations: ConversationScope by lazy {
         ConversationScope(
