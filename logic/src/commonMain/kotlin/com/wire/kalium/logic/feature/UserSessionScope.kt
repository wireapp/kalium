--- conflicted
+++ resolved
@@ -772,11 +772,8 @@
             selfConversationIdProvider,
             persistMessage,
             updateKeyingMaterialThresholdProvider,
-<<<<<<< HEAD
+            selfTeamId,
             messages.sendConfirmation
-=======
-            selfTeamId
->>>>>>> 3cc3c905
         )
     val debug: DebugScope
         get() = DebugScope(
