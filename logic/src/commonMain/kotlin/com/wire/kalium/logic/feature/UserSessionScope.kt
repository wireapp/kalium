package com.wire.kalium.logic.feature

import com.wire.kalium.logic.AuthenticatedDataSourceSet
import com.wire.kalium.logic.configuration.ClientConfig
import com.wire.kalium.logic.data.asset.AssetDataSource
import com.wire.kalium.logic.data.asset.AssetMapper
import com.wire.kalium.logic.data.asset.AssetMapperImpl
import com.wire.kalium.logic.data.asset.AssetRepository
import com.wire.kalium.logic.data.client.ClientDataSource
import com.wire.kalium.logic.data.client.ClientMapper
import com.wire.kalium.logic.data.client.ClientRepository
import com.wire.kalium.logic.data.client.remote.ClientRemoteDataSource
import com.wire.kalium.logic.data.client.remote.ClientRemoteRepository
import com.wire.kalium.logic.data.conversation.ConversationDataSource
import com.wire.kalium.logic.data.conversation.ConversationMapper
import com.wire.kalium.logic.data.conversation.ConversationMapperImpl
import com.wire.kalium.logic.data.conversation.ConversationRepository
import com.wire.kalium.logic.data.conversation.MemberMapper
import com.wire.kalium.logic.data.conversation.MemberMapperImpl
import com.wire.kalium.logic.data.event.EventDataSource
import com.wire.kalium.logic.data.event.EventMapper
import com.wire.kalium.logic.data.event.EventRepository
import com.wire.kalium.logic.data.id.IdMapper
import com.wire.kalium.logic.data.id.IdMapperImpl
import com.wire.kalium.logic.data.location.LocationMapper
import com.wire.kalium.logic.data.message.MessageDataSource
import com.wire.kalium.logic.data.message.MessageMapper
import com.wire.kalium.logic.data.message.MessageMapperImpl
import com.wire.kalium.logic.data.message.MessageRepository
import com.wire.kalium.logic.data.message.ProtoContentMapper
<<<<<<< HEAD
=======
import com.wire.kalium.logic.data.message.SendMessageFailureMapper
import com.wire.kalium.logic.data.message.SendMessageFailureMapperImpl
>>>>>>> 7c753d77
import com.wire.kalium.logic.data.prekey.PreKeyDataSource
import com.wire.kalium.logic.data.prekey.PreKeyMapper
import com.wire.kalium.logic.data.prekey.PreKeyMapperImpl
import com.wire.kalium.logic.data.prekey.PreKeyRepository
import com.wire.kalium.logic.data.prekey.remote.PreKeyListMapper
import com.wire.kalium.logic.data.prekey.remote.PreKeyRemoteDataSource
import com.wire.kalium.logic.data.prekey.remote.PreKeyRemoteRepository
import com.wire.kalium.logic.data.user.UserDataSource
import com.wire.kalium.logic.data.user.UserMapperImpl
import com.wire.kalium.logic.data.user.UserRepository
import com.wire.kalium.logic.feature.auth.AuthSession
import com.wire.kalium.logic.feature.client.ClientScope
import com.wire.kalium.logic.feature.conversation.ConversationScope
import com.wire.kalium.logic.feature.message.MessageScope
import com.wire.kalium.logic.feature.user.UserScope
import com.wire.kalium.logic.sync.ConversationEventReceiver
import com.wire.kalium.logic.sync.ListenToEventsUseCase
import com.wire.kalium.logic.sync.SyncManager
import com.wire.kalium.persistence.client.ClientRegistrationStorage
import com.wire.kalium.persistence.client.ClientRegistrationStorageImpl
import com.wire.kalium.persistence.db.Database
import com.wire.kalium.persistence.event.EventInfoStorage
import com.wire.kalium.persistence.event.EventInfoStorageImpl
import com.wire.kalium.persistence.kmm_settings.EncryptedSettingsHolder

expect class UserSessionScope : UserSessionScopeCommon

abstract class UserSessionScopeCommon(
    private val session: AuthSession,
    private val authenticatedDataSourceSet: AuthenticatedDataSourceSet,
) {

    private val encryptedSettingsHolder: EncryptedSettingsHolder = authenticatedDataSourceSet.encryptedSettingsHolder
    private val userPreferencesSettings = authenticatedDataSourceSet.kaliumPreferencesSettings
    private val eventInfoStorage: EventInfoStorage
        get() = EventInfoStorageImpl(userPreferencesSettings)

    private val idMapper: IdMapper get() = IdMapperImpl()
    private val memberMapper: MemberMapper get() = MemberMapperImpl(idMapper)
    private val conversationMapper: ConversationMapper get() = ConversationMapperImpl(idMapper, memberMapper)
    private val userMapper = UserMapperImpl(idMapper)
    private val database: Database = authenticatedDataSourceSet.database

    private val conversationRepository: ConversationRepository
        get() = ConversationDataSource(
            database.conversationDAO,
            authenticatedDataSourceSet.authenticatedNetworkContainer.conversationApi,
            authenticatedDataSourceSet.authenticatedNetworkContainer.clientApi, idMapper, conversationMapper, memberMapper
        )

    private val messageMapper: MessageMapper get() = MessageMapperImpl(idMapper)

    private val sendMessageFailureMapper: SendMessageFailureMapper get() = SendMessageFailureMapperImpl()

    private val messageRepository: MessageRepository
        get() = MessageDataSource(
            authenticatedDataSourceSet.authenticatedNetworkContainer.messageApi,
            database.messageDAO,
            messageMapper,
            idMapper,
            sendMessageFailureMapper
        )

    private val userRepository: UserRepository
        get() = UserDataSource(
            database.userDAO,
            database.metadataDAO,
            authenticatedDataSourceSet.authenticatedNetworkContainer.selfApi,
            authenticatedDataSourceSet.authenticatedNetworkContainer.userDetailsApi,
            idMapper,
            userMapper
        )

    protected abstract val clientConfig: ClientConfig

    private val preKeyMapper: PreKeyMapper get() = PreKeyMapperImpl()
    private val preKeyListMapper: PreKeyListMapper get() = PreKeyListMapper(preKeyMapper)
    private val locationMapper: LocationMapper get() = LocationMapper()
    private val clientMapper: ClientMapper get() = ClientMapper(preKeyMapper, locationMapper, clientConfig)

    private val clientRemoteRepository: ClientRemoteRepository
        get() = ClientRemoteDataSource(
            authenticatedDataSourceSet.authenticatedNetworkContainer.clientApi,
            clientMapper
        )

    private val clientRegistrationStorage: ClientRegistrationStorage
        get() = ClientRegistrationStorageImpl(userPreferencesSettings)

    private val clientRepository: ClientRepository
        get() = ClientDataSource(clientRemoteRepository, clientRegistrationStorage, database.clientDAO, userMapper)

    private val assetMapper: AssetMapper get() = AssetMapperImpl()
    private val assetRepository: AssetRepository
        get() = AssetDataSource(authenticatedDataSourceSet.authenticatedNetworkContainer.assetApi, assetMapper)

    val syncManager: SyncManager get() = authenticatedDataSourceSet.syncManager

    private val eventMapper: EventMapper get() = EventMapper(idMapper)
    private val eventRepository: EventRepository
        get() = EventDataSource(
            authenticatedDataSourceSet.authenticatedNetworkContainer.notificationApi,
            eventInfoStorage,
            clientRepository,
            eventMapper
        )

    private val preKeyListMapper: PreKeyListMapper
        get() = PreKeyListMapper(preyKeyMapper)

    private val preKeyRemoteDatabase: PreKeyRemoteRepository
        get() = PreKeyRemoteDataSource(authenticatedDataSourceSet.authenticatedNetworkContainer.preKeyApi, preKeyListMapper)

    private val preKeyRepository: PreKeyRepository
        get() = PreKeyDataSource(preKeyRemoteDatabase)

    protected abstract val protoContentMapper: ProtoContentMapper
    private val conversationEventReceiver: ConversationEventReceiver
        get() = ConversationEventReceiver(
            authenticatedDataSourceSet.proteusClient,
            messageRepository,
            protoContentMapper
        )

    private val preKeyRemoteRepository: PreKeyRemoteRepository
        get() = PreKeyRemoteDataSource(
            authenticatedDataSourceSet.authenticatedNetworkContainer.preKeyApi,
            preKeyListMapper
        )
    private val preKeyRepository: PreKeyRepository
        get() = PreKeyDataSource(
            preKeyRemoteRepository,
            authenticatedDataSourceSet.proteusClient
        )
    val listenToEvents: ListenToEventsUseCase get() = ListenToEventsUseCase(syncManager, eventRepository, conversationEventReceiver)
    val client: ClientScope get() = ClientScope(clientRepository, preKeyRepository)
    val conversations: ConversationScope get() = ConversationScope(conversationRepository, syncManager)
<<<<<<< HEAD
    val messages: MessageScope get() = MessageScope(messageRepository, clientRepository, userRepository, syncManager)
=======

    val messages: MessageScope
        get() = MessageScope(
            messageRepository,
            conversationRepository,
            clientRepository,
            authenticatedDataSourceSet.proteusClient,
            preKeyRepository,
            userRepository,
            syncManager
        )
>>>>>>> 7c753d77
    val users: UserScope get() = UserScope(userRepository, syncManager, assetRepository)
}<|MERGE_RESOLUTION|>--- conflicted
+++ resolved
@@ -28,11 +28,8 @@
 import com.wire.kalium.logic.data.message.MessageMapperImpl
 import com.wire.kalium.logic.data.message.MessageRepository
 import com.wire.kalium.logic.data.message.ProtoContentMapper
-<<<<<<< HEAD
-=======
 import com.wire.kalium.logic.data.message.SendMessageFailureMapper
 import com.wire.kalium.logic.data.message.SendMessageFailureMapperImpl
->>>>>>> 7c753d77
 import com.wire.kalium.logic.data.prekey.PreKeyDataSource
 import com.wire.kalium.logic.data.prekey.PreKeyMapper
 import com.wire.kalium.logic.data.prekey.PreKeyMapperImpl
@@ -108,10 +105,10 @@
 
     protected abstract val clientConfig: ClientConfig
 
-    private val preKeyMapper: PreKeyMapper get() = PreKeyMapperImpl()
-    private val preKeyListMapper: PreKeyListMapper get() = PreKeyListMapper(preKeyMapper)
+    private val preyKeyMapper: PreKeyMapper get() = PreKeyMapperImpl()
+    private val preKeyListMapper: PreKeyListMapper get() = PreKeyListMapper(preyKeyMapper)
     private val locationMapper: LocationMapper get() = LocationMapper()
-    private val clientMapper: ClientMapper get() = ClientMapper(preKeyMapper, locationMapper, clientConfig)
+    private val clientMapper: ClientMapper get() = ClientMapper(preyKeyMapper, locationMapper, clientConfig)
 
     private val clientRemoteRepository: ClientRemoteRepository
         get() = ClientRemoteDataSource(
@@ -140,15 +137,6 @@
             eventMapper
         )
 
-    private val preKeyListMapper: PreKeyListMapper
-        get() = PreKeyListMapper(preyKeyMapper)
-
-    private val preKeyRemoteDatabase: PreKeyRemoteRepository
-        get() = PreKeyRemoteDataSource(authenticatedDataSourceSet.authenticatedNetworkContainer.preKeyApi, preKeyListMapper)
-
-    private val preKeyRepository: PreKeyRepository
-        get() = PreKeyDataSource(preKeyRemoteDatabase)
-
     protected abstract val protoContentMapper: ProtoContentMapper
     private val conversationEventReceiver: ConversationEventReceiver
         get() = ConversationEventReceiver(
@@ -170,10 +158,6 @@
     val listenToEvents: ListenToEventsUseCase get() = ListenToEventsUseCase(syncManager, eventRepository, conversationEventReceiver)
     val client: ClientScope get() = ClientScope(clientRepository, preKeyRepository)
     val conversations: ConversationScope get() = ConversationScope(conversationRepository, syncManager)
-<<<<<<< HEAD
-    val messages: MessageScope get() = MessageScope(messageRepository, clientRepository, userRepository, syncManager)
-=======
-
     val messages: MessageScope
         get() = MessageScope(
             messageRepository,
@@ -184,6 +168,5 @@
             userRepository,
             syncManager
         )
->>>>>>> 7c753d77
     val users: UserScope get() = UserScope(userRepository, syncManager, assetRepository)
 }