package com.wire.kalium.logic.feature

import com.wire.kalium.logic.CoreFailure
import com.wire.kalium.logic.GlobalKaliumScope
import com.wire.kalium.logic.cache.SelfConversationIdProvider
import com.wire.kalium.logic.cache.SelfConversationIdProviderImpl
import com.wire.kalium.logic.configuration.ClientConfig
import com.wire.kalium.logic.configuration.UserConfigDataSource
import com.wire.kalium.logic.configuration.UserConfigRepository
import com.wire.kalium.logic.configuration.notification.NotificationTokenDataSource
import com.wire.kalium.logic.data.asset.AssetDataSource
import com.wire.kalium.logic.data.asset.AssetRepository
import com.wire.kalium.logic.data.asset.DataStoragePaths
import com.wire.kalium.logic.data.asset.KaliumFileSystem
import com.wire.kalium.logic.data.asset.KaliumFileSystemImpl
import com.wire.kalium.logic.data.call.CallDataSource
import com.wire.kalium.logic.data.call.CallRepository
import com.wire.kalium.logic.data.call.VideoStateChecker
import com.wire.kalium.logic.data.call.VideoStateCheckerImpl
import com.wire.kalium.logic.data.call.mapper.CallMapper
import com.wire.kalium.logic.data.client.ClientDataSource
import com.wire.kalium.logic.data.client.ClientRepository
import com.wire.kalium.logic.data.client.MLSClientProvider
import com.wire.kalium.logic.data.client.MLSClientProviderImpl
import com.wire.kalium.logic.data.client.remote.ClientRemoteDataSource
import com.wire.kalium.logic.data.client.remote.ClientRemoteRepository
import com.wire.kalium.logic.data.connection.ConnectionDataSource
import com.wire.kalium.logic.data.connection.ConnectionRepository
import com.wire.kalium.logic.data.conversation.ClientId
import com.wire.kalium.logic.data.conversation.CommitBundleEventReceiverImpl
import com.wire.kalium.logic.data.conversation.ConversationDataSource
import com.wire.kalium.logic.data.conversation.ConversationGroupRepository
import com.wire.kalium.logic.data.conversation.ConversationGroupRepositoryImpl
import com.wire.kalium.logic.data.conversation.ConversationRepository
import com.wire.kalium.logic.data.conversation.MLSConversationDataSource
import com.wire.kalium.logic.data.conversation.MLSConversationRepository
import com.wire.kalium.logic.data.conversation.UpdateKeyingMaterialThresholdProvider
import com.wire.kalium.logic.data.conversation.UpdateKeyingMaterialThresholdProviderImpl
import com.wire.kalium.logic.data.event.EventDataSource
import com.wire.kalium.logic.data.event.EventRepository
import com.wire.kalium.logic.data.featureConfig.FeatureConfigDataSource
import com.wire.kalium.logic.data.featureConfig.FeatureConfigRepository
import com.wire.kalium.logic.data.id.FederatedIdMapper
import com.wire.kalium.logic.data.id.QualifiedIdMapper
import com.wire.kalium.logic.data.id.TeamId
import com.wire.kalium.logic.data.keypackage.KeyPackageDataSource
import com.wire.kalium.logic.data.keypackage.KeyPackageLimitsProvider
import com.wire.kalium.logic.data.keypackage.KeyPackageLimitsProviderImpl
import com.wire.kalium.logic.data.keypackage.KeyPackageRepository
import com.wire.kalium.logic.data.logout.LogoutDataSource
import com.wire.kalium.logic.data.logout.LogoutRepository
import com.wire.kalium.logic.data.message.MessageDataSource
import com.wire.kalium.logic.data.message.MessageRepository
import com.wire.kalium.logic.data.message.PersistMessageUseCase
import com.wire.kalium.logic.data.message.PersistMessageUseCaseImpl
import com.wire.kalium.logic.data.message.PersistReactionUseCase
import com.wire.kalium.logic.data.message.PersistReactionUseCaseImpl
import com.wire.kalium.logic.data.message.reaction.ReactionRepositoryImpl
import com.wire.kalium.logic.data.mlspublickeys.MLSPublicKeysRepository
import com.wire.kalium.logic.data.mlspublickeys.MLSPublicKeysRepositoryImpl
import com.wire.kalium.logic.data.notification.PushTokenDataSource
import com.wire.kalium.logic.data.notification.PushTokenRepository
import com.wire.kalium.logic.data.prekey.PreKeyDataSource
import com.wire.kalium.logic.data.prekey.PreKeyRepository
import com.wire.kalium.logic.data.publicuser.SearchUserRepository
import com.wire.kalium.logic.data.publicuser.SearchUserRepositoryImpl
import com.wire.kalium.logic.data.publicuser.UserSearchApiWrapper
import com.wire.kalium.logic.data.publicuser.UserSearchApiWrapperImpl
import com.wire.kalium.logic.data.sync.InMemoryIncrementalSyncRepository
import com.wire.kalium.logic.data.sync.IncrementalSyncRepository
import com.wire.kalium.logic.data.sync.SlowSyncRepository
import com.wire.kalium.logic.data.sync.SlowSyncRepositoryImpl
import com.wire.kalium.logic.data.team.TeamDataSource
import com.wire.kalium.logic.data.team.TeamRepository
import com.wire.kalium.logic.data.user.UserDataSource
import com.wire.kalium.logic.data.user.UserId
import com.wire.kalium.logic.data.user.UserRepository
import com.wire.kalium.logic.di.MapperProvider
import com.wire.kalium.logic.di.PlatformUserStorageProperties
import com.wire.kalium.logic.di.UserStorageProvider
import com.wire.kalium.logic.feature.auth.ClearUserDataUseCase
import com.wire.kalium.logic.feature.auth.ClearUserDataUseCaseImpl
import com.wire.kalium.logic.feature.auth.LogoutUseCase
import com.wire.kalium.logic.feature.auth.LogoutUseCaseImpl
import com.wire.kalium.logic.feature.call.CallManager
import com.wire.kalium.logic.feature.call.CallsScope
import com.wire.kalium.logic.feature.call.GlobalCallManager
import com.wire.kalium.logic.feature.client.ClientScope
import com.wire.kalium.logic.feature.client.MLSClientManager
import com.wire.kalium.logic.feature.client.MLSClientManagerImpl
import com.wire.kalium.logic.feature.client.RegisterMLSClientUseCaseImpl
import com.wire.kalium.logic.feature.connection.ConnectionScope
import com.wire.kalium.logic.feature.connection.SyncConnectionsUseCase
import com.wire.kalium.logic.feature.connection.SyncConnectionsUseCaseImpl
import com.wire.kalium.logic.feature.conversation.ClearConversationContentImpl
import com.wire.kalium.logic.feature.conversation.ConversationScope
import com.wire.kalium.logic.feature.conversation.GetSecurityClassificationTypeUseCase
import com.wire.kalium.logic.feature.conversation.GetSecurityClassificationTypeUseCaseImpl
import com.wire.kalium.logic.feature.conversation.JoinExistingMLSConversationsUseCase
import com.wire.kalium.logic.feature.conversation.JoinExistingMLSConversationsUseCaseImpl
import com.wire.kalium.logic.feature.conversation.SyncConversationsUseCase
import com.wire.kalium.logic.feature.conversation.keyingmaterials.KeyingMaterialsManager
import com.wire.kalium.logic.feature.conversation.keyingmaterials.KeyingMaterialsManagerImpl
import com.wire.kalium.logic.feature.debug.DebugScope
import com.wire.kalium.logic.feature.featureConfig.SyncFeatureConfigsUseCase
import com.wire.kalium.logic.feature.featureConfig.SyncFeatureConfigsUseCaseImpl
import com.wire.kalium.logic.feature.keypackage.KeyPackageManager
import com.wire.kalium.logic.feature.keypackage.KeyPackageManagerImpl
import com.wire.kalium.logic.feature.message.EphemeralNotificationsManager
import com.wire.kalium.logic.feature.message.MLSMessageCreator
import com.wire.kalium.logic.feature.message.MLSMessageCreatorImpl
import com.wire.kalium.logic.feature.message.MessageEnvelopeCreator
import com.wire.kalium.logic.feature.message.MessageEnvelopeCreatorImpl
import com.wire.kalium.logic.feature.message.MessageScope
import com.wire.kalium.logic.feature.message.MessageSendFailureHandler
import com.wire.kalium.logic.feature.message.MessageSendFailureHandlerImpl
import com.wire.kalium.logic.feature.message.MessageSendingScheduler
import com.wire.kalium.logic.feature.message.PendingProposalScheduler
import com.wire.kalium.logic.feature.message.PendingProposalSchedulerImpl
import com.wire.kalium.logic.feature.message.SessionEstablisher
import com.wire.kalium.logic.feature.message.SessionEstablisherImpl
import com.wire.kalium.logic.feature.notificationToken.PushTokenUpdater
import com.wire.kalium.logic.feature.session.UpgradeCurrentSessionUseCaseImpl
import com.wire.kalium.logic.feature.team.SyncSelfTeamUseCase
import com.wire.kalium.logic.feature.team.SyncSelfTeamUseCaseImpl
import com.wire.kalium.logic.feature.team.TeamScope
import com.wire.kalium.logic.feature.user.IsFileSharingEnabledUseCase
import com.wire.kalium.logic.feature.user.IsFileSharingEnabledUseCaseImpl
import com.wire.kalium.logic.feature.user.IsMLSEnabledUseCase
import com.wire.kalium.logic.feature.user.IsMLSEnabledUseCaseImpl
import com.wire.kalium.logic.feature.user.ObserveFileSharingStatusUseCase
import com.wire.kalium.logic.feature.user.ObserveFileSharingStatusUseCaseImpl
import com.wire.kalium.logic.feature.user.SyncContactsUseCase
import com.wire.kalium.logic.feature.user.SyncContactsUseCaseImpl
import com.wire.kalium.logic.feature.user.SyncSelfUserUseCase
import com.wire.kalium.logic.feature.user.UserScope
import com.wire.kalium.logic.feature.user.webSocketStatus.GetPersistentWebSocketStatus
import com.wire.kalium.logic.feature.user.webSocketStatus.GetPersistentWebSocketStatusImpl
import com.wire.kalium.logic.feature.user.webSocketStatus.PersistPersistentWebSocketConnectionStatusUseCase
import com.wire.kalium.logic.feature.user.webSocketStatus.PersistPersistentWebSocketConnectionStatusUseCaseImpl
import com.wire.kalium.logic.featureFlags.FeatureSupport
import com.wire.kalium.logic.featureFlags.KaliumConfigs
import com.wire.kalium.logic.functional.Either
import com.wire.kalium.logic.functional.isRight
import com.wire.kalium.logic.functional.map
import com.wire.kalium.logic.functional.onSuccess
import com.wire.kalium.logic.network.ApiMigrationManager
import com.wire.kalium.logic.network.ApiMigrationV3
import com.wire.kalium.logic.sync.ObserveSyncStateUseCase
import com.wire.kalium.logic.sync.SetConnectionPolicyUseCase
import com.wire.kalium.logic.sync.SyncManager
import com.wire.kalium.logic.sync.SyncManagerImpl
import com.wire.kalium.logic.sync.incremental.EventGatherer
import com.wire.kalium.logic.sync.incremental.EventGathererImpl
import com.wire.kalium.logic.sync.incremental.EventProcessor
import com.wire.kalium.logic.sync.incremental.EventProcessorImpl
import com.wire.kalium.logic.sync.incremental.IncrementalSyncManager
import com.wire.kalium.logic.sync.incremental.IncrementalSyncWorker
import com.wire.kalium.logic.sync.incremental.IncrementalSyncWorkerImpl
import com.wire.kalium.logic.sync.receiver.ConversationEventReceiver
import com.wire.kalium.logic.sync.receiver.ConversationEventReceiverImpl
import com.wire.kalium.logic.sync.receiver.FeatureConfigEventReceiver
import com.wire.kalium.logic.sync.receiver.FeatureConfigEventReceiverImpl
import com.wire.kalium.logic.sync.receiver.TeamEventReceiver
import com.wire.kalium.logic.sync.receiver.TeamEventReceiverImpl
import com.wire.kalium.logic.sync.receiver.UserEventReceiver
import com.wire.kalium.logic.sync.receiver.UserEventReceiverImpl
import com.wire.kalium.logic.sync.receiver.conversation.DeletedConversationEventHandler
import com.wire.kalium.logic.sync.receiver.conversation.DeletedConversationEventHandlerImpl
import com.wire.kalium.logic.sync.receiver.conversation.MLSWelcomeEventHandler
import com.wire.kalium.logic.sync.receiver.conversation.MLSWelcomeEventHandlerImpl
import com.wire.kalium.logic.sync.receiver.conversation.MemberChangeEventHandler
import com.wire.kalium.logic.sync.receiver.conversation.MemberChangeEventHandlerImpl
import com.wire.kalium.logic.sync.receiver.conversation.MemberJoinEventHandler
import com.wire.kalium.logic.sync.receiver.conversation.MemberJoinEventHandlerImpl
import com.wire.kalium.logic.sync.receiver.conversation.MemberLeaveEventHandler
import com.wire.kalium.logic.sync.receiver.conversation.MemberLeaveEventHandlerImpl
import com.wire.kalium.logic.sync.receiver.conversation.NewConversationEventHandler
import com.wire.kalium.logic.sync.receiver.conversation.NewConversationEventHandlerImpl
import com.wire.kalium.logic.sync.receiver.conversation.RenamedConversationEventHandler
import com.wire.kalium.logic.sync.receiver.conversation.RenamedConversationEventHandlerImpl
import com.wire.kalium.logic.sync.receiver.conversation.message.ApplicationMessageHandler
import com.wire.kalium.logic.sync.receiver.conversation.message.ApplicationMessageHandlerImpl
import com.wire.kalium.logic.sync.receiver.conversation.message.MLSMessageUnpacker
import com.wire.kalium.logic.sync.receiver.conversation.message.MLSMessageUnpackerImpl
import com.wire.kalium.logic.sync.receiver.conversation.message.NewMessageEventHandlerImpl
import com.wire.kalium.logic.sync.receiver.conversation.message.ProteusMessageUnpacker
import com.wire.kalium.logic.sync.receiver.conversation.message.ProteusMessageUnpackerImpl
import com.wire.kalium.logic.sync.receiver.message.ClearConversationContentHandler
import com.wire.kalium.logic.sync.receiver.message.DeleteForMeHandler
import com.wire.kalium.logic.sync.receiver.message.LastReadContentHandler
import com.wire.kalium.logic.sync.receiver.message.MessageTextEditHandler
import com.wire.kalium.logic.sync.slow.SlowSlowSyncCriteriaProviderImpl
import com.wire.kalium.logic.sync.slow.SlowSyncCriteriaProvider
import com.wire.kalium.logic.sync.slow.SlowSyncManager
import com.wire.kalium.logic.sync.slow.SlowSyncWorker
import com.wire.kalium.logic.sync.slow.SlowSyncWorkerImpl
import com.wire.kalium.logic.util.MessageContentEncoder
import com.wire.kalium.logic.util.TimeParser
import com.wire.kalium.logic.util.TimeParserImpl
import com.wire.kalium.network.session.SessionManager
import com.wire.kalium.persistence.client.ClientRegistrationStorage
import com.wire.kalium.persistence.client.ClientRegistrationStorageImpl
import com.wire.kalium.persistence.kmmSettings.GlobalPrefProvider
import kotlinx.coroutines.CoroutineScope
import kotlinx.coroutines.SupervisorJob
import kotlinx.coroutines.cancel
import kotlinx.coroutines.launch
import okio.Path.Companion.toPath
import kotlin.coroutines.CoroutineContext

fun interface CurrentClientIdProvider {
    suspend operator fun invoke(): Either<CoreFailure, ClientId>
}

fun interface SelfTeamIdProvider {
    suspend operator fun invoke(): Either<CoreFailure, TeamId?>
}

@Suppress("LongParameterList", "LargeClass")
class UserSessionScope internal constructor(
    private val userId: UserId,
    private val authenticatedDataSourceSet: AuthenticatedDataSourceSet,
    private val globalScope: GlobalKaliumScope,
    private val globalCallManager: GlobalCallManager,
    private val globalPreferences: GlobalPrefProvider,
    private val sessionManager: SessionManager,
    dataStoragePaths: DataStoragePaths,
    private val kaliumConfigs: KaliumConfigs,
    private val featureSupport: FeatureSupport,
    private val userSessionScopeProvider: UserSessionScopeProvider,
    userStorageProvider: UserStorageProvider,
    private val clientConfig: ClientConfig,
    platformUserStorageProperties: PlatformUserStorageProperties
) : CoroutineScope {

    private val userStorage = userStorageProvider.getOrCreate(
        userId, platformUserStorageProperties, kaliumConfigs.shouldEncryptData
    )

    // TODO: extract client id provider to it's own class and test it
    private var _clientId: ClientId? = null
    private suspend fun clientId(): Either<CoreFailure, ClientId> = if (_clientId != null) Either.Right(_clientId!!) else {
        clientRepository.currentClientId().onSuccess {
            _clientId = it
        }
    }

    val callMapper: CallMapper get() = MapperProvider.callMapper(userId)

    val qualifiedIdMapper: QualifiedIdMapper get() = MapperProvider.qualifiedIdMapper(userId)

    val federatedIdMapper: FederatedIdMapper
        get() = MapperProvider.federatedIdMapper(
            userId, qualifiedIdMapper, globalScope.sessionRepository
        )

    private val clientIdProvider = CurrentClientIdProvider { clientId() }
    private val selfConversationIdProvider: SelfConversationIdProvider by lazy { SelfConversationIdProviderImpl(conversationRepository) }

    // TODO(refactor): Extract to Provider class and make atomic
    // val _teamId: Atomic<Either<CoreFailure, TeamId?>> = Atomic(Either.Left(CoreFailure.Unknown(Throwable("NotInitialized"))))
    private var _teamId: Either<CoreFailure, TeamId?> = Either.Left(CoreFailure.Unknown(Throwable("NotInitialized")))

    private suspend fun teamId(): Either<CoreFailure, TeamId?> = if (_teamId.isRight()) _teamId else {
        userRepository.userById(userId).map {
            _teamId = Either.Right(it.teamId)
            it.teamId
        }
    }

    private val selfTeamId = SelfTeamIdProvider { teamId() }

    private val userConfigRepository: UserConfigRepository
        get() = UserConfigDataSource(userStorage.preferences.userConfigStorage)

    private val keyPackageLimitsProvider: KeyPackageLimitsProvider
        get() = KeyPackageLimitsProviderImpl(kaliumConfigs)

    private val updateKeyingMaterialThresholdProvider: UpdateKeyingMaterialThresholdProvider
        get() = UpdateKeyingMaterialThresholdProviderImpl(kaliumConfigs)

    private val mlsClientProvider: MLSClientProvider by lazy {
        MLSClientProviderImpl(
            "${authenticatedDataSourceSet.authenticatedRootDir}/mls", userId, clientRepository, globalPreferences.passphraseStorage
        )
    }

    private val commitBundleEventReceiver: CommitBundleEventReceiverImpl
        get() = CommitBundleEventReceiverImpl(
            memberJoinHandler, memberLeaveHandler
        )

    private val mlsConversationRepository: MLSConversationRepository
        get() = MLSConversationDataSource(
            keyPackageRepository,
            mlsClientProvider,
            authenticatedDataSourceSet.authenticatedNetworkContainer.mlsMessageApi,
            userStorage.database.conversationDAO,
            authenticatedDataSourceSet.authenticatedNetworkContainer.clientApi,
            syncManager,
            mlsPublicKeysRepository,
            commitBundleEventReceiver
        )

    private val notificationTokenRepository get() = NotificationTokenDataSource(globalPreferences.tokenStorage)

    private val conversationRepository: ConversationRepository
        get() = ConversationDataSource(
            userId,
            mlsClientProvider,
            selfTeamId,
            userStorage.database.conversationDAO,
            authenticatedDataSourceSet.authenticatedNetworkContainer.conversationApi,
            userStorage.database.messageDAO,
            userStorage.database.clientDAO,
            authenticatedDataSourceSet.authenticatedNetworkContainer.clientApi
        )

    private val conversationGroupRepository: ConversationGroupRepository
        get() = ConversationGroupRepositoryImpl(
            userRepository,
            mlsConversationRepository,
            memberJoinHandler,
            memberLeaveHandler,
            userStorage.database.conversationDAO,
            authenticatedDataSourceSet.authenticatedNetworkContainer.conversationApi,
            userId
        )

    private val messageRepository: MessageRepository
        get() = MessageDataSource(
            messageApi = authenticatedDataSourceSet.authenticatedNetworkContainer.messageApi,
            mlsMessageApi = authenticatedDataSourceSet.authenticatedNetworkContainer.mlsMessageApi,
            messageDAO = userStorage.database.messageDAO,
            selfUserId = userId
        )

    private val userRepository: UserRepository
        get() = UserDataSource(
            userStorage.database.userDAO,
            userStorage.database.metadataDAO,
            userStorage.database.clientDAO,
            authenticatedDataSourceSet.authenticatedNetworkContainer.selfApi,
            authenticatedDataSourceSet.authenticatedNetworkContainer.userDetailsApi,
            globalScope.sessionRepository,
            userId,
            qualifiedIdMapper
        )

    internal val pushTokenRepository: PushTokenRepository
        get() = PushTokenDataSource(userStorage.database.metadataDAO)

    private val teamRepository: TeamRepository
        get() = TeamDataSource(
            userStorage.database.userDAO,
            userStorage.database.teamDAO,
            authenticatedDataSourceSet.authenticatedNetworkContainer.teamsApi,
            authenticatedDataSourceSet.authenticatedNetworkContainer.userDetailsApi,
            userId,
        )

    private val connectionRepository: ConnectionRepository
        get() = ConnectionDataSource(
            userStorage.database.conversationDAO,
            userStorage.database.connectionDAO,
            authenticatedDataSourceSet.authenticatedNetworkContainer.connectionApi,
            authenticatedDataSourceSet.authenticatedNetworkContainer.userDetailsApi,
            userStorage.database.userDAO,
            userId,
            selfTeamId,
            conversationRepository
        )

    private val userSearchApiWrapper: UserSearchApiWrapper = UserSearchApiWrapperImpl(
        authenticatedDataSourceSet.authenticatedNetworkContainer.userSearchApi,
        userStorage.database.conversationDAO,
        userStorage.database.userDAO,
        userStorage.database.metadataDAO
    )

    private val publicUserRepository: SearchUserRepository
        get() = SearchUserRepositoryImpl(
            userStorage.database.userDAO,
            userStorage.database.metadataDAO,
            authenticatedDataSourceSet.authenticatedNetworkContainer.userDetailsApi,
            userSearchApiWrapper
        )

    val persistMessage: PersistMessageUseCase
        get() = PersistMessageUseCaseImpl(messageRepository, userId)

    private val callRepository: CallRepository by lazy {
        CallDataSource(
            callApi = authenticatedDataSourceSet.authenticatedNetworkContainer.callApi,
            qualifiedIdMapper = qualifiedIdMapper,
            callDAO = userStorage.database.callDAO,
            conversationRepository = conversationRepository,
            userRepository = userRepository,
            teamRepository = teamRepository,
            timeParser = timeParser,
            persistMessage = persistMessage,
            callMapper = callMapper
        )
    }

    private val clientRemoteRepository: ClientRemoteRepository
        get() = ClientRemoteDataSource(authenticatedDataSourceSet.authenticatedNetworkContainer.clientApi, clientConfig)

    private val clientRegistrationStorage: ClientRegistrationStorage
        get() = ClientRegistrationStorageImpl(userStorage.database.metadataDAO)

    private val clientRepository: ClientRepository
        get() = ClientDataSource(
            clientRemoteRepository,
            clientRegistrationStorage,
            userStorage.database.clientDAO,
        )

    private val messageSendFailureHandler: MessageSendFailureHandler
        get() = MessageSendFailureHandlerImpl(userRepository, clientRepository)

    private val sessionEstablisher: SessionEstablisher
        get() = SessionEstablisherImpl(authenticatedDataSourceSet.proteusClientProvider, preKeyRepository, userStorage.database.clientDAO)

    private val messageEnvelopeCreator: MessageEnvelopeCreator
        get() = MessageEnvelopeCreatorImpl(
            proteusClientProvider = authenticatedDataSourceSet.proteusClientProvider, selfUserId = userId
        )

    private val mlsMessageCreator: MLSMessageCreator
        get() = MLSMessageCreatorImpl(
            mlsClientProvider = mlsClientProvider, selfUserId = userId
        )

    private val messageSendingScheduler: MessageSendingScheduler
        get() = authenticatedDataSourceSet.userSessionWorkScheduler

    private val assetRepository: AssetRepository
        get() = AssetDataSource(
            assetApi = authenticatedDataSourceSet.authenticatedNetworkContainer.assetApi,
            assetDao = userStorage.database.assetDAO,
            kaliumFileSystem = kaliumFileSystem
        )

    private val incrementalSyncRepository: IncrementalSyncRepository by lazy {
        InMemoryIncrementalSyncRepository()
    }

    private val slowSyncRepository: SlowSyncRepository by lazy { SlowSyncRepositoryImpl(userStorage.database.metadataDAO) }

    private val eventGatherer: EventGatherer get() = EventGathererImpl(eventRepository, incrementalSyncRepository)

    private val eventProcessor: EventProcessor
        get() = EventProcessorImpl(
            eventRepository, conversationEventReceiver, userEventReceiver, teamEventReceiver, featureConfigEventReceiver
        )

    private val slowSyncCriteriaProvider: SlowSyncCriteriaProvider
        get() = SlowSlowSyncCriteriaProviderImpl(clientRepository, logoutRepository)

    val syncManager: SyncManager by lazy {
        SyncManagerImpl(
            slowSyncRepository, incrementalSyncRepository
        )
    }

    private val syncConversations: SyncConversationsUseCase
        get() = SyncConversationsUseCase(conversationRepository)

    internal val syncConnections: SyncConnectionsUseCase
        get() = SyncConnectionsUseCaseImpl(
            connectionRepository = connectionRepository
        )

    private val syncSelfUser: SyncSelfUserUseCase get() = SyncSelfUserUseCase(userRepository)
    private val syncContacts: SyncContactsUseCase get() = SyncContactsUseCaseImpl(userRepository)

    private val syncSelfTeamUseCase: SyncSelfTeamUseCase
        get() = SyncSelfTeamUseCaseImpl(
            userRepository = userRepository, teamRepository = teamRepository
        )

    val joinExistingMLSConversations: JoinExistingMLSConversationsUseCase
        get() = JoinExistingMLSConversationsUseCaseImpl(
<<<<<<< HEAD
            featureSupport, conversationRepository, conversationGroupRepository
=======
            featureSupport,
            authenticatedDataSourceSet.authenticatedNetworkContainer.conversationApi,
            conversationRepository,
            mlsConversationRepository
>>>>>>> c0299823
        )

    private val slowSyncWorker: SlowSyncWorker by lazy {
        SlowSyncWorkerImpl(
            syncSelfUser,
            syncFeatureConfigsUseCase,
            syncConversations,
            syncConnections,
            syncSelfTeamUseCase,
            syncContacts,
            joinExistingMLSConversations
        )
    }

    private val slowSyncManager: SlowSyncManager by lazy {
        SlowSyncManager(slowSyncCriteriaProvider, slowSyncRepository, slowSyncWorker)
    }

    private val incrementalSyncWorker: IncrementalSyncWorker by lazy {
        IncrementalSyncWorkerImpl(eventGatherer, eventProcessor)
    }

    private val incrementalSyncManager by lazy {
        IncrementalSyncManager(slowSyncRepository, incrementalSyncWorker, incrementalSyncRepository)
    }

    private val upgradeCurrentSessionUseCase
        get() =
            UpgradeCurrentSessionUseCaseImpl(
                authenticatedDataSourceSet.authenticatedNetworkContainer,
                authenticatedDataSourceSet.authenticatedNetworkContainer.accessTokenApi,
                sessionManager
            )

    @Suppress("MagicNumber")
    private val apiMigrations = listOf(
        Pair(3, ApiMigrationV3(clientIdProvider, upgradeCurrentSessionUseCase))
    )

    private val apiMigrationManager
        get() = ApiMigrationManager(
            sessionManager.serverConfig().metaData.commonApiVersion.version, userStorage.database.metadataDAO, apiMigrations
        )

    private val timeParser: TimeParser = TimeParserImpl()

    private val eventRepository: EventRepository
        get() = EventDataSource(
            authenticatedDataSourceSet.authenticatedNetworkContainer.notificationApi, userStorage.database.metadataDAO, clientIdProvider
        )

    internal val keyPackageManager: KeyPackageManager = KeyPackageManagerImpl(featureSupport,
        incrementalSyncRepository,
        lazy { clientRepository },
        lazy { client.refillKeyPackages },
        lazy { client.mlsKeyPackageCountUseCase },
        lazy { users.timestampKeyRepository })
    internal val keyingMaterialsManager: KeyingMaterialsManager = KeyingMaterialsManagerImpl(featureSupport,
        incrementalSyncRepository,
        lazy { clientRepository },
        lazy { conversations.updateMLSGroupsKeyingMaterials },
        lazy { users.timestampKeyRepository })

    internal val mlsClientManager: MLSClientManager = MLSClientManagerImpl(clientIdProvider,
        featureSupport,
        incrementalSyncRepository,
        lazy { slowSyncRepository },
        lazy { clientRepository },
        lazy {
            RegisterMLSClientUseCaseImpl(
                mlsClientProvider, clientRepository, keyPackageRepository, keyPackageLimitsProvider
            )
        })

    internal val mlsPublicKeysRepository: MLSPublicKeysRepository
        get() = MLSPublicKeysRepositoryImpl(
            authenticatedDataSourceSet.authenticatedNetworkContainer.mlsPublicKeyApi,
        )

    private val videoStateChecker: VideoStateChecker get() = VideoStateCheckerImpl()

    private val pendingProposalScheduler: PendingProposalScheduler =
        PendingProposalSchedulerImpl(kaliumConfigs, incrementalSyncRepository, lazy { mlsConversationRepository })

    private val callManager: Lazy<CallManager> = lazy {
        globalCallManager.getCallManagerForClient(
            userId = userId,
            callRepository = callRepository,
            userRepository = userRepository,
            clientRepository = clientRepository,
            conversationRepository = conversationRepository,
            messageSender = messages.messageSender,
            federatedIdMapper = federatedIdMapper,
            qualifiedIdMapper = qualifiedIdMapper,
            videoStateChecker = videoStateChecker,
            callMapper = callMapper
        )
    }

    private val flowManagerService by lazy {
        globalCallManager.getFlowManager()
    }

    private val mediaManagerService by lazy {
        globalCallManager.getMediaManager()
    }

    private val reactionRepository = ReactionRepositoryImpl(userId, userStorage.database.reactionDAO)
    private val persistReaction: PersistReactionUseCase
        get() = PersistReactionUseCaseImpl(
            reactionRepository
        )

    private val mlsUnpacker: MLSMessageUnpacker
        get() = MLSMessageUnpackerImpl(
            mlsClientProvider = mlsClientProvider,
            conversationRepository = conversationRepository,
            pendingProposalScheduler = pendingProposalScheduler,
            selfUserId = userId
        )

    private val proteusUnpacker: ProteusMessageUnpacker
        get() = ProteusMessageUnpackerImpl(
            proteusClientProvider = authenticatedDataSourceSet.proteusClientProvider, selfUserId = userId
        )

    private val messageEncoder get() = MessageContentEncoder()

    private val applicationMessageHandler: ApplicationMessageHandler
        get() = ApplicationMessageHandlerImpl(
            userRepository,
            assetRepository,
            messageRepository,
            userConfigRepository,
            callManager,
            persistMessage,
            persistReaction,
            MessageTextEditHandler(messageRepository),
            LastReadContentHandler(conversationRepository, userId, selfConversationIdProvider),
            ClearConversationContentHandler(
                ClearConversationContentImpl(conversationRepository, assetRepository),
                userId,
                selfConversationIdProvider,
            ),
            DeleteForMeHandler(conversationRepository, messageRepository, userId, selfConversationIdProvider),
            messageEncoder
        )

    private val newMessageHandler: NewMessageEventHandlerImpl
        get() = NewMessageEventHandlerImpl(
            proteusUnpacker, mlsUnpacker, applicationMessageHandler
        )

    private val newConversationHandler: NewConversationEventHandler
        get() = NewConversationEventHandlerImpl(
            conversationRepository,
            userRepository,
            selfTeamId,
        )
    private val deletedConversationHandler: DeletedConversationEventHandler
        get() = DeletedConversationEventHandlerImpl(
            userRepository, conversationRepository, EphemeralNotificationsManager
        )
    private val memberJoinHandler: MemberJoinEventHandler
        get() = MemberJoinEventHandlerImpl(
            conversationRepository, userRepository, persistMessage
        )
    private val memberLeaveHandler: MemberLeaveEventHandler
        get() = MemberLeaveEventHandlerImpl(
            userStorage.database.conversationDAO, userRepository, persistMessage
        )
    private val memberChangeHandler: MemberChangeEventHandler get() = MemberChangeEventHandlerImpl(conversationRepository)
    private val mlsWelcomeHandler: MLSWelcomeEventHandler
        get() = MLSWelcomeEventHandlerImpl(
            mlsClientProvider, userStorage.database.conversationDAO
        )
    private val renamedConversationHandler: RenamedConversationEventHandler
        get() = RenamedConversationEventHandlerImpl(
            conversationRepository, persistMessage
        )

    private val conversationEventReceiver: ConversationEventReceiver by lazy {
        ConversationEventReceiverImpl(
            newMessageHandler,
            newConversationHandler,
            deletedConversationHandler,
            memberJoinHandler,
            memberLeaveHandler,
            memberChangeHandler,
            mlsWelcomeHandler,
            renamedConversationHandler
        )
    }

    private val userEventReceiver: UserEventReceiver
        get() = UserEventReceiverImpl(
            connectionRepository, conversationRepository, userRepository, logout, userId, clientIdProvider
        )

    private val teamEventReceiver: TeamEventReceiver
        get() = TeamEventReceiverImpl(teamRepository, conversationRepository, userRepository, persistMessage, userId)

    private val featureConfigEventReceiver: FeatureConfigEventReceiver
        get() = FeatureConfigEventReceiverImpl(userConfigRepository, userRepository, kaliumConfigs, userId)

    private val preKeyRepository: PreKeyRepository
        get() = PreKeyDataSource(
            authenticatedDataSourceSet.authenticatedNetworkContainer.preKeyApi,
            authenticatedDataSourceSet.proteusClientProvider,
            userStorage.database.prekeyDAO
        )

    private val keyPackageRepository: KeyPackageRepository
        get() = KeyPackageDataSource(
            clientRepository, authenticatedDataSourceSet.authenticatedNetworkContainer.keyPackageApi, mlsClientProvider, userId
        )

    private val logoutRepository: LogoutRepository = LogoutDataSource(authenticatedDataSourceSet.authenticatedNetworkContainer.logoutApi)

    val observeSyncState: ObserveSyncStateUseCase
        get() = ObserveSyncStateUseCase(slowSyncRepository, incrementalSyncRepository)

    val setConnectionPolicy: SetConnectionPolicyUseCase
        get() = SetConnectionPolicyUseCase(incrementalSyncRepository)

    val client: ClientScope
        get() = ClientScope(
            clientRepository,
            preKeyRepository,
            keyPackageRepository,
            keyPackageLimitsProvider,
            mlsClientProvider,
            notificationTokenRepository,
            clientRemoteRepository,
            authenticatedDataSourceSet.proteusClientProvider,
            globalScope.sessionRepository,
            upgradeCurrentSessionUseCase,
            userId,
            featureSupport,
            clientIdProvider
        )
    val conversations: ConversationScope
        get() = ConversationScope(
            conversationRepository,
            conversationGroupRepository,
            connectionRepository,
            userRepository,
            syncManager,
            mlsConversationRepository,
            clientRepository,
            assetRepository,
            messages.messageSender,
            teamRepository,
            userId,
            selfConversationIdProvider,
            persistMessage,
            updateKeyingMaterialThresholdProvider
        )
    val debug: DebugScope
        get() = DebugScope(
            messageRepository,
            conversationRepository,
            mlsConversationRepository,
            clientRepository,
            clientIdProvider,
            authenticatedDataSourceSet.proteusClientProvider,
            mlsClientProvider,
            preKeyRepository,
            userRepository,
            userId,
            assetRepository,
            syncManager,
            slowSyncRepository,
            messageSendingScheduler,
            timeParser,
            userStorage,
            this,
        )
    val messages: MessageScope
        get() = MessageScope(
            connectionRepository,
            userId,
            clientIdProvider,
            messageRepository,
            conversationRepository,
            mlsConversationRepository,
            clientRepository,
            authenticatedDataSourceSet.proteusClientProvider,
            mlsClientProvider,
            preKeyRepository,
            userRepository,
            assetRepository,
            reactionRepository,
            syncManager,
            slowSyncRepository,
            messageSendingScheduler,
            timeParser,
            applicationMessageHandler,
            userStorage,
            this
        )
    val users: UserScope
        get() = UserScope(
            userRepository,
            publicUserRepository,
            syncManager,
            assetRepository,
            teamRepository,
            connectionRepository,
            qualifiedIdMapper,
            globalScope.sessionRepository,
            globalScope.serverConfigRepository,
            userId,
            userStorage.database.metadataDAO,
        )
    private val clearUserData: ClearUserDataUseCase get() = ClearUserDataUseCaseImpl(userStorage)
    val logout: LogoutUseCase
        get() = LogoutUseCaseImpl(
            logoutRepository,
            globalScope.sessionRepository,
            clientRepository,
            userId,
            client.deregisterNativePushToken,
            client.clearClientData,
            clearUserData,
            userSessionScopeProvider,
            pushTokenRepository
        )
    val persistPersistentWebSocketConnectionStatus: PersistPersistentWebSocketConnectionStatusUseCase
        get() = PersistPersistentWebSocketConnectionStatusUseCaseImpl(userId, globalScope.sessionRepository)

    val getPersistentWebSocketStatus: GetPersistentWebSocketStatus
        get() = GetPersistentWebSocketStatusImpl(userId, globalScope.sessionRepository)

    private val featureConfigRepository: FeatureConfigRepository
        get() = FeatureConfigDataSource(
            featureConfigApi = authenticatedDataSourceSet.authenticatedNetworkContainer.featureConfigApi
        )
    val isFileSharingEnabled: IsFileSharingEnabledUseCase get() = IsFileSharingEnabledUseCaseImpl(userConfigRepository)
    val observeFileSharingStatus: ObserveFileSharingStatusUseCase
        get() = ObserveFileSharingStatusUseCaseImpl(userConfigRepository)
    val isMLSEnabled: IsMLSEnabledUseCase get() = IsMLSEnabledUseCaseImpl(kaliumConfigs, userConfigRepository)

    internal val syncFeatureConfigsUseCase: SyncFeatureConfigsUseCase
        get() = SyncFeatureConfigsUseCaseImpl(
            userConfigRepository, featureConfigRepository, isFileSharingEnabled, kaliumConfigs, userId
        )

    val team: TeamScope get() = TeamScope(userRepository, teamRepository, conversationRepository)

    val calls: CallsScope
        get() = CallsScope(
            callManager,
            callRepository,
            conversationRepository,
            userRepository,
            flowManagerService,
            mediaManagerService,
            syncManager,
            qualifiedIdMapper,
            clientIdProvider,
            userConfigRepository
        )

    val connection: ConnectionScope get() = ConnectionScope(connectionRepository, conversationRepository)

    val getSecurityClassificationType: GetSecurityClassificationTypeUseCase
        get() = GetSecurityClassificationTypeUseCaseImpl(userId, conversationRepository, userConfigRepository)

    val kaliumFileSystem: KaliumFileSystem by lazy {
        // Create the cache and asset storage directories
        KaliumFileSystemImpl(dataStoragePaths).also {
            if (!it.exists(dataStoragePaths.cachePath.value.toPath()))
                it.createDirectories(dataStoragePaths.cachePath.value.toPath())
            if (!it.exists(dataStoragePaths.assetStoragePath.value.toPath()))
                it.createDirectories(dataStoragePaths.assetStoragePath.value.toPath())
        }
    }

    private fun createPushTokenUpdater() = PushTokenUpdater(
        clientRepository, notificationTokenRepository, pushTokenRepository
    )

    override val coroutineContext: CoroutineContext = SupervisorJob()

    init {
        launch {
            apiMigrationManager.performMigrations()
            // TODO: Add a public start function to the Managers
            incrementalSyncManager
            slowSyncManager

            callRepository.updateOpenCallsToClosedStatus()
            messageRepository.resetAssetProgressStatus()
        }

        launch {
            val pushTokenUpdater = createPushTokenUpdater()
            pushTokenUpdater.monitorTokenChanges()
        }
    }

    fun onDestroy() {
        cancel()
    }
}<|MERGE_RESOLUTION|>--- conflicted
+++ resolved
@@ -483,14 +483,10 @@
 
     val joinExistingMLSConversations: JoinExistingMLSConversationsUseCase
         get() = JoinExistingMLSConversationsUseCaseImpl(
-<<<<<<< HEAD
-            featureSupport, conversationRepository, conversationGroupRepository
-=======
             featureSupport,
             authenticatedDataSourceSet.authenticatedNetworkContainer.conversationApi,
             conversationRepository,
             mlsConversationRepository
->>>>>>> c0299823
         )
 
     private val slowSyncWorker: SlowSyncWorker by lazy {
