--- conflicted
+++ resolved
@@ -250,10 +250,6 @@
             messageSender = messageSender
         )
     }
-<<<<<<< HEAD
-    private val conversationEventReceiver: ConversationEventReceiver
-        get() = ConversationEventReceiver(
-=======
 
     private val flowManagerService by lazy {
         globalCallManager.getFlowManager()
@@ -264,16 +260,12 @@
     protected abstract val protoContentMapper: ProtoContentMapper
     private val conversationEventReceiver: ConversationEventReceiver by lazy {
         ConversationEventReceiverImpl(
->>>>>>> ecb6badb
             authenticatedDataSourceSet.proteusClient,
             messageRepository,
             conversationRepository,
             mlsConversationRepository,
             userRepository,
-<<<<<<< HEAD
             callManager
-=======
-            protoContentMapper,
             callManager,
             messageTextEditHandler
         )
@@ -282,7 +274,6 @@
     private val userEventReceiver: UserEventReceiver
         get() = UserEventReceiverImpl(
             connectionRepository,
->>>>>>> ecb6badb
         )
 
     private val preKeyRemoteRepository: PreKeyRemoteRepository
