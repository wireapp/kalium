--- conflicted
+++ resolved
@@ -54,8 +54,8 @@
 import com.wire.kalium.logic.feature.client.ClientScope
 import com.wire.kalium.logic.feature.connection.ConnectionScope
 import com.wire.kalium.logic.feature.conversation.ConversationScope
+import com.wire.kalium.logic.feature.featureConfig.GetFeatureConfigStatusUseCaseImpl
 import com.wire.kalium.logic.feature.featureConfig.GetRemoteFeatureConfigStatusAndPersistUseCase
-import com.wire.kalium.logic.feature.featureConfig.GetFeatureConfigStatusUseCaseImpl
 import com.wire.kalium.logic.feature.message.MLSMessageCreator
 import com.wire.kalium.logic.feature.message.MLSMessageCreatorImpl
 import com.wire.kalium.logic.feature.message.MessageEnvelopeCreator
@@ -295,11 +295,8 @@
             userRepository,
             callManager,
             messageTextEditHandler,
-<<<<<<< HEAD
-            kaliumFileSystem = kaliumFileSystem
-=======
-            userConfigRepository
->>>>>>> 98f0f621
+            userConfigRepository,
+            kaliumFileSystem = kaliumFileSystem,
         )
     }
 
