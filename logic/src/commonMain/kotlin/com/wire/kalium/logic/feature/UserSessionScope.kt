--- conflicted
+++ resolved
@@ -164,8 +164,12 @@
 import com.wire.kalium.logic.di.RootPathsProvider
 import com.wire.kalium.logic.di.UserStorageProvider
 import com.wire.kalium.logic.feature.analytics.AnalyticsIdentifierManager
+import com.wire.kalium.logic.feature.analytics.GetAnalyticsContactsDataUseCase
+import com.wire.kalium.logic.feature.analytics.GetAnalyticsContactsDataUseCaseImpl
 import com.wire.kalium.logic.feature.analytics.GetCurrentAnalyticsTrackingIdentifierUseCase
 import com.wire.kalium.logic.feature.analytics.ObserveAnalyticsTrackingIdentifierStatusUseCase
+import com.wire.kalium.logic.feature.analytics.UpdateContactsAmountsCacheUseCase
+import com.wire.kalium.logic.feature.analytics.UpdateContactsAmountsCacheUseCaseImpl
 import com.wire.kalium.logic.feature.applock.AppLockTeamFeatureConfigObserver
 import com.wire.kalium.logic.feature.applock.AppLockTeamFeatureConfigObserverImpl
 import com.wire.kalium.logic.feature.applock.MarkTeamAppLockStatusAsNotifiedUseCase
@@ -455,14 +459,6 @@
 import com.wire.kalium.logic.sync.slow.migration.SyncMigrationStepsProvider
 import com.wire.kalium.logic.sync.slow.migration.SyncMigrationStepsProviderImpl
 import com.wire.kalium.logic.util.MessageContentEncoder
-<<<<<<< HEAD
-import com.wire.kalium.common.error.wrapStorageNullableRequest
-import com.wire.kalium.logic.feature.analytics.GetAnalyticsContactsDataUseCase
-import com.wire.kalium.logic.feature.analytics.GetAnalyticsContactsDataUseCaseImpl
-import com.wire.kalium.logic.feature.analytics.UpdateContactsAmountsCacheUseCase
-import com.wire.kalium.logic.feature.analytics.UpdateContactsAmountsCacheUseCaseImpl
-=======
->>>>>>> e422297d
 import com.wire.kalium.network.NetworkStateObserver
 import com.wire.kalium.network.networkContainer.AuthenticatedNetworkContainer
 import com.wire.kalium.network.session.SessionManager
@@ -822,21 +818,6 @@
         )
     }
 
-<<<<<<< HEAD
-    private val userRepository: UserRepository = UserDataSource(
-        userDAO = userStorage.database.userDAO,
-        clientDAO = userStorage.database.clientDAO,
-        selfApi = authenticatedNetworkContainer.selfApi,
-        userDetailsApi = authenticatedNetworkContainer.userDetailsApi,
-        upgradePersonalToTeamApi = authenticatedNetworkContainer.upgradePersonalToTeamApi,
-        teamsApi = authenticatedNetworkContainer.teamsApi,
-        sessionRepository = globalScope.sessionRepository,
-        selfUserId = userId,
-        selfTeamIdProvider = selfTeamId,
-        legalHoldHandler = legalHoldHandler,
-        metadataDAO = userStorage.database.metadataDAO
-    )
-=======
     private val userRepository: UserRepository
         get() = UserDataSource(
             userDAO = userStorage.database.userDAO,
@@ -849,8 +830,8 @@
             selfUserId = userId,
             selfTeamIdProvider = selfTeamId,
             legalHoldHandler = legalHoldHandler,
-        )
->>>>>>> e422297d
+            metadataDAO = userStorage.database.metadataDAO
+        )
 
     private val accountRepository: AccountRepository
         get() = AccountRepositoryImpl(
@@ -2226,7 +2207,6 @@
             authenticationScope.serverConfigRepository,
         )
 
-<<<<<<< HEAD
     val getAnalyticsContactsData: GetAnalyticsContactsDataUseCase = GetAnalyticsContactsDataUseCaseImpl(
         selfTeamIdProvider = selfTeamId,
         slowSyncRepository = slowSyncRepository,
@@ -2240,12 +2220,6 @@
         userRepository = userRepository,
     )
 
-    private val inCallReactionsRepository: InCallReactionsRepository by lazy {
-        InCallReactionsDataSource()
-    }
-
-=======
->>>>>>> e422297d
     /**
      * This will start subscribers of observable work per user session, as long as the user is logged in.
      * When the user logs out, this work will be canceled.
@@ -2302,14 +2276,12 @@
         launch {
             messages.confirmationDeliveryHandler.sendPendingConfirmations()
         }
-<<<<<<< HEAD
 
         launch {
             updateContactsAmountsCache()
         }
-=======
+
         syncExecutor.startAndStopSyncAsNeeded()
->>>>>>> e422297d
     }
 }
 
