/*
 * Wire
 * Copyright (C) 2024 Wire Swiss GmbH
 *
 * This program is free software: you can redistribute it and/or modify
 * it under the terms of the GNU General Public License as published by
 * the Free Software Foundation, either version 3 of the License, or
 * (at your option) any later version.
 *
 * This program is distributed in the hope that it will be useful,
 * but WITHOUT ANY WARRANTY; without even the implied warranty of
 * MERCHANTABILITY or FITNESS FOR A PARTICULAR PURPOSE. See the
 * GNU General Public License for more details.
 *
 * You should have received a copy of the GNU General Public License
 * along with this program. If not, see http://www.gnu.org/licenses/.
 */
@file:Suppress("konsist.useCasesShouldNotAccessDaoLayerDirectly", "konsist.useCasesShouldNotAccessNetworkLayerDirectly")

package com.wire.kalium.logic.feature

import com.wire.kalium.cells.CellsScope
import com.wire.kalium.common.error.CoreFailure
import com.wire.kalium.common.error.wrapStorageNullableRequest
import com.wire.kalium.common.functional.Either
import com.wire.kalium.common.functional.isRight
import com.wire.kalium.common.functional.map
import com.wire.kalium.common.functional.onSuccess
import com.wire.kalium.common.logger.kaliumLogger
import com.wire.kalium.logger.KaliumLogger
import com.wire.kalium.logger.obfuscateId
import com.wire.kalium.logic.GlobalKaliumScope
import com.wire.kalium.logic.cache.MLSSelfConversationIdProvider
import com.wire.kalium.logic.cache.MLSSelfConversationIdProviderImpl
import com.wire.kalium.logic.cache.ProteusSelfConversationIdProvider
import com.wire.kalium.logic.cache.ProteusSelfConversationIdProviderImpl
import com.wire.kalium.logic.cache.SelfConversationIdProvider
import com.wire.kalium.logic.cache.SelfConversationIdProviderImpl
import com.wire.kalium.logic.configuration.ClientConfig
import com.wire.kalium.logic.configuration.UserConfigDataSource
import com.wire.kalium.logic.configuration.UserConfigRepository
import com.wire.kalium.logic.configuration.notification.NotificationTokenDataSource
import com.wire.kalium.logic.data.analytics.AnalyticsDataSource
import com.wire.kalium.logic.data.analytics.AnalyticsRepository
import com.wire.kalium.logic.data.asset.AssetDataSource
import com.wire.kalium.logic.data.asset.AssetRepository
import com.wire.kalium.logic.data.asset.DataStoragePaths
import com.wire.kalium.logic.data.asset.KaliumFileSystem
import com.wire.kalium.logic.data.asset.KaliumFileSystemImpl
import com.wire.kalium.logic.data.backup.BackupDataSource
import com.wire.kalium.logic.data.backup.BackupRepository
import com.wire.kalium.logic.data.call.CallDataSource
import com.wire.kalium.logic.data.call.CallRepository
import com.wire.kalium.logic.data.call.InCallReactionsDataSource
import com.wire.kalium.logic.data.call.InCallReactionsRepository
import com.wire.kalium.logic.data.call.VideoStateChecker
import com.wire.kalium.logic.data.call.VideoStateCheckerImpl
import com.wire.kalium.logic.data.call.mapper.CallMapper
import com.wire.kalium.logic.data.client.ClientDataSource
import com.wire.kalium.logic.data.client.ClientRepository
import com.wire.kalium.logic.data.client.CryptoTransactionProvider
import com.wire.kalium.logic.data.client.CryptoTransactionProviderImpl
import com.wire.kalium.logic.data.client.E2EIClientProvider
import com.wire.kalium.logic.data.client.EI2EIClientProviderImpl
import com.wire.kalium.logic.data.client.IsClientAsyncNotificationsCapableProvider
import com.wire.kalium.logic.data.client.IsClientAsyncNotificationsCapableProviderImpl
import com.wire.kalium.logic.data.client.MLSClientProvider
import com.wire.kalium.logic.data.client.MLSClientProviderImpl
import com.wire.kalium.logic.data.client.MLSTransportProvider
import com.wire.kalium.logic.data.client.MLSTransportProviderImpl
import com.wire.kalium.logic.data.client.ProteusClientProvider
import com.wire.kalium.logic.data.client.ProteusClientProviderImpl
import com.wire.kalium.logic.data.client.ProteusMigrationRecoveryHandler
import com.wire.kalium.logic.data.client.remote.ClientRemoteDataSource
import com.wire.kalium.logic.data.client.remote.ClientRemoteRepository
import com.wire.kalium.logic.data.connection.ConnectionDataSource
import com.wire.kalium.logic.data.connection.ConnectionRepository
import com.wire.kalium.logic.data.conversation.ClientId
import com.wire.kalium.logic.data.conversation.ConversationDataSource
import com.wire.kalium.logic.data.conversation.ConversationGroupRepository
import com.wire.kalium.logic.data.conversation.ConversationGroupRepositoryImpl
import com.wire.kalium.logic.data.conversation.ConversationMetaDataDataSource
import com.wire.kalium.logic.data.conversation.ConversationMetaDataRepository
import com.wire.kalium.logic.data.conversation.ConversationRepository
import com.wire.kalium.logic.data.conversation.EpochChangesObserver
import com.wire.kalium.logic.data.conversation.EpochChangesObserverImpl
import com.wire.kalium.logic.data.conversation.FetchConversationIfUnknownUseCase
import com.wire.kalium.logic.data.conversation.FetchConversationIfUnknownUseCaseImpl
import com.wire.kalium.logic.data.conversation.FetchConversationUseCase
import com.wire.kalium.logic.data.conversation.FetchConversationUseCaseImpl
import com.wire.kalium.logic.data.conversation.FetchConversationsUseCase
import com.wire.kalium.logic.data.conversation.FetchConversationsUseCaseImpl
import com.wire.kalium.logic.data.conversation.FetchMLSOneToOneConversationUseCase
import com.wire.kalium.logic.data.conversation.FetchMLSOneToOneConversationUseCaseImpl
import com.wire.kalium.logic.data.conversation.JoinExistingMLSConversationUseCase
import com.wire.kalium.logic.data.conversation.JoinExistingMLSConversationUseCaseImpl
import com.wire.kalium.logic.data.conversation.JoinExistingMLSConversationsUseCase
import com.wire.kalium.logic.data.conversation.JoinExistingMLSConversationsUseCaseImpl
import com.wire.kalium.logic.data.conversation.JoinSubconversationUseCase
import com.wire.kalium.logic.data.conversation.JoinSubconversationUseCaseImpl
import com.wire.kalium.logic.data.conversation.LeaveSubconversationUseCase
import com.wire.kalium.logic.data.conversation.LeaveSubconversationUseCaseImpl
import com.wire.kalium.logic.data.conversation.MLSConversationDataSource
import com.wire.kalium.logic.data.conversation.MLSConversationRepository
import com.wire.kalium.logic.data.conversation.NewConversationMembersRepository
import com.wire.kalium.logic.data.conversation.NewConversationMembersRepositoryImpl
import com.wire.kalium.logic.data.conversation.NewGroupConversationSystemMessagesCreator
import com.wire.kalium.logic.data.conversation.NewGroupConversationSystemMessagesCreatorImpl
import com.wire.kalium.logic.data.conversation.PersistConversationUseCase
import com.wire.kalium.logic.data.conversation.PersistConversationUseCaseImpl
import com.wire.kalium.logic.data.conversation.PersistConversationsUseCase
import com.wire.kalium.logic.data.conversation.PersistConversationsUseCaseImpl
import com.wire.kalium.logic.data.conversation.ProposalTimer
import com.wire.kalium.logic.data.conversation.ResetMLSConversationUseCase
import com.wire.kalium.logic.data.conversation.ResetMLSConversationUseCaseImpl
import com.wire.kalium.logic.data.conversation.SubconversationRepositoryImpl
import com.wire.kalium.logic.data.conversation.UpdateConversationProtocolUseCase
import com.wire.kalium.logic.data.conversation.UpdateConversationProtocolUseCaseImpl
import com.wire.kalium.logic.data.conversation.folders.ConversationFolderDataSource
import com.wire.kalium.logic.data.conversation.folders.ConversationFolderRepository
import com.wire.kalium.logic.data.e2ei.CertificateRevocationListRepository
import com.wire.kalium.logic.data.e2ei.CertificateRevocationListRepositoryDataSource
import com.wire.kalium.logic.data.e2ei.E2EIRepository
import com.wire.kalium.logic.data.e2ei.E2EIRepositoryImpl
import com.wire.kalium.logic.data.e2ei.RevocationListChecker
import com.wire.kalium.logic.data.e2ei.RevocationListCheckerImpl
import com.wire.kalium.logic.data.event.EventDataSource
import com.wire.kalium.logic.data.event.EventRepository
import com.wire.kalium.logic.data.featureConfig.FeatureConfigDataSource
import com.wire.kalium.logic.data.featureConfig.FeatureConfigRepository
import com.wire.kalium.logic.data.id.ConversationId
import com.wire.kalium.logic.data.id.CurrentClientIdProvider
import com.wire.kalium.logic.data.id.FederatedIdMapper
import com.wire.kalium.logic.data.id.QualifiedIdMapper
import com.wire.kalium.logic.data.id.SelfTeamIdProvider
import com.wire.kalium.logic.data.id.TeamId
import com.wire.kalium.logic.data.id.toDao
import com.wire.kalium.logic.data.keypackage.KeyPackageDataSource
import com.wire.kalium.logic.data.keypackage.KeyPackageLimitsProvider
import com.wire.kalium.logic.data.keypackage.KeyPackageLimitsProviderImpl
import com.wire.kalium.logic.data.keypackage.KeyPackageRepository
import com.wire.kalium.logic.data.logout.LogoutDataSource
import com.wire.kalium.logic.data.logout.LogoutRepository
import com.wire.kalium.logic.data.message.CompositeMessageDataSource
import com.wire.kalium.logic.data.message.CompositeMessageRepository
import com.wire.kalium.logic.data.message.IsMessageSentInSelfConversationUseCase
import com.wire.kalium.logic.data.message.IsMessageSentInSelfConversationUseCaseImpl
import com.wire.kalium.logic.data.message.MessageDataSource
import com.wire.kalium.logic.data.message.MessageMetadataRepository
import com.wire.kalium.logic.data.message.MessageMetadataSource
import com.wire.kalium.logic.data.message.MessageRepository
import com.wire.kalium.logic.data.message.PersistMessageUseCase
import com.wire.kalium.logic.data.message.PersistMessageUseCaseImpl
import com.wire.kalium.logic.data.message.PersistReactionUseCase
import com.wire.kalium.logic.data.message.PersistReactionUseCaseImpl
import com.wire.kalium.logic.data.message.ProtoContentMapper
import com.wire.kalium.logic.data.message.ProtoContentMapperImpl
import com.wire.kalium.logic.data.message.SystemMessageInserterImpl
import com.wire.kalium.logic.data.message.draft.MessageDraftDataSource
import com.wire.kalium.logic.data.message.draft.MessageDraftRepository
import com.wire.kalium.logic.data.message.reaction.ReactionRepositoryImpl
import com.wire.kalium.logic.data.message.receipt.ReceiptRepositoryImpl
import com.wire.kalium.logic.data.mls.ConversationProtocolGetterImpl
import com.wire.kalium.logic.data.mls.MLSMissingUsersMessageRejectionHandler
import com.wire.kalium.logic.data.mls.MLSMissingUsersMessageRejectionHandlerImpl
import com.wire.kalium.logic.data.mlspublickeys.MLSPublicKeysRepository
import com.wire.kalium.logic.data.mlspublickeys.MLSPublicKeysRepositoryImpl
import com.wire.kalium.logic.data.notification.NotificationEventsManagerImpl
import com.wire.kalium.logic.data.notification.PushTokenDataSource
import com.wire.kalium.logic.data.notification.PushTokenRepository
import com.wire.kalium.logic.data.prekey.PreKeyDataSource
import com.wire.kalium.logic.data.prekey.PreKeyRepository
import com.wire.kalium.logic.data.properties.UserPropertyDataSource
import com.wire.kalium.logic.data.properties.UserPropertyRepository
import com.wire.kalium.logic.data.publicuser.SearchUserRepository
import com.wire.kalium.logic.data.publicuser.SearchUserRepositoryImpl
import com.wire.kalium.logic.data.publicuser.UserSearchApiWrapper
import com.wire.kalium.logic.data.publicuser.UserSearchApiWrapperImpl
import com.wire.kalium.logic.data.service.ServiceDataSource
import com.wire.kalium.logic.data.service.ServiceRepository
import com.wire.kalium.logic.data.session.token.AccessTokenRepository
import com.wire.kalium.logic.data.session.token.AccessTokenRepositoryImpl
import com.wire.kalium.logic.data.sync.InMemoryIncrementalSyncRepository
import com.wire.kalium.logic.data.sync.IncrementalSyncRepository
import com.wire.kalium.logic.data.sync.SlowSyncRepository
import com.wire.kalium.logic.data.sync.SlowSyncRepositoryImpl
import com.wire.kalium.logic.data.sync.SlowSyncStatus
import com.wire.kalium.logic.data.team.TeamDataSource
import com.wire.kalium.logic.data.team.TeamRepository
import com.wire.kalium.logic.data.user.AccountRepository
import com.wire.kalium.logic.data.user.AccountRepositoryImpl
import com.wire.kalium.logic.data.user.UserDataSource
import com.wire.kalium.logic.data.user.UserId
import com.wire.kalium.logic.data.user.UserRepository
import com.wire.kalium.logic.di.MapperProvider
import com.wire.kalium.logic.di.PlatformUserStorageProperties
import com.wire.kalium.logic.di.RootPathsProvider
import com.wire.kalium.logic.di.UserStorageProvider
import com.wire.kalium.logic.feature.analytics.AnalyticsIdentifierManager
import com.wire.kalium.logic.feature.analytics.GetAnalyticsContactsDataUseCase
import com.wire.kalium.logic.feature.analytics.GetCurrentAnalyticsTrackingIdentifierUseCase
import com.wire.kalium.logic.feature.analytics.ObserveAnalyticsTrackingIdentifierStatusUseCase
import com.wire.kalium.logic.feature.analytics.SetNewUserTrackingIdentifierUseCase
import com.wire.kalium.logic.feature.applock.AppLockTeamFeatureConfigObserver
import com.wire.kalium.logic.feature.applock.AppLockTeamFeatureConfigObserverImpl
import com.wire.kalium.logic.feature.applock.MarkTeamAppLockStatusAsNotifiedUseCase
import com.wire.kalium.logic.feature.applock.MarkTeamAppLockStatusAsNotifiedUseCaseImpl
import com.wire.kalium.logic.feature.asset.ValidateAssetFileTypeUseCase
import com.wire.kalium.logic.feature.asset.ValidateAssetFileTypeUseCaseImpl
import com.wire.kalium.logic.feature.auth.AuthenticationScope
import com.wire.kalium.logic.feature.auth.AuthenticationScopeProvider
import com.wire.kalium.logic.feature.auth.ClearUserDataUseCase
import com.wire.kalium.logic.feature.auth.ClearUserDataUseCaseImpl
import com.wire.kalium.logic.feature.auth.LogoutCallback
import com.wire.kalium.logic.feature.auth.LogoutUseCase
import com.wire.kalium.logic.feature.auth.LogoutUseCaseImpl
import com.wire.kalium.logic.feature.backup.BackupScope
import com.wire.kalium.logic.feature.backup.MultiPlatformBackupScope
import com.wire.kalium.logic.feature.call.CallBackgroundManager
import com.wire.kalium.logic.feature.call.CallBackgroundManagerImpl
import com.wire.kalium.logic.feature.call.CallManager
import com.wire.kalium.logic.feature.call.CallsScope
import com.wire.kalium.logic.feature.call.GlobalCallManager
import com.wire.kalium.logic.feature.call.usecase.ConversationClientsInCallUpdater
import com.wire.kalium.logic.feature.call.usecase.ConversationClientsInCallUpdaterImpl
import com.wire.kalium.logic.feature.call.usecase.CreateAndPersistRecentlyEndedCallMetadataUseCase
import com.wire.kalium.logic.feature.call.usecase.CreateAndPersistRecentlyEndedCallMetadataUseCaseImpl
import com.wire.kalium.logic.feature.call.usecase.GetCallConversationTypeProvider
import com.wire.kalium.logic.feature.call.usecase.GetCallConversationTypeProviderImpl
import com.wire.kalium.logic.feature.call.usecase.UpdateConversationClientsForCurrentCallUseCase
import com.wire.kalium.logic.feature.call.usecase.UpdateConversationClientsForCurrentCallUseCaseImpl
import com.wire.kalium.logic.feature.channels.ChannelsScope
import com.wire.kalium.logic.feature.client.ClientScope
import com.wire.kalium.logic.feature.client.FetchSelfClientsFromRemoteUseCase
import com.wire.kalium.logic.feature.client.FetchSelfClientsFromRemoteUseCaseImpl
import com.wire.kalium.logic.feature.client.FetchUsersClientsFromRemoteUseCase
import com.wire.kalium.logic.feature.client.FetchUsersClientsFromRemoteUseCaseImpl
import com.wire.kalium.logic.feature.client.IsAllowedToRegisterMLSClientUseCase
import com.wire.kalium.logic.feature.client.IsAllowedToRegisterMLSClientUseCaseImpl
import com.wire.kalium.logic.feature.client.IsAllowedToUseAsyncNotificationsUseCase
import com.wire.kalium.logic.feature.client.IsAllowedToUseAsyncNotificationsUseCaseImpl
import com.wire.kalium.logic.feature.client.MIN_API_VERSION_FOR_CONSUMABLE_NOTIFICATIONS
import com.wire.kalium.logic.feature.client.MLSClientManager
import com.wire.kalium.logic.feature.client.MLSClientManagerImpl
import com.wire.kalium.logic.feature.client.ProteusMigrationRecoveryHandlerImpl
import com.wire.kalium.logic.feature.client.RegisterMLSClientUseCase
import com.wire.kalium.logic.feature.client.RegisterMLSClientUseCaseImpl
import com.wire.kalium.logic.feature.client.UpdateSelfClientCapabilityToConsumableNotificationsUseCaseImpl
import com.wire.kalium.logic.feature.connection.ConnectionScope
import com.wire.kalium.logic.feature.connection.SyncConnectionsUseCase
import com.wire.kalium.logic.feature.connection.SyncConnectionsUseCaseImpl
import com.wire.kalium.logic.feature.conversation.ConversationScope
import com.wire.kalium.logic.feature.conversation.ConversationsRecoveryManager
import com.wire.kalium.logic.feature.conversation.ConversationsRecoveryManagerImpl
import com.wire.kalium.logic.feature.conversation.MLSConversationsRecoveryManager
import com.wire.kalium.logic.feature.conversation.MLSConversationsRecoveryManagerImpl
import com.wire.kalium.logic.feature.conversation.MLSFaultyKeysConversationsRepairUseCaseImpl
import com.wire.kalium.logic.feature.conversation.ObserveOtherUserSecurityClassificationLabelUseCase
import com.wire.kalium.logic.feature.conversation.ObserveOtherUserSecurityClassificationLabelUseCaseImpl
import com.wire.kalium.logic.feature.conversation.ObserveSecurityClassificationLabelUseCase
import com.wire.kalium.logic.feature.conversation.ObserveSecurityClassificationLabelUseCaseImpl
import com.wire.kalium.logic.feature.conversation.RecoverMLSConversationsUseCase
import com.wire.kalium.logic.feature.conversation.RecoverMLSConversationsUseCaseImpl
import com.wire.kalium.logic.feature.conversation.SyncConversationsUseCase
import com.wire.kalium.logic.feature.conversation.SyncConversationsUseCaseImpl
import com.wire.kalium.logic.feature.conversation.TypingIndicatorSyncManager
import com.wire.kalium.logic.feature.conversation.delete.DeleteConversationUseCase
import com.wire.kalium.logic.feature.conversation.delete.DeleteConversationUseCaseImpl
import com.wire.kalium.logic.feature.conversation.keyingmaterials.KeyingMaterialsManager
import com.wire.kalium.logic.feature.conversation.keyingmaterials.KeyingMaterialsManagerImpl
import com.wire.kalium.logic.feature.conversation.mls.MLSOneOnOneConversationResolver
import com.wire.kalium.logic.feature.conversation.mls.MLSOneOnOneConversationResolverImpl
import com.wire.kalium.logic.feature.conversation.mls.OneOnOneMigrator
import com.wire.kalium.logic.feature.conversation.mls.OneOnOneMigratorImpl
import com.wire.kalium.logic.feature.conversation.mls.OneOnOneResolver
import com.wire.kalium.logic.feature.conversation.mls.OneOnOneResolverImpl
import com.wire.kalium.logic.feature.debug.DebugScope
import com.wire.kalium.logic.feature.e2ei.ACMECertificatesSyncUseCase
import com.wire.kalium.logic.feature.e2ei.ACMECertificatesSyncUseCaseImpl
import com.wire.kalium.logic.feature.e2ei.CheckCrlRevocationListUseCase
import com.wire.kalium.logic.feature.e2ei.usecase.FetchConversationMLSVerificationStatusUseCase
import com.wire.kalium.logic.feature.e2ei.usecase.FetchConversationMLSVerificationStatusUseCaseImpl
import com.wire.kalium.logic.feature.e2ei.usecase.FetchMLSVerificationStatusUseCase
import com.wire.kalium.logic.feature.e2ei.usecase.FetchMLSVerificationStatusUseCaseImpl
import com.wire.kalium.logic.feature.e2ei.usecase.ObserveE2EIConversationsVerificationStatusesUseCase
import com.wire.kalium.logic.feature.e2ei.usecase.ObserveE2EIConversationsVerificationStatusesUseCaseImpl
import com.wire.kalium.logic.feature.featureConfig.SyncFeatureConfigsUseCase
import com.wire.kalium.logic.feature.featureConfig.SyncFeatureConfigsUseCaseImpl
import com.wire.kalium.logic.feature.featureConfig.handler.AppLockConfigHandler
import com.wire.kalium.logic.feature.featureConfig.handler.AppsFeatureHandler
import com.wire.kalium.logic.feature.featureConfig.handler.ClassifiedDomainsConfigHandler
import com.wire.kalium.logic.feature.featureConfig.handler.ConferenceCallingConfigHandler
import com.wire.kalium.logic.feature.featureConfig.handler.ConsumableNotificationsConfigHandler
import com.wire.kalium.logic.feature.featureConfig.handler.E2EIConfigHandler
import com.wire.kalium.logic.feature.featureConfig.handler.FileSharingConfigHandler
import com.wire.kalium.logic.feature.featureConfig.handler.GuestRoomConfigHandler
import com.wire.kalium.logic.feature.featureConfig.handler.MLSConfigHandler
import com.wire.kalium.logic.feature.featureConfig.handler.MLSMigrationConfigHandler
import com.wire.kalium.logic.feature.featureConfig.handler.SecondFactorPasswordChallengeConfigHandler
import com.wire.kalium.logic.feature.featureConfig.handler.SelfDeletingMessagesConfigHandler
import com.wire.kalium.logic.feature.keypackage.KeyPackageManager
import com.wire.kalium.logic.feature.keypackage.KeyPackageManagerImpl
import com.wire.kalium.logic.feature.legalhold.ApproveLegalHoldRequestUseCase
import com.wire.kalium.logic.feature.legalhold.ApproveLegalHoldRequestUseCaseImpl
import com.wire.kalium.logic.feature.legalhold.FetchLegalHoldForSelfUserFromRemoteUseCase
import com.wire.kalium.logic.feature.legalhold.FetchLegalHoldForSelfUserFromRemoteUseCaseImpl
import com.wire.kalium.logic.feature.legalhold.MarkLegalHoldChangeAsNotifiedForSelfUseCase
import com.wire.kalium.logic.feature.legalhold.MarkLegalHoldChangeAsNotifiedForSelfUseCaseImpl
import com.wire.kalium.logic.feature.legalhold.MembersHavingLegalHoldClientUseCase
import com.wire.kalium.logic.feature.legalhold.MembersHavingLegalHoldClientUseCaseImpl
import com.wire.kalium.logic.feature.legalhold.ObserveLegalHoldChangeNotifiedForSelfUseCase
import com.wire.kalium.logic.feature.legalhold.ObserveLegalHoldChangeNotifiedForSelfUseCaseImpl
import com.wire.kalium.logic.feature.legalhold.ObserveLegalHoldRequestUseCase
import com.wire.kalium.logic.feature.legalhold.ObserveLegalHoldRequestUseCaseImpl
import com.wire.kalium.logic.feature.legalhold.ObserveLegalHoldStateForSelfUserUseCase
import com.wire.kalium.logic.feature.legalhold.ObserveLegalHoldStateForSelfUserUseCaseImpl
import com.wire.kalium.logic.feature.legalhold.ObserveLegalHoldStateForUserUseCase
import com.wire.kalium.logic.feature.legalhold.ObserveLegalHoldStateForUserUseCaseImpl
import com.wire.kalium.logic.feature.message.AddSystemMessageToAllConversationsUseCase
import com.wire.kalium.logic.feature.message.AddSystemMessageToAllConversationsUseCaseImpl
import com.wire.kalium.logic.feature.message.MessageScope
import com.wire.kalium.logic.feature.message.MessageSendingScheduler
import com.wire.kalium.logic.feature.message.PendingProposalScheduler
import com.wire.kalium.logic.feature.message.PendingProposalSchedulerImpl
import com.wire.kalium.logic.feature.message.StaleEpochVerifier
import com.wire.kalium.logic.feature.message.StaleEpochVerifierImpl
import com.wire.kalium.logic.feature.mlsmigration.MLSMigrationManager
import com.wire.kalium.logic.feature.mlsmigration.MLSMigrationManagerImpl
import com.wire.kalium.logic.feature.mlsmigration.MLSMigrationWorkerImpl
import com.wire.kalium.logic.feature.mlsmigration.MLSMigrator
import com.wire.kalium.logic.feature.mlsmigration.MLSMigratorImpl
import com.wire.kalium.logic.feature.notificationToken.PushTokenUpdater
import com.wire.kalium.logic.feature.proteus.ProteusPreKeyRefiller
import com.wire.kalium.logic.feature.proteus.ProteusPreKeyRefillerImpl
import com.wire.kalium.logic.feature.protocol.OneOnOneProtocolSelector
import com.wire.kalium.logic.feature.protocol.OneOnOneProtocolSelectorImpl
import com.wire.kalium.logic.feature.publicuser.RefreshUsersWithoutMetadataUseCase
import com.wire.kalium.logic.feature.publicuser.RefreshUsersWithoutMetadataUseCaseImpl
import com.wire.kalium.logic.feature.search.SearchScope
import com.wire.kalium.logic.feature.selfDeletingMessages.ObserveSelfDeletionTimerSettingsForConversationUseCase
import com.wire.kalium.logic.feature.selfDeletingMessages.ObserveSelfDeletionTimerSettingsForConversationUseCaseImpl
import com.wire.kalium.logic.feature.selfDeletingMessages.ObserveTeamSettingsSelfDeletingStatusUseCase
import com.wire.kalium.logic.feature.selfDeletingMessages.ObserveTeamSettingsSelfDeletingStatusUseCaseImpl
import com.wire.kalium.logic.feature.selfDeletingMessages.PersistNewSelfDeletionTimerUseCase
import com.wire.kalium.logic.feature.selfDeletingMessages.PersistNewSelfDeletionTimerUseCaseImpl
import com.wire.kalium.logic.feature.server.GetTeamUrlUseCase
import com.wire.kalium.logic.feature.service.ServiceScope
import com.wire.kalium.logic.feature.session.GetProxyCredentialsUseCase
import com.wire.kalium.logic.feature.session.GetProxyCredentialsUseCaseImpl
import com.wire.kalium.logic.feature.session.UpgradeCurrentSessionUseCaseImpl
import com.wire.kalium.logic.feature.session.token.AccessTokenRefresher
import com.wire.kalium.logic.feature.session.token.AccessTokenRefresherFactory
import com.wire.kalium.logic.feature.session.token.AccessTokenRefresherFactoryImpl
import com.wire.kalium.logic.feature.session.token.AccessTokenRefresherImpl
import com.wire.kalium.logic.feature.team.SyncSelfTeamUseCase
import com.wire.kalium.logic.feature.team.SyncSelfTeamUseCaseImpl
import com.wire.kalium.logic.feature.team.TeamScope
import com.wire.kalium.logic.feature.user.GetDefaultProtocolUseCase
import com.wire.kalium.logic.feature.user.GetDefaultProtocolUseCaseImpl
import com.wire.kalium.logic.feature.user.IsE2EIEnabledUseCase
import com.wire.kalium.logic.feature.user.IsE2EIEnabledUseCaseImpl
import com.wire.kalium.logic.feature.user.IsFileSharingEnabledUseCase
import com.wire.kalium.logic.feature.user.IsFileSharingEnabledUseCaseImpl
import com.wire.kalium.logic.feature.user.IsMLSEnabledUseCase
import com.wire.kalium.logic.feature.user.IsMLSEnabledUseCaseImpl
import com.wire.kalium.logic.feature.user.MarkEnablingE2EIAsNotifiedUseCase
import com.wire.kalium.logic.feature.user.MarkEnablingE2EIAsNotifiedUseCaseImpl
import com.wire.kalium.logic.feature.user.MarkFileSharingChangeAsNotifiedUseCase
import com.wire.kalium.logic.feature.user.MarkSelfDeletionStatusAsNotifiedUseCase
import com.wire.kalium.logic.feature.user.MarkSelfDeletionStatusAsNotifiedUseCaseImpl
import com.wire.kalium.logic.feature.user.ObserveE2EIRequiredUseCase
import com.wire.kalium.logic.feature.user.ObserveE2EIRequiredUseCaseImpl
import com.wire.kalium.logic.feature.user.ObserveFileSharingStatusUseCase
import com.wire.kalium.logic.feature.user.ObserveFileSharingStatusUseCaseImpl
import com.wire.kalium.logic.feature.user.SyncContactsUseCase
import com.wire.kalium.logic.feature.user.SyncContactsUseCaseImpl
import com.wire.kalium.logic.feature.user.SyncSelfUserUseCase
import com.wire.kalium.logic.feature.user.SyncSelfUserUseCaseImpl
import com.wire.kalium.logic.feature.user.UpdateSelfUserSupportedProtocolsUseCase
import com.wire.kalium.logic.feature.user.UpdateSelfUserSupportedProtocolsUseCaseImpl
import com.wire.kalium.logic.feature.user.UpdateSupportedProtocolsAndResolveOneOnOnesUseCase
import com.wire.kalium.logic.feature.user.UpdateSupportedProtocolsAndResolveOneOnOnesUseCaseImpl
import com.wire.kalium.logic.feature.user.UserScope
import com.wire.kalium.logic.feature.user.e2ei.MarkNotifyForRevokedCertificateAsNotifiedUseCase
import com.wire.kalium.logic.feature.user.e2ei.MarkNotifyForRevokedCertificateAsNotifiedUseCaseImpl
import com.wire.kalium.logic.feature.user.e2ei.ObserveShouldNotifyForRevokedCertificateUseCase
import com.wire.kalium.logic.feature.user.e2ei.ObserveShouldNotifyForRevokedCertificateUseCaseImpl
import com.wire.kalium.logic.feature.user.guestroomlink.MarkGuestLinkFeatureFlagAsNotChangedUseCase
import com.wire.kalium.logic.feature.user.guestroomlink.MarkGuestLinkFeatureFlagAsNotChangedUseCaseImpl
import com.wire.kalium.logic.feature.user.guestroomlink.ObserveGuestRoomLinkFeatureFlagUseCase
import com.wire.kalium.logic.feature.user.guestroomlink.ObserveGuestRoomLinkFeatureFlagUseCaseImpl
import com.wire.kalium.logic.feature.user.migration.MigrateFromPersonalToTeamUseCase
import com.wire.kalium.logic.feature.user.migration.MigrateFromPersonalToTeamUseCaseImpl
import com.wire.kalium.logic.feature.user.screenshotCensoring.ObserveScreenshotCensoringConfigUseCase
import com.wire.kalium.logic.feature.user.screenshotCensoring.ObserveScreenshotCensoringConfigUseCaseImpl
import com.wire.kalium.logic.feature.user.screenshotCensoring.PersistScreenshotCensoringConfigUseCase
import com.wire.kalium.logic.feature.user.screenshotCensoring.PersistScreenshotCensoringConfigUseCaseImpl
import com.wire.kalium.logic.feature.user.webSocketStatus.GetPersistentWebSocketStatus
import com.wire.kalium.logic.feature.user.webSocketStatus.GetPersistentWebSocketStatusImpl
import com.wire.kalium.logic.feature.user.webSocketStatus.PersistPersistentWebSocketConnectionStatusUseCase
import com.wire.kalium.logic.feature.user.webSocketStatus.PersistPersistentWebSocketConnectionStatusUseCaseImpl
import com.wire.kalium.logic.featureFlags.FeatureSupport
import com.wire.kalium.logic.featureFlags.FeatureSupportImpl
import com.wire.kalium.logic.featureFlags.KaliumConfigs
import com.wire.kalium.logic.network.ApiMigrationManager
import com.wire.kalium.logic.network.ApiMigrationV3
import com.wire.kalium.logic.network.SessionManagerImpl
import com.wire.kalium.logic.sync.AvsSyncStateReporter
import com.wire.kalium.logic.sync.AvsSyncStateReporterImpl
import com.wire.kalium.logic.sync.ObserveSyncStateUseCase
import com.wire.kalium.logic.sync.ObserveSyncStateUseCaseImpl
import com.wire.kalium.logic.sync.PendingMessagesSenderWorker
import com.wire.kalium.logic.sync.SyncExecutor
import com.wire.kalium.logic.sync.SyncExecutorImpl
import com.wire.kalium.logic.sync.SyncManager
import com.wire.kalium.logic.sync.SyncStateObserver
import com.wire.kalium.logic.sync.SyncStateObserverImpl
import com.wire.kalium.logic.sync.UserSessionWorkScheduler
import com.wire.kalium.logic.sync.incremental.EventGatherer
import com.wire.kalium.logic.sync.incremental.EventGathererImpl
import com.wire.kalium.logic.sync.incremental.EventProcessor
import com.wire.kalium.logic.sync.incremental.EventProcessorImpl
import com.wire.kalium.logic.sync.incremental.IncrementalSyncManager
import com.wire.kalium.logic.sync.incremental.IncrementalSyncRecoveryHandlerImpl
import com.wire.kalium.logic.sync.incremental.IncrementalSyncWorker
import com.wire.kalium.logic.sync.incremental.IncrementalSyncWorkerImpl
import com.wire.kalium.logic.sync.local.LocalEventManagerImpl
import com.wire.kalium.logic.sync.local.LocalEventRepository
import com.wire.kalium.logic.sync.local.LocalEventRepositoryImpl
import com.wire.kalium.logic.sync.periodic.UserConfigSyncWorker
import com.wire.kalium.logic.sync.periodic.UserConfigSyncWorkerImpl
import com.wire.kalium.logic.sync.receiver.ConversationEventReceiver
import com.wire.kalium.logic.sync.receiver.ConversationEventReceiverImpl
import com.wire.kalium.logic.sync.receiver.FeatureConfigEventReceiver
import com.wire.kalium.logic.sync.receiver.FeatureConfigEventReceiverImpl
import com.wire.kalium.logic.sync.receiver.FederationEventReceiver
import com.wire.kalium.logic.sync.receiver.FederationEventReceiverImpl
import com.wire.kalium.logic.sync.receiver.TeamEventReceiver
import com.wire.kalium.logic.sync.receiver.TeamEventReceiverImpl
import com.wire.kalium.logic.sync.receiver.UserEventReceiver
import com.wire.kalium.logic.sync.receiver.UserEventReceiverImpl
import com.wire.kalium.logic.sync.receiver.UserPropertiesEventReceiver
import com.wire.kalium.logic.sync.receiver.UserPropertiesEventReceiverImpl
import com.wire.kalium.logic.sync.receiver.asset.AssetMessageHandler
import com.wire.kalium.logic.sync.receiver.asset.AssetMessageHandlerImpl
import com.wire.kalium.logic.sync.receiver.asset.AudioNormalizedLoudnessScheduler
import com.wire.kalium.logic.sync.receiver.asset.AudioNormalizedLoudnessWorker
import com.wire.kalium.logic.sync.receiver.asset.AudioNormalizedLoudnessWorkerImpl
import com.wire.kalium.logic.sync.receiver.conversation.AccessUpdateEventHandler
import com.wire.kalium.logic.sync.receiver.conversation.ChannelAddPermissionUpdateEventHandler
import com.wire.kalium.logic.sync.receiver.conversation.ChannelAddPermissionUpdateEventHandlerImpl
import com.wire.kalium.logic.sync.receiver.conversation.ConversationMessageTimerEventHandler
import com.wire.kalium.logic.sync.receiver.conversation.ConversationMessageTimerEventHandlerImpl
import com.wire.kalium.logic.sync.receiver.conversation.DeletedConversationEventHandler
import com.wire.kalium.logic.sync.receiver.conversation.DeletedConversationEventHandlerImpl
import com.wire.kalium.logic.sync.receiver.conversation.MLSResetConversationEventHandler
import com.wire.kalium.logic.sync.receiver.conversation.MLSResetConversationEventHandlerImpl
import com.wire.kalium.logic.sync.receiver.conversation.MLSWelcomeEventHandler
import com.wire.kalium.logic.sync.receiver.conversation.MLSWelcomeEventHandlerImpl
import com.wire.kalium.logic.sync.receiver.conversation.MemberChangeEventHandler
import com.wire.kalium.logic.sync.receiver.conversation.MemberChangeEventHandlerImpl
import com.wire.kalium.logic.sync.receiver.conversation.MemberJoinEventHandler
import com.wire.kalium.logic.sync.receiver.conversation.MemberJoinEventHandlerImpl
import com.wire.kalium.logic.sync.receiver.conversation.MemberLeaveEventHandler
import com.wire.kalium.logic.sync.receiver.conversation.MemberLeaveEventHandlerImpl
import com.wire.kalium.logic.sync.receiver.conversation.NewConversationEventHandler
import com.wire.kalium.logic.sync.receiver.conversation.NewConversationEventHandlerImpl
import com.wire.kalium.logic.sync.receiver.conversation.ProtocolUpdateEventHandler
import com.wire.kalium.logic.sync.receiver.conversation.ProtocolUpdateEventHandlerImpl
import com.wire.kalium.logic.sync.receiver.conversation.ReceiptModeUpdateEventHandler
import com.wire.kalium.logic.sync.receiver.conversation.ReceiptModeUpdateEventHandlerImpl
import com.wire.kalium.logic.sync.receiver.conversation.RenamedConversationEventHandler
import com.wire.kalium.logic.sync.receiver.conversation.RenamedConversationEventHandlerImpl
import com.wire.kalium.logic.sync.receiver.conversation.message.ApplicationMessageHandler
import com.wire.kalium.logic.sync.receiver.conversation.message.ApplicationMessageHandlerImpl
import com.wire.kalium.logic.sync.receiver.conversation.message.MLSMessageUnpacker
import com.wire.kalium.logic.sync.receiver.conversation.message.MLSMessageUnpackerImpl
import com.wire.kalium.logic.sync.receiver.conversation.message.NewMessageEventHandler
import com.wire.kalium.logic.sync.receiver.conversation.message.NewMessageEventHandlerImpl
import com.wire.kalium.logic.sync.receiver.conversation.message.ProteusMessageUnpacker
import com.wire.kalium.logic.sync.receiver.conversation.message.ProteusMessageUnpackerImpl
import com.wire.kalium.logic.sync.receiver.handler.AllowedGlobalOperationsHandler
import com.wire.kalium.logic.sync.receiver.handler.AssetAuditLogConfigHandler
import com.wire.kalium.logic.sync.receiver.handler.ButtonActionConfirmationHandler
import com.wire.kalium.logic.sync.receiver.handler.ButtonActionConfirmationHandlerImpl
import com.wire.kalium.logic.sync.receiver.handler.ButtonActionHandler
import com.wire.kalium.logic.sync.receiver.handler.ButtonActionHandlerImpl
import com.wire.kalium.logic.sync.receiver.handler.CellsConfigHandler
import com.wire.kalium.logic.sync.receiver.handler.ClearConversationContentHandlerImpl
import com.wire.kalium.logic.sync.receiver.handler.CodeDeletedHandler
import com.wire.kalium.logic.sync.receiver.handler.CodeDeletedHandlerImpl
import com.wire.kalium.logic.sync.receiver.handler.CodeUpdateHandlerImpl
import com.wire.kalium.logic.sync.receiver.handler.CodeUpdatedHandler
import com.wire.kalium.logic.sync.receiver.handler.DataTransferEventHandler
import com.wire.kalium.logic.sync.receiver.handler.DataTransferEventHandlerImpl
import com.wire.kalium.logic.sync.receiver.handler.DeleteForMeHandlerImpl
import com.wire.kalium.logic.sync.receiver.handler.DeleteMessageHandlerImpl
import com.wire.kalium.logic.sync.receiver.handler.EnableUserProfileQRCodeConfigHandler
import com.wire.kalium.logic.sync.receiver.handler.LastReadContentHandlerImpl
import com.wire.kalium.logic.sync.receiver.handler.MessageCompositeEditHandlerImpl
import com.wire.kalium.logic.sync.receiver.handler.MessageMultipartEditHandlerImpl
import com.wire.kalium.logic.sync.receiver.handler.MessageTextEditHandlerImpl
import com.wire.kalium.logic.sync.receiver.handler.ReceiptMessageHandlerImpl
import com.wire.kalium.logic.sync.receiver.handler.TypingIndicatorHandler
import com.wire.kalium.logic.sync.receiver.handler.TypingIndicatorHandlerImpl
import com.wire.kalium.logic.sync.receiver.handler.legalhold.LegalHoldHandlerImpl
import com.wire.kalium.logic.sync.receiver.handler.legalhold.LegalHoldRequestHandlerImpl
import com.wire.kalium.logic.sync.receiver.handler.legalhold.LegalHoldSystemMessagesHandlerImpl
import com.wire.kalium.logic.sync.slow.RestartSlowSyncProcessForRecoveryUseCase
import com.wire.kalium.logic.sync.slow.RestartSlowSyncProcessForRecoveryUseCaseImpl
import com.wire.kalium.logic.sync.slow.SlowSlowSyncCriteriaProviderImpl
import com.wire.kalium.logic.sync.slow.SlowSyncCriteriaProvider
import com.wire.kalium.logic.sync.slow.SlowSyncManager
import com.wire.kalium.logic.sync.slow.SlowSyncRecoveryHandler
import com.wire.kalium.logic.sync.slow.SlowSyncRecoveryHandlerImpl
import com.wire.kalium.logic.sync.slow.SlowSyncWorker
import com.wire.kalium.logic.sync.slow.SlowSyncWorkerImpl
import com.wire.kalium.logic.sync.slow.migration.SyncMigrationStepsProvider
import com.wire.kalium.logic.sync.slow.migration.SyncMigrationStepsProviderImpl
import com.wire.kalium.logic.util.MessageContentEncoder
import com.wire.kalium.network.NetworkStateObserver
import com.wire.kalium.network.networkContainer.AuthenticatedNetworkContainer
import com.wire.kalium.network.session.SessionManager
import com.wire.kalium.network.utils.MockUnboundNetworkClient
import com.wire.kalium.persistence.client.ClientRegistrationStorage
import com.wire.kalium.persistence.client.ClientRegistrationStorageImpl
import com.wire.kalium.persistence.db.GlobalDatabaseBuilder
import com.wire.kalium.persistence.kmmSettings.GlobalPrefProvider
import com.wire.kalium.util.DelicateKaliumApi
import com.wire.kalium.work.LongWorkScope
import io.ktor.client.HttpClient
import io.mockative.Mockable
import kotlinx.coroutines.CoroutineScope
import kotlinx.coroutines.SupervisorJob
import kotlinx.coroutines.flow.Flow
import kotlinx.coroutines.flow.MutableSharedFlow
import kotlinx.coroutines.flow.filterNotNull
import kotlinx.coroutines.flow.first
import kotlinx.coroutines.flow.firstOrNull
import kotlinx.coroutines.flow.map
import kotlinx.coroutines.launch
import kotlinx.coroutines.sync.Mutex
import okio.Path.Companion.toPath
import kotlin.coroutines.CoroutineContext
import com.wire.kalium.network.api.model.UserId as UserIdDTO

@Suppress("LongParameterList", "LargeClass")
public class UserSessionScope internal constructor(
    userAgent: String,
    internal val userId: UserId,
    private val globalScope: GlobalKaliumScope,
    private val globalCallManager: GlobalCallManager,
    private val globalDatabaseBuilder: GlobalDatabaseBuilder,
    private val globalPreferences: GlobalPrefProvider,
    authenticationScopeProvider: AuthenticationScopeProvider,
    private val rootPathsProvider: RootPathsProvider,
    dataStoragePaths: DataStoragePaths,
    private val kaliumConfigs: KaliumConfigs,
    private val userSessionScopeProvider: UserSessionScopeProvider,
    userStorageProvider: UserStorageProvider,
    private val clientConfig: ClientConfig,
    platformUserStorageProperties: PlatformUserStorageProperties,
    networkStateObserver: NetworkStateObserver,
    private val logoutCallback: LogoutCallback,
) : CoroutineScope {
    private val userStorage = userStorageProvider.getOrCreate(
        userId,
        platformUserStorageProperties,
        kaliumConfigs.shouldEncryptData,
        kaliumConfigs.dbInvalidationControlEnabled
    )

    private var _clientId: ClientId? = null

    @OptIn(DelicateKaliumApi::class) // Use the uncached client ID in order to create the cache itself.
    private suspend fun clientId(): Either<CoreFailure, ClientId> =
        if (_clientId != null) Either.Right(_clientId!!) else {
            clientRepository.currentClientId().onSuccess {
                _clientId = it
            }
        }

    private val userScopedLogger: KaliumLogger = kaliumLogger.withUserDeviceData {
        KaliumLogger.UserClientData(userId.toLogString(), _clientId?.value?.obfuscateId() ?: "")
    }

    private val cachedClientIdClearer: CachedClientIdClearer = object : CachedClientIdClearer {
        override fun invoke() {
            _clientId = null
        }
    }

<<<<<<< HEAD
    private suspend fun waitUntilClientIdIsAvailable() {
        if (_clientId == null) {
            clientRepository.observeCurrentClientId().filterNotNull().first()
        }
    }

    val callMapper: CallMapper get() = MapperProvider.callMapper(userId)
=======
    internal val callMapper: CallMapper get() = MapperProvider.callMapper(userId)
>>>>>>> 18adaeab

    public val qualifiedIdMapper: QualifiedIdMapper get() = MapperProvider.qualifiedIdMapper(userId)

    public val federatedIdMapper: FederatedIdMapper
        get() = MapperProvider.federatedIdMapper(
            userId,
            qualifiedIdMapper,
            globalScope.sessionRepository
        )

    private val isClientAsyncNotificationsCapableProvider: IsClientAsyncNotificationsCapableProvider
        get() = IsClientAsyncNotificationsCapableProviderImpl(clientRegistrationStorage, this)

    internal val clientIdProvider = CurrentClientIdProvider { clientId() }
    private val mlsSelfConversationIdProvider: MLSSelfConversationIdProvider by lazy {
        MLSSelfConversationIdProviderImpl(
            conversationRepository
        )
    }
    private val proteusSelfConversationIdProvider: ProteusSelfConversationIdProvider by lazy {
        ProteusSelfConversationIdProviderImpl(
            conversationRepository
        )
    }
    private val selfConversationIdProvider: SelfConversationIdProvider by
    lazy {
        SelfConversationIdProviderImpl(
            clientRepository,
            mlsSelfConversationIdProvider,
            proteusSelfConversationIdProvider
        )
    }

    private val proposalTimersFlow = MutableSharedFlow<ProposalTimer>()

    // TODO(refactor): Extract to Provider class and make atomic
    // val _teamId: Atomic<Either<CoreFailure, TeamId?>> = Atomic(Either.Left(CoreFailure.Unknown(Throwable("NotInitialized"))))
    private var _teamId: Either<CoreFailure, TeamId?> = Either.Left(CoreFailure.Unknown(Throwable("NotInitialized")))

    private suspend fun teamId(): Either<CoreFailure, TeamId?> = if (_teamId.isRight()) _teamId else {
        // this can depend directly on DAO it will make it easier to user
        // and remove any circular dependency when using this inside user repository
        wrapStorageNullableRequest {
            userStorage.database.userDAO.observeUserDetailsByQualifiedID(userId.toDao()).firstOrNull()
        }.map { userDetailsEntity ->
            _teamId = Either.Right(userDetailsEntity?.team?.let { TeamId(it) })
            userDetailsEntity?.team?.let { TeamId(it) }
        }
    }

    private val invalidateTeamId = {
        _teamId = Either.Left(CoreFailure.Unknown(Throwable("NotInitialized")))
    }

    private val selfTeamId = SelfTeamIdProvider { teamId() }

    private val epochChangesObserver: EpochChangesObserver = EpochChangesObserverImpl()

    private val accessTokenRepository: AccessTokenRepository
        get() = AccessTokenRepositoryImpl(
            userId = userId,
            accessTokenApi = authenticatedNetworkContainer.accessTokenApi,
            authTokenStorage = globalPreferences.authTokenStorage
        )

    private val accessTokenRefresherFactory: AccessTokenRefresherFactory
        get() = AccessTokenRefresherFactoryImpl(
            userId = userId,
            tokenStorage = globalPreferences.authTokenStorage
        )

    private val accessTokenRefresher: AccessTokenRefresher
        get() = AccessTokenRefresherImpl(
            repository = accessTokenRepository
        )

    private val sessionManager: SessionManager = SessionManagerImpl(
        sessionRepository = globalScope.sessionRepository,
        accessTokenRefresherFactory = accessTokenRefresherFactory,
        userId = userId,
        currentClientIdProvider = clientIdProvider,
        tokenStorage = globalPreferences.authTokenStorage,
        logout = { logoutReason -> logout(reason = logoutReason, waitUntilCompletes = true) }
    )
    private val authenticatedNetworkContainer: AuthenticatedNetworkContainer = AuthenticatedNetworkContainer.create(
        sessionManager = sessionManager,
        selfUserId = UserIdDTO(userId.value, userId.domain),
        userAgent = userAgent,
        certificatePinning = kaliumConfigs.certPinningConfig,
        mockEngine = kaliumConfigs.mockedRequests?.let { MockUnboundNetworkClient.createMockEngine(it) },
        mockWebSocketSession = kaliumConfigs.mockedWebSocket?.session,
        kaliumLogger = userScopedLogger
    )
    private val featureSupport: FeatureSupport = FeatureSupportImpl(
        sessionManager.serverConfig().metaData.commonApiVersion.version
    )

    internal val cellsClient: HttpClient
        get() = authenticatedNetworkContainer.cellsHttpClient

    public val authenticationScope: AuthenticationScope by lazy {
        authenticationScopeProvider.provide(
            serverConfig = sessionManager.getServerConfig(),
            proxyCredentials = sessionManager.getProxyCredentials(),
            globalDatabase = globalDatabaseBuilder,
            kaliumConfigs = kaliumConfigs,
        )
    }

    internal val userConfigRepository: UserConfigRepository
        get() = UserConfigDataSource(
            userStorage.preferences.userConfigStorage,
            userStorage.database.userConfigDAO,
            kaliumConfigs
        )

    private val userPropertyRepository: UserPropertyRepository
        get() = UserPropertyDataSource(
            authenticatedNetworkContainer.propertiesApi,
            userConfigRepository,
            userId
        )

    private val keyPackageLimitsProvider: KeyPackageLimitsProvider
        get() = KeyPackageLimitsProviderImpl(kaliumConfigs)

    private val proteusMigrationRecoveryHandler: ProteusMigrationRecoveryHandler by lazy {
        ProteusMigrationRecoveryHandlerImpl(lazy { logout })
    }

    internal val proteusClientProvider: ProteusClientProvider by lazy {
        ProteusClientProviderImpl(
            rootProteusPath = rootPathsProvider.rootProteusPath(userId),
            userId = userId,
            passphraseStorage = globalPreferences.passphraseStorage,
            proteusMigrationRecoveryHandler = proteusMigrationRecoveryHandler
        )
    }

    private val localEventRepository: LocalEventRepository = LocalEventRepositoryImpl()

    private val mlsTransportProvider: MLSTransportProvider by lazy {
        MLSTransportProviderImpl(
            selfUserId = userId,
            mlsMessageApi = authenticatedNetworkContainer.mlsMessageApi,
            localEventRepository = localEventRepository
        )
    }

    private val mlsClientProvider: MLSClientProvider by lazy {
        MLSClientProviderImpl(
            rootKeyStorePath = rootPathsProvider.rootMLSPath(userId),
            userId = userId,
            currentClientIdProvider = clientIdProvider,
            passphraseStorage = globalPreferences.passphraseStorage,
            userConfigRepository = userConfigRepository,
            featureConfigRepository = featureConfigRepository,
            mlsTransportProvider = mlsTransportProvider,
            epochObserver = epochChangesObserver,
            processingScope = this@UserSessionScope
        )
    }

    private val checkRevocationList: RevocationListChecker
        get() = RevocationListCheckerImpl(
            certificateRevocationListRepository = certificateRevocationListRepository,
            featureSupport = featureSupport,
            userConfigRepository = userConfigRepository
        )

    private val mlsMutex: Mutex = Mutex()

    private val mlsConversationRepository: MLSConversationRepository
        get() = MLSConversationDataSource(
            userId,
            keyPackageRepository,
            userStorage.database.conversationDAO,
            authenticatedNetworkContainer.clientApi,
            mlsPublicKeysRepository,
            proposalTimersFlow,
            keyPackageLimitsProvider,
            checkRevocationList,
            certificateRevocationListRepository,
            mutex = mlsMutex
        )

    private val mlsMissingUsersRejectionHandlerProvider: () -> MLSMissingUsersMessageRejectionHandler = {
        MLSMissingUsersMessageRejectionHandlerImpl(
            mlsConversationRepository,
            ConversationProtocolGetterImpl(userStorage.database.conversationDAO),
            userScopedLogger
        )
    }

    private val e2eiRepository: E2EIRepository
        get() = E2EIRepositoryImpl(
            authenticatedNetworkContainer.e2eiApi,
            globalScope.unboundNetworkContainer.acmeApi,
            e2EIClientProvider,
            mlsClientProvider,
            clientIdProvider,
            mlsConversationRepository,
            userConfigRepository
        )

    private val e2EIClientProvider: E2EIClientProvider by lazy {
        EI2EIClientProviderImpl(
            currentClientIdProvider = clientIdProvider,
            mlsClientProvider = mlsClientProvider,
            userRepository = userRepository
        )
    }

    private val notificationTokenRepository get() = NotificationTokenDataSource(globalPreferences.tokenStorage)

    private val subconversationRepository =
        SubconversationRepositoryImpl(conversationApi = authenticatedNetworkContainer.conversationApi)

    private val conversationRepository: ConversationRepository
        get() = ConversationDataSource(
            userId,
            userStorage.database.conversationDAO,
            userStorage.database.memberDAO,
            authenticatedNetworkContainer.conversationApi,
            userStorage.database.messageDAO,
            userStorage.database.messageDraftDAO,
            userStorage.database.clientDAO,
            authenticatedNetworkContainer.clientApi,
            userStorage.database.conversationMetaDataDAO,
            userStorage.database.metadataDAO,
        )

    private val conversationMetaDataRepository: ConversationMetaDataRepository
        get() = ConversationMetaDataDataSource(
            userStorage.database.conversationMetaDataDAO,
        )

    private val conversationFolderRepository: ConversationFolderRepository
        get() = ConversationFolderDataSource(
            userStorage.database.conversationFolderDAO,
            authenticatedNetworkContainer.propertiesApi,
            userId
        )

    private val conversationGroupRepository: ConversationGroupRepository
        get() = ConversationGroupRepositoryImpl(
            mlsConversationRepository,
            joinExistingMLSConversationUseCase,
            localEventRepository,
            conversationMessageTimerEventHandler,
            userStorage.database.conversationDAO,
            authenticatedNetworkContainer.conversationApi,
            newConversationMembersRepository,
            userRepository,
            lazy { newGroupConversationSystemMessagesCreator },
            userId,
            selfTeamId,
            legalHoldHandler,
            cryptoTransactionProvider
        )

    private val newConversationMembersRepository: NewConversationMembersRepository
        get() = NewConversationMembersRepositoryImpl(
            userStorage.database.memberDAO,
            lazy { newGroupConversationSystemMessagesCreator }
        )

    private val messageRepository: MessageRepository
        get() = MessageDataSource(
            messageApi = authenticatedNetworkContainer.messageApi,
            mlsMessageApi = authenticatedNetworkContainer.mlsMessageApi,
            messageDAO = userStorage.database.messageDAO,
            selfUserId = userId
        )

    private val messageMetadataRepository: MessageMetadataRepository
        get() = MessageMetadataSource(messageMetaDataDAO = userStorage.database.messageMetaDataDAO)

    private val compositeMessageRepository: CompositeMessageRepository
        get() = CompositeMessageDataSource(compositeMessageDAO = userStorage.database.compositeMessageDAO)

    private val messageDraftRepository: MessageDraftRepository
        get() = MessageDraftDataSource(
            messageDraftDAO = userStorage.database.messageDraftDAO,
        )

    private val slowSyncRepository: SlowSyncRepository by lazy {
        SlowSyncRepositoryImpl(userStorage.database.metadataDAO, userScopedLogger)
    }
    private val incrementalSyncRepository: IncrementalSyncRepository by lazy {
        InMemoryIncrementalSyncRepository(userScopedLogger)
    }

    private val legalHoldSystemMessagesHandler = LegalHoldSystemMessagesHandlerImpl(
        selfUserId = userId,
        persistMessage = persistMessage,
        conversationRepository = conversationRepository,
        messageRepository = messageRepository
    )

    private val legalHoldHandler by lazy {
        LegalHoldHandlerImpl(
            selfUserId = userId,
            fetchUsersClientsFromRemote = fetchUsersClientsFromRemote,
            fetchSelfClientsFromRemote = fetchSelfClientsFromRemote,
            observeLegalHoldStateForUser = observeLegalHoldStateForUser,
            membersHavingLegalHoldClient = membersHavingLegalHoldClient,
            userConfigRepository = userConfigRepository,
            conversationRepository = conversationRepository,
            observeSyncState = observeSyncState,
            legalHoldSystemMessagesHandler = legalHoldSystemMessagesHandler,
        )
    }

    private val userRepository: UserRepository
        get() = UserDataSource(
            userDAO = userStorage.database.userDAO,
            clientDAO = userStorage.database.clientDAO,
            memberDAO = userStorage.database.memberDAO,
            selfApi = authenticatedNetworkContainer.selfApi,
            userDetailsApi = authenticatedNetworkContainer.userDetailsApi,
            upgradePersonalToTeamApi = authenticatedNetworkContainer.upgradePersonalToTeamApi,
            teamsApi = authenticatedNetworkContainer.teamsApi,
            sessionRepository = globalScope.sessionRepository,
            selfUserId = userId,
            selfTeamIdProvider = selfTeamId,
            legalHoldHandler = legalHoldHandler
        )

    private val accountRepository: AccountRepository
        get() = AccountRepositoryImpl(
            userDAO = userStorage.database.userDAO,
            selfUserId = userId,
            selfApi = authenticatedNetworkContainer.selfApi
        )

    internal val pushTokenRepository: PushTokenRepository
        get() = PushTokenDataSource(userStorage.database.metadataDAO)

    private val teamRepository: TeamRepository
        get() = TeamDataSource(
            userStorage.database.userDAO,
            userStorage.database.userConfigDAO,
            userStorage.database.teamDAO,
            authenticatedNetworkContainer.teamsApi,
            userId,
            userStorage.database.serviceDAO,
            legalHoldHandler,
            legalHoldRequestHandler,
        )

    private val serviceRepository: ServiceRepository
        get() = ServiceDataSource(
            serviceDAO = userStorage.database.serviceDAO
        )

    private val persistConversationsUseCase: PersistConversationsUseCase
        get() = PersistConversationsUseCaseImpl(
            selfUserId = userId,
            conversationRepository = conversationRepository,
            selfTeamIdProvider = selfTeamId
        )

    private val persistConversationUseCase: PersistConversationUseCase
        get() = PersistConversationUseCaseImpl(
            conversationRepository = conversationRepository,
            persistConversations = persistConversationsUseCase,
        )

    private val fetchMLSOneToOneConversationUseCase: FetchMLSOneToOneConversationUseCase
        get() = FetchMLSOneToOneConversationUseCaseImpl(
            selfUserId = userId,
            conversationRepository = conversationRepository,
            persistConversations = persistConversationsUseCase
        )

    public val fetchConversationUseCase: FetchConversationUseCase
        get() = FetchConversationUseCaseImpl(
            conversationRepository = conversationRepository,
            persistConversations = persistConversationsUseCase,
            transactionProvider = cryptoTransactionProvider,
        )

    private val fetchConversationIfUnknownUseCase: FetchConversationIfUnknownUseCase
        get() = FetchConversationIfUnknownUseCaseImpl(
            conversationRepository = conversationRepository,
            fetchConversation = fetchConversationUseCase
        )

    private val fetchConversationsUseCase: FetchConversationsUseCase
        get() = FetchConversationsUseCaseImpl(
            conversationRepository = conversationRepository,
            persistConversations = persistConversationsUseCase
        )

    private val connectionRepository: ConnectionRepository
        get() = ConnectionDataSource(
            userStorage.database.conversationDAO,
            userStorage.database.memberDAO,
            userStorage.database.connectionDAO,
            authenticatedNetworkContainer.connectionApi,
            userStorage.database.userDAO,
            conversationRepository,
            persistConversationsUseCase
        )

    private val userSearchApiWrapper: UserSearchApiWrapper = UserSearchApiWrapperImpl(
        authenticatedNetworkContainer.userSearchApi,
        userStorage.database.memberDAO,
        userId
    )

    private val searchUserRepository: SearchUserRepository
        get() = SearchUserRepositoryImpl(
            userStorage.database.userDAO,
            userStorage.database.searchDAO,
            authenticatedNetworkContainer.userDetailsApi,
            userSearchApiWrapper,
            userId,
            selfTeamId
        )

    public val backup: BackupScope
        get() = BackupScope(
            userId = userId,
            clientIdProvider = clientIdProvider,
            userRepository = userRepository,
            kaliumFileSystem = kaliumFileSystem,
            userStorage = userStorage,
            globalPreferences = globalPreferences,
        )

    public val multiPlatformBackup: MultiPlatformBackupScope
        get() = MultiPlatformBackupScope(
            selfUserId = userId,
            backupRepository = backupRepository,
            userRepository = userRepository,
            kaliumFileSystem = kaliumFileSystem,
        )

    internal val persistMessage: PersistMessageUseCase
        get() = PersistMessageUseCaseImpl(messageRepository, userId, NotificationEventsManagerImpl)

    private val addSystemMessageToAllConversationsUseCase: AddSystemMessageToAllConversationsUseCase
        get() = AddSystemMessageToAllConversationsUseCaseImpl(messageRepository, userId)

    private val restartSlowSyncProcessForRecoveryUseCase: RestartSlowSyncProcessForRecoveryUseCase
        get() = RestartSlowSyncProcessForRecoveryUseCaseImpl(slowSyncRepository)

    private val callRepository: CallRepository by lazy {
        CallDataSource(
            callApi = authenticatedNetworkContainer.callApi,
            serverTimeApi = authenticatedNetworkContainer.serverTimeApi,
            qualifiedIdMapper = qualifiedIdMapper,
            callDAO = userStorage.database.callDAO,
            conversationRepository = conversationRepository,
            mlsConversationRepository = mlsConversationRepository,
            subconversationRepository = subconversationRepository,
            joinSubconversation = joinSubconversationUseCase,
            leaveSubconversation = leaveSubconversationUseCase,
            userRepository = userRepository,
            epochChangesObserver = epochChangesObserver,
            teamRepository = teamRepository,
            persistMessage = persistMessage,
            callMapper = callMapper,
            federatedIdMapper = federatedIdMapper,
            transactionProvider = cryptoTransactionProvider
        )
    }

    private val clientRemoteRepository: ClientRemoteRepository
        get() = ClientRemoteDataSource(
            authenticatedNetworkContainer.clientApi,
            clientConfig
        )

    private val clientRegistrationStorage: ClientRegistrationStorage
        get() = ClientRegistrationStorageImpl(userStorage.database.metadataDAO)

    internal val clientRepository: ClientRepository
        get() = ClientDataSource(
            clientRemoteRepository,
            clientRegistrationStorage,
            userStorage.database.clientDAO,
            userStorage.database.newClientDAO,
            userId,
            authenticatedNetworkContainer.clientApi,
        )

    private val messageSendingScheduler: MessageSendingScheduler
        get() = userSessionWorkScheduler

    private val audioNormalizedLoudnessScheduler: AudioNormalizedLoudnessScheduler
        get() = userSessionWorkScheduler

    private val assetRepository: AssetRepository
        get() = AssetDataSource(
            assetApi = authenticatedNetworkContainer.assetApi,
            assetDao = userStorage.database.assetDAO,
            assetAuditLog = lazy { users.assetAuditLog },
            kaliumFileSystem = kaliumFileSystem
        )

    private val eventGatherer: EventGatherer
        get() = EventGathererImpl(
            isClientAsyncNotificationsCapableProvider = isClientAsyncNotificationsCapableProvider,
            eventRepository = eventRepository,
            logger = userScopedLogger
        )

    internal val cryptoTransactionProvider: CryptoTransactionProvider
        get() = CryptoTransactionProviderImpl(
            mlsClientProvider = mlsClientProvider,
            proteusClientProvider = proteusClientProvider,
        )

    private val eventProcessor: EventProcessor by lazy {
        EventProcessorImpl(
            eventRepository = eventRepository,
            conversationEventReceiver = conversationEventReceiver,
            userEventReceiver = userEventReceiver,
            teamEventReceiver = teamEventReceiver,
            featureConfigEventReceiver = featureConfigEventReceiver,
            userPropertiesEventReceiver = userPropertiesEventReceiver,
            federationEventReceiver = federationEventReceiver,
            processingScope = this@UserSessionScope,
            logger = userScopedLogger,
        )
    }

    private val slowSyncCriteriaProvider: SlowSyncCriteriaProvider
        get() = SlowSlowSyncCriteriaProviderImpl(clientRepository, logoutRepository)

    @Deprecated("Use syncStateObserver instead", ReplaceWith("syncStateObserver"))
<<<<<<< HEAD
    val syncManager: SyncManager
        get() = syncStateObserver.value

    val syncStateObserver: Lazy<SyncStateObserver> = lazy {
=======
    public val syncManager: SyncManager
        get() = syncStateObserver

    internal val syncStateObserver: SyncStateObserver by lazy {
>>>>>>> 18adaeab
        SyncStateObserverImpl(
            slowSyncRepository = slowSyncRepository,
            incrementalSyncRepository = incrementalSyncRepository,
            syncScope = this,
            logger = userScopedLogger
        )
    }

    public val syncExecutor: SyncExecutor by lazy {
        SyncExecutorImpl(
            syncStateObserver.value,
            slowSyncManager,
            incrementalSyncManager,
            this,
            userScopedLogger = userScopedLogger
        )
    }

    private val syncConversations: SyncConversationsUseCase
        get() = SyncConversationsUseCaseImpl(
            conversationRepository,
            systemMessageInserter,
            fetchConversationsUseCase,
            cryptoTransactionProvider
        )

    private val updateConversationProtocolUseCase: UpdateConversationProtocolUseCase
        get() = UpdateConversationProtocolUseCaseImpl(
            conversationRepository,
            persistConversationsUseCase
        )

    private val syncConnections: SyncConnectionsUseCase
        get() = SyncConnectionsUseCaseImpl(
            connectionRepository = connectionRepository,
            transactionProvider = cryptoTransactionProvider
        )

    private val syncSelfUser: SyncSelfUserUseCase get() = SyncSelfUserUseCaseImpl(userRepository)
    private val syncContacts: SyncContactsUseCase get() = SyncContactsUseCaseImpl(userRepository)

    private val syncSelfTeamUseCase: SyncSelfTeamUseCase
        get() = SyncSelfTeamUseCaseImpl(
            userRepository = userRepository,
            teamRepository = teamRepository,
            fetchedUsersLimit = kaliumConfigs.limitTeamMembersFetchDuringSlowSync
        )

    private val joinExistingMLSConversationUseCase: JoinExistingMLSConversationUseCase
        get() = JoinExistingMLSConversationUseCaseImpl(
            featureSupport,
            authenticatedNetworkContainer.conversationApi,
            clientRepository,
            conversationRepository,
            mlsConversationRepository,
            fetchMLSOneToOneConversationUseCase,
            fetchConversationUseCase,
            resetMlsConversation,
            userId,
        )

    private val registerMLSClientUseCase: RegisterMLSClientUseCase
        get() = RegisterMLSClientUseCaseImpl(
            mlsClientProvider,
            clientRepository,
            keyPackageRepository,
            keyPackageLimitsProvider,
            userConfigRepository
        )

    private val recoverMLSConversationsUseCase: RecoverMLSConversationsUseCase
        get() = RecoverMLSConversationsUseCaseImpl(
            featureSupport,
            clientRepository,
            conversationRepository,
            mlsConversationRepository,
            joinExistingMLSConversationUseCase
        )

    private val joinExistingMLSConversations: JoinExistingMLSConversationsUseCase
        get() = JoinExistingMLSConversationsUseCaseImpl(
            featureSupport,
            clientRepository,
            conversationRepository,
            joinExistingMLSConversationUseCase,
            cryptoTransactionProvider
        )

    private val joinSubconversationUseCase: JoinSubconversationUseCase
        get() = JoinSubconversationUseCaseImpl(
            authenticatedNetworkContainer.conversationApi,
            mlsConversationRepository,
            subconversationRepository,
            cryptoTransactionProvider
        )

    private val leaveSubconversationUseCase: LeaveSubconversationUseCase
        get() = LeaveSubconversationUseCaseImpl(
            authenticatedNetworkContainer.conversationApi,
            subconversationRepository,
            userId,
            clientIdProvider,
        )

    private val mlsOneOnOneConversationResolver: MLSOneOnOneConversationResolver
        get() = MLSOneOnOneConversationResolverImpl(
            conversationRepository,
            joinExistingMLSConversationUseCase,
            fetchMLSOneToOneConversationUseCase
        )

    private val oneOnOneMigrator: OneOnOneMigrator
        get() = OneOnOneMigratorImpl(
            mlsOneOnOneConversationResolver,
            conversationGroupRepository,
            conversationRepository,
            messageRepository,
            userRepository,
            systemMessageInserter
        )
    private val oneOnOneResolver: OneOnOneResolver
        get() = OneOnOneResolverImpl(
            userRepository,
            oneOnOneProtocolSelector,
            oneOnOneMigrator,
            incrementalSyncRepository
        )

    private val updateSupportedProtocols: UpdateSelfUserSupportedProtocolsUseCase
        get() = UpdateSelfUserSupportedProtocolsUseCaseImpl(
            clientRepository,
            userRepository,
            userConfigRepository,
            featureSupport,
            clientIdProvider,
            userScopedLogger
        )

    private val updateSupportedProtocolsAndResolveOneOnOnes: UpdateSupportedProtocolsAndResolveOneOnOnesUseCase
        get() = UpdateSupportedProtocolsAndResolveOneOnOnesUseCaseImpl(
            updateSupportedProtocols,
            oneOnOneResolver
        )

    private val slowSyncWorker: SlowSyncWorker by lazy {
        SlowSyncWorkerImpl(
            isClientAsyncNotificationsCapableProvider,
            eventRepository,
            syncSelfUser,
            syncFeatureConfigsUseCase,
            updateSupportedProtocols,
            syncConversations,
            syncConnections,
            syncSelfTeamUseCase,
            syncContacts,
            joinExistingMLSConversations,
            fetchLegalHoldForSelfUserFromRemoteUseCase,
            oneOnOneResolver,
            cryptoTransactionProvider
        )
    }

    private val slowSyncRecoveryHandler: SlowSyncRecoveryHandler
        get() = SlowSyncRecoveryHandlerImpl(logout)

    private val syncMigrationStepsProvider: () -> SyncMigrationStepsProvider = {
        SyncMigrationStepsProviderImpl(lazy { accountRepository }, selfTeamId)
    }

    private val slowSyncManager: SlowSyncManager by lazy {
        SlowSyncManager(
            slowSyncCriteriaProvider,
            slowSyncRepository,
            slowSyncWorker,
            slowSyncRecoveryHandler,
            networkStateObserver,
            syncMigrationStepsProvider,
            userScopedLogger,
        )
    }
    private val mlsConversationsRecoveryManager: MLSConversationsRecoveryManager by lazy {
        MLSConversationsRecoveryManagerImpl(
            featureSupport,
            incrementalSyncRepository,
            clientRepository,
            recoverMLSConversationsUseCase,
            slowSyncRepository,
            cryptoTransactionProvider,
            userScopedLogger
        )
    }

    private val mlsFaultyKeysConversationsRepairUseCase: MLSFaultyKeysConversationsRepairUseCaseImpl by lazy {
        MLSFaultyKeysConversationsRepairUseCaseImpl(
            selfUserId = userId,
            syncStateObserver = syncStateObserver,
            kaliumConfigs = kaliumConfigs,
            userConfigRepository = userConfigRepository,
            repairFaultyRemovalKeys = debug.repairFaultyRemovalKeysUseCase,
            kaliumLogger = userScopedLogger
        )
    }

    private val conversationsRecoveryManager: ConversationsRecoveryManager by lazy {
        ConversationsRecoveryManagerImpl(
            incrementalSyncRepository,
            addSystemMessageToAllConversationsUseCase,
            slowSyncRepository,
            userScopedLogger
        )
    }

    private val incrementalSyncWorker: IncrementalSyncWorker by lazy {
        IncrementalSyncWorkerImpl(
            eventGatherer,
            eventProcessor,
            cryptoTransactionProvider,
            userStorage.database,
            userScopedLogger,
        )
    }
    private val incrementalSyncRecoveryHandler: IncrementalSyncRecoveryHandlerImpl
        get() = IncrementalSyncRecoveryHandlerImpl(
            restartSlowSyncProcessForRecoveryUseCase,
            eventRepository,
            userScopedLogger,
        )

    private val incrementalSyncManager by lazy {
        IncrementalSyncManager(
            incrementalSyncWorker,
            incrementalSyncRepository,
            incrementalSyncRecoveryHandler,
            networkStateObserver,
            userScopedLogger,
            userSessionWorkScheduler,
        )
    }

    private val localEventManager by lazy {
        LocalEventManagerImpl(
            localEventRepository,
            eventProcessor,
            cryptoTransactionProvider,
            this
        )
    }

    private val upgradeCurrentSessionUseCase
        get() = UpgradeCurrentSessionUseCaseImpl(
            authenticatedNetworkContainer,
            accessTokenRefresher,
            sessionManager
        )

    @Suppress("MagicNumber")
    private val apiMigrations = listOf(
        Pair(3, ApiMigrationV3(clientIdProvider, upgradeCurrentSessionUseCase))
    )

    private val apiMigrationManager
        get() = ApiMigrationManager(
            sessionManager.serverConfig().metaData.commonApiVersion.version,
            userStorage.database.metadataDAO,
            apiMigrations
        )

    private val eventRepository: EventRepository = EventDataSource(
        notificationApi = authenticatedNetworkContainer.notificationApi,
        metadataDAO = userStorage.database.metadataDAO,
        eventDAO = userStorage.database.eventDAO,
        currentClientId = clientIdProvider,
        clientRegistrationStorage = clientRegistrationStorage,
        restartSlowSyncProcessForRecovery = restartSlowSyncProcessForRecoveryUseCase,
        selfUserId = userId,
        logger = userScopedLogger
    )

    private val mlsMigrator: MLSMigrator
        get() = MLSMigratorImpl(
            userId,
            selfTeamId,
            userRepository,
            conversationRepository,
            mlsConversationRepository,
            systemMessageInserter,
            callRepository,
            updateConversationProtocolUseCase,
            cryptoTransactionProvider
        )

    internal val keyPackageManager: KeyPackageManager = KeyPackageManagerImpl(
        featureSupport,
        incrementalSyncRepository,
        lazy { clientRepository },
        lazy { client.refillKeyPackages },
        lazy { client.mlsKeyPackageCountUseCase },
        lazy { users.timestampKeyRepository },
        cryptoTransactionProvider
    )

    internal val keyingMaterialsManager: KeyingMaterialsManager
        get() = KeyingMaterialsManagerImpl(
            featureSupport,
            syncStateObserver.value,
            lazy { clientRepository },
            lazy { conversations.updateMLSGroupsKeyingMaterials },
            lazy { users.timestampKeyRepository },
            this,
        )

    internal val mlsClientManager: MLSClientManager
        get() = MLSClientManagerImpl(
            clientIdProvider,
            isAllowedToRegisterMLSClient,
            syncStateObserver.value,
            lazy { slowSyncRepository },
            lazy { clientRepository },
            lazy {
                RegisterMLSClientUseCaseImpl(
                    mlsClientProvider,
                    clientRepository,
                    keyPackageRepository,
                    keyPackageLimitsProvider,
                    userConfigRepository
                )
            },
            this,
        )

    private val mlsMigrationWorker
        get() = MLSMigrationWorkerImpl(
            userConfigRepository,
            featureConfigRepository,
            mlsConfigHandler,
            mlsMigrationConfigHandler,
            mlsMigrator,
        )

    internal val mlsMigrationManager: MLSMigrationManager
        get() = MLSMigrationManagerImpl(
            kaliumConfigs,
            isMLSEnabled,
            syncStateObserver.value,
            lazy { clientRepository },
            lazy { users.timestampKeyRepository },
            lazy { mlsMigrationWorker },
            this,
        )

    private val mlsPublicKeysRepository: MLSPublicKeysRepository
        get() = MLSPublicKeysRepositoryImpl(
            authenticatedNetworkContainer.mlsPublicKeyApi,
        )

    private val videoStateChecker: VideoStateChecker get() = VideoStateCheckerImpl()

    private val pendingProposalScheduler: PendingProposalScheduler =
        PendingProposalSchedulerImpl(
            incrementalSyncRepository,
            lazy { mlsConversationRepository },
            lazy { subconversationRepository },
            cryptoTransactionProvider
        )

    private val callManager: Lazy<CallManager> = lazy {
        globalCallManager.getCallManagerForClient(
            userId = userId,
            callRepository = callRepository,
            currentClientIdProvider = clientIdProvider,
            conversationRepository = conversationRepository,
            userConfigRepository = userConfigRepository,
            selfConversationIdProvider = selfConversationIdProvider,
            messageSender = messages.messageSender,
            federatedIdMapper = federatedIdMapper,
            qualifiedIdMapper = qualifiedIdMapper,
            videoStateChecker = videoStateChecker,
            callMapper = callMapper,
            conversationClientsInCallUpdater = conversationClientsInCallUpdater,
            getCallConversationType = getCallConversationType,
            networkStateObserver = networkStateObserver,
            kaliumConfigs = kaliumConfigs,
            createAndPersistRecentlyEndedCallMetadata = createAndPersistRecentlyEndedCallMetadata
        )
    }

    internal val callBackgroundManager: CallBackgroundManager = CallBackgroundManagerImpl(
        callManager = callManager,
        syncStateObserver = syncStateObserver,
        selfUserId = userId,
        logger = userScopedLogger
    )

    private val flowManagerService by lazy {
        globalCallManager.getFlowManager()
    }

    private val mediaManagerService by lazy {
        globalCallManager.getMediaManager()
    }

    private val conversationClientsInCallUpdater: ConversationClientsInCallUpdater
        get() = ConversationClientsInCallUpdaterImpl(
            callManager = callManager,
            conversationRepository = conversationRepository,
            federatedIdMapper = federatedIdMapper
        )

    private val getCallConversationType: GetCallConversationTypeProvider by lazy {
        GetCallConversationTypeProviderImpl(
            userConfigRepository = userConfigRepository,
            conversationMetaDataRepository = conversationMetaDataRepository,
        )
    }

    private val updateConversationClientsForCurrentCall: Lazy<UpdateConversationClientsForCurrentCallUseCase>
        get() = lazy {
            UpdateConversationClientsForCurrentCallUseCaseImpl(callRepository, conversationClientsInCallUpdater)
        }

    private val reactionRepository = ReactionRepositoryImpl(userId, userStorage.database.reactionDAO)
    private val receiptRepository = ReceiptRepositoryImpl(userStorage.database.receiptDAO)
    private val persistReaction: PersistReactionUseCase
        get() = PersistReactionUseCaseImpl(
            reactionRepository
        )

    private val mlsUnpacker: MLSMessageUnpacker
        get() = MLSMessageUnpackerImpl(
            conversationRepository = conversationRepository,
            subconversationRepository = subconversationRepository,
            mlsConversationRepository = mlsConversationRepository,
            pendingProposalScheduler = pendingProposalScheduler,
            selfUserId = userId
        )

    private val proteusUnpacker: ProteusMessageUnpacker
        get() = ProteusMessageUnpackerImpl(
            selfUserId = userId
        )

    private val messageEncoder get() = MessageContentEncoder()

    private val systemMessageInserter get() = SystemMessageInserterImpl(userId, persistMessage)

    private val receiptMessageHandler
        get() = ReceiptMessageHandlerImpl(
            selfUserId = this.userId,
            receiptRepository = receiptRepository,
            messageRepository = messageRepository
        )

    private val isMessageSentInSelfConversation: IsMessageSentInSelfConversationUseCase
        get() = IsMessageSentInSelfConversationUseCaseImpl(selfConversationIdProvider)

    private val assetMessageHandler: AssetMessageHandler
        get() = AssetMessageHandlerImpl(
            messageRepository,
            persistMessage,
            userConfigRepository,
            validateAssetMimeType
        )

    private val buttonActionConfirmationHandler: ButtonActionConfirmationHandler
        get() = ButtonActionConfirmationHandlerImpl(compositeMessageRepository, messageMetadataRepository)

    private val dataTransferEventHandler: DataTransferEventHandler
        get() = DataTransferEventHandlerImpl(
            userId,
            userConfigRepository,
            userScopedLogger
        )

    private val inCallReactionsRepository: InCallReactionsRepository by lazy {
        InCallReactionsDataSource()
    }

    private val buttonActionHandler: ButtonActionHandler by lazy {
        ButtonActionHandlerImpl(userId, compositeMessageRepository, userScopedLogger)
    }

    private val applicationMessageHandler: ApplicationMessageHandler
        get() = ApplicationMessageHandlerImpl(
            userRepository,
            messageRepository,
            assetMessageHandler,
            callManager,
            persistMessage,
            persistReaction,
            MessageTextEditHandlerImpl(messageRepository, NotificationEventsManagerImpl),
            MessageMultipartEditHandlerImpl(messageRepository, NotificationEventsManagerImpl),
            LastReadContentHandlerImpl(
                conversationRepository,
                userId,
                isMessageSentInSelfConversation,
                NotificationEventsManagerImpl
            ),
            ClearConversationContentHandlerImpl(
                conversationRepository,
                userId,
                isMessageSentInSelfConversation,
                conversations.clearConversationAssetsLocally,
                deleteConversationUseCase
            ),
            DeleteForMeHandlerImpl(messageRepository, isMessageSentInSelfConversation),
            DeleteMessageHandlerImpl(messageRepository, assetRepository, NotificationEventsManagerImpl, userId),
            messageEncoder,
            receiptMessageHandler,
            buttonActionConfirmationHandler,
            dataTransferEventHandler,
            inCallReactionsRepository,
            buttonActionHandler,
            MessageCompositeEditHandlerImpl(messageRepository),
            userId
        )

    private val staleEpochVerifier: StaleEpochVerifier
        get() = StaleEpochVerifierImpl(
            systemMessageInserter = systemMessageInserter,
            conversationRepository = conversationRepository,
            mlsConversationRepository = mlsConversationRepository,
            joinExistingMLSConversation = joinExistingMLSConversationUseCase,
            subconversationRepository = subconversationRepository,
            fetchConversation = fetchConversationUseCase
        )

    private val newMessageHandler: NewMessageEventHandler
        get() = NewMessageEventHandlerImpl(
            proteusUnpacker,
            mlsUnpacker,
            applicationMessageHandler,
            legalHoldHandler,
            { conversationId, messageId ->
                messages.ephemeralMessageDeletionHandler.startSelfDeletion(conversationId, messageId)
            },
            { conversationId, messageId ->
                messages.confirmationDeliveryHandler.enqueueConfirmationDelivery(conversationId, messageId)
            },
            userId,
            staleEpochVerifier,
            resetMlsConversation,
        )

    private val newGroupConversationSystemMessagesCreator: NewGroupConversationSystemMessagesCreator
        get() = NewGroupConversationSystemMessagesCreatorImpl(
            persistMessage = persistMessage,
            selfTeamIdProvider = selfTeamId,
            qualifiedIdMapper = qualifiedIdMapper,
            selfUserId = userId
        )

    private val newConversationHandler: NewConversationEventHandler
        get() = NewConversationEventHandlerImpl(
            conversationRepository,
            userRepository,
            selfTeamId,
            newGroupConversationSystemMessagesCreator,
            oneOnOneResolver,
            persistConversationUseCase
        )
    private val deletedConversationHandler: DeletedConversationEventHandler
        get() = DeletedConversationEventHandlerImpl(
            userRepository,
            conversationRepository,
            NotificationEventsManagerImpl,
            deleteConversationUseCase
        )
    private val memberJoinHandler: MemberJoinEventHandler
        get() = MemberJoinEventHandlerImpl(
            conversationRepository = conversationRepository,
            userRepository = userRepository,
            persistMessage = persistMessage,
            legalHoldHandler = legalHoldHandler,
            newGroupConversationSystemMessagesCreator = newGroupConversationSystemMessagesCreator,
            selfUserId = userId,
            fetchConversationUseCase
        )
    private val memberLeaveHandler: MemberLeaveEventHandler
        get() = MemberLeaveEventHandlerImpl(
            memberDAO = userStorage.database.memberDAO,
            userRepository = userRepository,
            conversationRepository = conversationRepository,
            persistMessage = persistMessage,
            updateConversationClientsForCurrentCall = updateConversationClientsForCurrentCall,
            legalHoldHandler = legalHoldHandler,
            selfTeamIdProvider = selfTeamId,
            deleteConversation = deleteConversationUseCase,
            selfUserId = userId
        )
    private val memberChangeHandler: MemberChangeEventHandler
        get() = MemberChangeEventHandlerImpl(
            conversationRepository,
            fetchConversationIfUnknownUseCase

        )
    private val mlsWelcomeHandler: MLSWelcomeEventHandler
        get() = MLSWelcomeEventHandlerImpl(
            conversationRepository = conversationRepository,
            oneOnOneResolver = oneOnOneResolver,
            refillKeyPackages = client.refillKeyPackages,
            revocationListChecker = checkRevocationList,
            certificateRevocationListRepository = certificateRevocationListRepository,
            joinExistingMLSConversation = joinExistingMLSConversationUseCase,
            fetchConversationIfUnknown = fetchConversationIfUnknownUseCase
        )

    private val renamedConversationHandler: RenamedConversationEventHandler
        get() = RenamedConversationEventHandlerImpl(
            userStorage.database.conversationDAO,
            persistMessage
        )

    private val receiptModeUpdateEventHandler: ReceiptModeUpdateEventHandler
        get() = ReceiptModeUpdateEventHandlerImpl(
            conversationDAO = userStorage.database.conversationDAO,
            persistMessage = persistMessage
        )

    private val conversationMessageTimerEventHandler: ConversationMessageTimerEventHandler
        get() = ConversationMessageTimerEventHandlerImpl(
            conversationDAO = userStorage.database.conversationDAO,
            persistMessage = persistMessage
        )

    private val conversationCodeUpdateHandler: CodeUpdatedHandler
        get() = CodeUpdateHandlerImpl(
            conversationDAO = userStorage.database.conversationDAO,
            sessionManager.getServerConfig().links
        )

    private val conversationCodeDeletedHandler: CodeDeletedHandler
        get() = CodeDeletedHandlerImpl(
            conversationDAO = userStorage.database.conversationDAO
        )

    private val typingIndicatorHandler: TypingIndicatorHandler
        get() = TypingIndicatorHandlerImpl(userId, conversations.typingIndicatorIncomingRepository)

    private val protocolUpdateEventHandler: ProtocolUpdateEventHandler
        get() = ProtocolUpdateEventHandlerImpl(
            systemMessageInserter = systemMessageInserter,
            callRepository = callRepository,
            updateConversationProtocolUseCase
        )

    private val channelAddPermissionUpdateEventHandler: ChannelAddPermissionUpdateEventHandler
        get() = ChannelAddPermissionUpdateEventHandlerImpl(
            conversationRepository = conversationRepository
        )

    private val conversationAccessUpdateEventHandler: AccessUpdateEventHandler
        get() = AccessUpdateEventHandler(
            conversationDAO = userStorage.database.conversationDAO,
            selfUserId = userId,
            systemMessageInserter = systemMessageInserter
        )

    private val mlsResetConversationEventHandler: MLSResetConversationEventHandler
        get() = MLSResetConversationEventHandlerImpl(
            mlsConversationRepository = mlsConversationRepository,
        )

    private val conversationEventReceiver: ConversationEventReceiver by lazy {
        ConversationEventReceiverImpl(
            newMessageHandler,
            newConversationHandler,
            deletedConversationHandler,
            memberJoinHandler,
            memberLeaveHandler,
            memberChangeHandler,
            mlsWelcomeHandler,
            renamedConversationHandler,
            receiptModeUpdateEventHandler,
            conversationMessageTimerEventHandler,
            conversationCodeUpdateHandler,
            conversationCodeDeletedHandler,
            typingIndicatorHandler,
            protocolUpdateEventHandler,
            channelAddPermissionUpdateEventHandler,
            conversationAccessUpdateEventHandler,
            mlsResetConversationEventHandler,
        )
    }
    override val coroutineContext: CoroutineContext = SupervisorJob()

    private val legalHoldRequestHandler = LegalHoldRequestHandlerImpl(
        selfUserId = userId,
        userConfigRepository = userConfigRepository
    )

    public val observeLegalHoldStateForUser: ObserveLegalHoldStateForUserUseCase
        get() = ObserveLegalHoldStateForUserUseCaseImpl(clientRepository)

    public val observeAnalyticsTrackingIdentifierStatus: ObserveAnalyticsTrackingIdentifierStatusUseCase
        get() = ObserveAnalyticsTrackingIdentifierStatusUseCase(userConfigRepository, userScopedLogger)

    public val setNewUserTrackingIdentifier: SetNewUserTrackingIdentifierUseCase
        get() = SetNewUserTrackingIdentifierUseCase(userConfigRepository)

    public val getCurrentAnalyticsTrackingIdentifier: GetCurrentAnalyticsTrackingIdentifierUseCase
        get() = GetCurrentAnalyticsTrackingIdentifierUseCase(userConfigRepository)

    public val analyticsIdentifierManager: AnalyticsIdentifierManager
        get() = AnalyticsIdentifierManager(
            messages.messageSender,
            userConfigRepository,
            userId,
            clientIdProvider,
            selfConversationIdProvider,
            syncManager,
            userScopedLogger
        )

    public suspend fun observeIfE2EIRequiredDuringLogin(): Flow<Boolean?> = clientRepository.observeIsClientRegistrationBlockedByE2EI()

    public val observeLegalHoldForSelfUser: ObserveLegalHoldStateForSelfUserUseCase
        get() = ObserveLegalHoldStateForSelfUserUseCaseImpl(userId, observeLegalHoldStateForUser, observeLegalHoldRequest)

    public val observeLegalHoldChangeNotifiedForSelf: ObserveLegalHoldChangeNotifiedForSelfUseCase
        get() = ObserveLegalHoldChangeNotifiedForSelfUseCaseImpl(userId, userConfigRepository, observeLegalHoldStateForUser)

    public val markLegalHoldChangeAsNotifiedForSelf: MarkLegalHoldChangeAsNotifiedForSelfUseCase
        get() = MarkLegalHoldChangeAsNotifiedForSelfUseCaseImpl(userConfigRepository)

    public val observeLegalHoldRequest: ObserveLegalHoldRequestUseCase
        get() = ObserveLegalHoldRequestUseCaseImpl(
            userConfigRepository = userConfigRepository,
            transactionProvider = cryptoTransactionProvider
        )

    public val approveLegalHoldRequest: ApproveLegalHoldRequestUseCase
        get() = ApproveLegalHoldRequestUseCaseImpl(
            teamRepository = teamRepository,
            selfTeamIdProvider = selfTeamId,
        )

    private val fetchSelfClientsFromRemote: FetchSelfClientsFromRemoteUseCase
        get() = FetchSelfClientsFromRemoteUseCaseImpl(
            clientRepository = clientRepository,
            provideClientId = clientIdProvider
        )
    private val fetchUsersClientsFromRemote: FetchUsersClientsFromRemoteUseCase
        get() = FetchUsersClientsFromRemoteUseCaseImpl(
            clientRemoteRepository = clientRemoteRepository,
            clientRepository = clientRepository
        )

    public val membersHavingLegalHoldClient: MembersHavingLegalHoldClientUseCase
        get() = MembersHavingLegalHoldClientUseCaseImpl(clientRepository)

    private val updateSelfClientCapabilityToConsumableNotifications by lazy {
        UpdateSelfClientCapabilityToConsumableNotificationsUseCaseImpl(
            selfClientIdProvider = clientIdProvider,
            clientRepository = clientRepository,
            clientRemoteRepository = clientRemoteRepository,
            incrementalSyncRepository = incrementalSyncRepository,
            selfServerConfig = users.serverLinks,
            syncRequester = { syncExecutor.request { waitUntilLiveOrFailure() } },
            slowSyncRepository = slowSyncRepository,
            logger = userScopedLogger
        )
    }

    private val fetchLegalHoldForSelfUserFromRemoteUseCase: FetchLegalHoldForSelfUserFromRemoteUseCase
        get() = FetchLegalHoldForSelfUserFromRemoteUseCaseImpl(
            teamRepository = teamRepository,
            selfTeamIdProvider = selfTeamId,
        )

    private val userEventReceiver: UserEventReceiver
        get() = UserEventReceiverImpl(
            clientRepository,
            connectionRepository,
            userRepository,
            logout,
            oneOnOneResolver,
            userId,
            clientIdProvider,
            lazy { newGroupConversationSystemMessagesCreator },
            legalHoldRequestHandler,
            legalHoldHandler
        )

    private val userPropertiesEventReceiver: UserPropertiesEventReceiver
        get() = UserPropertiesEventReceiverImpl(userConfigRepository, conversationFolderRepository)

    private val federationEventReceiver: FederationEventReceiver
        get() = FederationEventReceiverImpl(
            conversationRepository,
            connectionRepository,
            userRepository,
            userStorage.database.memberDAO,
            persistMessage,
            userId
        )

    private val teamEventReceiver: TeamEventReceiver
        get() = TeamEventReceiverImpl(userRepository, persistMessage, userId)

    private val guestRoomConfigHandler
        get() = GuestRoomConfigHandler(userConfigRepository, kaliumConfigs)

    private val fileSharingConfigHandler
        get() = FileSharingConfigHandler(userConfigRepository)

    private val mlsConfigHandler
        get() = MLSConfigHandler(userConfigRepository, updateSupportedProtocolsAndResolveOneOnOnes, cryptoTransactionProvider)

    private val mlsMigrationConfigHandler
        get() = MLSMigrationConfigHandler(userConfigRepository, updateSupportedProtocolsAndResolveOneOnOnes, cryptoTransactionProvider)

    private val classifiedDomainsConfigHandler
        get() = ClassifiedDomainsConfigHandler(userConfigRepository)

    private val conferenceCallingConfigHandler
        get() = ConferenceCallingConfigHandler(userConfigRepository)

    private val consumableNotificationsConfigHandler
        get() = ConsumableNotificationsConfigHandler(userConfigRepository)

    private val appsFeatureHandler
        get() = AppsFeatureHandler(userConfigRepository)

    private val secondFactorPasswordChallengeConfigHandler
        get() = SecondFactorPasswordChallengeConfigHandler(userConfigRepository)

    private val selfDeletingMessagesConfigHandler
        get() = SelfDeletingMessagesConfigHandler(userConfigRepository, kaliumConfigs)

    private val e2eiConfigHandler
        get() = E2EIConfigHandler(userConfigRepository)

    private val appLockConfigHandler
        get() = AppLockConfigHandler(userConfigRepository)

    private val allowedGlobalOperationsHandler
        get() = AllowedGlobalOperationsHandler(userConfigRepository)

    private val cellsConfigHandler
        get() = CellsConfigHandler(userConfigRepository)

    private val enableUserProfileQRCodeConfigHandler
        get() = EnableUserProfileQRCodeConfigHandler(userConfigRepository)

    private val assetAuditLogConfigHandler
        get() = AssetAuditLogConfigHandler(userConfigRepository)

    private val featureConfigEventReceiver: FeatureConfigEventReceiver
        get() = FeatureConfigEventReceiverImpl(
            guestRoomConfigHandler,
            fileSharingConfigHandler,
            mlsConfigHandler,
            mlsMigrationConfigHandler,
            classifiedDomainsConfigHandler,
            conferenceCallingConfigHandler,
            selfDeletingMessagesConfigHandler,
            e2eiConfigHandler,
            appLockConfigHandler,
            allowedGlobalOperationsHandler,
            cellsConfigHandler,
            enableUserProfileQRCodeConfigHandler,
            assetAuditLogConfigHandler,
        )

    private val preKeyRepository: PreKeyRepository
        get() = PreKeyDataSource(
            authenticatedNetworkContainer.preKeyApi,
            proteusClientProvider,
            clientIdProvider,
            userStorage.database.prekeyDAO,
            userStorage.database.clientDAO,
            userStorage.database.metadataDAO,
        )
    private val certificateRevocationListRepository: CertificateRevocationListRepository
        get() = CertificateRevocationListRepositoryDataSource(
            acmeApi = globalScope.unboundNetworkContainer.acmeApi,
            metadataDAO = userStorage.database.metadataDAO,
            userConfigRepository = userConfigRepository
        )

    private val proteusPreKeyRefiller: ProteusPreKeyRefiller
        get() = ProteusPreKeyRefillerImpl(preKeyRepository)

    internal val userConfigSyncWorker: UserConfigSyncWorker by lazy {
        UserConfigSyncWorkerImpl(
            incrementalSyncRepository = incrementalSyncRepository,
            syncFeatureConfigsUseCase = syncFeatureConfigsUseCase,
            proteusPreKeyRefiller = proteusPreKeyRefiller,
            mlsPublicKeysRepository = mlsPublicKeysRepository,
            acmeCertificatesSyncUseCase = acmeCertificatesSyncUseCase,
            kaliumLogger = userScopedLogger,
        )
    }

    internal val pendingMessagesSenderWorker: PendingMessagesSenderWorker by lazy {
        PendingMessagesSenderWorker(
            messageRepository = messageRepository,
            messageSender = messages.messageSender,
            userId = userId,
        )
    }

    internal fun buildAudioNormalizedLoudnessWorker(
        conversationId: ConversationId,
        messageId: String
    ): AudioNormalizedLoudnessWorker = AudioNormalizedLoudnessWorkerImpl(
        conversationId = conversationId,
        messageId = messageId,
        messageScope = messages,
        audioNormalizedLoudnessBuilder = globalScope.audioNormalizedLoudnessBuilder
    )

    private val keyPackageRepository: KeyPackageRepository
        get() = KeyPackageDataSource(
            clientIdProvider,
            authenticatedNetworkContainer.keyPackageApi,
            userId
        )

    private val logoutRepository: LogoutRepository = LogoutDataSource(
        authenticatedNetworkContainer.logoutApi,
        userStorage.database.metadataDAO
    )

    private val backupRepository: BackupRepository
        get() = BackupDataSource(
            selfUserId = userId,
            userDAO = userStorage.database.userDAO,
            conversationDAO = userStorage.database.conversationDAO,
            messageDAO = userStorage.database.messageDAO,
        )

    public val observeSyncState: ObserveSyncStateUseCase
        get() = ObserveSyncStateUseCaseImpl(syncManager)

    private val avsSyncStateReporter: AvsSyncStateReporter by lazy {
        AvsSyncStateReporterImpl(
            callManager = callManager,
            incrementalSyncRepository = incrementalSyncRepository,
            kaliumLogger = userScopedLogger
        )
    }

    private val protoContentMapper: ProtoContentMapper
        get() = ProtoContentMapperImpl(selfUserId = userId)

    private val oneOnOneProtocolSelector: OneOnOneProtocolSelector
        get() = OneOnOneProtocolSelectorImpl(
            userRepository,
            userConfigRepository
        )

    private val acmeCertificatesSyncUseCase: ACMECertificatesSyncUseCase by lazy {
        ACMECertificatesSyncUseCaseImpl(
            e2eiRepository = e2eiRepository,
            kaliumLogger = userScopedLogger,
            isE2EIEnabledUseCase = isE2EIEnabled
        )
    }

    private val refreshUsersWithoutMetadata: RefreshUsersWithoutMetadataUseCase
        get() = RefreshUsersWithoutMetadataUseCaseImpl(
            userRepository
        )

    private val isAllowedToUseAsyncNotifications: IsAllowedToUseAsyncNotificationsUseCase
        get() = IsAllowedToUseAsyncNotificationsUseCaseImpl(
            userConfigRepository = userConfigRepository,
            isAllowedByCurrentBackendVersionProvider = {
                sessionManager.serverConfig().metaData.commonApiVersion.version >= MIN_API_VERSION_FOR_CONSUMABLE_NOTIFICATIONS
            }
        )

    @OptIn(DelicateKaliumApi::class)
    public val client: ClientScope by lazy {
        ClientScope(
            clientRepository,
            pushTokenRepository,
            logoutRepository,
            preKeyRepository,
            keyPackageRepository,
            keyPackageLimitsProvider,
            mlsClientProvider,
            notificationTokenRepository,
            clientRemoteRepository,
            proteusClientProvider,
            globalScope.sessionRepository,
            upgradeCurrentSessionUseCase,
            userId,
            isAllowedToRegisterMLSClient,
            clientIdProvider,
            userRepository,
            authenticationScope.secondFactorVerificationRepository,
            slowSyncRepository,
            cachedClientIdClearer,
            updateSupportedProtocolsAndResolveOneOnOnes,
            registerMLSClientUseCase,
            syncFeatureConfigsUseCase,
            userConfigRepository,
            cryptoTransactionProvider,
            isAllowedToUseAsyncNotifications
        )
    }
    public val conversations: ConversationScope by lazy {
        ConversationScope(
            conversationRepository,
            conversationGroupRepository,
            connectionRepository,
            userRepository,
            conversationFolderRepository,
            syncManager,
            mlsConversationRepository,
            clientIdProvider,
            messages.messageSender,
            teamRepository,
            slowSyncRepository,
            userId,
            selfConversationIdProvider,
            persistMessage,
            selfTeamId,
            messages.sendConfirmation,
            renamedConversationHandler,
            authenticationScope.serverConfigRepository,
            userStorage,
            userPropertyRepository,
            messages.deleteEphemeralMessageEndDate,
            oneOnOneResolver,
            this,
            userScopedLogger,
            refreshUsersWithoutMetadata,
            sessionManager.getServerConfig().links,
            messages.messageRepository,
            assetRepository,
            newGroupConversationSystemMessagesCreator,
            deleteConversationUseCase,
            persistConversationsUseCase,
            cryptoTransactionProvider,
            resetMlsConversation,
            systemMessageInserter
        )
    }

    public val channels: ChannelsScope by lazy {
        ChannelsScope(
            { users.getSelfUser },
            { conversationRepository },
            { userStorage.database.metadataDAO },
            { userRepository }
        )
    }

    public val debug: DebugScope by lazy {
        DebugScope(
            messageRepository,
            conversationRepository,
            mlsConversationRepository,
            { joinExistingMLSConversationUseCase },
            clientRepository,
            clientRemoteRepository,
            clientIdProvider,
            preKeyRepository,
            userRepository,
            featureConfigRepository,
            userId,
            assetRepository,
            eventRepository,
            syncManager,
            slowSyncRepository,
            messageSendingScheduler,
            selfConversationIdProvider,
            staleEpochVerifier,
            eventProcessor,
            legalHoldHandler,
            notificationTokenRepository,
            this,
            userStorage,
            mlsMissingUsersRejectionHandlerProvider,
            updateSelfClientCapabilityToConsumableNotifications,
            users.serverLinks,
            fetchConversationUseCase,
            resetMlsConversation,
            cryptoTransactionProvider,
            client.refillKeyPackages,
            userScopedLogger,
        )
    }

    public val messages: MessageScope by lazy {
        MessageScope(
            connectionRepository,
            messageDraftRepository,
            userId,
            clientIdProvider,
            selfConversationIdProvider,
            messageRepository,
            conversationRepository,
            lazy { cells.messageAttachmentsDraftRepository },
            mlsConversationRepository,
            clientRepository,
            clientRemoteRepository,
            preKeyRepository,
            userRepository,
            assetRepository,
            reactionRepository,
            receiptRepository,
            syncManager,
            slowSyncRepository,
            messageSendingScheduler,
            audioNormalizedLoudnessScheduler,
            userPropertyRepository,
            incrementalSyncRepository,
            protoContentMapper,
            observeSelfDeletingMessages,
            messageMetadataRepository,
            staleEpochVerifier,
            legalHoldHandler,
            observeFileSharingStatus,
            lazy { cells.getMessageAttachmentsUseCase },
            lazy { cells.publishAttachments },
            lazy { cells.removeAttachments },
            lazy { cells.deleteAttachmentsUseCase },
            fetchConversationUseCase,
            cryptoTransactionProvider,
            compositeMessageRepository,
            { joinExistingMLSConversationUseCase },
            globalScope.audioNormalizedLoudnessBuilder,
            mlsMissingUsersRejectionHandlerProvider,
            this,
            userScopedLogger
        )
    }

    public val users: UserScope by lazy {
        UserScope(
            userRepository,
            userConfigRepository,
            accountRepository,
            syncManager,
            assetRepository,
            teamRepository,
            globalScope.sessionRepository,
            authenticationScope.serverConfigRepository,
            userId,
            userStorage.database.metadataDAO,
            userPropertyRepository,
            messages.messageSender,
            clientIdProvider,
            e2eiRepository,
            mlsConversationRepository,
            conversationRepository,
            team.isSelfATeamMember,
            updateSupportedProtocols,
            clientRepository,
            joinExistingMLSConversations,
            refreshUsersWithoutMetadata,
            isE2EIEnabled,
            certificateRevocationListRepository,
            incrementalSyncRepository,
            sessionManager,
            selfTeamId,
            checkRevocationList,
            userScopedLogger,
            getTeamUrlUseCase,
            isMLSEnabled,
            globalScope.updateApiVersions,
            userConfigSyncWorker,
            mlsClientManager,
            mlsMigrationManager,
            keyingMaterialsManager,
            cryptoTransactionProvider,
            this,
        )
    }

    public val search: SearchScope by lazy {
        SearchScope(
            mlsPublicKeysRepository = mlsPublicKeysRepository,
            getDefaultProtocol = getDefaultProtocol,
            getConversationProtocolInfo = conversations.getConversationProtocolInfo,
            searchUserRepository = searchUserRepository,
            selfUserId = userId,
            sessionRepository = globalScope.sessionRepository,
            kaliumConfigs = kaliumConfigs
        )
    }

    private val clearUserData: ClearUserDataUseCase get() = ClearUserDataUseCaseImpl(userStorage)

    private val validateAssetMimeType: ValidateAssetFileTypeUseCase get() = ValidateAssetFileTypeUseCaseImpl()

    public val logout: LogoutUseCase
        get() = LogoutUseCaseImpl(
            logoutRepository,
            globalScope.sessionRepository,
            clientRepository,
            userConfigRepository,
            userId,
            client.deregisterNativePushToken,
            client.clearClientData,
            clearUserData,
            userSessionScopeProvider,
            pushTokenRepository,
            globalScope,
            userSessionWorkScheduler,
            calls.establishedCall,
            calls.endCall,
            logoutCallback,
            kaliumConfigs
        )
    public val persistPersistentWebSocketConnectionStatus: PersistPersistentWebSocketConnectionStatusUseCase
        get() = PersistPersistentWebSocketConnectionStatusUseCaseImpl(userId, globalScope.sessionRepository)

    public val getPersistentWebSocketStatus: GetPersistentWebSocketStatus
        get() = GetPersistentWebSocketStatusImpl(userId, globalScope.sessionRepository)

    private val featureConfigRepository: FeatureConfigRepository
        get() = FeatureConfigDataSource(
            featureConfigApi = authenticatedNetworkContainer.featureConfigApi
        )
    public val isFileSharingEnabled: IsFileSharingEnabledUseCase get() = IsFileSharingEnabledUseCaseImpl(userConfigRepository)
    public val observeFileSharingStatus: ObserveFileSharingStatusUseCase
        get() = ObserveFileSharingStatusUseCaseImpl(userConfigRepository)

    public val observeShouldNotifyForRevokedCertificate: ObserveShouldNotifyForRevokedCertificateUseCase
            by lazy { ObserveShouldNotifyForRevokedCertificateUseCaseImpl(userConfigRepository) }

    public val markNotifyForRevokedCertificateAsNotified: MarkNotifyForRevokedCertificateAsNotifiedUseCase
            by lazy { MarkNotifyForRevokedCertificateAsNotifiedUseCaseImpl(userConfigRepository) }

    public val markGuestLinkFeatureFlagAsNotChanged: MarkGuestLinkFeatureFlagAsNotChangedUseCase
        get() = MarkGuestLinkFeatureFlagAsNotChangedUseCaseImpl(userConfigRepository)

    public val appLockTeamFeatureConfigObserver: AppLockTeamFeatureConfigObserver
        get() = AppLockTeamFeatureConfigObserverImpl(userConfigRepository)

    public val markTeamAppLockStatusAsNotified: MarkTeamAppLockStatusAsNotifiedUseCase
        get() = MarkTeamAppLockStatusAsNotifiedUseCaseImpl(userConfigRepository)

    public val markSelfDeletingMessagesAsNotified: MarkSelfDeletionStatusAsNotifiedUseCase
        get() = MarkSelfDeletionStatusAsNotifiedUseCaseImpl(userConfigRepository)

    public val observeSelfDeletingMessages: ObserveSelfDeletionTimerSettingsForConversationUseCase
        get() = ObserveSelfDeletionTimerSettingsForConversationUseCaseImpl(userConfigRepository, conversationRepository)

    public val observeTeamSettingsSelfDeletionStatus: ObserveTeamSettingsSelfDeletingStatusUseCase
        get() = ObserveTeamSettingsSelfDeletingStatusUseCaseImpl(userConfigRepository)

    public val persistNewSelfDeletionStatus: PersistNewSelfDeletionTimerUseCase
        get() = PersistNewSelfDeletionTimerUseCaseImpl(conversationRepository)

    public val observeGuestRoomLinkFeatureFlag: ObserveGuestRoomLinkFeatureFlagUseCase
        get() = ObserveGuestRoomLinkFeatureFlagUseCaseImpl(userConfigRepository)

    public val markFileSharingStatusAsNotified: MarkFileSharingChangeAsNotifiedUseCase
        get() = MarkFileSharingChangeAsNotifiedUseCase(userConfigRepository)

    public val isMLSEnabled: IsMLSEnabledUseCase get() = IsMLSEnabledUseCaseImpl(featureSupport, userConfigRepository)
    public val isE2EIEnabled: IsE2EIEnabledUseCase
        get() = IsE2EIEnabledUseCaseImpl(
            userConfigRepository,
            isMLSEnabled
        )

    public val getDefaultProtocol: GetDefaultProtocolUseCase
        get() = GetDefaultProtocolUseCaseImpl(
            userConfigRepository = userConfigRepository
        )

    public val observeE2EIRequired: ObserveE2EIRequiredUseCase
        get() = ObserveE2EIRequiredUseCaseImpl(
            userConfigRepository,
            featureSupport,
            users.getE2EICertificate,
            clientIdProvider
        )
    public val markE2EIRequiredAsNotified: MarkEnablingE2EIAsNotifiedUseCase
        get() = MarkEnablingE2EIAsNotifiedUseCaseImpl(userConfigRepository)

    @OptIn(DelicateKaliumApi::class)
    private val isAllowedToRegisterMLSClient: IsAllowedToRegisterMLSClientUseCase
        get() = IsAllowedToRegisterMLSClientUseCaseImpl(
            featureSupport,
            mlsPublicKeysRepository,
            userConfigRepository
        )

    private val syncFeatureConfigsUseCase: SyncFeatureConfigsUseCase
        get() = SyncFeatureConfigsUseCaseImpl(
            featureConfigRepository,
            guestRoomConfigHandler,
            fileSharingConfigHandler,
            mlsConfigHandler,
            mlsMigrationConfigHandler,
            classifiedDomainsConfigHandler,
            conferenceCallingConfigHandler,
            secondFactorPasswordChallengeConfigHandler,
            selfDeletingMessagesConfigHandler,
            e2eiConfigHandler,
            appLockConfigHandler,
            channels.channelsFeatureConfigHandler,
            consumableNotificationsConfigHandler,
            allowedGlobalOperationsHandler,
            cellsConfigHandler,
            appsFeatureHandler,
            enableUserProfileQRCodeConfigHandler,
            assetAuditLogConfigHandler,
        )

    public val team: TeamScope
        get() = TeamScope(
            teamRepository = teamRepository,
            slowSyncRepository = slowSyncRepository,
            selfTeamIdProvider = selfTeamId
        )

    public val service: ServiceScope
        get() = ServiceScope(
            serviceRepository,
            teamRepository,
            userConfigRepository,
            selfTeamId
        )

    public val calls: CallsScope
        get() = CallsScope(
            callManager = callManager,
            callBackgroundManager = callBackgroundManager,
            callRepository = callRepository,
            conversationRepository = conversationRepository,
            flowManagerService = flowManagerService,
            mediaManagerService = mediaManagerService,
            syncStateObserver = syncStateObserver,
            qualifiedIdMapper = qualifiedIdMapper,
            currentClientIdProvider = clientIdProvider,
            userConfigRepository = userConfigRepository,
            getCallConversationType = getCallConversationType,
            conversationClientsInCallUpdater = conversationClientsInCallUpdater,
            kaliumConfigs = kaliumConfigs,
            inCallReactionsRepository = inCallReactionsRepository,
            selfUserId = userId,
            userRepository = userRepository
        )

    public val connection: ConnectionScope
        get() = ConnectionScope(
            connectionRepository,
            conversationRepository,
            userRepository,
            oneOnOneResolver,
            newGroupConversationSystemMessagesCreator,
            fetchConversationUseCase,
            cryptoTransactionProvider
        )

    public val observeSecurityClassificationLabel: ObserveSecurityClassificationLabelUseCase
        get() = ObserveSecurityClassificationLabelUseCaseImpl(
            conversations.observeConversationMembers,
            conversationRepository,
            userConfigRepository
        )

    public val getOtherUserSecurityClassificationLabel: ObserveOtherUserSecurityClassificationLabelUseCase
        get() = ObserveOtherUserSecurityClassificationLabelUseCaseImpl(userConfigRepository, userId)

    public val persistScreenshotCensoringConfig: PersistScreenshotCensoringConfigUseCase
        get() = PersistScreenshotCensoringConfigUseCaseImpl(userConfigRepository = userConfigRepository)

    public val observeScreenshotCensoringConfig: ObserveScreenshotCensoringConfigUseCase
        get() = ObserveScreenshotCensoringConfigUseCaseImpl(userConfigRepository = userConfigRepository)

    public val fetchConversationMLSVerificationStatus: FetchConversationMLSVerificationStatusUseCase
        get() = FetchConversationMLSVerificationStatusUseCaseImpl(
            conversationRepository,
            fetchMLSVerificationStatusUseCase,
            cryptoTransactionProvider
        )

    public val kaliumFileSystem: KaliumFileSystem by lazy {
        // Create the cache and asset storage directories
        KaliumFileSystemImpl(dataStoragePaths).also {
            if (!it.exists(dataStoragePaths.cachePath.value.toPath()))
                it.createDirectories(dataStoragePaths.cachePath.value.toPath())
            if (!it.exists(dataStoragePaths.assetStoragePath.value.toPath()))
                it.createDirectories(dataStoragePaths.assetStoragePath.value.toPath())
        }
    }

    public val checkCrlRevocationList: CheckCrlRevocationListUseCase
        get() = CheckCrlRevocationListUseCase(
            certificateRevocationListRepository,
            checkRevocationList,
            cryptoTransactionProvider,
            userScopedLogger
        )

    private val createAndPersistRecentlyEndedCallMetadata: CreateAndPersistRecentlyEndedCallMetadataUseCase
        get() = CreateAndPersistRecentlyEndedCallMetadataUseCaseImpl(
            callRepository = callRepository,
            observeConversationMembers = conversations.observeConversationMembers,
            selfTeamIdProvider = selfTeamId
        )

    public val migrateFromPersonalToTeam: MigrateFromPersonalToTeamUseCase
        get() = MigrateFromPersonalToTeamUseCaseImpl(userId, userRepository, syncContacts, invalidateTeamId)

    internal val getProxyCredentials: GetProxyCredentialsUseCase
        get() = GetProxyCredentialsUseCaseImpl(sessionManager)

    private fun createPushTokenUpdater() = PushTokenUpdater(
        clientRepository,
        notificationTokenRepository,
        pushTokenRepository
    )

    private val fetchMLSVerificationStatusUseCase: FetchMLSVerificationStatusUseCase by lazy {
        FetchMLSVerificationStatusUseCaseImpl(
            conversationRepository,
            persistMessage,
            mlsConversationRepository,
            userId,
            userRepository,
            userScopedLogger,
        )
    }

    private val observeE2EIConversationsVerificationStatuses: ObserveE2EIConversationsVerificationStatusesUseCase by lazy {
        ObserveE2EIConversationsVerificationStatusesUseCaseImpl(
            fetchMLSVerificationStatus = fetchMLSVerificationStatusUseCase,
            epochChangesObserver = epochChangesObserver,
            kaliumLogger = userScopedLogger,
            transactionProvider = cryptoTransactionProvider
        )
    }

    private val typingIndicatorSyncManager: TypingIndicatorSyncManager =
        TypingIndicatorSyncManager(
            typingIndicatorIncomingRepository = lazy { conversations.typingIndicatorIncomingRepository },
            observeSyncStateUseCase = observeSyncState,
            kaliumLogger = userScopedLogger,
        )

    private val analyticsRepository: AnalyticsRepository
        get() = AnalyticsDataSource(
            userDAO = userStorage.database.userDAO,
            selfUserId = userId,
            metadataDAO = userStorage.database.metadataDAO
        )

    public val getTeamUrlUseCase: GetTeamUrlUseCase
        get() = GetTeamUrlUseCase(
            userId,
            authenticationScope.serverConfigRepository,
        )

    public val getAnalyticsContactsData: GetAnalyticsContactsDataUseCase
        get() = GetAnalyticsContactsDataUseCase(
            selfTeamIdProvider = selfTeamId,
            analyticsRepository = analyticsRepository,
            userConfigRepository = userConfigRepository,
            coroutineScope = this,
        )

    public val cells: CellsScope by lazy {
        CellsScope(
            cellsClient = cellsClient,
            dao = with(userStorage.database) {
                CellsScope.CellScopeDao(
                    attachmentDraftDao = messageAttachmentDraftDao,
                    conversationsDao = conversationDAO,
                    attachmentsDao = messageAttachments,
                    assetsDao = assetDAO,
                    userDao = userDAO,
                    publicLinkDao = publicLinks,
                    userConfigDAO = userConfigDAO,
                )
            },
            sessionManager = sessionManager,
            accessTokenApi = authenticatedNetworkContainer.accessTokenApi,
        )
    }

    private val deleteConversationUseCase: DeleteConversationUseCase
        get() = DeleteConversationUseCaseImpl(
            conversationRepository = conversationRepository,
            mlsConversationRepository = mlsConversationRepository,
        )

    internal val userSessionWorkScheduler: UserSessionWorkScheduler = globalScope.workSchedulerProvider.userSessionWorkScheduler(this)

    public val resetMlsConversation: ResetMLSConversationUseCase
        get() = ResetMLSConversationUseCaseImpl(
            userConfig = userConfigRepository,
            transactionProvider = cryptoTransactionProvider,
            conversationRepository = conversationRepository,
            mlsConversationRepository = mlsConversationRepository,
            fetchConversationUseCase = fetchConversationUseCase,
            kaliumConfigs = kaliumConfigs,
        )

    public val longWork: LongWorkScope = LongWorkScope(
        { this },
        { slowSyncRepository.slowSyncStatus.map { it is SlowSyncStatus.Ongoing } }
    )

    /**
     * This will start subscribers of observable work per user session, as long as the user is logged in.
     * When the user logs out, this work will be canceled.
     */
    init {
        launch {
            apiMigrationManager.performMigrations()
            callRepository.updateOpenCallsToClosedStatus()
            messageRepository.resetAssetTransferStatus()
        }

        launch {
            val pushTokenUpdater = createPushTokenUpdater()
            pushTokenUpdater.monitorTokenChanges()
        }

        launch {
            mlsConversationsRecoveryManager.invoke()
        }

        launch {
            conversationsRecoveryManager.invoke()
        }

        launch {
            messages.ephemeralMessageDeletionHandler.enqueuePendingSelfDeletionMessages()
        }

        launch {
            observeE2EIConversationsVerificationStatuses.invoke()
        }

        launch {
            typingIndicatorSyncManager.execute()
        }

        launch {
            if (isAllowedToUseAsyncNotifications()) {
                updateSelfClientCapabilityToConsumableNotifications()
            }
        }

        launch {
<<<<<<< HEAD
            waitUntilClientIdIsAvailable()
            avsSyncStateReporter.execute()
=======
            mlsFaultyKeysConversationsRepairUseCase.invoke()
        }

        launch {
            clientIdProvider().map {
                avsSyncStateReporter.execute()
            }
>>>>>>> 18adaeab
        }

        launch {
            messages.confirmationDeliveryHandler.sendPendingConfirmations()
        }

        syncExecutor.startAndStopSyncAsNeeded()

        launch {
            localEventManager.startProcessing()
        }

        userSessionWorkScheduler.schedulePeriodicUserConfigSync()

        launch {
            waitUntilClientIdIsAvailable()
            callBackgroundManager.startProcessing()
        }
    }
}

@Mockable
internal fun interface CachedClientIdClearer {
    operator fun invoke()
}<|MERGE_RESOLUTION|>--- conflicted
+++ resolved
@@ -590,17 +590,13 @@
         }
     }
 
-<<<<<<< HEAD
     private suspend fun waitUntilClientIdIsAvailable() {
         if (_clientId == null) {
             clientRepository.observeCurrentClientId().filterNotNull().first()
         }
     }
 
-    val callMapper: CallMapper get() = MapperProvider.callMapper(userId)
-=======
     internal val callMapper: CallMapper get() = MapperProvider.callMapper(userId)
->>>>>>> 18adaeab
 
     public val qualifiedIdMapper: QualifiedIdMapper get() = MapperProvider.qualifiedIdMapper(userId)
 
@@ -1135,17 +1131,10 @@
         get() = SlowSlowSyncCriteriaProviderImpl(clientRepository, logoutRepository)
 
     @Deprecated("Use syncStateObserver instead", ReplaceWith("syncStateObserver"))
-<<<<<<< HEAD
-    val syncManager: SyncManager
+    public val syncManager: SyncManager
         get() = syncStateObserver.value
 
-    val syncStateObserver: Lazy<SyncStateObserver> = lazy {
-=======
-    public val syncManager: SyncManager
-        get() = syncStateObserver
-
-    internal val syncStateObserver: SyncStateObserver by lazy {
->>>>>>> 18adaeab
+    internal val syncStateObserver: Lazy<SyncStateObserver> = lazy {
         SyncStateObserverImpl(
             slowSyncRepository = slowSyncRepository,
             incrementalSyncRepository = incrementalSyncRepository,
@@ -2693,18 +2682,12 @@
         }
 
         launch {
-<<<<<<< HEAD
+            mlsFaultyKeysConversationsRepairUseCase.invoke()
+        }
+
+        launch {
             waitUntilClientIdIsAvailable()
             avsSyncStateReporter.execute()
-=======
-            mlsFaultyKeysConversationsRepairUseCase.invoke()
-        }
-
-        launch {
-            clientIdProvider().map {
-                avsSyncStateReporter.execute()
-            }
->>>>>>> 18adaeab
         }
 
         launch {
