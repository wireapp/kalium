/*
 * Wire
 * Copyright (C) 2023 Wire Swiss GmbH
 *
 * This program is free software: you can redistribute it and/or modify
 * it under the terms of the GNU General Public License as published by
 * the Free Software Foundation, either version 3 of the License, or
 * (at your option) any later version.
 *
 * This program is distributed in the hope that it will be useful,
 * but WITHOUT ANY WARRANTY; without even the implied warranty of
 * MERCHANTABILITY or FITNESS FOR A PARTICULAR PURPOSE. See the
 * GNU General Public License for more details.
 *
 * You should have received a copy of the GNU General Public License
 * along with this program. If not, see http://www.gnu.org/licenses/.
 */

package com.wire.kalium.logic.feature

import com.wire.kalium.logic.CoreFailure
import com.wire.kalium.logic.GlobalKaliumScope
import com.wire.kalium.logic.cache.MLSSelfConversationIdProvider
import com.wire.kalium.logic.cache.MLSSelfConversationIdProviderImpl
import com.wire.kalium.logic.cache.ProteusSelfConversationIdProvider
import com.wire.kalium.logic.cache.ProteusSelfConversationIdProviderImpl
import com.wire.kalium.logic.cache.SelfConversationIdProvider
import com.wire.kalium.logic.cache.SelfConversationIdProviderImpl
import com.wire.kalium.logic.configuration.ClientConfig
import com.wire.kalium.logic.configuration.UserConfigDataSource
import com.wire.kalium.logic.configuration.UserConfigRepository
import com.wire.kalium.logic.configuration.notification.NotificationTokenDataSource
import com.wire.kalium.logic.data.asset.AssetDataSource
import com.wire.kalium.logic.data.asset.AssetRepository
import com.wire.kalium.logic.data.asset.DataStoragePaths
import com.wire.kalium.logic.data.asset.KaliumFileSystem
import com.wire.kalium.logic.data.asset.KaliumFileSystemImpl
import com.wire.kalium.logic.data.call.CallDataSource
import com.wire.kalium.logic.data.call.CallRepository
import com.wire.kalium.logic.data.call.VideoStateChecker
import com.wire.kalium.logic.data.call.VideoStateCheckerImpl
import com.wire.kalium.logic.data.call.mapper.CallMapper
import com.wire.kalium.logic.data.client.ClientDataSource
import com.wire.kalium.logic.data.client.ClientRepository
import com.wire.kalium.logic.data.client.MLSClientProvider
import com.wire.kalium.logic.data.client.MLSClientProviderImpl
import com.wire.kalium.logic.data.client.remote.ClientRemoteDataSource
import com.wire.kalium.logic.data.client.remote.ClientRemoteRepository
import com.wire.kalium.logic.data.connection.ConnectionDataSource
import com.wire.kalium.logic.data.connection.ConnectionRepository
import com.wire.kalium.logic.data.conversation.ClientId
import com.wire.kalium.logic.data.conversation.CommitBundleEventReceiverImpl
import com.wire.kalium.logic.data.conversation.ConversationDataSource
import com.wire.kalium.logic.data.conversation.ConversationGroupRepository
import com.wire.kalium.logic.data.conversation.ConversationGroupRepositoryImpl
import com.wire.kalium.logic.data.conversation.ConversationRepository
import com.wire.kalium.logic.data.conversation.MLSConversationDataSource
import com.wire.kalium.logic.data.conversation.MLSConversationRepository
import com.wire.kalium.logic.data.conversation.SubconversationRepositoryImpl
import com.wire.kalium.logic.data.conversation.UpdateKeyingMaterialThresholdProvider
import com.wire.kalium.logic.data.conversation.UpdateKeyingMaterialThresholdProviderImpl
import com.wire.kalium.logic.data.event.EventDataSource
import com.wire.kalium.logic.data.event.EventRepository
import com.wire.kalium.logic.data.featureConfig.FeatureConfigDataSource
import com.wire.kalium.logic.data.featureConfig.FeatureConfigRepository
import com.wire.kalium.logic.data.id.FederatedIdMapper
import com.wire.kalium.logic.data.id.GroupID
import com.wire.kalium.logic.data.id.QualifiedIdMapper
import com.wire.kalium.logic.data.id.TeamId
import com.wire.kalium.logic.data.keypackage.KeyPackageDataSource
import com.wire.kalium.logic.data.keypackage.KeyPackageLimitsProvider
import com.wire.kalium.logic.data.keypackage.KeyPackageLimitsProviderImpl
import com.wire.kalium.logic.data.keypackage.KeyPackageRepository
import com.wire.kalium.logic.data.logout.LogoutDataSource
import com.wire.kalium.logic.data.logout.LogoutRepository
import com.wire.kalium.logic.data.message.IsMessageSentInSelfConversationUseCase
import com.wire.kalium.logic.data.message.IsMessageSentInSelfConversationUseCaseImpl
import com.wire.kalium.logic.data.message.MessageDataSource
import com.wire.kalium.logic.data.message.MessageRepository
import com.wire.kalium.logic.data.message.PersistMessageUseCase
import com.wire.kalium.logic.data.message.PersistMessageUseCaseImpl
import com.wire.kalium.logic.data.message.PersistReactionUseCase
import com.wire.kalium.logic.data.message.PersistReactionUseCaseImpl
import com.wire.kalium.logic.data.message.ProtoContentMapper
import com.wire.kalium.logic.data.message.ProtoContentMapperImpl
import com.wire.kalium.logic.data.message.reaction.ReactionRepositoryImpl
import com.wire.kalium.logic.data.message.receipt.ReceiptRepositoryImpl
import com.wire.kalium.logic.data.mlspublickeys.MLSPublicKeysRepository
import com.wire.kalium.logic.data.mlspublickeys.MLSPublicKeysRepositoryImpl
import com.wire.kalium.logic.data.notification.PushTokenDataSource
import com.wire.kalium.logic.data.notification.PushTokenRepository
import com.wire.kalium.logic.data.prekey.PreKeyDataSource
import com.wire.kalium.logic.data.prekey.PreKeyRepository
import com.wire.kalium.logic.data.properties.UserPropertyDataSource
import com.wire.kalium.logic.data.properties.UserPropertyRepository
import com.wire.kalium.logic.data.publicuser.SearchUserRepository
import com.wire.kalium.logic.data.publicuser.SearchUserRepositoryImpl
import com.wire.kalium.logic.data.publicuser.UserSearchApiWrapper
import com.wire.kalium.logic.data.publicuser.UserSearchApiWrapperImpl
import com.wire.kalium.logic.data.service.ServiceDataSource
import com.wire.kalium.logic.data.service.ServiceRepository
import com.wire.kalium.logic.data.sync.InMemoryIncrementalSyncRepository
import com.wire.kalium.logic.data.sync.IncrementalSyncRepository
import com.wire.kalium.logic.data.sync.SlowSyncRepository
import com.wire.kalium.logic.data.sync.SlowSyncRepositoryImpl
import com.wire.kalium.logic.data.team.TeamDataSource
import com.wire.kalium.logic.data.team.TeamRepository
import com.wire.kalium.logic.data.user.UserDataSource
import com.wire.kalium.logic.data.user.UserId
import com.wire.kalium.logic.data.user.UserRepository
import com.wire.kalium.logic.di.MapperProvider
import com.wire.kalium.logic.di.PlatformUserStorageProperties
import com.wire.kalium.logic.di.RootPathsProvider
import com.wire.kalium.logic.di.UserStorageProvider
import com.wire.kalium.logic.feature.auth.AuthenticationScope
import com.wire.kalium.logic.feature.auth.AuthenticationScopeProvider
import com.wire.kalium.logic.feature.auth.ClearUserDataUseCase
import com.wire.kalium.logic.feature.auth.ClearUserDataUseCaseImpl
import com.wire.kalium.logic.feature.auth.LogoutUseCase
import com.wire.kalium.logic.feature.auth.LogoutUseCaseImpl
import com.wire.kalium.logic.feature.backup.BackupScope
import com.wire.kalium.logic.feature.backup.CreateBackupUseCase
import com.wire.kalium.logic.feature.backup.RestoreBackupUseCase
import com.wire.kalium.logic.feature.backup.VerifyBackupUseCase
import com.wire.kalium.logic.feature.call.CallManager
import com.wire.kalium.logic.feature.call.CallsScope
import com.wire.kalium.logic.feature.call.GlobalCallManager
import com.wire.kalium.logic.feature.client.ClientScope
import com.wire.kalium.logic.feature.client.IsAllowedToRegisterMLSClientUseCase
import com.wire.kalium.logic.feature.client.IsAllowedToRegisterMLSClientUseCaseImpl
import com.wire.kalium.logic.feature.client.MLSClientManager
import com.wire.kalium.logic.feature.client.MLSClientManagerImpl
import com.wire.kalium.logic.feature.client.NewClientManager
import com.wire.kalium.logic.feature.client.NewClientManagerImpl
import com.wire.kalium.logic.feature.client.RegisterMLSClientUseCaseImpl
import com.wire.kalium.logic.feature.connection.ConnectionScope
import com.wire.kalium.logic.feature.connection.SyncConnectionsUseCase
import com.wire.kalium.logic.feature.connection.SyncConnectionsUseCaseImpl
import com.wire.kalium.logic.feature.conversation.ClearConversationContentImpl
import com.wire.kalium.logic.feature.conversation.ConversationScope
import com.wire.kalium.logic.feature.conversation.ConversationsRecoveryManager
import com.wire.kalium.logic.feature.conversation.ConversationsRecoveryManagerImpl
import com.wire.kalium.logic.feature.conversation.GetOtherUserSecurityClassificationLabelUseCase
import com.wire.kalium.logic.feature.conversation.GetOtherUserSecurityClassificationLabelUseCaseImpl
import com.wire.kalium.logic.feature.conversation.JoinExistingMLSConversationUseCase
import com.wire.kalium.logic.feature.conversation.JoinExistingMLSConversationUseCaseImpl
import com.wire.kalium.logic.feature.conversation.JoinExistingMLSConversationsUseCase
import com.wire.kalium.logic.feature.conversation.JoinExistingMLSConversationsUseCaseImpl
import com.wire.kalium.logic.feature.conversation.JoinSubconversationUseCase
import com.wire.kalium.logic.feature.conversation.JoinSubconversationUseCaseImpl
import com.wire.kalium.logic.feature.conversation.LeaveSubconversationUseCase
import com.wire.kalium.logic.feature.conversation.LeaveSubconversationUseCaseImpl
import com.wire.kalium.logic.feature.conversation.MLSConversationsRecoveryManager
import com.wire.kalium.logic.feature.conversation.MLSConversationsRecoveryManagerImpl
import com.wire.kalium.logic.feature.conversation.ObserveSecurityClassificationLabelUseCase
import com.wire.kalium.logic.feature.conversation.ObserveSecurityClassificationLabelUseCaseImpl
import com.wire.kalium.logic.feature.conversation.RecoverMLSConversationsUseCase
import com.wire.kalium.logic.feature.conversation.RecoverMLSConversationsUseCaseImpl
import com.wire.kalium.logic.feature.conversation.SyncConversationsUseCase
import com.wire.kalium.logic.feature.conversation.keyingmaterials.KeyingMaterialsManager
import com.wire.kalium.logic.feature.conversation.keyingmaterials.KeyingMaterialsManagerImpl
import com.wire.kalium.logic.feature.debug.DebugScope
import com.wire.kalium.logic.feature.featureConfig.SyncFeatureConfigsUseCase
import com.wire.kalium.logic.feature.featureConfig.SyncFeatureConfigsUseCaseImpl
import com.wire.kalium.logic.feature.keypackage.KeyPackageManager
import com.wire.kalium.logic.feature.keypackage.KeyPackageManagerImpl
import com.wire.kalium.logic.feature.message.AddSystemMessageToAllConversationsUseCase
import com.wire.kalium.logic.feature.message.AddSystemMessageToAllConversationsUseCaseImpl
import com.wire.kalium.logic.feature.message.EphemeralNotificationsManager
import com.wire.kalium.logic.feature.message.MLSMessageCreator
import com.wire.kalium.logic.feature.message.MLSMessageCreatorImpl
import com.wire.kalium.logic.feature.message.MessageEnvelopeCreator
import com.wire.kalium.logic.feature.message.MessageEnvelopeCreatorImpl
import com.wire.kalium.logic.feature.message.MessageScope
import com.wire.kalium.logic.feature.message.MessageSendingScheduler
import com.wire.kalium.logic.feature.message.PendingProposalScheduler
import com.wire.kalium.logic.feature.message.PendingProposalSchedulerImpl
import com.wire.kalium.logic.feature.message.PersistMigratedMessagesUseCase
import com.wire.kalium.logic.feature.message.PersistMigratedMessagesUseCaseImpl
import com.wire.kalium.logic.feature.message.SessionEstablisher
import com.wire.kalium.logic.feature.message.SessionEstablisherImpl
import com.wire.kalium.logic.feature.migration.MigrationScope
import com.wire.kalium.logic.feature.notificationToken.PushTokenUpdater
<<<<<<< HEAD
import com.wire.kalium.logic.feature.selfdeletingMessages.ObserveSelfDeletingMessagesUseCase
import com.wire.kalium.logic.feature.selfdeletingMessages.ObserveSelfDeletingMessagesUseCaseImpl
import com.wire.kalium.logic.feature.service.ServiceScope
=======
import com.wire.kalium.logic.feature.selfdeletingMessages.ObserveSelfDeletionTimerSettingsForConversationUseCase
import com.wire.kalium.logic.feature.selfdeletingMessages.ObserveSelfDeletionTimerSettingsForConversationUseCaseImpl
import com.wire.kalium.logic.feature.selfdeletingMessages.ObserveTeamSettingsSelfDeletingStatusUseCase
import com.wire.kalium.logic.feature.selfdeletingMessages.ObserveTeamSettingsSelfDeletingStatusUseCaseImpl
import com.wire.kalium.logic.feature.selfdeletingMessages.PersistNewSelfDeletionTimerUseCaseImpl
>>>>>>> c243d776
import com.wire.kalium.logic.feature.session.GetProxyCredentialsUseCase
import com.wire.kalium.logic.feature.session.GetProxyCredentialsUseCaseImpl
import com.wire.kalium.logic.feature.session.UpgradeCurrentSessionUseCaseImpl
import com.wire.kalium.logic.feature.team.SyncSelfTeamUseCase
import com.wire.kalium.logic.feature.team.SyncSelfTeamUseCaseImpl
import com.wire.kalium.logic.feature.team.TeamScope
import com.wire.kalium.logic.feature.user.IsFileSharingEnabledUseCase
import com.wire.kalium.logic.feature.user.IsFileSharingEnabledUseCaseImpl
import com.wire.kalium.logic.feature.user.IsMLSEnabledUseCase
import com.wire.kalium.logic.feature.user.IsMLSEnabledUseCaseImpl
import com.wire.kalium.logic.feature.user.MarkFileSharingChangeAsNotifiedUseCase
import com.wire.kalium.logic.feature.user.MarkSelfDeletionStatusAsNotifiedUseCase
import com.wire.kalium.logic.feature.user.MarkSelfDeletionStatusAsNotifiedUseCaseImpl
import com.wire.kalium.logic.feature.user.ObserveFileSharingStatusUseCase
import com.wire.kalium.logic.feature.user.ObserveFileSharingStatusUseCaseImpl
import com.wire.kalium.logic.feature.user.SyncContactsUseCase
import com.wire.kalium.logic.feature.user.SyncContactsUseCaseImpl
import com.wire.kalium.logic.feature.user.SyncSelfUserUseCase
import com.wire.kalium.logic.feature.user.UserScope
import com.wire.kalium.logic.feature.user.guestroomlink.GetGuestRoomLinkFeatureStatusUseCase
import com.wire.kalium.logic.feature.user.guestroomlink.GetGuestRoomLinkFeatureStatusUseCaseImpl
import com.wire.kalium.logic.feature.user.guestroomlink.MarkGuestLinkFeatureFlagAsNotChangedUseCase
import com.wire.kalium.logic.feature.user.guestroomlink.MarkGuestLinkFeatureFlagAsNotChangedUseCaseImpl
import com.wire.kalium.logic.feature.user.guestroomlink.ObserveGuestRoomLinkFeatureFlagUseCase
import com.wire.kalium.logic.feature.user.guestroomlink.ObserveGuestRoomLinkFeatureFlagUseCaseImpl
import com.wire.kalium.logic.feature.user.webSocketStatus.GetPersistentWebSocketStatus
import com.wire.kalium.logic.feature.user.webSocketStatus.GetPersistentWebSocketStatusImpl
import com.wire.kalium.logic.feature.user.webSocketStatus.PersistPersistentWebSocketConnectionStatusUseCase
import com.wire.kalium.logic.feature.user.webSocketStatus.PersistPersistentWebSocketConnectionStatusUseCaseImpl
import com.wire.kalium.logic.featureFlags.FeatureSupport
import com.wire.kalium.logic.featureFlags.FeatureSupportImpl
import com.wire.kalium.logic.featureFlags.KaliumConfigs
import com.wire.kalium.logic.functional.Either
import com.wire.kalium.logic.functional.isRight
import com.wire.kalium.logic.functional.map
import com.wire.kalium.logic.functional.onSuccess
import com.wire.kalium.logic.network.ApiMigrationManager
import com.wire.kalium.logic.network.ApiMigrationV3
import com.wire.kalium.logic.network.NetworkStateObserver
import com.wire.kalium.logic.network.SessionManagerImpl
import com.wire.kalium.logic.sync.ObserveSyncStateUseCase
import com.wire.kalium.logic.sync.SetConnectionPolicyUseCase
import com.wire.kalium.logic.sync.SyncManager
import com.wire.kalium.logic.sync.SyncManagerImpl
import com.wire.kalium.logic.sync.UserSessionWorkScheduler
import com.wire.kalium.logic.sync.incremental.EventGatherer
import com.wire.kalium.logic.sync.incremental.EventGathererImpl
import com.wire.kalium.logic.sync.incremental.EventProcessor
import com.wire.kalium.logic.sync.incremental.EventProcessorImpl
import com.wire.kalium.logic.sync.incremental.IncrementalSyncManager
import com.wire.kalium.logic.sync.incremental.IncrementalSyncRecoveryHandlerImpl
import com.wire.kalium.logic.sync.incremental.IncrementalSyncWorker
import com.wire.kalium.logic.sync.incremental.IncrementalSyncWorkerImpl
import com.wire.kalium.logic.sync.incremental.RestartSlowSyncProcessForRecoveryUseCase
import com.wire.kalium.logic.sync.incremental.RestartSlowSyncProcessForRecoveryUseCaseImpl
import com.wire.kalium.logic.sync.receiver.ConversationEventReceiver
import com.wire.kalium.logic.sync.receiver.ConversationEventReceiverImpl
import com.wire.kalium.logic.sync.receiver.FeatureConfigEventReceiver
import com.wire.kalium.logic.sync.receiver.FeatureConfigEventReceiverImpl
import com.wire.kalium.logic.sync.receiver.TeamEventReceiver
import com.wire.kalium.logic.sync.receiver.TeamEventReceiverImpl
import com.wire.kalium.logic.sync.receiver.UserEventReceiver
import com.wire.kalium.logic.sync.receiver.UserEventReceiverImpl
import com.wire.kalium.logic.sync.receiver.UserPropertiesEventReceiver
import com.wire.kalium.logic.sync.receiver.UserPropertiesEventReceiverImpl
import com.wire.kalium.logic.sync.receiver.asset.AssetMessageHandler
import com.wire.kalium.logic.sync.receiver.asset.AssetMessageHandlerImpl
import com.wire.kalium.logic.sync.receiver.conversation.DeletedConversationEventHandler
import com.wire.kalium.logic.sync.receiver.conversation.DeletedConversationEventHandlerImpl
import com.wire.kalium.logic.sync.receiver.conversation.MLSWelcomeEventHandler
import com.wire.kalium.logic.sync.receiver.conversation.MLSWelcomeEventHandlerImpl
import com.wire.kalium.logic.sync.receiver.conversation.MemberChangeEventHandler
import com.wire.kalium.logic.sync.receiver.conversation.MemberChangeEventHandlerImpl
import com.wire.kalium.logic.sync.receiver.conversation.MemberJoinEventHandler
import com.wire.kalium.logic.sync.receiver.conversation.MemberJoinEventHandlerImpl
import com.wire.kalium.logic.sync.receiver.conversation.MemberLeaveEventHandler
import com.wire.kalium.logic.sync.receiver.conversation.MemberLeaveEventHandlerImpl
import com.wire.kalium.logic.sync.receiver.conversation.NewConversationEventHandler
import com.wire.kalium.logic.sync.receiver.conversation.NewConversationEventHandlerImpl
import com.wire.kalium.logic.sync.receiver.conversation.ReceiptModeUpdateEventHandler
import com.wire.kalium.logic.sync.receiver.conversation.ReceiptModeUpdateEventHandlerImpl
import com.wire.kalium.logic.sync.receiver.conversation.RenamedConversationEventHandler
import com.wire.kalium.logic.sync.receiver.conversation.RenamedConversationEventHandlerImpl
import com.wire.kalium.logic.sync.receiver.conversation.message.ApplicationMessageHandler
import com.wire.kalium.logic.sync.receiver.conversation.message.ApplicationMessageHandlerImpl
import com.wire.kalium.logic.sync.receiver.conversation.message.MLSMessageUnpacker
import com.wire.kalium.logic.sync.receiver.conversation.message.MLSMessageUnpackerImpl
import com.wire.kalium.logic.sync.receiver.conversation.message.NewMessageEventHandlerImpl
import com.wire.kalium.logic.sync.receiver.conversation.message.ProteusMessageUnpacker
import com.wire.kalium.logic.sync.receiver.conversation.message.ProteusMessageUnpackerImpl
import com.wire.kalium.logic.sync.receiver.message.ClearConversationContentHandlerImpl
import com.wire.kalium.logic.sync.receiver.message.DeleteForMeHandlerImpl
import com.wire.kalium.logic.sync.receiver.message.LastReadContentHandlerImpl
import com.wire.kalium.logic.sync.receiver.message.MessageTextEditHandlerImpl
import com.wire.kalium.logic.sync.receiver.message.ReceiptMessageHandlerImpl
import com.wire.kalium.logic.sync.slow.SlowSlowSyncCriteriaProviderImpl
import com.wire.kalium.logic.sync.slow.SlowSyncCriteriaProvider
import com.wire.kalium.logic.sync.slow.SlowSyncManager
import com.wire.kalium.logic.sync.slow.SlowSyncRecoveryHandler
import com.wire.kalium.logic.sync.slow.SlowSyncRecoveryHandlerImpl
import com.wire.kalium.logic.sync.slow.SlowSyncWorker
import com.wire.kalium.logic.sync.slow.SlowSyncWorkerImpl
import com.wire.kalium.logic.util.MessageContentEncoder
import com.wire.kalium.network.networkContainer.AuthenticatedNetworkContainer
import com.wire.kalium.network.session.SessionManager
import com.wire.kalium.persistence.client.ClientRegistrationStorage
import com.wire.kalium.persistence.client.ClientRegistrationStorageImpl
import com.wire.kalium.persistence.kmmSettings.GlobalPrefProvider
import com.wire.kalium.util.DelicateKaliumApi
import kotlinx.coroutines.CoroutineScope
import kotlinx.coroutines.SupervisorJob
import kotlinx.coroutines.cancel
import kotlinx.coroutines.flow.MutableSharedFlow
import kotlinx.coroutines.launch
import okio.Path.Companion.toPath
import kotlin.coroutines.CoroutineContext
import com.wire.kalium.network.api.base.model.UserId as UserIdDTO

@Suppress("LongParameterList", "LargeClass")
class UserSessionScope internal constructor(
    userAgent: String,
    private val userId: UserId,
    private val globalScope: GlobalKaliumScope,
    private val globalCallManager: GlobalCallManager,
    private val globalPreferences: GlobalPrefProvider,
    authenticationScopeProvider: AuthenticationScopeProvider,
    private val userSessionWorkScheduler: UserSessionWorkScheduler,
    private val rootPathsProvider: RootPathsProvider,
    dataStoragePaths: DataStoragePaths,
    private val kaliumConfigs: KaliumConfigs,
    private val userSessionScopeProvider: UserSessionScopeProvider,
    userStorageProvider: UserStorageProvider,
    private val clientConfig: ClientConfig,
    platformUserStorageProperties: PlatformUserStorageProperties,
    networkStateObserver: NetworkStateObserver
) : CoroutineScope {

    private val userStorage = userStorageProvider.getOrCreate(
        userId, platformUserStorageProperties, kaliumConfigs.shouldEncryptData
    )

    private var _clientId: ClientId? = null

    @OptIn(DelicateKaliumApi::class) // Use the uncached client ID in order to create the cache itself.
    private suspend fun clientId(): Either<CoreFailure, ClientId> = if (_clientId != null) Either.Right(_clientId!!) else {
        clientRepository.currentClientId().onSuccess {
            _clientId = it
        }
    }

    private val cachedClientIdClearer: CachedClientIdClearer = object : CachedClientIdClearer {
        override fun invoke() {
            _clientId = null
        }
    }

    val callMapper: CallMapper get() = MapperProvider.callMapper(userId)

    val qualifiedIdMapper: QualifiedIdMapper get() = MapperProvider.qualifiedIdMapper(userId)

    val federatedIdMapper: FederatedIdMapper
        get() = MapperProvider.federatedIdMapper(
            userId, qualifiedIdMapper, globalScope.sessionRepository
        )

    private val clientIdProvider = CurrentClientIdProvider { clientId() }
    private val mlsSelfConversationIdProvider: MLSSelfConversationIdProvider by lazy {
        MLSSelfConversationIdProviderImpl(
            conversationRepository
        )
    }
    private val proteusSelfConversationIdProvider: ProteusSelfConversationIdProvider by lazy {
        ProteusSelfConversationIdProviderImpl(
            conversationRepository
        )
    }
    private val selfConversationIdProvider: SelfConversationIdProvider by
    lazy {
        SelfConversationIdProviderImpl(
            clientRepository,
            mlsSelfConversationIdProvider,
            proteusSelfConversationIdProvider
        )
    }

    private val epochsFlow = MutableSharedFlow<GroupID>()

    // TODO(refactor): Extract to Provider class and make atomic
    // val _teamId: Atomic<Either<CoreFailure, TeamId?>> = Atomic(Either.Left(CoreFailure.Unknown(Throwable("NotInitialized"))))
    private var _teamId: Either<CoreFailure, TeamId?> = Either.Left(CoreFailure.Unknown(Throwable("NotInitialized")))

    private suspend fun teamId(): Either<CoreFailure, TeamId?> = if (_teamId.isRight()) _teamId else {
        userRepository.userById(userId).map {
            _teamId = Either.Right(it.teamId)
            it.teamId
        }
    }

    private val selfTeamId = SelfTeamIdProvider { teamId() }

    private val sessionManager: SessionManager = SessionManagerImpl(
        sessionRepository = globalScope.sessionRepository,
        userId = userId,
        tokenStorage = globalPreferences.authTokenStorage,
        logout = { logoutReason -> logout(logoutReason) }
    )
    private val authenticatedNetworkContainer: AuthenticatedNetworkContainer = AuthenticatedNetworkContainer.create(
        sessionManager,
        UserIdDTO(userId.value, userId.domain),
        userAgent,
        kaliumConfigs.ignoreAllSSLErrors
    )
    private val featureSupport: FeatureSupport = FeatureSupportImpl(
        kaliumConfigs,
        sessionManager.serverConfig().metaData.commonApiVersion.version
    )
    val authenticationScope: AuthenticationScope = authenticationScopeProvider.provide(
        sessionManager.getServerConfig(),
        sessionManager.getProxyCredentials()
    )

    private val userConfigRepository: UserConfigRepository
        get() = UserConfigDataSource(userStorage.preferences.userConfigStorage)

    private val userPropertyRepository: UserPropertyRepository
        get() = UserPropertyDataSource(
            authenticatedNetworkContainer.propertiesApi,
            userConfigRepository
        )

    private val keyPackageLimitsProvider: KeyPackageLimitsProvider
        get() = KeyPackageLimitsProviderImpl(kaliumConfigs)

    private val updateKeyingMaterialThresholdProvider: UpdateKeyingMaterialThresholdProvider
        get() = UpdateKeyingMaterialThresholdProviderImpl(kaliumConfigs)

    val proteusClientProvider: ProteusClientProvider by lazy {
        ProteusClientProviderImpl(
            rootProteusPath = rootPathsProvider.rootProteusPath(userId),
            userId = userId,
            passphraseStorage = globalPreferences.passphraseStorage,
            kaliumConfigs = kaliumConfigs
        )
    }

    private val mlsClientProvider: MLSClientProvider by lazy {
        MLSClientProviderImpl(
            rootKeyStorePath = rootPathsProvider.rootMLSPath(userId),
            userId = userId,
            currentClientIdProvider = clientIdProvider,
            passphraseStorage = globalPreferences.passphraseStorage
        )
    }

    private val commitBundleEventReceiver: CommitBundleEventReceiverImpl
        get() = CommitBundleEventReceiverImpl(
            memberJoinHandler, memberLeaveHandler
        )

    private val mlsConversationRepository: MLSConversationRepository
        get() = MLSConversationDataSource(
            keyPackageRepository,
            mlsClientProvider,
            authenticatedNetworkContainer.mlsMessageApi,
            userStorage.database.conversationDAO,
            authenticatedNetworkContainer.clientApi,
            syncManager,
            mlsPublicKeysRepository,
            commitBundleEventReceiver,
            epochsFlow
        )

    private val notificationTokenRepository get() = NotificationTokenDataSource(globalPreferences.tokenStorage)

    private val subconversationRepository = SubconversationRepositoryImpl()

    private val conversationRepository: ConversationRepository
        get() = ConversationDataSource(
            userId,
            mlsClientProvider,
            selfTeamId,
            userStorage.database.conversationDAO,
            authenticatedNetworkContainer.conversationApi,
            userStorage.database.messageDAO,
            userStorage.database.clientDAO,
            authenticatedNetworkContainer.clientApi
        )

    private val conversationGroupRepository: ConversationGroupRepository
        get() = ConversationGroupRepositoryImpl(
            mlsConversationRepository,
            joinExistingMLSConversationUseCase,
            memberJoinHandler,
            memberLeaveHandler,
            userStorage.database.conversationDAO,
            authenticatedNetworkContainer.conversationApi,
            userId,
            selfTeamId
        )

    private val messageRepository: MessageRepository
        get() = MessageDataSource(
            messageApi = authenticatedNetworkContainer.messageApi,
            mlsMessageApi = authenticatedNetworkContainer.mlsMessageApi,
            messageDAO = userStorage.database.messageDAO,
            selfUserId = userId
        )

    private val userRepository: UserRepository = UserDataSource(
        userStorage.database.userDAO,
        userStorage.database.metadataDAO,
        userStorage.database.clientDAO,
        authenticatedNetworkContainer.selfApi,
        authenticatedNetworkContainer.userDetailsApi,
        globalScope.sessionRepository,
        userId,
        qualifiedIdMapper,
        selfTeamId
    )

    internal val pushTokenRepository: PushTokenRepository
        get() = PushTokenDataSource(userStorage.database.metadataDAO)

    private val teamRepository: TeamRepository
        get() = TeamDataSource(
            userStorage.database.userDAO,
            userStorage.database.teamDAO,
            authenticatedNetworkContainer.teamsApi,
            authenticatedNetworkContainer.userDetailsApi,
            userId,
            userStorage.database.serviceDAO
        )

    private val serviceRepository: ServiceRepository
        get() = ServiceDataSource(serviceDAO = userStorage.database.serviceDAO)

    private val connectionRepository: ConnectionRepository
        get() = ConnectionDataSource(
            userStorage.database.conversationDAO,
            userStorage.database.connectionDAO,
            authenticatedNetworkContainer.connectionApi,
            authenticatedNetworkContainer.userDetailsApi,
            userStorage.database.userDAO,
            userId,
            selfTeamId,
            conversationRepository
        )

    private val userSearchApiWrapper: UserSearchApiWrapper = UserSearchApiWrapperImpl(
        authenticatedNetworkContainer.userSearchApi,
        userStorage.database.conversationDAO,
        userStorage.database.userDAO,
        userStorage.database.metadataDAO
    )

    private val publicUserRepository: SearchUserRepository
        get() = SearchUserRepositoryImpl(
            userStorage.database.userDAO,
            userStorage.database.metadataDAO,
            authenticatedNetworkContainer.userDetailsApi,
            userSearchApiWrapper
        )

    val backup: BackupScope
        get() = BackupScope(
            userId,
            clientIdProvider,
            userRepository,
            kaliumFileSystem,
            userStorage,
            persistMigratedMessage,
            restartSlowSyncProcessForRecoveryUseCase,
            globalPreferences,
        )

    @Deprecated("UseCases should be in their respective scopes", ReplaceWith("backup.create"))
    val createBackup: CreateBackupUseCase get() = backup.create

    @Deprecated("UseCases should be in their respective scopes", ReplaceWith("backup.verify"))
    val verifyBackupUseCase: VerifyBackupUseCase get() = backup.verify

    @Deprecated("UseCases should be in their respective scopes", ReplaceWith("backup.restore"))
    val restoreBackup: RestoreBackupUseCase get() = backup.restore

    val persistMessage: PersistMessageUseCase
        get() = PersistMessageUseCaseImpl(messageRepository, userId)

    private val addSystemMessageToAllConversationsUseCase: AddSystemMessageToAllConversationsUseCase
        get() = AddSystemMessageToAllConversationsUseCaseImpl(messageRepository, userId)

    private val restartSlowSyncProcessForRecoveryUseCase: RestartSlowSyncProcessForRecoveryUseCase
        get() = RestartSlowSyncProcessForRecoveryUseCaseImpl(slowSyncRepository)

    private val callRepository: CallRepository by lazy {
        CallDataSource(
            callApi = authenticatedNetworkContainer.callApi,
            qualifiedIdMapper = qualifiedIdMapper,
            callDAO = userStorage.database.callDAO,
            conversationRepository = conversationRepository,
            mlsConversationRepository = mlsConversationRepository,
            subconversationRepository = subconversationRepository,
            joinSubconversation = joinSubconversationUseCase,
            leaveSubconversation = leaveSubconversationUseCase,
            mlsClientProvider = mlsClientProvider,
            userRepository = userRepository,
            teamRepository = teamRepository,
            persistMessage = persistMessage,
            callMapper = callMapper,
            federatedIdMapper = federatedIdMapper
        )
    }

    private val clientRemoteRepository: ClientRemoteRepository
        get() = ClientRemoteDataSource(
            authenticatedNetworkContainer.clientApi,
            clientConfig
        )

    private val clientRegistrationStorage: ClientRegistrationStorage
        get() = ClientRegistrationStorageImpl(userStorage.database.metadataDAO)

    private val clientRepository: ClientRepository
        get() = ClientDataSource(
            clientRemoteRepository,
            clientRegistrationStorage,
            userStorage.database.clientDAO,
            userId,
            authenticatedNetworkContainer.clientApi
        )

    private val sessionEstablisher: SessionEstablisher
        get() = SessionEstablisherImpl(proteusClientProvider, preKeyRepository)

    private val messageEnvelopeCreator: MessageEnvelopeCreator
        get() = MessageEnvelopeCreatorImpl(
            proteusClientProvider = proteusClientProvider, selfUserId = userId
        )

    private val mlsMessageCreator: MLSMessageCreator
        get() = MLSMessageCreatorImpl(
            mlsClientProvider = mlsClientProvider, selfUserId = userId
        )

    private val messageSendingScheduler: MessageSendingScheduler
        get() = userSessionWorkScheduler

    private val assetRepository: AssetRepository
        get() = AssetDataSource(
            assetApi = authenticatedNetworkContainer.assetApi,
            assetDao = userStorage.database.assetDAO,
            kaliumFileSystem = kaliumFileSystem
        )

    private val incrementalSyncRepository: IncrementalSyncRepository by lazy {
        InMemoryIncrementalSyncRepository()
    }

    private val slowSyncRepository: SlowSyncRepository by lazy { SlowSyncRepositoryImpl(userStorage.database.metadataDAO) }

    private val eventGatherer: EventGatherer get() = EventGathererImpl(eventRepository, incrementalSyncRepository)

    private val eventProcessor: EventProcessor
        get() = EventProcessorImpl(
            eventRepository,
            conversationEventReceiver,
            userEventReceiver,
            teamEventReceiver,
            featureConfigEventReceiver,
            userPropertiesEventReceiver
        )

    private val slowSyncCriteriaProvider: SlowSyncCriteriaProvider
        get() = SlowSlowSyncCriteriaProviderImpl(clientRepository, logoutRepository)

    val syncManager: SyncManager by lazy {
        SyncManagerImpl(
            slowSyncRepository, incrementalSyncRepository
        )
    }

    private val syncConversations: SyncConversationsUseCase
        get() = SyncConversationsUseCase(conversationRepository)

    private val syncConnections: SyncConnectionsUseCase
        get() = SyncConnectionsUseCaseImpl(
            connectionRepository = connectionRepository
        )

    private val syncSelfUser: SyncSelfUserUseCase get() = SyncSelfUserUseCase(userRepository)
    private val syncContacts: SyncContactsUseCase get() = SyncContactsUseCaseImpl(userRepository)

    private val syncSelfTeamUseCase: SyncSelfTeamUseCase
        get() = SyncSelfTeamUseCaseImpl(
            userRepository = userRepository, teamRepository = teamRepository
        )

    private val joinExistingMLSConversationUseCase: JoinExistingMLSConversationUseCase
        get() = JoinExistingMLSConversationUseCaseImpl(
            featureSupport,
            authenticatedNetworkContainer.conversationApi,
            clientRepository,
            conversationRepository,
            mlsConversationRepository
        )

    private val recoverMLSConversationsUseCase: RecoverMLSConversationsUseCase
        get() = RecoverMLSConversationsUseCaseImpl(
            featureSupport,
            clientRepository,
            conversationRepository,
            mlsConversationRepository,
            joinExistingMLSConversationUseCase
        )

    private val joinExistingMLSConversations: JoinExistingMLSConversationsUseCase
        get() = JoinExistingMLSConversationsUseCaseImpl(
            featureSupport,
            clientRepository,
            conversationRepository,
            joinExistingMLSConversationUseCase
        )

    private val joinSubconversationUseCase: JoinSubconversationUseCase
        get() = JoinSubconversationUseCaseImpl(
            authenticatedNetworkContainer.conversationApi,
            mlsConversationRepository,
            subconversationRepository
        )

    private val leaveSubconversationUseCase: LeaveSubconversationUseCase
        get() = LeaveSubconversationUseCaseImpl(
            authenticatedNetworkContainer.conversationApi,
            mlsClientProvider,
            subconversationRepository,
            userId,
            clientIdProvider,
        )

    private val slowSyncWorker: SlowSyncWorker by lazy {
        SlowSyncWorkerImpl(
            syncSelfUser,
            syncFeatureConfigsUseCase,
            syncConversations,
            syncConnections,
            syncSelfTeamUseCase,
            syncContacts,
            joinExistingMLSConversations
        )
    }

    private val slowSyncRecoveryHandler: SlowSyncRecoveryHandler
        get() = SlowSyncRecoveryHandlerImpl(logout)

    private val slowSyncManager: SlowSyncManager by lazy {
        SlowSyncManager(
            slowSyncCriteriaProvider,
            slowSyncRepository,
            slowSyncWorker,
            slowSyncRecoveryHandler,
            networkStateObserver
        )
    }
    private val mlsConversationsRecoveryManager: MLSConversationsRecoveryManager by lazy {
        MLSConversationsRecoveryManagerImpl(
            featureSupport,
            incrementalSyncRepository,
            clientRepository,
            recoverMLSConversationsUseCase,
            slowSyncRepository
        )
    }

    private val conversationsRecoveryManager: ConversationsRecoveryManager by lazy {
        ConversationsRecoveryManagerImpl(
            incrementalSyncRepository,
            addSystemMessageToAllConversationsUseCase,
            slowSyncRepository
        )
    }

    private val incrementalSyncWorker: IncrementalSyncWorker by lazy {
        IncrementalSyncWorkerImpl(
            eventGatherer,
            eventProcessor
        )
    }
    private val incrementalSyncRecoveryHandler: IncrementalSyncRecoveryHandlerImpl
        get() = IncrementalSyncRecoveryHandlerImpl(restartSlowSyncProcessForRecoveryUseCase)

    private val incrementalSyncManager by lazy {
        IncrementalSyncManager(
            slowSyncRepository,
            incrementalSyncWorker,
            incrementalSyncRepository,
            incrementalSyncRecoveryHandler,
            networkStateObserver
        )
    }

    private val upgradeCurrentSessionUseCase
        get() =
            UpgradeCurrentSessionUseCaseImpl(
                authenticatedNetworkContainer,
                authenticatedNetworkContainer.accessTokenApi,
                sessionManager
            )

    @Suppress("MagicNumber")
    private val apiMigrations = listOf(
        Pair(3, ApiMigrationV3(clientIdProvider, upgradeCurrentSessionUseCase))
    )

    private val apiMigrationManager
        get() = ApiMigrationManager(
            sessionManager.serverConfig().metaData.commonApiVersion.version, userStorage.database.metadataDAO, apiMigrations
        )

    private val eventRepository: EventRepository
        get() = EventDataSource(
            authenticatedNetworkContainer.notificationApi, userStorage.database.metadataDAO, clientIdProvider
        )

    internal val keyPackageManager: KeyPackageManager = KeyPackageManagerImpl(featureSupport,
        incrementalSyncRepository,
        lazy { clientRepository },
        lazy { client.refillKeyPackages },
        lazy { client.mlsKeyPackageCountUseCase },
        lazy { users.timestampKeyRepository })
    internal val keyingMaterialsManager: KeyingMaterialsManager = KeyingMaterialsManagerImpl(featureSupport,
        incrementalSyncRepository,
        lazy { clientRepository },
        lazy { conversations.updateMLSGroupsKeyingMaterials },
        lazy { users.timestampKeyRepository })

    internal val mlsClientManager: MLSClientManager = MLSClientManagerImpl(clientIdProvider,
        isMLSEnabled,
        incrementalSyncRepository,
        lazy { slowSyncRepository },
        lazy { clientRepository },
        lazy {
            RegisterMLSClientUseCaseImpl(
                mlsClientProvider, clientRepository, keyPackageRepository, keyPackageLimitsProvider
            )
        })

    private val mlsPublicKeysRepository: MLSPublicKeysRepository
        get() = MLSPublicKeysRepositoryImpl(
            authenticatedNetworkContainer.mlsPublicKeyApi,
        )

    private val videoStateChecker: VideoStateChecker get() = VideoStateCheckerImpl()

    private val pendingProposalScheduler: PendingProposalScheduler =
        PendingProposalSchedulerImpl(kaliumConfigs, incrementalSyncRepository, lazy { mlsConversationRepository })

    private val callManager: Lazy<CallManager> = lazy {
        globalCallManager.getCallManagerForClient(
            userId = userId,
            callRepository = callRepository,
            userRepository = userRepository,
            currentClientIdProvider = clientIdProvider,
            conversationRepository = conversationRepository,
            selfConversationIdProvider = selfConversationIdProvider,
            messageSender = messages.messageSender,
            federatedIdMapper = federatedIdMapper,
            qualifiedIdMapper = qualifiedIdMapper,
            videoStateChecker = videoStateChecker,
            callMapper = callMapper,
            kaliumConfigs = kaliumConfigs
        )
    }

    private val flowManagerService by lazy {
        globalCallManager.getFlowManager()
    }

    private val mediaManagerService by lazy {
        globalCallManager.getMediaManager()
    }

    private val reactionRepository = ReactionRepositoryImpl(userId, userStorage.database.reactionDAO)
    private val receiptRepository = ReceiptRepositoryImpl(userStorage.database.receiptDAO)
    private val persistReaction: PersistReactionUseCase
        get() = PersistReactionUseCaseImpl(
            reactionRepository
        )

    private val mlsUnpacker: MLSMessageUnpacker
        get() = MLSMessageUnpackerImpl(
            mlsClientProvider = mlsClientProvider,
            conversationRepository = conversationRepository,
            subconversationRepository = subconversationRepository,
            pendingProposalScheduler = pendingProposalScheduler,
            epochsFlow = epochsFlow,
            selfUserId = userId
        )

    private val proteusUnpacker: ProteusMessageUnpacker
        get() = ProteusMessageUnpackerImpl(
            proteusClientProvider = proteusClientProvider, selfUserId = userId
        )

    private val messageEncoder get() = MessageContentEncoder()

    private val receiptMessageHandler
        get() = ReceiptMessageHandlerImpl(
            selfUserId = this.userId,
            receiptRepository = receiptRepository
        )

    private val isMessageSentInSelfConversation: IsMessageSentInSelfConversationUseCase
        get() = IsMessageSentInSelfConversationUseCaseImpl(selfConversationIdProvider)

    private val assetMessageHandler: AssetMessageHandler
        get() = AssetMessageHandlerImpl(
            messageRepository,
            persistMessage,
            userConfigRepository
        )

    private val applicationMessageHandler: ApplicationMessageHandler
        get() = ApplicationMessageHandlerImpl(
            userRepository,
            assetRepository,
            messageRepository,
            assetMessageHandler,
            callManager,
            persistMessage,
            persistReaction,
            MessageTextEditHandlerImpl(messageRepository),
            LastReadContentHandlerImpl(conversationRepository, userId, isMessageSentInSelfConversation),
            ClearConversationContentHandlerImpl(
                ClearConversationContentImpl(conversationRepository, assetRepository),
                userId,
                isMessageSentInSelfConversation,
            ),
            DeleteForMeHandlerImpl(messageRepository, isMessageSentInSelfConversation),
            messageEncoder,
            receiptMessageHandler,
            userId
        )

    private val newMessageHandler: NewMessageEventHandlerImpl
        get() = NewMessageEventHandlerImpl(
            proteusUnpacker, mlsUnpacker, applicationMessageHandler
        )

    private val newConversationHandler: NewConversationEventHandler
        get() = NewConversationEventHandlerImpl(
            conversationRepository,
            userRepository,
            selfTeamId,
            persistMessage,
            qualifiedIdMapper,
            team.isSelfATeamMember
        )
    private val deletedConversationHandler: DeletedConversationEventHandler
        get() = DeletedConversationEventHandlerImpl(
            userRepository, conversationRepository, EphemeralNotificationsManager
        )
    private val memberJoinHandler: MemberJoinEventHandler
        get() = MemberJoinEventHandlerImpl(
            conversationRepository, userRepository, persistMessage
        )
    private val memberLeaveHandler: MemberLeaveEventHandler
        get() = MemberLeaveEventHandlerImpl(
            userStorage.database.conversationDAO, userRepository, persistMessage
        )
    private val memberChangeHandler: MemberChangeEventHandler get() = MemberChangeEventHandlerImpl(conversationRepository)
    private val mlsWelcomeHandler: MLSWelcomeEventHandler
        get() = MLSWelcomeEventHandlerImpl(
            mlsClientProvider, userStorage.database.conversationDAO
        )
    private val renamedConversationHandler: RenamedConversationEventHandler
        get() = RenamedConversationEventHandlerImpl(
            userStorage.database.conversationDAO, persistMessage
        )

    private val receiptModeUpdateEventHandler: ReceiptModeUpdateEventHandler
        get() = ReceiptModeUpdateEventHandlerImpl(
            conversationDAO = userStorage.database.conversationDAO,
            persistMessage = persistMessage
        )

    private val conversationEventReceiver: ConversationEventReceiver by lazy {
        ConversationEventReceiverImpl(
            newMessageHandler,
            newConversationHandler,
            deletedConversationHandler,
            memberJoinHandler,
            memberLeaveHandler,
            memberChangeHandler,
            mlsWelcomeHandler,
            renamedConversationHandler,
            receiptModeUpdateEventHandler
        )
    }

    private val newClientManager: NewClientManager = NewClientManagerImpl

    private val userEventReceiver: UserEventReceiver
        get() = UserEventReceiverImpl(
            newClientManager, connectionRepository, conversationRepository, userRepository, logout, userId, clientIdProvider
        )

    private val userPropertiesEventReceiver: UserPropertiesEventReceiver
        get() = UserPropertiesEventReceiverImpl(userConfigRepository)

    private val teamEventReceiver: TeamEventReceiver
        get() = TeamEventReceiverImpl(teamRepository, conversationRepository, userRepository, persistMessage, userId)

    private val featureConfigEventReceiver: FeatureConfigEventReceiver
        get() = FeatureConfigEventReceiverImpl(userConfigRepository, kaliumConfigs, userId)

    private val preKeyRepository: PreKeyRepository
        get() = PreKeyDataSource(
            authenticatedNetworkContainer.preKeyApi,
            proteusClientProvider,
            userStorage.database.prekeyDAO,
            userStorage.database.clientDAO
        )

    private val keyPackageRepository: KeyPackageRepository
        get() = KeyPackageDataSource(
            clientIdProvider, authenticatedNetworkContainer.keyPackageApi, mlsClientProvider, userId
        )

    private val logoutRepository: LogoutRepository = LogoutDataSource(
        authenticatedNetworkContainer.logoutApi,
        userStorage.database.metadataDAO
    )

    val observeSyncState: ObserveSyncStateUseCase
        get() = ObserveSyncStateUseCase(slowSyncRepository, incrementalSyncRepository)

    val setConnectionPolicy: SetConnectionPolicyUseCase
        get() = SetConnectionPolicyUseCase(incrementalSyncRepository)

    private val protoContentMapper: ProtoContentMapper
        get() = ProtoContentMapperImpl(selfUserId = userId)

    val persistMigratedMessage: PersistMigratedMessagesUseCase
        get() = PersistMigratedMessagesUseCaseImpl(
            userId,
            userStorage.database.migrationDAO,
            protoContentMapper = protoContentMapper
        )

    @OptIn(DelicateKaliumApi::class)
    val client: ClientScope
        get() = ClientScope(
            clientRepository,
            pushTokenRepository,
            logoutRepository,
            preKeyRepository,
            keyPackageRepository,
            keyPackageLimitsProvider,
            mlsClientProvider,
            notificationTokenRepository,
            clientRemoteRepository,
            proteusClientProvider,
            globalScope.sessionRepository,
            upgradeCurrentSessionUseCase,
            userId,
            isAllowedToRegisterMLSClient,
            clientIdProvider,
            userRepository,
            authenticationScope.secondFactorVerificationRepository,
            slowSyncRepository,
            cachedClientIdClearer
        )
    val conversations: ConversationScope
        get() = ConversationScope(
            conversationRepository,
            conversationGroupRepository,
            connectionRepository,
            userRepository,
            syncManager,
            mlsConversationRepository,
            clientIdProvider,
            assetRepository,
            messages.messageSender,
            teamRepository,
            userId,
            selfConversationIdProvider,
            persistMessage,
            updateKeyingMaterialThresholdProvider,
            selfTeamId,
            messages.sendConfirmation,
            renamedConversationHandler,
            qualifiedIdMapper,
            team.isSelfATeamMember,
            this
        )

    val migration get() = MigrationScope(userStorage.database)
    val debug: DebugScope
        get() = DebugScope(
            messageRepository,
            conversationRepository,
            mlsConversationRepository,
            clientRepository,
            clientIdProvider,
            proteusClientProvider,
            mlsClientProvider,
            preKeyRepository,
            userRepository,
            userId,
            assetRepository,
            syncManager,
            slowSyncRepository,
            messageSendingScheduler,
            this,
        )
    val messages: MessageScope
        get() = MessageScope(
            connectionRepository,
            userId,
            clientIdProvider,
            selfConversationIdProvider,
            messageRepository,
            conversationRepository,
            mlsConversationRepository,
            clientRepository,
            proteusClientProvider,
            mlsClientProvider,
            preKeyRepository,
            userRepository,
            assetRepository,
            reactionRepository,
            receiptRepository,
            syncManager,
            slowSyncRepository,
            messageSendingScheduler,
            userStorage,
            userPropertyRepository,
            incrementalSyncRepository,
            protoContentMapper,
            this
        )
    val users: UserScope
        get() = UserScope(
            userRepository,
            publicUserRepository,
            syncManager,
            assetRepository,
            teamRepository,
            connectionRepository,
            qualifiedIdMapper,
            globalScope.sessionRepository,
            globalScope.serverConfigRepository,
            userId,
            userStorage.database.metadataDAO,
            userPropertyRepository,
            messages.messageSender,
            clientIdProvider,
            conversationRepository,
            team.isSelfATeamMember
        )
    private val clearUserData: ClearUserDataUseCase get() = ClearUserDataUseCaseImpl(userStorage)
    val logout: LogoutUseCase
        get() = LogoutUseCaseImpl(
            logoutRepository,
            globalScope.sessionRepository,
            clientRepository,
            userId,
            client.deregisterNativePushToken,
            client.clearClientData,
            clearUserData,
            userSessionScopeProvider,
            pushTokenRepository,
            globalScope,
            userSessionWorkScheduler,
            kaliumConfigs
        )
    val persistPersistentWebSocketConnectionStatus: PersistPersistentWebSocketConnectionStatusUseCase
        get() = PersistPersistentWebSocketConnectionStatusUseCaseImpl(userId, globalScope.sessionRepository)

    val getPersistentWebSocketStatus: GetPersistentWebSocketStatus
        get() = GetPersistentWebSocketStatusImpl(userId, globalScope.sessionRepository)

    private val featureConfigRepository: FeatureConfigRepository
        get() = FeatureConfigDataSource(
            featureConfigApi = authenticatedNetworkContainer.featureConfigApi
        )
    val isFileSharingEnabled: IsFileSharingEnabledUseCase get() = IsFileSharingEnabledUseCaseImpl(userConfigRepository)
    val observeFileSharingStatus: ObserveFileSharingStatusUseCase
        get() = ObserveFileSharingStatusUseCaseImpl(userConfigRepository)

    val getGuestRoomLinkFeature: GetGuestRoomLinkFeatureStatusUseCase get() = GetGuestRoomLinkFeatureStatusUseCaseImpl(userConfigRepository)

    val markGuestLinkFeatureFlagAsNotChanged: MarkGuestLinkFeatureFlagAsNotChangedUseCase
        get() = MarkGuestLinkFeatureFlagAsNotChangedUseCaseImpl(userConfigRepository)

    val markSelfDeletingMessagesAsNotified: MarkSelfDeletionStatusAsNotifiedUseCase
        get() = MarkSelfDeletionStatusAsNotifiedUseCaseImpl(userConfigRepository)

    val observeSelfDeletingMessages: ObserveSelfDeletionTimerSettingsForConversationUseCase
        get() = ObserveSelfDeletionTimerSettingsForConversationUseCaseImpl(userConfigRepository)

    val observeTeamSettingsSelfDeletionStatus: ObserveTeamSettingsSelfDeletingStatusUseCase
        get() = ObserveTeamSettingsSelfDeletingStatusUseCaseImpl(userConfigRepository)

    val persistNewSelfDeletionStatus: PersistNewSelfDeletionTimerUseCaseImpl
        get() = PersistNewSelfDeletionTimerUseCaseImpl(userConfigRepository)

    val observeGuestRoomLinkFeatureFlag: ObserveGuestRoomLinkFeatureFlagUseCase
        get() = ObserveGuestRoomLinkFeatureFlagUseCaseImpl(userConfigRepository)

    val markFileSharingStatusAsNotified: MarkFileSharingChangeAsNotifiedUseCase
        get() = MarkFileSharingChangeAsNotifiedUseCase(userConfigRepository)

    val isMLSEnabled: IsMLSEnabledUseCase get() = IsMLSEnabledUseCaseImpl(featureSupport, userConfigRepository)

    @OptIn(DelicateKaliumApi::class)
    private val isAllowedToRegisterMLSClient: IsAllowedToRegisterMLSClientUseCase
        get() = IsAllowedToRegisterMLSClientUseCaseImpl(featureSupport, mlsPublicKeysRepository)

    private val syncFeatureConfigsUseCase: SyncFeatureConfigsUseCase
        get() = SyncFeatureConfigsUseCaseImpl(
            userConfigRepository, featureConfigRepository, isFileSharingEnabled, getGuestRoomLinkFeature, kaliumConfigs, userId
        )

<<<<<<< HEAD
    private val ephemeralMessageDeletionHandler = EphemeralMessageDeletionHandlerImpl(
        userSessionCoroutineScope = this,
        messageRepository = messageRepository
    )

    val enqueueMessageSelfDeletionUseCase: EnqueueMessageSelfDeletionUseCase = EnqueueMessageSelfDeletionUseCaseImpl(
        ephemeralMessageDeletionHandler = ephemeralMessageDeletionHandler
    )

    val team: TeamScope get() = TeamScope(
        userRepository,
        teamRepository,
        conversationRepository,
        serviceRepository,
        selfTeamId
    )

    val service: ServiceScope get() = ServiceScope(
        serviceRepository
    )
=======
    val team: TeamScope get() = TeamScope(userRepository, teamRepository, conversationRepository, selfTeamId)
>>>>>>> c243d776

    val calls: CallsScope
        get() = CallsScope(
            callManager,
            callRepository,
            conversationRepository,
            userRepository,
            flowManagerService,
            mediaManagerService,
            syncManager,
            qualifiedIdMapper,
            clientIdProvider,
            userConfigRepository,
            kaliumConfigs
        )

    val connection: ConnectionScope get() = ConnectionScope(connectionRepository, conversationRepository)

    val observeSecurityClassificationLabel: ObserveSecurityClassificationLabelUseCase
        get() = ObserveSecurityClassificationLabelUseCaseImpl(conversationRepository, userConfigRepository)

    val getOtherUserSecurityClassificationLabel: GetOtherUserSecurityClassificationLabelUseCase
        get() = GetOtherUserSecurityClassificationLabelUseCaseImpl(userConfigRepository)

    val kaliumFileSystem: KaliumFileSystem by lazy {
        // Create the cache and asset storage directories
        KaliumFileSystemImpl(dataStoragePaths).also {
            if (!it.exists(dataStoragePaths.cachePath.value.toPath()))
                it.createDirectories(dataStoragePaths.cachePath.value.toPath())
            if (!it.exists(dataStoragePaths.assetStoragePath.value.toPath()))
                it.createDirectories(dataStoragePaths.assetStoragePath.value.toPath())
        }
    }

    internal val getProxyCredentials: GetProxyCredentialsUseCase
        get() = GetProxyCredentialsUseCaseImpl(sessionManager)

    private fun createPushTokenUpdater() = PushTokenUpdater(
        clientRepository, notificationTokenRepository, pushTokenRepository
    )

    override val coroutineContext: CoroutineContext = SupervisorJob()

    init {
        launch {
            apiMigrationManager.performMigrations()
            // TODO: Add a public start function to the Managers
            incrementalSyncManager
            slowSyncManager

            callRepository.updateOpenCallsToClosedStatus()
            messageRepository.resetAssetProgressStatus()
        }

        launch {
            val pushTokenUpdater = createPushTokenUpdater()
            pushTokenUpdater.monitorTokenChanges()
        }

        launch {
            mlsConversationsRecoveryManager.invoke()
        }

        launch {
            conversationsRecoveryManager.invoke()
        }

        launch {
            messages.ephemeralMessageDeletionHandler.enqueuePendingSelfDeletionMessages()
        }
    }

    fun onDestroy() {
        cancel()
    }
}

fun interface CachedClientIdClearer {
    operator fun invoke()
}<|MERGE_RESOLUTION|>--- conflicted
+++ resolved
@@ -181,17 +181,12 @@
 import com.wire.kalium.logic.feature.message.SessionEstablisherImpl
 import com.wire.kalium.logic.feature.migration.MigrationScope
 import com.wire.kalium.logic.feature.notificationToken.PushTokenUpdater
-<<<<<<< HEAD
-import com.wire.kalium.logic.feature.selfdeletingMessages.ObserveSelfDeletingMessagesUseCase
-import com.wire.kalium.logic.feature.selfdeletingMessages.ObserveSelfDeletingMessagesUseCaseImpl
-import com.wire.kalium.logic.feature.service.ServiceScope
-=======
 import com.wire.kalium.logic.feature.selfdeletingMessages.ObserveSelfDeletionTimerSettingsForConversationUseCase
 import com.wire.kalium.logic.feature.selfdeletingMessages.ObserveSelfDeletionTimerSettingsForConversationUseCaseImpl
 import com.wire.kalium.logic.feature.selfdeletingMessages.ObserveTeamSettingsSelfDeletingStatusUseCase
 import com.wire.kalium.logic.feature.selfdeletingMessages.ObserveTeamSettingsSelfDeletingStatusUseCaseImpl
 import com.wire.kalium.logic.feature.selfdeletingMessages.PersistNewSelfDeletionTimerUseCaseImpl
->>>>>>> c243d776
+import com.wire.kalium.logic.feature.service.ServiceScope
 import com.wire.kalium.logic.feature.session.GetProxyCredentialsUseCase
 import com.wire.kalium.logic.feature.session.GetProxyCredentialsUseCaseImpl
 import com.wire.kalium.logic.feature.session.UpgradeCurrentSessionUseCaseImpl
@@ -1215,30 +1210,12 @@
             userConfigRepository, featureConfigRepository, isFileSharingEnabled, getGuestRoomLinkFeature, kaliumConfigs, userId
         )
 
-<<<<<<< HEAD
-    private val ephemeralMessageDeletionHandler = EphemeralMessageDeletionHandlerImpl(
-        userSessionCoroutineScope = this,
-        messageRepository = messageRepository
-    )
-
-    val enqueueMessageSelfDeletionUseCase: EnqueueMessageSelfDeletionUseCase = EnqueueMessageSelfDeletionUseCaseImpl(
-        ephemeralMessageDeletionHandler = ephemeralMessageDeletionHandler
-    )
-
-    val team: TeamScope get() = TeamScope(
-        userRepository,
-        teamRepository,
-        conversationRepository,
-        serviceRepository,
-        selfTeamId
-    )
-
-    val service: ServiceScope get() = ServiceScope(
+    val team: TeamScope get() = TeamScope(userRepository, teamRepository, conversationRepository, selfTeamId)
+
+    val service: ServiceScope
+        get() = ServiceScope(
         serviceRepository
     )
-=======
-    val team: TeamScope get() = TeamScope(userRepository, teamRepository, conversationRepository, selfTeamId)
->>>>>>> c243d776
 
     val calls: CallsScope
         get() = CallsScope(
