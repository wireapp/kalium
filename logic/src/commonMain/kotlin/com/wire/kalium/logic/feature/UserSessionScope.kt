package com.wire.kalium.logic.feature

import com.wire.kalium.logic.AuthenticatedDataSourceSet
import com.wire.kalium.logic.configuration.ClientConfig
import com.wire.kalium.logic.configuration.notification.NotificationTokenDataSource
import com.wire.kalium.logic.data.asset.AssetDataSource
import com.wire.kalium.logic.data.asset.AssetRepository
import com.wire.kalium.logic.data.call.CallDataSource
import com.wire.kalium.logic.data.call.CallMapper
import com.wire.kalium.logic.data.call.CallRepository
import com.wire.kalium.logic.data.client.ClientDataSource
import com.wire.kalium.logic.data.client.ClientRepository
import com.wire.kalium.logic.data.client.MLSClientProvider
import com.wire.kalium.logic.data.client.MLSClientProviderImpl
import com.wire.kalium.logic.data.client.remote.ClientRemoteDataSource
import com.wire.kalium.logic.data.client.remote.ClientRemoteRepository
import com.wire.kalium.logic.data.connection.ConnectionDataSource
import com.wire.kalium.logic.data.connection.ConnectionRepository
import com.wire.kalium.logic.data.conversation.ConversationDataSource
import com.wire.kalium.logic.data.conversation.ConversationRepository
import com.wire.kalium.logic.data.conversation.MLSConversationDataSource
import com.wire.kalium.logic.data.conversation.MLSConversationRepository
import com.wire.kalium.logic.data.event.EventDataSource
import com.wire.kalium.logic.data.event.EventRepository
import com.wire.kalium.logic.data.id.QualifiedID
import com.wire.kalium.logic.data.keypackage.KeyPackageDataSource
import com.wire.kalium.logic.data.keypackage.KeyPackageRepository
import com.wire.kalium.logic.data.logout.LogoutDataSource
import com.wire.kalium.logic.data.logout.LogoutRepository
import com.wire.kalium.logic.data.message.MessageDataSource
import com.wire.kalium.logic.data.message.MessageRepository
import com.wire.kalium.logic.data.message.ProtoContentMapper
import com.wire.kalium.logic.data.prekey.PreKeyDataSource
import com.wire.kalium.logic.data.prekey.PreKeyRepository
import com.wire.kalium.logic.data.prekey.remote.PreKeyRemoteDataSource
import com.wire.kalium.logic.data.prekey.remote.PreKeyRemoteRepository
import com.wire.kalium.logic.data.publicuser.SearchUserRepository
import com.wire.kalium.logic.data.publicuser.SearchUserRepositoryImpl
import com.wire.kalium.logic.data.session.SessionRepository
import com.wire.kalium.logic.data.team.TeamDataSource
import com.wire.kalium.logic.data.team.TeamRepository
import com.wire.kalium.logic.data.user.UserDataSource
import com.wire.kalium.logic.data.user.UserRepository
import com.wire.kalium.logic.feature.auth.LogoutUseCase
import com.wire.kalium.logic.feature.call.CallsScope
import com.wire.kalium.logic.feature.call.GlobalCallManager
import com.wire.kalium.logic.feature.client.ClientScope
import com.wire.kalium.logic.feature.connection.ConnectionScope
import com.wire.kalium.logic.feature.conversation.ConversationScope
import com.wire.kalium.logic.feature.message.MLSMessageCreator
import com.wire.kalium.logic.feature.message.MLSMessageCreatorImpl
import com.wire.kalium.logic.feature.message.MessageEnvelopeCreator
import com.wire.kalium.logic.feature.message.MessageEnvelopeCreatorImpl
import com.wire.kalium.logic.feature.message.MessageScope
import com.wire.kalium.logic.feature.message.MessageSendFailureHandler
import com.wire.kalium.logic.feature.message.MessageSendFailureHandlerImpl
import com.wire.kalium.logic.feature.message.MessageSender
import com.wire.kalium.logic.feature.message.MessageSenderImpl
import com.wire.kalium.logic.feature.message.SessionEstablisher
import com.wire.kalium.logic.feature.message.SessionEstablisherImpl
import com.wire.kalium.logic.feature.team.TeamScope
import com.wire.kalium.logic.feature.user.UserScope
import com.wire.kalium.logic.sync.ConversationEventReceiver
import com.wire.kalium.logic.sync.ListenToEventsUseCase
import com.wire.kalium.logic.sync.SyncManager
import com.wire.kalium.logic.sync.SyncPendingEventsUseCase
import com.wire.kalium.logic.util.TimeParser
import com.wire.kalium.logic.util.TimeParserImpl
import com.wire.kalium.persistence.client.ClientRegistrationStorage
import com.wire.kalium.persistence.client.ClientRegistrationStorageImpl
import com.wire.kalium.persistence.client.TokenStorage
import com.wire.kalium.persistence.client.TokenStorageImpl
import com.wire.kalium.persistence.db.UserDatabaseProvider
import com.wire.kalium.persistence.event.EventInfoStorage
import com.wire.kalium.persistence.event.EventInfoStorageImpl
import com.wire.kalium.persistence.kmm_settings.EncryptedSettingsHolder
import com.wire.kalium.persistence.kmm_settings.KaliumPreferences

expect class UserSessionScope : UserSessionScopeCommon

abstract class UserSessionScopeCommon(
    private val userId: QualifiedID,
    private val authenticatedDataSourceSet: AuthenticatedDataSourceSet,
    private val sessionRepository: SessionRepository,
    private val globalCallManager: GlobalCallManager,
    private val globalPreferences: KaliumPreferences
) {

    private val encryptedSettingsHolder: EncryptedSettingsHolder = authenticatedDataSourceSet.encryptedSettingsHolder
    private val userPreferencesSettings = authenticatedDataSourceSet.kaliumPreferencesSettings
    private val eventInfoStorage: EventInfoStorage
        get() = EventInfoStorageImpl(userPreferencesSettings)

    private val userDatabaseProvider: UserDatabaseProvider = authenticatedDataSourceSet.userDatabaseProvider

    private val mlsClientProvider: MLSClientProvider
        get() = MLSClientProviderImpl(
            "${authenticatedDataSourceSet.authenticatedRootDir}/mls",
            userId,
            clientRepository,
            authenticatedDataSourceSet.kaliumPreferencesSettings
        )

    private val mlsConversationRepository: MLSConversationRepository
        get() = MLSConversationDataSource(
            keyPackageRepository,
            mlsClientProvider, authenticatedDataSourceSet.authenticatedNetworkContainer.mlsMessageApi,
            userDatabaseProvider.conversationDAO
        )

    private val notificationTokenRepository get() = NotificationTokenDataSource(tokenStorage)

    private val conversationRepository: ConversationRepository
        get() = ConversationDataSource(
            userRepository,
            mlsConversationRepository,
            userDatabaseProvider.conversationDAO,
            authenticatedDataSourceSet.authenticatedNetworkContainer.conversationApi,
            authenticatedDataSourceSet.authenticatedNetworkContainer.clientApi
        )

    private val messageRepository: MessageRepository
        get() = MessageDataSource(
            authenticatedDataSourceSet.authenticatedNetworkContainer.messageApi,
            authenticatedDataSourceSet.authenticatedNetworkContainer.mlsMessageApi,
            userDatabaseProvider.messageDAO
        )

    private val userRepository: UserRepository
        get() = UserDataSource(
            userDatabaseProvider.userDAO,
            userDatabaseProvider.metadataDAO,
            authenticatedDataSourceSet.authenticatedNetworkContainer.selfApi,
            authenticatedDataSourceSet.authenticatedNetworkContainer.userDetailsApi,
            assetRepository
        )

    private val teamRepository: TeamRepository
        get() = TeamDataSource(
            userDatabaseProvider.userDAO,
            userDatabaseProvider.teamDAO,
            authenticatedDataSourceSet.authenticatedNetworkContainer.teamsApi
        )

    private val connectionRepository: ConnectionRepository
        get() = ConnectionDataSource(
            userDatabaseProvider.conversationDAO,
            authenticatedDataSourceSet.authenticatedNetworkContainer.connectionApi
        )

    private val publicUserRepository: SearchUserRepository
        get() = SearchUserRepositoryImpl(
            userDatabaseProvider.userDAO,
            authenticatedDataSourceSet.authenticatedNetworkContainer.userSearchApi,
            authenticatedDataSourceSet.authenticatedNetworkContainer.userDetailsApi
        )

    private val callRepository: CallRepository
        get() = CallDataSource(
            callApi = authenticatedDataSourceSet.authenticatedNetworkContainer.callApi
        )

    protected abstract val clientConfig: ClientConfig

    private val tokenStorage: TokenStorage
        get() = TokenStorageImpl(globalPreferences)

    private val clientRemoteRepository: ClientRemoteRepository
        get() = ClientRemoteDataSource(
            authenticatedDataSourceSet.authenticatedNetworkContainer.clientApi, clientConfig
        )

    private val clientRegistrationStorage: ClientRegistrationStorage
        get() = ClientRegistrationStorageImpl(userPreferencesSettings)

    private val clientRepository: ClientRepository
        get() = ClientDataSource(clientRemoteRepository, clientRegistrationStorage, userDatabaseProvider.clientDAO)

    private val messageSendFailureHandler: MessageSendFailureHandler
        get() = MessageSendFailureHandlerImpl(userRepository, clientRepository)

    private val sessionEstablisher: SessionEstablisher
        get() = SessionEstablisherImpl(authenticatedDataSourceSet.proteusClient, preKeyRepository)

    private val messageEnvelopeCreator: MessageEnvelopeCreator
        get() = MessageEnvelopeCreatorImpl(authenticatedDataSourceSet.proteusClient, protoContentMapper)

    private val mlsMessageCreator: MLSMessageCreator
        get() = MLSMessageCreatorImpl(mlsClientProvider, protoContentMapper)

    // TODO code duplication, can't we get the MessageSender from the message scope?
    private val messageSender: MessageSender
        get() = MessageSenderImpl(
            messageRepository,
            conversationRepository,
            syncManager,
            messageSendFailureHandler,
            sessionEstablisher,
            messageEnvelopeCreator,
            mlsMessageCreator,
            timeParser
        )

    private val assetRepository: AssetRepository
        get() = AssetDataSource(authenticatedDataSourceSet.authenticatedNetworkContainer.assetApi, userDatabaseProvider.assetDAO)

    val syncManager: SyncManager get() = authenticatedDataSourceSet.syncManager

    private val timeParser : TimeParser = TimeParserImpl()

    private val eventRepository: EventRepository
        get() = EventDataSource(
            authenticatedDataSourceSet.authenticatedNetworkContainer.notificationApi, eventInfoStorage, clientRepository
        )

    private val callMapper: CallMapper
        get() = CallMapper()

    private val callManager by lazy {
        globalCallManager.getCallManagerForClient(
            userId = userId,
            callRepository = callRepository,
            userRepository = userRepository,
            clientRepository = clientRepository,
            callMapper = callMapper,
            messageSender = messageSender
        )
    }
    protected abstract val protoContentMapper: ProtoContentMapper
    private val conversationEventReceiver: ConversationEventReceiver
        get() = ConversationEventReceiver(
            authenticatedDataSourceSet.proteusClient,
            messageRepository,
            conversationRepository,
            mlsConversationRepository,
            userRepository,
            protoContentMapper,
            callManager
        )

    private val preKeyRemoteRepository: PreKeyRemoteRepository get() = PreKeyRemoteDataSource(authenticatedDataSourceSet.authenticatedNetworkContainer.preKeyApi)
    private val preKeyRepository: PreKeyRepository
        get() = PreKeyDataSource(
            preKeyRemoteRepository, authenticatedDataSourceSet.proteusClient
        )

    private val keyPackageRepository: KeyPackageRepository
        get() = KeyPackageDataSource(
            clientRepository,
            authenticatedDataSourceSet.authenticatedNetworkContainer.keyPackageApi,
            mlsClientProvider
        )

    private val logoutRepository: LogoutRepository = LogoutDataSource(authenticatedDataSourceSet.authenticatedNetworkContainer.logoutApi)
    val listenToEvents: ListenToEventsUseCase
        get() = ListenToEventsUseCase(syncManager, eventRepository, conversationEventReceiver)
<<<<<<< HEAD
    val client: ClientScope
        get() = ClientScope(
            clientRepository,
            preKeyRepository,
            keyPackageRepository,
            mlsClientProvider,
            notificationTokenRepository
        )
=======
    val syncPendingEvents: SyncPendingEventsUseCase
        get() = SyncPendingEventsUseCase(syncManager, eventRepository, conversationEventReceiver)
    val client: ClientScope get() = ClientScope(clientRepository, preKeyRepository, keyPackageRepository, mlsClientProvider)
>>>>>>> e1cbbf12
    val conversations: ConversationScope get() = ConversationScope(conversationRepository, userRepository, syncManager)
    val messages: MessageScope
        get() = MessageScope(
            messageRepository,
            conversationRepository,
            clientRepository,
            authenticatedDataSourceSet.proteusClient,
            mlsClientProvider,
            preKeyRepository,
            userRepository,
            assetRepository,
            syncManager,
            timeParser
        )
    val users: UserScope get() = UserScope(userRepository, publicUserRepository, syncManager, assetRepository)
    val logout: LogoutUseCase
        get() = LogoutUseCase(
            logoutRepository,
            sessionRepository,
            userId,
            authenticatedDataSourceSet,
            clientRepository,
            mlsClientProvider
        )

    val team: TeamScope get() = TeamScope(userRepository, teamRepository, syncManager)

    val calls: CallsScope get() = CallsScope(callManager, syncManager)

    val connection: ConnectionScope get() = ConnectionScope(connectionRepository)

}<|MERGE_RESOLUTION|>--- conflicted
+++ resolved
@@ -254,20 +254,9 @@
     private val logoutRepository: LogoutRepository = LogoutDataSource(authenticatedDataSourceSet.authenticatedNetworkContainer.logoutApi)
     val listenToEvents: ListenToEventsUseCase
         get() = ListenToEventsUseCase(syncManager, eventRepository, conversationEventReceiver)
-<<<<<<< HEAD
-    val client: ClientScope
-        get() = ClientScope(
-            clientRepository,
-            preKeyRepository,
-            keyPackageRepository,
-            mlsClientProvider,
-            notificationTokenRepository
-        )
-=======
     val syncPendingEvents: SyncPendingEventsUseCase
         get() = SyncPendingEventsUseCase(syncManager, eventRepository, conversationEventReceiver)
-    val client: ClientScope get() = ClientScope(clientRepository, preKeyRepository, keyPackageRepository, mlsClientProvider)
->>>>>>> e1cbbf12
+    val client: ClientScope get() = ClientScope(clientRepository, preKeyRepository, keyPackageRepository, mlsClientProvider,notificationTokenRepository)
     val conversations: ConversationScope get() = ConversationScope(conversationRepository, userRepository, syncManager)
     val messages: MessageScope
         get() = MessageScope(
