package com.wire.kalium.logic.feature

import com.wire.kalium.logic.AuthenticatedDataSourceSet
import com.wire.kalium.logic.configuration.ClientConfig
import com.wire.kalium.logic.data.asset.AssetDataSource
import com.wire.kalium.logic.data.asset.AssetRepository
import com.wire.kalium.logic.data.call.CallDataSource
import com.wire.kalium.logic.data.call.CallRepository
import com.wire.kalium.logic.data.client.ClientDataSource
import com.wire.kalium.logic.data.client.ClientRepository
import com.wire.kalium.logic.data.client.remote.ClientRemoteDataSource
import com.wire.kalium.logic.data.client.remote.ClientRemoteRepository
import com.wire.kalium.logic.data.conversation.ConversationDataSource
import com.wire.kalium.logic.data.conversation.ConversationRepository
import com.wire.kalium.logic.data.event.EventDataSource
import com.wire.kalium.logic.data.event.EventRepository
import com.wire.kalium.logic.data.id.QualifiedID
import com.wire.kalium.logic.data.logout.LogoutDataSource
import com.wire.kalium.logic.data.logout.LogoutRepository
import com.wire.kalium.logic.data.message.MessageDataSource
import com.wire.kalium.logic.data.message.MessageRepository
import com.wire.kalium.logic.data.message.ProtoContentMapper
import com.wire.kalium.logic.data.prekey.PreKeyDataSource
import com.wire.kalium.logic.data.prekey.PreKeyRepository
import com.wire.kalium.logic.data.prekey.remote.PreKeyRemoteDataSource
import com.wire.kalium.logic.data.prekey.remote.PreKeyRemoteRepository
import com.wire.kalium.logic.data.publicuser.SearchUserRepository
import com.wire.kalium.logic.data.publicuser.SearchUserRepositoryImpl
import com.wire.kalium.logic.data.session.SessionRepository
import com.wire.kalium.logic.data.team.TeamDataSource
import com.wire.kalium.logic.data.team.TeamRepository
import com.wire.kalium.logic.data.user.UserDataSource
import com.wire.kalium.logic.data.user.UserRepository
import com.wire.kalium.logic.feature.auth.LogoutUseCase
import com.wire.kalium.logic.feature.call.CallsScope
import com.wire.kalium.logic.feature.call.GlobalCallManager
import com.wire.kalium.logic.feature.client.ClientScope
import com.wire.kalium.logic.feature.conversation.ConversationScope
import com.wire.kalium.logic.feature.message.MessageScope
import com.wire.kalium.logic.feature.team.TeamScope
import com.wire.kalium.logic.feature.user.UserScope
import com.wire.kalium.logic.sync.ConversationEventReceiver
import com.wire.kalium.logic.sync.ListenToEventsUseCase
import com.wire.kalium.logic.sync.SyncManager
import com.wire.kalium.persistence.client.ClientRegistrationStorage
import com.wire.kalium.persistence.client.ClientRegistrationStorageImpl
import com.wire.kalium.persistence.db.Database
import com.wire.kalium.persistence.event.EventInfoStorage
import com.wire.kalium.persistence.event.EventInfoStorageImpl
import com.wire.kalium.persistence.kmm_settings.EncryptedSettingsHolder

expect class UserSessionScope : UserSessionScopeCommon

abstract class UserSessionScopeCommon(
    private val userId: QualifiedID,
    private val authenticatedDataSourceSet: AuthenticatedDataSourceSet,
    private val sessionRepository: SessionRepository,
    private val globalCallManager: GlobalCallManager
) {

    private val encryptedSettingsHolder: EncryptedSettingsHolder = authenticatedDataSourceSet.encryptedSettingsHolder
    private val userPreferencesSettings = authenticatedDataSourceSet.kaliumPreferencesSettings
    private val eventInfoStorage: EventInfoStorage
        get() = EventInfoStorageImpl(userPreferencesSettings)

<<<<<<< HEAD
    private val idMapper: IdMapper get() = IdMapperImpl()
    private val memberMapper: MemberMapper get() = MemberMapperImpl(idMapper)
    private val conversationMapper: ConversationMapper get() = ConversationMapperImpl(idMapper)
    private val userMapper = UserMapperImpl(idMapper)
=======
>>>>>>> 6818ce96
    private val database: Database = authenticatedDataSourceSet.database

    private val conversationRepository: ConversationRepository
        get() = ConversationDataSource(
            userRepository,
            database.conversationDAO,
            authenticatedDataSourceSet.authenticatedNetworkContainer.conversationApi,
            authenticatedDataSourceSet.authenticatedNetworkContainer.clientApi
        )

    private val messageRepository: MessageRepository
        get() = MessageDataSource(
            authenticatedDataSourceSet.authenticatedNetworkContainer.messageApi, database.messageDAO
        )

    private val userRepository: UserRepository
        get() = UserDataSource(
            database.userDAO,
            database.metadataDAO,
            authenticatedDataSourceSet.authenticatedNetworkContainer.selfApi,
            authenticatedDataSourceSet.authenticatedNetworkContainer.userDetailsApi,
            assetRepository
        )

    private val teamRepository: TeamRepository
        get() = TeamDataSource(
            database.userDAO,
            database.teamDAO,
            authenticatedDataSourceSet.authenticatedNetworkContainer.teamsApi
        )

    private val publicUserRepository: SearchUserRepository
        get() = SearchUserRepositoryImpl(
            database.userDAO,
            authenticatedDataSourceSet.authenticatedNetworkContainer.userSearchApi,
            authenticatedDataSourceSet.authenticatedNetworkContainer.userDetailsApi
        )

    private val callRepository: CallRepository
        get() = CallDataSource(
            callApi = authenticatedDataSourceSet.authenticatedNetworkContainer.callApi
        )

    protected abstract val clientConfig: ClientConfig

    private val clientRemoteRepository: ClientRemoteRepository
        get() = ClientRemoteDataSource(
            authenticatedDataSourceSet.authenticatedNetworkContainer.clientApi, clientConfig
        )

    private val clientRegistrationStorage: ClientRegistrationStorage
        get() = ClientRegistrationStorageImpl(userPreferencesSettings)

    private val clientRepository: ClientRepository
        get() = ClientDataSource(clientRemoteRepository, clientRegistrationStorage, database.clientDAO)

    private val assetRepository: AssetRepository
        get() = AssetDataSource(authenticatedDataSourceSet.authenticatedNetworkContainer.assetApi, database.assetDAO)

    val syncManager: SyncManager get() = authenticatedDataSourceSet.syncManager

    private val eventRepository: EventRepository
        get() = EventDataSource(
            authenticatedDataSourceSet.authenticatedNetworkContainer.notificationApi, eventInfoStorage, clientRepository
        )

    private val callManager by lazy {
        globalCallManager.getCallManagerForClient(
            userId = userId,
            callRepository = callRepository,
            userRepository = userRepository,
            clientRepository = clientRepository
        )
    }
    protected abstract val protoContentMapper: ProtoContentMapper
    private val conversationEventReceiver: ConversationEventReceiver
        get() = ConversationEventReceiver(
            authenticatedDataSourceSet.proteusClient,
            messageRepository,
            conversationRepository,
            userRepository,
            protoContentMapper,
            callManager
        )

    private val preKeyRemoteRepository: PreKeyRemoteRepository get() = PreKeyRemoteDataSource(authenticatedDataSourceSet.authenticatedNetworkContainer.preKeyApi)
    private val preKeyRepository: PreKeyRepository
        get() = PreKeyDataSource(
            preKeyRemoteRepository, authenticatedDataSourceSet.proteusClient
        )

    private val logoutRepository: LogoutRepository = LogoutDataSource(authenticatedDataSourceSet.authenticatedNetworkContainer.logoutApi)
    val listenToEvents: ListenToEventsUseCase
        get() = ListenToEventsUseCase(syncManager, eventRepository, conversationEventReceiver)
    val client: ClientScope get() = ClientScope(clientRepository, preKeyRepository)
    val conversations: ConversationScope get() = ConversationScope(conversationRepository, syncManager)
    val messages: MessageScope
        get() = MessageScope(
            messageRepository,
            conversationRepository,
            clientRepository,
            authenticatedDataSourceSet.proteusClient,
            preKeyRepository,
            userRepository,
            syncManager
        )
    val users: UserScope get() = UserScope(userRepository, publicUserRepository, syncManager, assetRepository)
    val logout: LogoutUseCase get() = LogoutUseCase(logoutRepository, sessionRepository, userId, authenticatedDataSourceSet)

    val team: TeamScope get() = TeamScope(userRepository, teamRepository)

    val calls: CallsScope get() = CallsScope(callManager, syncManager)
}<|MERGE_RESOLUTION|>--- conflicted
+++ resolved
@@ -63,13 +63,6 @@
     private val eventInfoStorage: EventInfoStorage
         get() = EventInfoStorageImpl(userPreferencesSettings)
 
-<<<<<<< HEAD
-    private val idMapper: IdMapper get() = IdMapperImpl()
-    private val memberMapper: MemberMapper get() = MemberMapperImpl(idMapper)
-    private val conversationMapper: ConversationMapper get() = ConversationMapperImpl(idMapper)
-    private val userMapper = UserMapperImpl(idMapper)
-=======
->>>>>>> 6818ce96
     private val database: Database = authenticatedDataSourceSet.database
 
     private val conversationRepository: ConversationRepository
