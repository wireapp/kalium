/*
 * Wire
 * Copyright (C) 2024 Wire Swiss GmbH
 *
 * This program is free software: you can redistribute it and/or modify
 * it under the terms of the GNU General Public License as published by
 * the Free Software Foundation, either version 3 of the License, or
 * (at your option) any later version.
 *
 * This program is distributed in the hope that it will be useful,
 * but WITHOUT ANY WARRANTY; without even the implied warranty of
 * MERCHANTABILITY or FITNESS FOR A PARTICULAR PURPOSE. See the
 * GNU General Public License for more details.
 *
 * You should have received a copy of the GNU General Public License
 * along with this program. If not, see http://www.gnu.org/licenses/.
 */
@file:Suppress("konsist.useCasesShouldNotAccessDaoLayerDirectly", "konsist.useCasesShouldNotAccessNetworkLayerDirectly")

package com.wire.kalium.logic.feature

import com.wire.kalium.logger.KaliumLogger
import com.wire.kalium.logger.obfuscateId
import com.wire.kalium.logic.CoreFailure
import com.wire.kalium.logic.GlobalKaliumScope
import com.wire.kalium.logic.cache.MLSSelfConversationIdProvider
import com.wire.kalium.logic.cache.MLSSelfConversationIdProviderImpl
import com.wire.kalium.logic.cache.ProteusSelfConversationIdProvider
import com.wire.kalium.logic.cache.ProteusSelfConversationIdProviderImpl
import com.wire.kalium.logic.cache.SelfConversationIdProvider
import com.wire.kalium.logic.cache.SelfConversationIdProviderImpl
import com.wire.kalium.logic.configuration.ClientConfig
import com.wire.kalium.logic.configuration.UserConfigDataSource
import com.wire.kalium.logic.configuration.UserConfigRepository
import com.wire.kalium.logic.configuration.notification.NotificationTokenDataSource
import com.wire.kalium.logic.data.asset.AssetDataSource
import com.wire.kalium.logic.data.asset.AssetRepository
import com.wire.kalium.logic.data.asset.DataStoragePaths
import com.wire.kalium.logic.data.asset.KaliumFileSystem
import com.wire.kalium.logic.data.asset.KaliumFileSystemImpl
import com.wire.kalium.logic.data.call.CallDataSource
import com.wire.kalium.logic.data.call.CallRepository
import com.wire.kalium.logic.data.call.VideoStateChecker
import com.wire.kalium.logic.data.call.VideoStateCheckerImpl
import com.wire.kalium.logic.data.call.mapper.CallMapper
import com.wire.kalium.logic.data.client.ClientDataSource
import com.wire.kalium.logic.data.client.ClientRepository
import com.wire.kalium.logic.data.client.E2EIClientProvider
import com.wire.kalium.logic.data.client.EI2EIClientProviderImpl
import com.wire.kalium.logic.data.client.MLSClientProvider
import com.wire.kalium.logic.data.client.MLSClientProviderImpl
import com.wire.kalium.logic.data.client.ProteusClientProvider
import com.wire.kalium.logic.data.client.ProteusClientProviderImpl
import com.wire.kalium.logic.data.client.remote.ClientRemoteDataSource
import com.wire.kalium.logic.data.client.remote.ClientRemoteRepository
import com.wire.kalium.logic.data.connection.ConnectionDataSource
import com.wire.kalium.logic.data.connection.ConnectionRepository
import com.wire.kalium.logic.data.conversation.ClientId
import com.wire.kalium.logic.data.conversation.CommitBundleEventReceiverImpl
import com.wire.kalium.logic.data.conversation.ConversationDataSource
import com.wire.kalium.logic.data.conversation.ConversationGroupRepository
import com.wire.kalium.logic.data.conversation.ConversationGroupRepositoryImpl
import com.wire.kalium.logic.data.conversation.ConversationRepository
import com.wire.kalium.logic.data.conversation.JoinExistingMLSConversationUseCase
import com.wire.kalium.logic.data.conversation.JoinExistingMLSConversationUseCaseImpl
import com.wire.kalium.logic.data.conversation.JoinExistingMLSConversationsUseCase
import com.wire.kalium.logic.data.conversation.JoinExistingMLSConversationsUseCaseImpl
import com.wire.kalium.logic.data.conversation.JoinSubconversationUseCase
import com.wire.kalium.logic.data.conversation.JoinSubconversationUseCaseImpl
import com.wire.kalium.logic.data.conversation.LeaveSubconversationUseCase
import com.wire.kalium.logic.data.conversation.LeaveSubconversationUseCaseImpl
import com.wire.kalium.logic.data.conversation.MLSConversationDataSource
import com.wire.kalium.logic.data.conversation.MLSConversationRepository
import com.wire.kalium.logic.data.conversation.NewConversationMembersRepository
import com.wire.kalium.logic.data.conversation.NewConversationMembersRepositoryImpl
import com.wire.kalium.logic.data.conversation.ProposalTimer
import com.wire.kalium.logic.data.conversation.SubconversationRepositoryImpl
import com.wire.kalium.logic.data.conversation.UpdateKeyingMaterialThresholdProvider
import com.wire.kalium.logic.data.conversation.UpdateKeyingMaterialThresholdProviderImpl
import com.wire.kalium.logic.data.e2ei.E2EIRepository
import com.wire.kalium.logic.data.e2ei.E2EIRepositoryImpl
import com.wire.kalium.logic.data.event.EventDataSource
import com.wire.kalium.logic.data.event.EventRepository
import com.wire.kalium.logic.data.featureConfig.FeatureConfigDataSource
import com.wire.kalium.logic.data.featureConfig.FeatureConfigRepository
import com.wire.kalium.logic.data.id.CurrentClientIdProvider
import com.wire.kalium.logic.data.id.FederatedIdMapper
import com.wire.kalium.logic.data.id.GroupID
import com.wire.kalium.logic.data.id.QualifiedIdMapper
import com.wire.kalium.logic.data.id.SelfTeamIdProvider
import com.wire.kalium.logic.data.id.TeamId
import com.wire.kalium.logic.data.keypackage.KeyPackageDataSource
import com.wire.kalium.logic.data.keypackage.KeyPackageLimitsProvider
import com.wire.kalium.logic.data.keypackage.KeyPackageLimitsProviderImpl
import com.wire.kalium.logic.data.keypackage.KeyPackageRepository
import com.wire.kalium.logic.data.logout.LogoutDataSource
import com.wire.kalium.logic.data.logout.LogoutRepository
import com.wire.kalium.logic.data.message.CompositeMessageDataSource
import com.wire.kalium.logic.data.message.CompositeMessageRepository
import com.wire.kalium.logic.data.message.IsMessageSentInSelfConversationUseCase
import com.wire.kalium.logic.data.message.IsMessageSentInSelfConversationUseCaseImpl
import com.wire.kalium.logic.data.message.MessageDataSource
import com.wire.kalium.logic.data.message.MessageMetadataRepository
import com.wire.kalium.logic.data.message.MessageMetadataSource
import com.wire.kalium.logic.data.message.MessageRepository
import com.wire.kalium.logic.data.message.PersistMessageUseCase
import com.wire.kalium.logic.data.message.PersistMessageUseCaseImpl
import com.wire.kalium.logic.data.message.PersistReactionUseCase
import com.wire.kalium.logic.data.message.PersistReactionUseCaseImpl
import com.wire.kalium.logic.data.message.ProtoContentMapper
import com.wire.kalium.logic.data.message.ProtoContentMapperImpl
import com.wire.kalium.logic.data.message.SystemMessageInserterImpl
import com.wire.kalium.logic.data.message.reaction.ReactionRepositoryImpl
import com.wire.kalium.logic.data.message.receipt.ReceiptRepositoryImpl
import com.wire.kalium.logic.data.mlspublickeys.MLSPublicKeysRepository
import com.wire.kalium.logic.data.mlspublickeys.MLSPublicKeysRepositoryImpl
import com.wire.kalium.logic.data.notification.PushTokenDataSource
import com.wire.kalium.logic.data.notification.PushTokenRepository
import com.wire.kalium.logic.data.prekey.PreKeyDataSource
import com.wire.kalium.logic.data.prekey.PreKeyRepository
import com.wire.kalium.logic.data.properties.UserPropertyDataSource
import com.wire.kalium.logic.data.properties.UserPropertyRepository
import com.wire.kalium.logic.data.publicuser.SearchUserRepository
import com.wire.kalium.logic.data.publicuser.SearchUserRepositoryImpl
import com.wire.kalium.logic.data.publicuser.UserSearchApiWrapper
import com.wire.kalium.logic.data.publicuser.UserSearchApiWrapperImpl
import com.wire.kalium.logic.data.service.ServiceDataSource
import com.wire.kalium.logic.data.service.ServiceRepository
import com.wire.kalium.logic.data.session.token.AccessTokenRepository
import com.wire.kalium.logic.data.session.token.AccessTokenRepositoryImpl
import com.wire.kalium.logic.data.sync.InMemoryIncrementalSyncRepository
import com.wire.kalium.logic.data.sync.IncrementalSyncRepository
import com.wire.kalium.logic.data.sync.SlowSyncRepository
import com.wire.kalium.logic.data.sync.SlowSyncRepositoryImpl
import com.wire.kalium.logic.data.team.TeamDataSource
import com.wire.kalium.logic.data.team.TeamRepository
import com.wire.kalium.logic.data.user.AccountRepository
import com.wire.kalium.logic.data.user.AccountRepositoryImpl
import com.wire.kalium.logic.data.user.UserDataSource
import com.wire.kalium.logic.data.user.UserId
import com.wire.kalium.logic.data.user.UserRepository
import com.wire.kalium.logic.di.MapperProvider
import com.wire.kalium.logic.di.PlatformUserStorageProperties
import com.wire.kalium.logic.di.RootPathsProvider
import com.wire.kalium.logic.di.UserStorageProvider
import com.wire.kalium.logic.feature.applock.AppLockTeamFeatureConfigObserver
import com.wire.kalium.logic.feature.applock.AppLockTeamFeatureConfigObserverImpl
import com.wire.kalium.logic.feature.applock.MarkTeamAppLockStatusAsNotifiedUseCase
import com.wire.kalium.logic.feature.applock.MarkTeamAppLockStatusAsNotifiedUseCaseImpl
import com.wire.kalium.logic.feature.asset.ValidateAssetMimeTypeUseCase
import com.wire.kalium.logic.feature.asset.ValidateAssetMimeTypeUseCaseImpl
import com.wire.kalium.logic.feature.auth.AuthenticationScope
import com.wire.kalium.logic.feature.auth.AuthenticationScopeProvider
import com.wire.kalium.logic.feature.auth.ClearUserDataUseCase
import com.wire.kalium.logic.feature.auth.ClearUserDataUseCaseImpl
import com.wire.kalium.logic.feature.auth.LogoutCallback
import com.wire.kalium.logic.feature.auth.LogoutUseCase
import com.wire.kalium.logic.feature.auth.LogoutUseCaseImpl
import com.wire.kalium.logic.feature.backup.BackupScope
import com.wire.kalium.logic.feature.call.CallManager
import com.wire.kalium.logic.feature.call.CallsScope
import com.wire.kalium.logic.feature.call.GlobalCallManager
import com.wire.kalium.logic.feature.call.usecase.ConversationClientsInCallUpdater
import com.wire.kalium.logic.feature.call.usecase.ConversationClientsInCallUpdaterImpl
import com.wire.kalium.logic.feature.call.usecase.UpdateConversationClientsForCurrentCallUseCase
import com.wire.kalium.logic.feature.call.usecase.UpdateConversationClientsForCurrentCallUseCaseImpl
import com.wire.kalium.logic.feature.client.ClientScope
import com.wire.kalium.logic.feature.client.FetchSelfClientsFromRemoteUseCase
import com.wire.kalium.logic.feature.client.FetchSelfClientsFromRemoteUseCaseImpl
import com.wire.kalium.logic.feature.client.FetchUsersClientsFromRemoteUseCase
import com.wire.kalium.logic.feature.client.FetchUsersClientsFromRemoteUseCaseImpl
import com.wire.kalium.logic.feature.client.IsAllowedToRegisterMLSClientUseCase
import com.wire.kalium.logic.feature.client.IsAllowedToRegisterMLSClientUseCaseImpl
import com.wire.kalium.logic.feature.client.MLSClientManager
import com.wire.kalium.logic.feature.client.MLSClientManagerImpl
import com.wire.kalium.logic.feature.client.RegisterMLSClientUseCaseImpl
import com.wire.kalium.logic.feature.connection.ConnectionScope
import com.wire.kalium.logic.feature.connection.SyncConnectionsUseCase
import com.wire.kalium.logic.feature.connection.SyncConnectionsUseCaseImpl
import com.wire.kalium.logic.feature.conversation.ConversationScope
import com.wire.kalium.logic.feature.conversation.ConversationsRecoveryManager
import com.wire.kalium.logic.feature.conversation.ConversationsRecoveryManagerImpl
import com.wire.kalium.logic.feature.conversation.MLSConversationsRecoveryManager
import com.wire.kalium.logic.feature.conversation.MLSConversationsRecoveryManagerImpl
import com.wire.kalium.logic.feature.conversation.MLSConversationsVerificationStatusesHandler
import com.wire.kalium.logic.feature.conversation.MLSConversationsVerificationStatusesHandlerImpl
import com.wire.kalium.logic.feature.conversation.ObserveOtherUserSecurityClassificationLabelUseCase
import com.wire.kalium.logic.feature.conversation.ObserveOtherUserSecurityClassificationLabelUseCaseImpl
import com.wire.kalium.logic.feature.conversation.ObserveSecurityClassificationLabelUseCase
import com.wire.kalium.logic.feature.conversation.ObserveSecurityClassificationLabelUseCaseImpl
import com.wire.kalium.logic.feature.conversation.RecoverMLSConversationsUseCase
import com.wire.kalium.logic.feature.conversation.RecoverMLSConversationsUseCaseImpl
import com.wire.kalium.logic.feature.conversation.SyncConversationsUseCase
import com.wire.kalium.logic.feature.conversation.SyncConversationsUseCaseImpl
import com.wire.kalium.logic.feature.conversation.TypingIndicatorSyncManager
import com.wire.kalium.logic.feature.conversation.keyingmaterials.KeyingMaterialsManager
import com.wire.kalium.logic.feature.conversation.keyingmaterials.KeyingMaterialsManagerImpl
import com.wire.kalium.logic.feature.conversation.mls.MLSOneOnOneConversationResolver
import com.wire.kalium.logic.feature.conversation.mls.MLSOneOnOneConversationResolverImpl
import com.wire.kalium.logic.feature.conversation.mls.OneOnOneMigrator
import com.wire.kalium.logic.feature.conversation.mls.OneOnOneMigratorImpl
import com.wire.kalium.logic.feature.conversation.mls.OneOnOneResolver
import com.wire.kalium.logic.feature.conversation.mls.OneOnOneResolverImpl
import com.wire.kalium.logic.feature.debug.DebugScope
import com.wire.kalium.logic.feature.e2ei.ACMECertificatesSyncWorker
import com.wire.kalium.logic.feature.e2ei.ACMECertificatesSyncWorkerImpl
import com.wire.kalium.logic.feature.e2ei.usecase.EnrollE2EIUseCase
import com.wire.kalium.logic.feature.e2ei.usecase.EnrollE2EIUseCaseImpl
import com.wire.kalium.logic.feature.featureConfig.FeatureFlagSyncWorkerImpl
import com.wire.kalium.logic.feature.featureConfig.FeatureFlagsSyncWorker
import com.wire.kalium.logic.feature.featureConfig.SyncFeatureConfigsUseCase
import com.wire.kalium.logic.feature.featureConfig.SyncFeatureConfigsUseCaseImpl
import com.wire.kalium.logic.feature.featureConfig.handler.AppLockConfigHandler
import com.wire.kalium.logic.feature.featureConfig.handler.ClassifiedDomainsConfigHandler
import com.wire.kalium.logic.feature.featureConfig.handler.ConferenceCallingConfigHandler
import com.wire.kalium.logic.feature.featureConfig.handler.E2EIConfigHandler
import com.wire.kalium.logic.feature.featureConfig.handler.FileSharingConfigHandler
import com.wire.kalium.logic.feature.featureConfig.handler.GuestRoomConfigHandler
import com.wire.kalium.logic.feature.featureConfig.handler.MLSConfigHandler
import com.wire.kalium.logic.feature.featureConfig.handler.MLSMigrationConfigHandler
import com.wire.kalium.logic.feature.featureConfig.handler.SecondFactorPasswordChallengeConfigHandler
import com.wire.kalium.logic.feature.featureConfig.handler.SelfDeletingMessagesConfigHandler
import com.wire.kalium.logic.feature.keypackage.KeyPackageManager
import com.wire.kalium.logic.feature.keypackage.KeyPackageManagerImpl
import com.wire.kalium.logic.feature.legalhold.ApproveLegalHoldRequestUseCase
import com.wire.kalium.logic.feature.legalhold.ApproveLegalHoldRequestUseCaseImpl
import com.wire.kalium.logic.feature.legalhold.FetchLegalHoldForSelfUserFromRemoteUseCase
import com.wire.kalium.logic.feature.legalhold.FetchLegalHoldForSelfUserFromRemoteUseCaseImpl
import com.wire.kalium.logic.feature.legalhold.MarkLegalHoldChangeAsNotifiedForSelfUseCase
import com.wire.kalium.logic.feature.legalhold.MarkLegalHoldChangeAsNotifiedForSelfUseCaseImpl
import com.wire.kalium.logic.feature.legalhold.MembersHavingLegalHoldClientUseCase
import com.wire.kalium.logic.feature.legalhold.MembersHavingLegalHoldClientUseCaseImpl
import com.wire.kalium.logic.feature.legalhold.ObserveLegalHoldChangeNotifiedForSelfUseCase
import com.wire.kalium.logic.feature.legalhold.ObserveLegalHoldChangeNotifiedForSelfUseCaseImpl
import com.wire.kalium.logic.feature.legalhold.ObserveLegalHoldForSelfUserUseCase
import com.wire.kalium.logic.feature.legalhold.ObserveLegalHoldForSelfUserUseCaseImpl
import com.wire.kalium.logic.feature.legalhold.ObserveLegalHoldRequestUseCase
import com.wire.kalium.logic.feature.legalhold.ObserveLegalHoldRequestUseCaseImpl
import com.wire.kalium.logic.feature.legalhold.ObserveLegalHoldStateForUserUseCase
import com.wire.kalium.logic.feature.legalhold.ObserveLegalHoldStateForUserUseCaseImpl
import com.wire.kalium.logic.feature.message.AddSystemMessageToAllConversationsUseCase
import com.wire.kalium.logic.feature.message.AddSystemMessageToAllConversationsUseCaseImpl
import com.wire.kalium.logic.feature.message.EphemeralEventsNotificationManagerImpl
import com.wire.kalium.logic.feature.message.MessageScope
import com.wire.kalium.logic.feature.message.MessageSendingScheduler
import com.wire.kalium.logic.feature.message.PendingProposalScheduler
import com.wire.kalium.logic.feature.message.PendingProposalSchedulerImpl
import com.wire.kalium.logic.feature.message.PersistMigratedMessagesUseCase
import com.wire.kalium.logic.feature.message.PersistMigratedMessagesUseCaseImpl
import com.wire.kalium.logic.feature.message.StaleEpochVerifier
import com.wire.kalium.logic.feature.message.StaleEpochVerifierImpl
import com.wire.kalium.logic.feature.migration.MigrationScope
import com.wire.kalium.logic.feature.mlsmigration.MLSMigrationManager
import com.wire.kalium.logic.feature.mlsmigration.MLSMigrationManagerImpl
import com.wire.kalium.logic.feature.mlsmigration.MLSMigrationWorkerImpl
import com.wire.kalium.logic.feature.mlsmigration.MLSMigrator
import com.wire.kalium.logic.feature.mlsmigration.MLSMigratorImpl
import com.wire.kalium.logic.feature.notificationToken.PushTokenUpdater
import com.wire.kalium.logic.feature.proteus.ProteusPreKeyRefiller
import com.wire.kalium.logic.feature.proteus.ProteusPreKeyRefillerImpl
import com.wire.kalium.logic.feature.proteus.ProteusSyncWorker
import com.wire.kalium.logic.feature.proteus.ProteusSyncWorkerImpl
import com.wire.kalium.logic.feature.protocol.OneOnOneProtocolSelector
import com.wire.kalium.logic.feature.protocol.OneOnOneProtocolSelectorImpl
import com.wire.kalium.logic.feature.selfDeletingMessages.ObserveSelfDeletionTimerSettingsForConversationUseCase
import com.wire.kalium.logic.feature.selfDeletingMessages.ObserveSelfDeletionTimerSettingsForConversationUseCaseImpl
import com.wire.kalium.logic.feature.selfDeletingMessages.ObserveTeamSettingsSelfDeletingStatusUseCase
import com.wire.kalium.logic.feature.selfDeletingMessages.ObserveTeamSettingsSelfDeletingStatusUseCaseImpl
import com.wire.kalium.logic.feature.selfDeletingMessages.PersistNewSelfDeletionTimerUseCaseImpl
import com.wire.kalium.logic.feature.service.ServiceScope
import com.wire.kalium.logic.feature.session.GetProxyCredentialsUseCase
import com.wire.kalium.logic.feature.session.GetProxyCredentialsUseCaseImpl
import com.wire.kalium.logic.feature.session.UpgradeCurrentSessionUseCaseImpl
import com.wire.kalium.logic.feature.session.token.AccessTokenRefresher
import com.wire.kalium.logic.feature.session.token.AccessTokenRefresherFactory
import com.wire.kalium.logic.feature.session.token.AccessTokenRefresherFactoryImpl
import com.wire.kalium.logic.feature.session.token.AccessTokenRefresherImpl
import com.wire.kalium.logic.feature.team.SyncSelfTeamUseCase
import com.wire.kalium.logic.feature.team.SyncSelfTeamUseCaseImpl
import com.wire.kalium.logic.feature.team.TeamScope
import com.wire.kalium.logic.feature.user.IsFileSharingEnabledUseCase
import com.wire.kalium.logic.feature.user.IsFileSharingEnabledUseCaseImpl
import com.wire.kalium.logic.feature.user.IsMLSEnabledUseCase
import com.wire.kalium.logic.feature.user.IsMLSEnabledUseCaseImpl
import com.wire.kalium.logic.feature.user.MarkEnablingE2EIAsNotifiedUseCase
import com.wire.kalium.logic.feature.user.MarkEnablingE2EIAsNotifiedUseCaseImpl
import com.wire.kalium.logic.feature.user.MarkFileSharingChangeAsNotifiedUseCase
import com.wire.kalium.logic.feature.user.MarkSelfDeletionStatusAsNotifiedUseCase
import com.wire.kalium.logic.feature.user.MarkSelfDeletionStatusAsNotifiedUseCaseImpl
import com.wire.kalium.logic.feature.user.ObserveE2EIRequiredUseCase
import com.wire.kalium.logic.feature.user.ObserveE2EIRequiredUseCaseImpl
import com.wire.kalium.logic.feature.user.ObserveFileSharingStatusUseCase
import com.wire.kalium.logic.feature.user.ObserveFileSharingStatusUseCaseImpl
import com.wire.kalium.logic.feature.user.SyncContactsUseCase
import com.wire.kalium.logic.feature.user.SyncContactsUseCaseImpl
import com.wire.kalium.logic.feature.user.SyncSelfUserUseCase
import com.wire.kalium.logic.feature.user.SyncSelfUserUseCaseImpl
import com.wire.kalium.logic.feature.user.UpdateSupportedProtocolsAndResolveOneOnOnesUseCase
import com.wire.kalium.logic.feature.user.UpdateSupportedProtocolsAndResolveOneOnOnesUseCaseImpl
import com.wire.kalium.logic.feature.user.UpdateSupportedProtocolsUseCase
import com.wire.kalium.logic.feature.user.UpdateSupportedProtocolsUseCaseImpl
import com.wire.kalium.logic.feature.user.UserScope
import com.wire.kalium.logic.feature.user.guestroomlink.MarkGuestLinkFeatureFlagAsNotChangedUseCase
import com.wire.kalium.logic.feature.user.guestroomlink.MarkGuestLinkFeatureFlagAsNotChangedUseCaseImpl
import com.wire.kalium.logic.feature.user.guestroomlink.ObserveGuestRoomLinkFeatureFlagUseCase
import com.wire.kalium.logic.feature.user.guestroomlink.ObserveGuestRoomLinkFeatureFlagUseCaseImpl
import com.wire.kalium.logic.feature.user.screenshotCensoring.ObserveScreenshotCensoringConfigUseCase
import com.wire.kalium.logic.feature.user.screenshotCensoring.ObserveScreenshotCensoringConfigUseCaseImpl
import com.wire.kalium.logic.feature.user.screenshotCensoring.PersistScreenshotCensoringConfigUseCase
import com.wire.kalium.logic.feature.user.screenshotCensoring.PersistScreenshotCensoringConfigUseCaseImpl
import com.wire.kalium.logic.feature.user.webSocketStatus.GetPersistentWebSocketStatus
import com.wire.kalium.logic.feature.user.webSocketStatus.GetPersistentWebSocketStatusImpl
import com.wire.kalium.logic.feature.user.webSocketStatus.PersistPersistentWebSocketConnectionStatusUseCase
import com.wire.kalium.logic.feature.user.webSocketStatus.PersistPersistentWebSocketConnectionStatusUseCaseImpl
import com.wire.kalium.logic.featureFlags.FeatureSupport
import com.wire.kalium.logic.featureFlags.FeatureSupportImpl
import com.wire.kalium.logic.featureFlags.KaliumConfigs
import com.wire.kalium.logic.functional.Either
import com.wire.kalium.logic.functional.isRight
import com.wire.kalium.logic.functional.map
import com.wire.kalium.logic.functional.onSuccess
import com.wire.kalium.logic.kaliumLogger
import com.wire.kalium.logic.network.ApiMigrationManager
import com.wire.kalium.logic.network.ApiMigrationV3
import com.wire.kalium.logic.network.SessionManagerImpl
import com.wire.kalium.logic.sync.AvsSyncStateReporter
import com.wire.kalium.logic.sync.AvsSyncStateReporterImpl
import com.wire.kalium.logic.sync.MissingMetadataUpdateManager
import com.wire.kalium.logic.sync.MissingMetadataUpdateManagerImpl
import com.wire.kalium.logic.sync.ObserveSyncStateUseCase
import com.wire.kalium.logic.sync.ObserveSyncStateUseCaseImpl
import com.wire.kalium.logic.sync.SetConnectionPolicyUseCase
import com.wire.kalium.logic.sync.SyncManager
import com.wire.kalium.logic.sync.SyncManagerImpl
import com.wire.kalium.logic.sync.UserSessionWorkScheduler
import com.wire.kalium.logic.sync.incremental.EventGatherer
import com.wire.kalium.logic.sync.incremental.EventGathererImpl
import com.wire.kalium.logic.sync.incremental.EventProcessor
import com.wire.kalium.logic.sync.incremental.EventProcessorImpl
import com.wire.kalium.logic.sync.incremental.IncrementalSyncManager
import com.wire.kalium.logic.sync.incremental.IncrementalSyncRecoveryHandlerImpl
import com.wire.kalium.logic.sync.incremental.IncrementalSyncWorker
import com.wire.kalium.logic.sync.incremental.IncrementalSyncWorkerImpl
import com.wire.kalium.logic.sync.receiver.ConversationEventReceiver
import com.wire.kalium.logic.sync.receiver.ConversationEventReceiverImpl
import com.wire.kalium.logic.sync.receiver.FeatureConfigEventReceiver
import com.wire.kalium.logic.sync.receiver.FeatureConfigEventReceiverImpl
import com.wire.kalium.logic.sync.receiver.FederationEventReceiver
import com.wire.kalium.logic.sync.receiver.FederationEventReceiverImpl
import com.wire.kalium.logic.sync.receiver.UserEventReceiver
import com.wire.kalium.logic.sync.receiver.UserEventReceiverImpl
import com.wire.kalium.logic.sync.receiver.UserPropertiesEventReceiver
import com.wire.kalium.logic.sync.receiver.UserPropertiesEventReceiverImpl
import com.wire.kalium.logic.sync.receiver.asset.AssetMessageHandler
import com.wire.kalium.logic.sync.receiver.asset.AssetMessageHandlerImpl
import com.wire.kalium.logic.sync.receiver.conversation.ConversationMessageTimerEventHandler
import com.wire.kalium.logic.sync.receiver.conversation.ConversationMessageTimerEventHandlerImpl
import com.wire.kalium.logic.sync.receiver.conversation.DeletedConversationEventHandler
import com.wire.kalium.logic.sync.receiver.conversation.DeletedConversationEventHandlerImpl
import com.wire.kalium.logic.sync.receiver.conversation.MLSWelcomeEventHandler
import com.wire.kalium.logic.sync.receiver.conversation.MLSWelcomeEventHandlerImpl
import com.wire.kalium.logic.sync.receiver.conversation.MemberChangeEventHandler
import com.wire.kalium.logic.sync.receiver.conversation.MemberChangeEventHandlerImpl
import com.wire.kalium.logic.sync.receiver.conversation.MemberJoinEventHandler
import com.wire.kalium.logic.sync.receiver.conversation.MemberJoinEventHandlerImpl
import com.wire.kalium.logic.sync.receiver.conversation.MemberLeaveEventHandler
import com.wire.kalium.logic.sync.receiver.conversation.MemberLeaveEventHandlerImpl
import com.wire.kalium.logic.sync.receiver.conversation.NewConversationEventHandler
import com.wire.kalium.logic.sync.receiver.conversation.NewConversationEventHandlerImpl
import com.wire.kalium.logic.sync.receiver.conversation.ProtocolUpdateEventHandler
import com.wire.kalium.logic.sync.receiver.conversation.ProtocolUpdateEventHandlerImpl
import com.wire.kalium.logic.sync.receiver.conversation.ReceiptModeUpdateEventHandler
import com.wire.kalium.logic.sync.receiver.conversation.ReceiptModeUpdateEventHandlerImpl
import com.wire.kalium.logic.sync.receiver.conversation.RenamedConversationEventHandler
import com.wire.kalium.logic.sync.receiver.conversation.RenamedConversationEventHandlerImpl
import com.wire.kalium.logic.sync.receiver.conversation.message.ApplicationMessageHandler
import com.wire.kalium.logic.sync.receiver.conversation.message.ApplicationMessageHandlerImpl
import com.wire.kalium.logic.sync.receiver.conversation.message.MLSMessageUnpacker
import com.wire.kalium.logic.sync.receiver.conversation.message.MLSMessageUnpackerImpl
import com.wire.kalium.logic.sync.receiver.conversation.message.NewMessageEventHandler
import com.wire.kalium.logic.sync.receiver.conversation.message.NewMessageEventHandlerImpl
import com.wire.kalium.logic.sync.receiver.conversation.message.ProteusMessageUnpacker
import com.wire.kalium.logic.sync.receiver.conversation.message.ProteusMessageUnpackerImpl
import com.wire.kalium.logic.sync.receiver.handler.ButtonActionConfirmationHandler
import com.wire.kalium.logic.sync.receiver.handler.ButtonActionConfirmationHandlerImpl
import com.wire.kalium.logic.sync.receiver.handler.ClearConversationContentHandlerImpl
import com.wire.kalium.logic.sync.receiver.handler.CodeDeletedHandler
import com.wire.kalium.logic.sync.receiver.handler.CodeDeletedHandlerImpl
import com.wire.kalium.logic.sync.receiver.handler.CodeUpdateHandlerImpl
import com.wire.kalium.logic.sync.receiver.handler.CodeUpdatedHandler
import com.wire.kalium.logic.sync.receiver.handler.DeleteForMeHandlerImpl
import com.wire.kalium.logic.sync.receiver.handler.DeleteMessageHandlerImpl
import com.wire.kalium.logic.sync.receiver.handler.LastReadContentHandlerImpl
import com.wire.kalium.logic.sync.receiver.handler.MessageTextEditHandlerImpl
import com.wire.kalium.logic.sync.receiver.handler.ReceiptMessageHandlerImpl
import com.wire.kalium.logic.sync.receiver.handler.TypingIndicatorHandler
import com.wire.kalium.logic.sync.receiver.handler.TypingIndicatorHandlerImpl
import com.wire.kalium.logic.sync.receiver.handler.legalhold.LegalHoldHandlerImpl
import com.wire.kalium.logic.sync.receiver.handler.legalhold.LegalHoldRequestHandlerImpl
import com.wire.kalium.logic.sync.receiver.handler.legalhold.LegalHoldSystemMessagesHandlerImpl
import com.wire.kalium.logic.sync.slow.RestartSlowSyncProcessForRecoveryUseCase
import com.wire.kalium.logic.sync.slow.RestartSlowSyncProcessForRecoveryUseCaseImpl
import com.wire.kalium.logic.sync.slow.SlowSlowSyncCriteriaProviderImpl
import com.wire.kalium.logic.sync.slow.SlowSyncCriteriaProvider
import com.wire.kalium.logic.sync.slow.SlowSyncManager
import com.wire.kalium.logic.sync.slow.SlowSyncRecoveryHandler
import com.wire.kalium.logic.sync.slow.SlowSyncRecoveryHandlerImpl
import com.wire.kalium.logic.sync.slow.SlowSyncWorker
import com.wire.kalium.logic.sync.slow.SlowSyncWorkerImpl
import com.wire.kalium.logic.sync.slow.migration.SyncMigrationStepsProvider
import com.wire.kalium.logic.sync.slow.migration.SyncMigrationStepsProviderImpl
import com.wire.kalium.logic.util.MessageContentEncoder
import com.wire.kalium.network.NetworkStateObserver
import com.wire.kalium.network.networkContainer.AuthenticatedNetworkContainer
import com.wire.kalium.network.session.SessionManager
import com.wire.kalium.persistence.client.ClientRegistrationStorage
import com.wire.kalium.persistence.client.ClientRegistrationStorageImpl
import com.wire.kalium.persistence.kmmSettings.GlobalPrefProvider
import com.wire.kalium.util.DelicateKaliumApi
import kotlinx.coroutines.CoroutineScope
import kotlinx.coroutines.SupervisorJob
import kotlinx.coroutines.cancel
import kotlinx.coroutines.flow.MutableSharedFlow
import kotlinx.coroutines.flow.MutableStateFlow
import kotlinx.coroutines.launch
import okio.Path.Companion.toPath
import kotlin.coroutines.CoroutineContext
import com.wire.kalium.network.api.base.model.UserId as UserIdDTO

@Suppress("LongParameterList", "LargeClass")
class UserSessionScope internal constructor(
    userAgent: String,
    private val userId: UserId,
    private val globalScope: GlobalKaliumScope,
    private val globalCallManager: GlobalCallManager,
    private val globalPreferences: GlobalPrefProvider,
    authenticationScopeProvider: AuthenticationScopeProvider,
    private val userSessionWorkScheduler: UserSessionWorkScheduler,
    private val rootPathsProvider: RootPathsProvider,
    dataStoragePaths: DataStoragePaths,
    private val kaliumConfigs: KaliumConfigs,
    private val userSessionScopeProvider: UserSessionScopeProvider,
    userStorageProvider: UserStorageProvider,
    private val clientConfig: ClientConfig,
    platformUserStorageProperties: PlatformUserStorageProperties,
    networkStateObserver: NetworkStateObserver,
    private val logoutCallback: LogoutCallback,
) : CoroutineScope {

    private val userStorage = userStorageProvider.getOrCreate(
        userId, platformUserStorageProperties, kaliumConfigs.shouldEncryptData
    )

    private var _clientId: ClientId? = null

    @OptIn(DelicateKaliumApi::class) // Use the uncached client ID in order to create the cache itself.
    private suspend fun clientId(): Either<CoreFailure, ClientId> =
        if (_clientId != null) Either.Right(_clientId!!) else {
            clientRepository.currentClientId().onSuccess {
                _clientId = it
            }
        }

    private val clientIdStateFlow = MutableStateFlow<ClientId?>(null)

    private val userScopedLogger: KaliumLogger = kaliumLogger.withUserDeviceData {
        KaliumLogger.UserClientData(userId.toLogString(), clientIdStateFlow.value?.value?.obfuscateId() ?: "")
    }

    private val cachedClientIdClearer: CachedClientIdClearer = object : CachedClientIdClearer {
        override fun invoke() {
            _clientId = null
        }
    }

    val callMapper: CallMapper get() = MapperProvider.callMapper(userId)

    val qualifiedIdMapper: QualifiedIdMapper get() = MapperProvider.qualifiedIdMapper(userId)

    val federatedIdMapper: FederatedIdMapper
        get() = MapperProvider.federatedIdMapper(
            userId, qualifiedIdMapper, globalScope.sessionRepository
        )

    private val clientIdProvider = CurrentClientIdProvider { clientId() }
    private val mlsSelfConversationIdProvider: MLSSelfConversationIdProvider by lazy {
        MLSSelfConversationIdProviderImpl(
            conversationRepository
        )
    }
    private val proteusSelfConversationIdProvider: ProteusSelfConversationIdProvider by lazy {
        ProteusSelfConversationIdProviderImpl(
            conversationRepository
        )
    }
    private val selfConversationIdProvider: SelfConversationIdProvider by
    lazy {
        SelfConversationIdProviderImpl(
            clientRepository,
            mlsSelfConversationIdProvider,
            proteusSelfConversationIdProvider
        )
    }

    private val epochsFlow = MutableSharedFlow<GroupID>()

    private val proposalTimersFlow = MutableSharedFlow<ProposalTimer>()

    // TODO(refactor): Extract to Provider class and make atomic
    // val _teamId: Atomic<Either<CoreFailure, TeamId?>> = Atomic(Either.Left(CoreFailure.Unknown(Throwable("NotInitialized"))))
    private var _teamId: Either<CoreFailure, TeamId?> = Either.Left(CoreFailure.Unknown(Throwable("NotInitialized")))

    private suspend fun teamId(): Either<CoreFailure, TeamId?> = if (_teamId.isRight()) _teamId else {
        userRepository.userById(userId).map {
            _teamId = Either.Right(it.teamId)
            it.teamId
        }
    }

    private val selfTeamId = SelfTeamIdProvider { teamId() }

    private val accessTokenRepository: AccessTokenRepository
        get() = AccessTokenRepositoryImpl(
            userId = userId,
            accessTokenApi = authenticatedNetworkContainer.accessTokenApi,
            authTokenStorage = globalPreferences.authTokenStorage
        )

    private val accessTokenRefresherFactory: AccessTokenRefresherFactory
        get() = AccessTokenRefresherFactoryImpl(
            userId = userId,
            tokenStorage = globalPreferences.authTokenStorage
        )

    private val accessTokenRefresher: AccessTokenRefresher
        get() = AccessTokenRefresherImpl(
            userId = userId,
            repository = accessTokenRepository
        )

    private val sessionManager: SessionManager = SessionManagerImpl(
        sessionRepository = globalScope.sessionRepository,
        accessTokenRefresherFactory = accessTokenRefresherFactory,
        userId = userId,
        tokenStorage = globalPreferences.authTokenStorage,
        logout = { logoutReason -> logout(logoutReason) }
    )
    private val authenticatedNetworkContainer: AuthenticatedNetworkContainer = AuthenticatedNetworkContainer.create(
        networkStateObserver,
        sessionManager,
        UserIdDTO(userId.value, userId.domain),
        userAgent,
        certificatePinning = kaliumConfigs.certPinningConfig,
        mockEngine = kaliumConfigs.kaliumMockEngine?.mockEngine,
        kaliumLogger = userScopedLogger
    )
    private val featureSupport: FeatureSupport = FeatureSupportImpl(
        kaliumConfigs,
        sessionManager.serverConfig().metaData.commonApiVersion.version
    )
    val authenticationScope: AuthenticationScope = authenticationScopeProvider.provide(
        sessionManager.getServerConfig(),
        sessionManager.getProxyCredentials(),
        globalScope.serverConfigRepository,
        networkStateObserver,
        kaliumConfigs::certPinningConfig,
        mockEngine = kaliumConfigs.kaliumMockEngine?.mockEngine
    )

    internal val userConfigRepository: UserConfigRepository
        get() = UserConfigDataSource(
            userStorage.preferences.userConfigStorage,
            userStorage.database.userConfigDAO,
            kaliumConfigs
        )

    private val userPropertyRepository: UserPropertyRepository
        get() = UserPropertyDataSource(
            authenticatedNetworkContainer.propertiesApi,
            userConfigRepository
        )

    private val keyPackageLimitsProvider: KeyPackageLimitsProvider
        get() = KeyPackageLimitsProviderImpl(kaliumConfigs)

    private val updateKeyingMaterialThresholdProvider: UpdateKeyingMaterialThresholdProvider
        get() = UpdateKeyingMaterialThresholdProviderImpl(kaliumConfigs)

    val proteusClientProvider: ProteusClientProvider by lazy {
        ProteusClientProviderImpl(
            rootProteusPath = rootPathsProvider.rootProteusPath(userId),
            userId = userId,
            passphraseStorage = globalPreferences.passphraseStorage,
            kaliumConfigs = kaliumConfigs
        )
    }

    private val mlsClientProvider: MLSClientProvider by lazy {
        MLSClientProviderImpl(
            rootKeyStorePath = rootPathsProvider.rootMLSPath(userId),
            userId = userId,
            currentClientIdProvider = clientIdProvider,
            passphraseStorage = globalPreferences.passphraseStorage
        )
    }

    private val commitBundleEventReceiver: CommitBundleEventReceiverImpl
        get() = CommitBundleEventReceiverImpl(
            memberJoinHandler, memberLeaveHandler
        )

    private val mlsConversationRepository: MLSConversationRepository
        get() = MLSConversationDataSource(
            userId,
            keyPackageRepository,
            mlsClientProvider,
            authenticatedNetworkContainer.mlsMessageApi,
            userStorage.database.conversationDAO,
            authenticatedNetworkContainer.clientApi,
            syncManager,
            mlsPublicKeysRepository,
            commitBundleEventReceiver,
            epochsFlow,
            proposalTimersFlow
        )

    private val e2eiRepository: E2EIRepository
        get() = E2EIRepositoryImpl(
            authenticatedNetworkContainer.e2eiApi,
            globalScope.unboundNetworkContainer.acmeApi,
            e2EIClientProvider,
            mlsClientProvider,
            clientIdProvider,
            mlsConversationRepository,
            userConfigRepository
        )

    private val e2EIClientProvider: E2EIClientProvider by lazy {
        EI2EIClientProviderImpl(
            currentClientIdProvider = clientIdProvider,
            mlsClientProvider = mlsClientProvider,
            userRepository = userRepository
        )
    }

    val enrollE2EI: EnrollE2EIUseCase get() = EnrollE2EIUseCaseImpl(e2eiRepository)

    private val notificationTokenRepository get() = NotificationTokenDataSource(globalPreferences.tokenStorage)

    private val subconversationRepository = SubconversationRepositoryImpl()

    private val conversationRepository: ConversationRepository
        get() = ConversationDataSource(
            userId,
            mlsClientProvider,
            selfTeamId,
            userStorage.database.conversationDAO,
            userStorage.database.memberDAO,
            authenticatedNetworkContainer.conversationApi,
            userStorage.database.messageDAO,
            userStorage.database.clientDAO,
            authenticatedNetworkContainer.clientApi,
            userStorage.database.conversationMetaDataDAO
        )

    private val conversationGroupRepository: ConversationGroupRepository
        get() = ConversationGroupRepositoryImpl(
            mlsConversationRepository,
            joinExistingMLSConversationUseCase,
            memberJoinHandler,
            memberLeaveHandler,
            conversationMessageTimerEventHandler,
            userStorage.database.conversationDAO,
            authenticatedNetworkContainer.conversationApi,
            newConversationMembersRepository,
            lazy { conversations.newGroupConversationSystemMessagesCreator },
            userId,
            selfTeamId
        )

    private val newConversationMembersRepository: NewConversationMembersRepository
        get() = NewConversationMembersRepositoryImpl(
            userStorage.database.memberDAO,
            lazy { conversations.newGroupConversationSystemMessagesCreator }
        )

    private val messageRepository: MessageRepository
        get() = MessageDataSource(
            messageApi = authenticatedNetworkContainer.messageApi,
            mlsMessageApi = authenticatedNetworkContainer.mlsMessageApi,
            messageDAO = userStorage.database.messageDAO,
            selfUserId = userId
        )

    private val messageMetadataRepository: MessageMetadataRepository
        get() = MessageMetadataSource(messageMetaDataDAO = userStorage.database.messageMetaDataDAO)

    private val compositeMessageRepository: CompositeMessageRepository
        get() = CompositeMessageDataSource(compositeMessageDAO = userStorage.database.compositeMessageDAO)

    private val userRepository: UserRepository = UserDataSource(
        userStorage.database.userDAO,
        userStorage.database.metadataDAO,
        userStorage.database.clientDAO,
        authenticatedNetworkContainer.selfApi,
        authenticatedNetworkContainer.userDetailsApi,
        authenticatedNetworkContainer.teamsApi,
        globalScope.sessionRepository,
        userId,
        selfTeamId
    )

    private val accountRepository: AccountRepository
        get() = AccountRepositoryImpl(
            userDAO = userStorage.database.userDAO,
            selfUserId = userId,
            selfApi = authenticatedNetworkContainer.selfApi
        )

    internal val pushTokenRepository: PushTokenRepository
        get() = PushTokenDataSource(userStorage.database.metadataDAO)

    private val teamRepository: TeamRepository
        get() = TeamDataSource(
            userStorage.database.userDAO,
            userStorage.database.userConfigDAO,
            userStorage.database.teamDAO,
            authenticatedNetworkContainer.teamsApi,
            userId,
            userStorage.database.serviceDAO,
            legalHoldHandler,
            legalHoldRequestHandler,
        )

    private val serviceRepository: ServiceRepository
        get() = ServiceDataSource(
            serviceDAO = userStorage.database.serviceDAO
        )

    private val connectionRepository: ConnectionRepository
        get() = ConnectionDataSource(
            userStorage.database.conversationDAO,
            userStorage.database.memberDAO,
            userStorage.database.connectionDAO,
            authenticatedNetworkContainer.connectionApi,
            userStorage.database.userDAO,
            conversationRepository
        )

    private val userSearchApiWrapper: UserSearchApiWrapper = UserSearchApiWrapperImpl(
        authenticatedNetworkContainer.userSearchApi,
        userStorage.database.conversationDAO,
        userStorage.database.memberDAO,
        userStorage.database.userDAO,
        userStorage.database.metadataDAO
    )

    private val publicUserRepository: SearchUserRepository
        get() = SearchUserRepositoryImpl(
            userStorage.database.userDAO,
            userStorage.database.metadataDAO,
            authenticatedNetworkContainer.userDetailsApi,
            authenticatedNetworkContainer.teamsApi,
            userSearchApiWrapper
        )

    val backup: BackupScope
        get() = BackupScope(
            userId,
            clientIdProvider,
            userRepository,
            kaliumFileSystem,
            userStorage,
            persistMigratedMessage,
            restartSlowSyncProcessForRecoveryUseCase,
            globalPreferences,
        )

    val persistMessage: PersistMessageUseCase
        get() = PersistMessageUseCaseImpl(messageRepository, userId)

    private val addSystemMessageToAllConversationsUseCase: AddSystemMessageToAllConversationsUseCase
        get() = AddSystemMessageToAllConversationsUseCaseImpl(messageRepository, userId)

    private val restartSlowSyncProcessForRecoveryUseCase: RestartSlowSyncProcessForRecoveryUseCase
        get() = RestartSlowSyncProcessForRecoveryUseCaseImpl(slowSyncRepository)

    private val callRepository: CallRepository by lazy {
        CallDataSource(
            callApi = authenticatedNetworkContainer.callApi,
            qualifiedIdMapper = qualifiedIdMapper,
            callDAO = userStorage.database.callDAO,
            conversationRepository = conversationRepository,
            mlsConversationRepository = mlsConversationRepository,
            subconversationRepository = subconversationRepository,
            joinSubconversation = joinSubconversationUseCase,
            leaveSubconversation = leaveSubconversationUseCase,
            mlsClientProvider = mlsClientProvider,
            userRepository = userRepository,
            teamRepository = teamRepository,
            persistMessage = persistMessage,
            callMapper = callMapper,
            federatedIdMapper = federatedIdMapper
        )
    }

    private val clientRemoteRepository: ClientRemoteRepository
        get() = ClientRemoteDataSource(
            authenticatedNetworkContainer.clientApi,
            clientConfig
        )

    private val clientRegistrationStorage: ClientRegistrationStorage
        get() = ClientRegistrationStorageImpl(userStorage.database.metadataDAO)

    internal val clientRepository: ClientRepository
        get() = ClientDataSource(
            clientRemoteRepository,
            clientRegistrationStorage,
            userStorage.database.clientDAO,
            userStorage.database.newClientDAO,
            userId,
            authenticatedNetworkContainer.clientApi,
        )

    private val messageSendingScheduler: MessageSendingScheduler
        get() = userSessionWorkScheduler

    private val assetRepository: AssetRepository
        get() = AssetDataSource(
            assetApi = authenticatedNetworkContainer.assetApi,
            assetDao = userStorage.database.assetDAO,
            kaliumFileSystem = kaliumFileSystem
        )

    private val incrementalSyncRepository: IncrementalSyncRepository by lazy {
        InMemoryIncrementalSyncRepository()
    }

    private val slowSyncRepository: SlowSyncRepository by lazy { SlowSyncRepositoryImpl(userStorage.database.metadataDAO) }

    private val eventGatherer: EventGatherer get() = EventGathererImpl(eventRepository, incrementalSyncRepository)

    private val eventProcessor: EventProcessor by lazy {
        EventProcessorImpl(
            eventRepository,
            conversationEventReceiver,
            userEventReceiver,
            featureConfigEventReceiver,
            userPropertiesEventReceiver,
            federationEventReceiver
        )
    }

    private val slowSyncCriteriaProvider: SlowSyncCriteriaProvider
        get() = SlowSlowSyncCriteriaProviderImpl(clientRepository, logoutRepository)

    val syncManager: SyncManager by lazy {
        SyncManagerImpl(
            slowSyncRepository, incrementalSyncRepository
        )
    }

    internal val missingMetadataUpdateManager: MissingMetadataUpdateManager = MissingMetadataUpdateManagerImpl(
        incrementalSyncRepository,
        lazy { users.refreshUsersWithoutMetadata },
        lazy { conversations.refreshConversationsWithoutMetadata },
        lazy { users.timestampKeyRepository }
    )

    private val syncConversations: SyncConversationsUseCase
        get() = SyncConversationsUseCaseImpl(
            conversationRepository,
            systemMessageInserter
        )

    private val syncConnections: SyncConnectionsUseCase
        get() = SyncConnectionsUseCaseImpl(
            connectionRepository = connectionRepository
        )

    private val syncSelfUser: SyncSelfUserUseCase get() = SyncSelfUserUseCaseImpl(userRepository)
    private val syncContacts: SyncContactsUseCase get() = SyncContactsUseCaseImpl(userRepository)

    private val syncSelfTeamUseCase: SyncSelfTeamUseCase
        get() = SyncSelfTeamUseCaseImpl(
            userRepository = userRepository,
            teamRepository = teamRepository,
            fetchAllTeamMembersEagerly = kaliumConfigs.fetchAllTeamMembersEagerly
        )

    private val joinExistingMLSConversationUseCase: JoinExistingMLSConversationUseCase
        get() = JoinExistingMLSConversationUseCaseImpl(
            featureSupport,
            authenticatedNetworkContainer.conversationApi,
            clientRepository,
            conversationRepository,
            mlsConversationRepository
        )

    private val recoverMLSConversationsUseCase: RecoverMLSConversationsUseCase
        get() = RecoverMLSConversationsUseCaseImpl(
            featureSupport,
            clientRepository,
            conversationRepository,
            mlsConversationRepository,
            joinExistingMLSConversationUseCase
        )

    private val joinExistingMLSConversations: JoinExistingMLSConversationsUseCase
        get() = JoinExistingMLSConversationsUseCaseImpl(
            featureSupport,
            clientRepository,
            conversationRepository,
            joinExistingMLSConversationUseCase
        )

    private val joinSubconversationUseCase: JoinSubconversationUseCase
        get() = JoinSubconversationUseCaseImpl(
            authenticatedNetworkContainer.conversationApi,
            mlsConversationRepository,
            subconversationRepository,
            mlsUnpacker
        )

    private val leaveSubconversationUseCase: LeaveSubconversationUseCase
        get() = LeaveSubconversationUseCaseImpl(
            authenticatedNetworkContainer.conversationApi,
            mlsClientProvider,
            subconversationRepository,
            userId,
            clientIdProvider,
        )

    private val mlsOneOnOneConversationResolver: MLSOneOnOneConversationResolver
        get() = MLSOneOnOneConversationResolverImpl(
            conversationRepository,
            joinExistingMLSConversationUseCase
        )

    private val oneOnOneMigrator: OneOnOneMigrator
        get() = OneOnOneMigratorImpl(
            mlsOneOnOneConversationResolver,
            conversationGroupRepository,
            conversationRepository,
            messageRepository,
            userRepository
        )
    private val oneOnOneResolver: OneOnOneResolver
        get() = OneOnOneResolverImpl(
            userRepository,
            oneOnOneProtocolSelector,
            oneOnOneMigrator,
            incrementalSyncRepository
        )

    private val updateSupportedProtocols: UpdateSupportedProtocolsUseCase
        get() = UpdateSupportedProtocolsUseCaseImpl(
            clientRepository,
            userRepository,
            userConfigRepository,
            featureSupport
        )

    private val updateSupportedProtocolsAndResolveOneOnOnes: UpdateSupportedProtocolsAndResolveOneOnOnesUseCase
        get() = UpdateSupportedProtocolsAndResolveOneOnOnesUseCaseImpl(
            updateSupportedProtocols,
            oneOnOneResolver
        )

    private val slowSyncWorker: SlowSyncWorker by lazy {
        SlowSyncWorkerImpl(
            eventRepository,
            syncSelfUser,
            syncFeatureConfigsUseCase,
            updateSupportedProtocols,
            syncConversations,
            syncConnections,
            syncSelfTeamUseCase,
            syncContacts,
            joinExistingMLSConversations,
            fetchLegalHoldForSelfUserFromRemoteUseCase,
            oneOnOneResolver
        )
    }

    private val slowSyncRecoveryHandler: SlowSyncRecoveryHandler
        get() = SlowSyncRecoveryHandlerImpl(logout)

    private val syncMigrationStepsProvider: () -> SyncMigrationStepsProvider = {
        SyncMigrationStepsProviderImpl(lazy { accountRepository }, selfTeamId)
    }

    private val slowSyncManager: SlowSyncManager by lazy {
        SlowSyncManager(
            slowSyncCriteriaProvider,
            slowSyncRepository,
            slowSyncWorker,
            slowSyncRecoveryHandler,
            networkStateObserver,
            syncMigrationStepsProvider

        )
    }
    private val mlsConversationsRecoveryManager: MLSConversationsRecoveryManager by lazy {
        MLSConversationsRecoveryManagerImpl(
            featureSupport,
            incrementalSyncRepository,
            clientRepository,
            recoverMLSConversationsUseCase,
            slowSyncRepository
        )
    }

    private val conversationsRecoveryManager: ConversationsRecoveryManager by lazy {
        ConversationsRecoveryManagerImpl(
            incrementalSyncRepository,
            addSystemMessageToAllConversationsUseCase,
            slowSyncRepository
        )
    }

    private val incrementalSyncWorker: IncrementalSyncWorker by lazy {
        IncrementalSyncWorkerImpl(
            eventGatherer,
            eventProcessor
        )
    }
    private val incrementalSyncRecoveryHandler: IncrementalSyncRecoveryHandlerImpl
        get() = IncrementalSyncRecoveryHandlerImpl(
            restartSlowSyncProcessForRecoveryUseCase,
            eventRepository,
        )

    private val incrementalSyncManager by lazy {
        IncrementalSyncManager(
            slowSyncRepository,
            incrementalSyncWorker,
            incrementalSyncRepository,
            incrementalSyncRecoveryHandler,
            networkStateObserver
        )
    }

    private val upgradeCurrentSessionUseCase
        get() = UpgradeCurrentSessionUseCaseImpl(
            authenticatedNetworkContainer,
            accessTokenRefresher,
            sessionManager
        )

    @Suppress("MagicNumber")
    private val apiMigrations = listOf(
        Pair(3, ApiMigrationV3(clientIdProvider, upgradeCurrentSessionUseCase))
    )

    private val apiMigrationManager
        get() = ApiMigrationManager(
            sessionManager.serverConfig().metaData.commonApiVersion.version,
            userStorage.database.metadataDAO,
            apiMigrations
        )

    private val eventRepository: EventRepository
        get() = EventDataSource(
            authenticatedNetworkContainer.notificationApi, userStorage.database.metadataDAO, clientIdProvider, userId
        )

    private val mlsMigrator: MLSMigrator
        get() = MLSMigratorImpl(
            userId,
            selfTeamId,
            userRepository,
            conversationRepository,
            mlsConversationRepository,
            systemMessageInserter,
            callRepository
        )

    internal val keyPackageManager: KeyPackageManager = KeyPackageManagerImpl(featureSupport,
        incrementalSyncRepository,
        lazy { clientRepository },
        lazy { client.refillKeyPackages },
        lazy { client.mlsKeyPackageCountUseCase },
        lazy { users.timestampKeyRepository })
    internal val keyingMaterialsManager: KeyingMaterialsManager = KeyingMaterialsManagerImpl(featureSupport,
        incrementalSyncRepository,
        lazy { clientRepository },
        lazy { conversations.updateMLSGroupsKeyingMaterials },
        lazy { users.timestampKeyRepository })

    internal val mlsClientManager: MLSClientManager = MLSClientManagerImpl(clientIdProvider,
        isAllowedToRegisterMLSClient,
        incrementalSyncRepository,
        lazy { slowSyncRepository },
        lazy { clientRepository },
        lazy {
            RegisterMLSClientUseCaseImpl(
                mlsClientProvider, clientRepository, keyPackageRepository, keyPackageLimitsProvider
            )
        })

    internal val mlsMigrationWorker
        get() =
            MLSMigrationWorkerImpl(
                userConfigRepository,
                featureConfigRepository,
                mlsConfigHandler,
                mlsMigrationConfigHandler,
                mlsMigrator,
            )

    internal val mlsMigrationManager: MLSMigrationManager = MLSMigrationManagerImpl(
        kaliumConfigs,
        featureSupport,
        incrementalSyncRepository,
        lazy { clientRepository },
        lazy { users.timestampKeyRepository },
        lazy { mlsMigrationWorker }
    )

    private val mlsPublicKeysRepository: MLSPublicKeysRepository
        get() = MLSPublicKeysRepositoryImpl(
            authenticatedNetworkContainer.mlsPublicKeyApi,
        )

    private val videoStateChecker: VideoStateChecker get() = VideoStateCheckerImpl()

    private val pendingProposalScheduler: PendingProposalScheduler =
        PendingProposalSchedulerImpl(
            kaliumConfigs,
            incrementalSyncRepository,
            lazy { mlsConversationRepository },
            lazy { subconversationRepository }
        )

    private val callManager: Lazy<CallManager> = lazy {
        globalCallManager.getCallManagerForClient(
            userId = userId,
            callRepository = callRepository,
            userRepository = userRepository,
            currentClientIdProvider = clientIdProvider,
            conversationRepository = conversationRepository,
            selfConversationIdProvider = selfConversationIdProvider,
            messageSender = messages.messageSender,
            federatedIdMapper = federatedIdMapper,
            qualifiedIdMapper = qualifiedIdMapper,
            videoStateChecker = videoStateChecker,
            callMapper = callMapper,
            conversationClientsInCallUpdater = conversationClientsInCallUpdater,
            kaliumConfigs = kaliumConfigs
        )
    }

    private val flowManagerService by lazy {
        globalCallManager.getFlowManager()
    }

    private val mediaManagerService by lazy {
        globalCallManager.getMediaManager()
    }

    private val conversationClientsInCallUpdater: ConversationClientsInCallUpdater
        get() = ConversationClientsInCallUpdaterImpl(
            callManager = callManager,
            conversationRepository = conversationRepository,
            federatedIdMapper = federatedIdMapper
        )

    private val updateConversationClientsForCurrentCall: Lazy<UpdateConversationClientsForCurrentCallUseCase>
        get() = lazy {
            UpdateConversationClientsForCurrentCallUseCaseImpl(callRepository, conversationClientsInCallUpdater)
        }

    private val reactionRepository = ReactionRepositoryImpl(userId, userStorage.database.reactionDAO)
    private val receiptRepository = ReceiptRepositoryImpl(userStorage.database.receiptDAO)
    private val persistReaction: PersistReactionUseCase
        get() = PersistReactionUseCaseImpl(
            reactionRepository
        )

    private val mlsUnpacker: MLSMessageUnpacker
        get() = MLSMessageUnpackerImpl(
            conversationRepository = conversationRepository,
            subconversationRepository = subconversationRepository,
            mlsConversationRepository = mlsConversationRepository,
            pendingProposalScheduler = pendingProposalScheduler,
            selfUserId = userId
        )

    private val proteusUnpacker: ProteusMessageUnpacker
        get() = ProteusMessageUnpackerImpl(
            proteusClientProvider = proteusClientProvider, selfUserId = userId
        )

    private val messageEncoder get() = MessageContentEncoder()

    private val systemMessageInserter get() = SystemMessageInserterImpl(userId, persistMessage)

    private val receiptMessageHandler
        get() = ReceiptMessageHandlerImpl(
            selfUserId = this.userId,
            receiptRepository = receiptRepository,
            messageRepository = messageRepository
        )

    private val isMessageSentInSelfConversation: IsMessageSentInSelfConversationUseCase
        get() = IsMessageSentInSelfConversationUseCaseImpl(selfConversationIdProvider)

    private val assetMessageHandler: AssetMessageHandler
        get() = AssetMessageHandlerImpl(
            messageRepository,
            persistMessage,
            userConfigRepository,
            validateAssetMimeType
        )

    private val buttonActionConfirmationHandler: ButtonActionConfirmationHandler
        get() = ButtonActionConfirmationHandlerImpl(compositeMessageRepository, messageMetadataRepository)

    private val applicationMessageHandler: ApplicationMessageHandler
        get() = ApplicationMessageHandlerImpl(
            userRepository,
            messageRepository,
            assetMessageHandler,
            callManager,
            persistMessage,
            persistReaction,
            MessageTextEditHandlerImpl(messageRepository, EphemeralEventsNotificationManagerImpl),
            LastReadContentHandlerImpl(conversationRepository, userId, isMessageSentInSelfConversation),
            ClearConversationContentHandlerImpl(
                conversationRepository,
                userId,
                isMessageSentInSelfConversation,
            ),
            DeleteForMeHandlerImpl(messageRepository, isMessageSentInSelfConversation),
            DeleteMessageHandlerImpl(messageRepository, assetRepository, EphemeralEventsNotificationManagerImpl, userId),
            messageEncoder,
            receiptMessageHandler,
            buttonActionConfirmationHandler,
            userId
        )

    private val staleEpochVerifier: StaleEpochVerifier
        get() = StaleEpochVerifierImpl(
            systemMessageInserter = systemMessageInserter,
            conversationRepository = conversationRepository,
            mlsConversationRepository = mlsConversationRepository,
            joinExistingMLSConversation = joinExistingMLSConversationUseCase
        )

    private val newMessageHandler: NewMessageEventHandler
        get() = NewMessageEventHandlerImpl(
            proteusUnpacker,
            mlsUnpacker,
            applicationMessageHandler,
            legalHoldHandler,
            { conversationId, messageId ->
                messages.ephemeralMessageDeletionHandler.startSelfDeletion(conversationId, messageId)
            },
            userId,
            staleEpochVerifier
        )

    private val newConversationHandler: NewConversationEventHandler
        get() = NewConversationEventHandlerImpl(
            conversationRepository,
            userRepository,
            selfTeamId,
            conversations.newGroupConversationSystemMessagesCreator,
            oneOnOneResolver,
        )
    private val deletedConversationHandler: DeletedConversationEventHandler
        get() = DeletedConversationEventHandlerImpl(
            userRepository, conversationRepository, EphemeralEventsNotificationManagerImpl
        )
    private val memberJoinHandler: MemberJoinEventHandler
        get() = MemberJoinEventHandlerImpl(
            conversationRepository, userRepository, persistMessage, userId
        )
    private val memberLeaveHandler: MemberLeaveEventHandler
        get() = MemberLeaveEventHandlerImpl(
            userStorage.database.memberDAO, userRepository, persistMessage, updateConversationClientsForCurrentCall, selfTeamId
        )
    private val memberChangeHandler: MemberChangeEventHandler
        get() = MemberChangeEventHandlerImpl(
            conversationRepository
        )
    private val mlsWelcomeHandler: MLSWelcomeEventHandler
        get() = MLSWelcomeEventHandlerImpl(
            mlsClientProvider, conversationRepository, oneOnOneResolver, client.refillKeyPackages
        )
    private val renamedConversationHandler: RenamedConversationEventHandler
        get() = RenamedConversationEventHandlerImpl(
            userStorage.database.conversationDAO, persistMessage
        )

    private val receiptModeUpdateEventHandler: ReceiptModeUpdateEventHandler
        get() = ReceiptModeUpdateEventHandlerImpl(
            conversationDAO = userStorage.database.conversationDAO,
            persistMessage = persistMessage
        )

    private val conversationMessageTimerEventHandler: ConversationMessageTimerEventHandler
        get() = ConversationMessageTimerEventHandlerImpl(
            conversationDAO = userStorage.database.conversationDAO,
            persistMessage = persistMessage
        )

    private val conversationCodeUpdateHandler: CodeUpdatedHandler
        get() = CodeUpdateHandlerImpl(
            conversationDAO = userStorage.database.conversationDAO
        )

    private val conversationCodeDeletedHandler: CodeDeletedHandler
        get() = CodeDeletedHandlerImpl(
            conversationDAO = userStorage.database.conversationDAO
        )

    private val typingIndicatorHandler: TypingIndicatorHandler
        get() = TypingIndicatorHandlerImpl(userId, conversations.typingIndicatorIncomingRepository)

    private val protocolUpdateEventHandler: ProtocolUpdateEventHandler
        get() = ProtocolUpdateEventHandlerImpl(
            conversationRepository = conversationRepository,
            systemMessageInserter = systemMessageInserter,
            callRepository = callRepository
        )

    private val conversationEventReceiver: ConversationEventReceiver by lazy {
        ConversationEventReceiverImpl(
            newMessageHandler,
            newConversationHandler,
            deletedConversationHandler,
            memberJoinHandler,
            memberLeaveHandler,
            memberChangeHandler,
            mlsWelcomeHandler,
            renamedConversationHandler,
            receiptModeUpdateEventHandler,
            conversationMessageTimerEventHandler,
            conversationCodeUpdateHandler,
            conversationCodeDeletedHandler,
            typingIndicatorHandler,
            protocolUpdateEventHandler
        )
    }
    override val coroutineContext: CoroutineContext = SupervisorJob()

    private val legalHoldRequestHandler = LegalHoldRequestHandlerImpl(
        selfUserId = userId,
        userConfigRepository = userConfigRepository
    )

    val observeLegalHoldStateForUser: ObserveLegalHoldStateForUserUseCase
        get() = ObserveLegalHoldStateForUserUseCaseImpl(clientRepository)

    val observeLegalHoldForSelfUser: ObserveLegalHoldForSelfUserUseCase
        get() = ObserveLegalHoldForSelfUserUseCaseImpl(userId, observeLegalHoldStateForUser)

    val observeLegalHoldChangeNotifiedForSelf: ObserveLegalHoldChangeNotifiedForSelfUseCase
        get() = ObserveLegalHoldChangeNotifiedForSelfUseCaseImpl(userConfigRepository, observeLegalHoldForSelfUser)

    val markLegalHoldChangeAsNotifiedForSelf: MarkLegalHoldChangeAsNotifiedForSelfUseCase
        get() = MarkLegalHoldChangeAsNotifiedForSelfUseCaseImpl(userConfigRepository)

    val observeLegalHoldRequest: ObserveLegalHoldRequestUseCase
        get() = ObserveLegalHoldRequestUseCaseImpl(
            userConfigRepository = userConfigRepository,
            preKeyRepository = preKeyRepository
        )

    val approveLegalHoldRequest: ApproveLegalHoldRequestUseCase
        get() = ApproveLegalHoldRequestUseCaseImpl(
            teamRepository = teamRepository,
            selfTeamIdProvider = selfTeamId,
        )

    private val fetchSelfClientsFromRemote: FetchSelfClientsFromRemoteUseCase
        get() = FetchSelfClientsFromRemoteUseCaseImpl(
            clientRepository = clientRepository,
            provideClientId = clientIdProvider
        )
    private val fetchUsersClientsFromRemote: FetchUsersClientsFromRemoteUseCase
        get() = FetchUsersClientsFromRemoteUseCaseImpl(
            clientRemoteRepository = clientRemoteRepository,
            clientRepository = clientRepository
        )

    private val membersHavingLegalHoldClient: MembersHavingLegalHoldClientUseCase
        get() = MembersHavingLegalHoldClientUseCaseImpl(clientRepository)

    private val legalHoldSystemMessagesHandler = LegalHoldSystemMessagesHandlerImpl(
        selfUserId = userId,
        persistMessage = persistMessage,
        conversationRepository = conversationRepository,
        messageRepository = messageRepository
    )

    private val legalHoldHandler = LegalHoldHandlerImpl(
        selfUserId = userId,
        fetchUsersClientsFromRemote = fetchUsersClientsFromRemote,
        fetchSelfClientsFromRemote = fetchSelfClientsFromRemote,
        observeLegalHoldStateForUser = observeLegalHoldStateForUser,
        membersHavingLegalHoldClient = membersHavingLegalHoldClient,
        userConfigRepository = userConfigRepository,
        conversationRepository = conversationRepository,
        observeSyncState = observeSyncState,
        legalHoldSystemMessagesHandler = legalHoldSystemMessagesHandler,
    )

    private val fetchLegalHoldForSelfUserFromRemoteUseCase: FetchLegalHoldForSelfUserFromRemoteUseCase
        get() = FetchLegalHoldForSelfUserFromRemoteUseCaseImpl(
            teamRepository = teamRepository,
            selfTeamIdProvider = selfTeamId,
        )

    private val userEventReceiver: UserEventReceiver
        get() = UserEventReceiverImpl(
            clientRepository,
            connectionRepository,
            userRepository,
            logout,
            oneOnOneResolver,
            userId,
            clientIdProvider,
            lazy { conversations.newGroupConversationSystemMessagesCreator },
            legalHoldRequestHandler,
            legalHoldHandler
        )

    private val userPropertiesEventReceiver: UserPropertiesEventReceiver
        get() = UserPropertiesEventReceiverImpl(userConfigRepository)

    private val federationEventReceiver: FederationEventReceiver
        get() = FederationEventReceiverImpl(
            conversationRepository, connectionRepository, userRepository,
            userStorage.database.memberDAO, persistMessage, userId
        )

<<<<<<< HEAD
=======
    private val teamEventReceiver: TeamEventReceiver
        get() = TeamEventReceiverImpl(teamRepository, conversationRepository, userRepository, persistMessage, userId)

>>>>>>> 4ac74156
    private val guestRoomConfigHandler
        get() = GuestRoomConfigHandler(userConfigRepository, kaliumConfigs)

    private val fileSharingConfigHandler
        get() = FileSharingConfigHandler(userConfigRepository)

    private val mlsConfigHandler
        get() = MLSConfigHandler(userConfigRepository, updateSupportedProtocolsAndResolveOneOnOnes, userId)

    private val mlsMigrationConfigHandler
        get() = MLSMigrationConfigHandler(userConfigRepository, updateSupportedProtocolsAndResolveOneOnOnes)

    private val classifiedDomainsConfigHandler
        get() = ClassifiedDomainsConfigHandler(userConfigRepository)

    private val conferenceCallingConfigHandler
        get() = ConferenceCallingConfigHandler(userConfigRepository)

    private val secondFactorPasswordChallengeConfigHandler
        get() = SecondFactorPasswordChallengeConfigHandler(userConfigRepository)

    private val selfDeletingMessagesConfigHandler
        get() = SelfDeletingMessagesConfigHandler(userConfigRepository, kaliumConfigs)

    private val e2eiConfigHandler
        get() = E2EIConfigHandler(userConfigRepository)

    private val appLockConfigHandler
        get() = AppLockConfigHandler(userConfigRepository)

    private val featureConfigEventReceiver: FeatureConfigEventReceiver
        get() = FeatureConfigEventReceiverImpl(
            guestRoomConfigHandler,
            fileSharingConfigHandler,
            mlsConfigHandler,
            mlsMigrationConfigHandler,
            classifiedDomainsConfigHandler,
            conferenceCallingConfigHandler,
            selfDeletingMessagesConfigHandler,
            e2eiConfigHandler,
            appLockConfigHandler
        )

    private val preKeyRepository: PreKeyRepository
        get() = PreKeyDataSource(
            authenticatedNetworkContainer.preKeyApi,
            proteusClientProvider,
            clientIdProvider,
            userStorage.database.prekeyDAO,
            userStorage.database.clientDAO,
            userStorage.database.metadataDAO,
        )

    private val proteusPreKeyRefiller: ProteusPreKeyRefiller
        get() = ProteusPreKeyRefillerImpl(preKeyRepository)

    private val proteusSyncWorker: ProteusSyncWorker by lazy {
        ProteusSyncWorkerImpl(
            incrementalSyncRepository = incrementalSyncRepository,
            proteusPreKeyRefiller = proteusPreKeyRefiller,
            preKeyRepository = preKeyRepository
        )
    }

    private val featureFlagsSyncWorker: FeatureFlagsSyncWorker by lazy {
        FeatureFlagSyncWorkerImpl(
            incrementalSyncRepository = incrementalSyncRepository,
            syncFeatureConfigs = syncFeatureConfigsUseCase,
        )
    }

    private val keyPackageRepository: KeyPackageRepository
        get() = KeyPackageDataSource(
            clientIdProvider, authenticatedNetworkContainer.keyPackageApi, mlsClientProvider, userId
        )

    private val logoutRepository: LogoutRepository = LogoutDataSource(
        authenticatedNetworkContainer.logoutApi,
        userStorage.database.metadataDAO
    )

    val observeSyncState: ObserveSyncStateUseCase
        get() = ObserveSyncStateUseCaseImpl(slowSyncRepository, incrementalSyncRepository)

    private val avsSyncStateReporter: AvsSyncStateReporter by lazy {
        AvsSyncStateReporterImpl(
            callManager = callManager,
            observeSyncStateUseCase = observeSyncState
        )
    }

    val setConnectionPolicy: SetConnectionPolicyUseCase
        get() = SetConnectionPolicyUseCase(incrementalSyncRepository)

    private val protoContentMapper: ProtoContentMapper
        get() = ProtoContentMapperImpl(selfUserId = userId)

    val persistMigratedMessage: PersistMigratedMessagesUseCase
        get() = PersistMigratedMessagesUseCaseImpl(
            userId,
            userStorage.database.migrationDAO,
            protoContentMapper = protoContentMapper
        )

    private val oneOnOneProtocolSelector: OneOnOneProtocolSelector
        get() = OneOnOneProtocolSelectorImpl(
            userRepository
        )

    private val acmeCertificatesSyncWorker: ACMECertificatesSyncWorker by lazy {
        ACMECertificatesSyncWorkerImpl(e2eiRepository)
    }

    @OptIn(DelicateKaliumApi::class)
    val client: ClientScope
        get() = ClientScope(
            clientRepository,
            pushTokenRepository,
            logoutRepository,
            preKeyRepository,
            keyPackageRepository,
            keyPackageLimitsProvider,
            mlsClientProvider,
            notificationTokenRepository,
            clientRemoteRepository,
            proteusClientProvider,
            globalScope.sessionRepository,
            upgradeCurrentSessionUseCase,
            userId,
            isAllowedToRegisterMLSClient,
            clientIdProvider,
            userRepository,
            authenticationScope.secondFactorVerificationRepository,
            slowSyncRepository,
            cachedClientIdClearer,
            updateSupportedProtocolsAndResolveOneOnOnes
        )
    val conversations: ConversationScope by lazy {
        ConversationScope(
            conversationRepository,
            conversationGroupRepository,
            connectionRepository,
            userRepository,
            syncManager,
            mlsConversationRepository,
            clientIdProvider,
            messages.messageSender,
            teamRepository,
            userId,
            selfConversationIdProvider,
            persistMessage,
            updateKeyingMaterialThresholdProvider,
            selfTeamId,
            messages.sendConfirmation,
            renamedConversationHandler,
            qualifiedIdMapper,
            globalScope.serverConfigRepository,
            userStorage,
            userPropertyRepository,
            oneOnOneResolver,
            this,
            userScopedLogger
        )
    }

    val migration get() = MigrationScope(userId, userStorage.database)
    val debug: DebugScope
        get() = DebugScope(
            messageRepository,
            conversationRepository,
            mlsConversationRepository,
            clientRepository,
            clientRemoteRepository,
            clientIdProvider,
            proteusClientProvider,
            mlsClientProvider,
            preKeyRepository,
            userRepository,
            userId,
            assetRepository,
            syncManager,
            slowSyncRepository,
            messageSendingScheduler,
            selfConversationIdProvider,
            staleEpochVerifier,
            eventProcessor,
            legalHoldHandler,
            this
        )
    val messages: MessageScope
        get() = MessageScope(
            connectionRepository,
            userId,
            clientIdProvider,
            selfConversationIdProvider,
            messageRepository,
            conversationRepository,
            mlsConversationRepository,
            clientRepository,
            clientRemoteRepository,
            proteusClientProvider,
            mlsClientProvider,
            preKeyRepository,
            userRepository,
            assetRepository,
            reactionRepository,
            receiptRepository,
            syncManager,
            slowSyncRepository,
            messageSendingScheduler,
            userPropertyRepository,
            incrementalSyncRepository,
            protoContentMapper,
            observeSelfDeletingMessages,
            messageMetadataRepository,
            staleEpochVerifier,
            legalHoldHandler,
            this
        )
    val users: UserScope
        get() = UserScope(
            userRepository,
            accountRepository,
            publicUserRepository,
            syncManager,
            assetRepository,
            teamRepository,
            connectionRepository,
            qualifiedIdMapper,
            globalScope.sessionRepository,
            globalScope.serverConfigRepository,
            userId,
            userStorage.database.metadataDAO,
            userPropertyRepository,
            messages.messageSender,
            clientIdProvider,
            e2eiRepository,
            mlsConversationRepository,
            team.isSelfATeamMember,
            updateSupportedProtocols
        )
    private val clearUserData: ClearUserDataUseCase get() = ClearUserDataUseCaseImpl(userStorage)

    val validateAssetMimeType: ValidateAssetMimeTypeUseCase get() = ValidateAssetMimeTypeUseCaseImpl()
    val logout: LogoutUseCase
        get() = LogoutUseCaseImpl(
            logoutRepository,
            globalScope.sessionRepository,
            clientRepository,
            userId,
            client.deregisterNativePushToken,
            client.clearClientData,
            clearUserData,
            userSessionScopeProvider,
            pushTokenRepository,
            globalScope,
            userSessionWorkScheduler,
            calls.establishedCall,
            calls.endCall,
            logoutCallback,
            kaliumConfigs
        )
    val persistPersistentWebSocketConnectionStatus: PersistPersistentWebSocketConnectionStatusUseCase
        get() = PersistPersistentWebSocketConnectionStatusUseCaseImpl(userId, globalScope.sessionRepository)

    val getPersistentWebSocketStatus: GetPersistentWebSocketStatus
        get() = GetPersistentWebSocketStatusImpl(userId, globalScope.sessionRepository)

    private val featureConfigRepository: FeatureConfigRepository
        get() = FeatureConfigDataSource(
            featureConfigApi = authenticatedNetworkContainer.featureConfigApi
        )
    val isFileSharingEnabled: IsFileSharingEnabledUseCase get() = IsFileSharingEnabledUseCaseImpl(userConfigRepository)
    val observeFileSharingStatus: ObserveFileSharingStatusUseCase
        get() = ObserveFileSharingStatusUseCaseImpl(userConfigRepository)

    val markGuestLinkFeatureFlagAsNotChanged: MarkGuestLinkFeatureFlagAsNotChangedUseCase
        get() = MarkGuestLinkFeatureFlagAsNotChangedUseCaseImpl(userConfigRepository)

    val appLockTeamFeatureConfigObserver: AppLockTeamFeatureConfigObserver
        get() = AppLockTeamFeatureConfigObserverImpl(userConfigRepository)

    val markTeamAppLockStatusAsNotified: MarkTeamAppLockStatusAsNotifiedUseCase
        get() = MarkTeamAppLockStatusAsNotifiedUseCaseImpl(userConfigRepository)

    val markSelfDeletingMessagesAsNotified: MarkSelfDeletionStatusAsNotifiedUseCase
        get() = MarkSelfDeletionStatusAsNotifiedUseCaseImpl(userConfigRepository)

    val observeSelfDeletingMessages: ObserveSelfDeletionTimerSettingsForConversationUseCase
        get() = ObserveSelfDeletionTimerSettingsForConversationUseCaseImpl(userConfigRepository, conversationRepository)

    val observeTeamSettingsSelfDeletionStatus: ObserveTeamSettingsSelfDeletingStatusUseCase
        get() = ObserveTeamSettingsSelfDeletingStatusUseCaseImpl(userConfigRepository)

    val persistNewSelfDeletionStatus: PersistNewSelfDeletionTimerUseCaseImpl
        get() = PersistNewSelfDeletionTimerUseCaseImpl(conversationRepository)

    val observeGuestRoomLinkFeatureFlag: ObserveGuestRoomLinkFeatureFlagUseCase
        get() = ObserveGuestRoomLinkFeatureFlagUseCaseImpl(userConfigRepository)

    val markFileSharingStatusAsNotified: MarkFileSharingChangeAsNotifiedUseCase
        get() = MarkFileSharingChangeAsNotifiedUseCase(userConfigRepository)

    val isMLSEnabled: IsMLSEnabledUseCase get() = IsMLSEnabledUseCaseImpl(featureSupport, userConfigRepository)

    val observeE2EIRequired: ObserveE2EIRequiredUseCase
        get() = ObserveE2EIRequiredUseCaseImpl(
            userConfigRepository,
            featureSupport,
            users.getE2EICertificate,
            clientIdProvider
        )
    val markE2EIRequiredAsNotified: MarkEnablingE2EIAsNotifiedUseCase
        get() = MarkEnablingE2EIAsNotifiedUseCaseImpl(userConfigRepository)

    @OptIn(DelicateKaliumApi::class)
    private val isAllowedToRegisterMLSClient: IsAllowedToRegisterMLSClientUseCase
        get() = IsAllowedToRegisterMLSClientUseCaseImpl(featureSupport, mlsPublicKeysRepository)

    private val syncFeatureConfigsUseCase: SyncFeatureConfigsUseCase
        get() = SyncFeatureConfigsUseCaseImpl(
            featureConfigRepository,
            guestRoomConfigHandler,
            fileSharingConfigHandler,
            mlsConfigHandler,
            mlsMigrationConfigHandler,
            classifiedDomainsConfigHandler,
            conferenceCallingConfigHandler,
            secondFactorPasswordChallengeConfigHandler,
            selfDeletingMessagesConfigHandler,
            e2eiConfigHandler,
            appLockConfigHandler
        )

    val team: TeamScope get() = TeamScope(teamRepository, conversationRepository, selfTeamId)

    val service: ServiceScope
        get() = ServiceScope(
            serviceRepository,
            teamRepository,
            selfTeamId
        )

    val calls: CallsScope
        get() = CallsScope(
            callManager,
            callRepository,
            conversationRepository,
            userRepository,
            flowManagerService,
            mediaManagerService,
            syncManager,
            qualifiedIdMapper,
            clientIdProvider,
            userConfigRepository,
            conversationClientsInCallUpdater,
            kaliumConfigs
        )

    val connection: ConnectionScope
        get() = ConnectionScope(
            connectionRepository,
            conversationRepository,
            userRepository,
            oneOnOneResolver,
            conversations.newGroupConversationSystemMessagesCreator
        )

    val observeSecurityClassificationLabel: ObserveSecurityClassificationLabelUseCase
        get() = ObserveSecurityClassificationLabelUseCaseImpl(
            conversations.observeConversationMembers, conversationRepository, userConfigRepository
        )

    val getOtherUserSecurityClassificationLabel: ObserveOtherUserSecurityClassificationLabelUseCase
        get() = ObserveOtherUserSecurityClassificationLabelUseCaseImpl(userConfigRepository, userId)

    val persistScreenshotCensoringConfig: PersistScreenshotCensoringConfigUseCase
        get() = PersistScreenshotCensoringConfigUseCaseImpl(userConfigRepository = userConfigRepository)

    val observeScreenshotCensoringConfig: ObserveScreenshotCensoringConfigUseCase
        get() = ObserveScreenshotCensoringConfigUseCaseImpl(userConfigRepository = userConfigRepository)

    val kaliumFileSystem: KaliumFileSystem by lazy {
        // Create the cache and asset storage directories
        KaliumFileSystemImpl(dataStoragePaths).also {
            if (!it.exists(dataStoragePaths.cachePath.value.toPath()))
                it.createDirectories(dataStoragePaths.cachePath.value.toPath())
            if (!it.exists(dataStoragePaths.assetStoragePath.value.toPath()))
                it.createDirectories(dataStoragePaths.assetStoragePath.value.toPath())
        }
    }

    internal val getProxyCredentials: GetProxyCredentialsUseCase
        get() = GetProxyCredentialsUseCaseImpl(sessionManager)

    private fun createPushTokenUpdater() = PushTokenUpdater(
        clientRepository, notificationTokenRepository, pushTokenRepository
    )

    private val mlsConversationsVerificationStatusesHandler: MLSConversationsVerificationStatusesHandler by lazy {
        MLSConversationsVerificationStatusesHandlerImpl(conversationRepository, persistMessage, mlsConversationRepository, userId)
    }

    private val typingIndicatorSyncManager: TypingIndicatorSyncManager =
        TypingIndicatorSyncManager(lazy { conversations.typingIndicatorIncomingRepository }, observeSyncState)

    init {
        launch {
            apiMigrationManager.performMigrations()
            // TODO: Add a public start function to the Managers
            incrementalSyncManager
            slowSyncManager

            callRepository.updateOpenCallsToClosedStatus()
            messageRepository.resetAssetProgressStatus()
        }

        launch {
            val pushTokenUpdater = createPushTokenUpdater()
            pushTokenUpdater.monitorTokenChanges()
        }

        launch {
            mlsConversationsRecoveryManager.invoke()
        }

        launch {
            conversationsRecoveryManager.invoke()
        }

        launch {
            messages.ephemeralMessageDeletionHandler.enqueuePendingSelfDeletionMessages()
        }

        launch {
            proteusSyncWorker.execute()
        }

        launch {
            avsSyncStateReporter.execute()
        }

        launch {
            mlsConversationsVerificationStatusesHandler.invoke()
        }

        launch {
            typingIndicatorSyncManager.execute()
        }

        launch {
            featureFlagsSyncWorker.execute()
        }

        launch {
            acmeCertificatesSyncWorker.execute()
        }
    }

    fun onDestroy() {
        cancel()
    }
}

fun interface CachedClientIdClearer {
    operator fun invoke()
}<|MERGE_RESOLUTION|>--- conflicted
+++ resolved
@@ -347,6 +347,8 @@
 import com.wire.kalium.logic.sync.receiver.FeatureConfigEventReceiverImpl
 import com.wire.kalium.logic.sync.receiver.FederationEventReceiver
 import com.wire.kalium.logic.sync.receiver.FederationEventReceiverImpl
+import com.wire.kalium.logic.sync.receiver.TeamEventReceiver
+import com.wire.kalium.logic.sync.receiver.TeamEventReceiverImpl
 import com.wire.kalium.logic.sync.receiver.UserEventReceiver
 import com.wire.kalium.logic.sync.receiver.UserEventReceiverImpl
 import com.wire.kalium.logic.sync.receiver.UserPropertiesEventReceiver
@@ -846,6 +848,7 @@
             eventRepository,
             conversationEventReceiver,
             userEventReceiver,
+            teamEventReceiver,
             featureConfigEventReceiver,
             userPropertiesEventReceiver,
             federationEventReceiver
@@ -1438,12 +1441,9 @@
             userStorage.database.memberDAO, persistMessage, userId
         )
 
-<<<<<<< HEAD
-=======
     private val teamEventReceiver: TeamEventReceiver
         get() = TeamEventReceiverImpl(teamRepository, conversationRepository, userRepository, persistMessage, userId)
 
->>>>>>> 4ac74156
     private val guestRoomConfigHandler
         get() = GuestRoomConfigHandler(userConfigRepository, kaliumConfigs)
 
