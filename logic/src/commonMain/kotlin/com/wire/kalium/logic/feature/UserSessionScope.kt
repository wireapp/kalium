/*
 * Wire
 * Copyright (C) 2024 Wire Swiss GmbH
 *
 * This program is free software: you can redistribute it and/or modify
 * it under the terms of the GNU General Public License as published by
 * the Free Software Foundation, either version 3 of the License, or
 * (at your option) any later version.
 *
 * This program is distributed in the hope that it will be useful,
 * but WITHOUT ANY WARRANTY; without even the implied warranty of
 * MERCHANTABILITY or FITNESS FOR A PARTICULAR PURPOSE. See the
 * GNU General Public License for more details.
 *
 * You should have received a copy of the GNU General Public License
 * along with this program. If not, see http://www.gnu.org/licenses/.
 */
@file:Suppress("konsist.useCasesShouldNotAccessDaoLayerDirectly", "konsist.useCasesShouldNotAccessNetworkLayerDirectly")

package com.wire.kalium.logic.feature

import com.wire.kalium.logger.KaliumLogger
import com.wire.kalium.logger.obfuscateId
import com.wire.kalium.logic.CoreFailure
import com.wire.kalium.logic.GlobalKaliumScope
import com.wire.kalium.logic.cache.MLSSelfConversationIdProvider
import com.wire.kalium.logic.cache.MLSSelfConversationIdProviderImpl
import com.wire.kalium.logic.cache.ProteusSelfConversationIdProvider
import com.wire.kalium.logic.cache.ProteusSelfConversationIdProviderImpl
import com.wire.kalium.logic.cache.SelfConversationIdProvider
import com.wire.kalium.logic.cache.SelfConversationIdProviderImpl
import com.wire.kalium.logic.configuration.ClientConfig
import com.wire.kalium.logic.configuration.UserConfigDataSource
import com.wire.kalium.logic.configuration.UserConfigRepository
import com.wire.kalium.logic.configuration.notification.NotificationTokenDataSource
import com.wire.kalium.logic.data.asset.AssetDataSource
import com.wire.kalium.logic.data.asset.AssetRepository
import com.wire.kalium.logic.data.asset.DataStoragePaths
import com.wire.kalium.logic.data.asset.KaliumFileSystem
import com.wire.kalium.logic.data.asset.KaliumFileSystemImpl
import com.wire.kalium.logic.data.call.CallDataSource
import com.wire.kalium.logic.data.call.CallRepository
import com.wire.kalium.logic.data.call.VideoStateChecker
import com.wire.kalium.logic.data.call.VideoStateCheckerImpl
import com.wire.kalium.logic.data.call.mapper.CallMapper
import com.wire.kalium.logic.data.client.ClientDataSource
import com.wire.kalium.logic.data.client.ClientRepository
import com.wire.kalium.logic.data.client.E2EIClientProvider
import com.wire.kalium.logic.data.client.EI2EIClientProviderImpl
import com.wire.kalium.logic.data.client.MLSClientProvider
import com.wire.kalium.logic.data.client.MLSClientProviderImpl
import com.wire.kalium.logic.data.client.ProteusClientProvider
import com.wire.kalium.logic.data.client.ProteusClientProviderImpl
import com.wire.kalium.logic.data.client.remote.ClientRemoteDataSource
import com.wire.kalium.logic.data.client.remote.ClientRemoteRepository
import com.wire.kalium.logic.data.connection.ConnectionDataSource
import com.wire.kalium.logic.data.connection.ConnectionRepository
import com.wire.kalium.logic.data.conversation.ClientId
import com.wire.kalium.logic.data.conversation.CommitBundleEventReceiverImpl
import com.wire.kalium.logic.data.conversation.ConversationDataSource
import com.wire.kalium.logic.data.conversation.ConversationGroupRepository
import com.wire.kalium.logic.data.conversation.ConversationGroupRepositoryImpl
import com.wire.kalium.logic.data.conversation.ConversationRepository
import com.wire.kalium.logic.data.conversation.EpochChangesObserverImpl
import com.wire.kalium.logic.data.conversation.JoinExistingMLSConversationUseCase
import com.wire.kalium.logic.data.conversation.JoinExistingMLSConversationUseCaseImpl
import com.wire.kalium.logic.data.conversation.JoinExistingMLSConversationsUseCase
import com.wire.kalium.logic.data.conversation.JoinExistingMLSConversationsUseCaseImpl
import com.wire.kalium.logic.data.conversation.JoinSubconversationUseCase
import com.wire.kalium.logic.data.conversation.JoinSubconversationUseCaseImpl
import com.wire.kalium.logic.data.conversation.LeaveSubconversationUseCase
import com.wire.kalium.logic.data.conversation.LeaveSubconversationUseCaseImpl
import com.wire.kalium.logic.data.conversation.MLSConversationDataSource
import com.wire.kalium.logic.data.conversation.MLSConversationRepository
import com.wire.kalium.logic.data.conversation.NewConversationMembersRepository
import com.wire.kalium.logic.data.conversation.NewConversationMembersRepositoryImpl
import com.wire.kalium.logic.data.conversation.ProposalTimer
import com.wire.kalium.logic.data.conversation.SubconversationRepositoryImpl
import com.wire.kalium.logic.data.conversation.UpdateKeyingMaterialThresholdProvider
import com.wire.kalium.logic.data.conversation.UpdateKeyingMaterialThresholdProviderImpl
import com.wire.kalium.logic.data.e2ei.CertificateRevocationListRepository
import com.wire.kalium.logic.data.e2ei.CertificateRevocationListRepositoryDataSource
import com.wire.kalium.logic.data.e2ei.E2EIRepository
import com.wire.kalium.logic.data.e2ei.E2EIRepositoryImpl
import com.wire.kalium.logic.feature.e2ei.usecase.ObserveE2EIConversationsVerificationStatusesUseCase
import com.wire.kalium.logic.feature.e2ei.usecase.ObserveE2EIConversationsVerificationStatusesUseCaseImpl
import com.wire.kalium.logic.data.event.EventDataSource
import com.wire.kalium.logic.data.event.EventRepository
import com.wire.kalium.logic.data.featureConfig.FeatureConfigDataSource
import com.wire.kalium.logic.data.featureConfig.FeatureConfigRepository
import com.wire.kalium.logic.data.id.CurrentClientIdProvider
import com.wire.kalium.logic.data.id.FederatedIdMapper
import com.wire.kalium.logic.data.id.GroupID
import com.wire.kalium.logic.data.id.QualifiedIdMapper
import com.wire.kalium.logic.data.id.SelfTeamIdProvider
import com.wire.kalium.logic.data.id.TeamId
import com.wire.kalium.logic.data.id.toDao
import com.wire.kalium.logic.data.keypackage.KeyPackageDataSource
import com.wire.kalium.logic.data.keypackage.KeyPackageLimitsProvider
import com.wire.kalium.logic.data.keypackage.KeyPackageLimitsProviderImpl
import com.wire.kalium.logic.data.keypackage.KeyPackageRepository
import com.wire.kalium.logic.data.logout.LogoutDataSource
import com.wire.kalium.logic.data.logout.LogoutRepository
import com.wire.kalium.logic.data.message.CompositeMessageDataSource
import com.wire.kalium.logic.data.message.CompositeMessageRepository
import com.wire.kalium.logic.data.message.IsMessageSentInSelfConversationUseCase
import com.wire.kalium.logic.data.message.IsMessageSentInSelfConversationUseCaseImpl
import com.wire.kalium.logic.data.message.MessageDataSource
import com.wire.kalium.logic.data.message.MessageMetadataRepository
import com.wire.kalium.logic.data.message.MessageMetadataSource
import com.wire.kalium.logic.data.message.MessageRepository
import com.wire.kalium.logic.data.message.PersistMessageUseCase
import com.wire.kalium.logic.data.message.PersistMessageUseCaseImpl
import com.wire.kalium.logic.data.message.PersistReactionUseCase
import com.wire.kalium.logic.data.message.PersistReactionUseCaseImpl
import com.wire.kalium.logic.data.message.ProtoContentMapper
import com.wire.kalium.logic.data.message.ProtoContentMapperImpl
import com.wire.kalium.logic.data.message.SystemMessageInserterImpl
import com.wire.kalium.logic.data.message.reaction.ReactionRepositoryImpl
import com.wire.kalium.logic.data.message.receipt.ReceiptRepositoryImpl
import com.wire.kalium.logic.data.mlspublickeys.MLSPublicKeysRepository
import com.wire.kalium.logic.data.mlspublickeys.MLSPublicKeysRepositoryImpl
import com.wire.kalium.logic.data.notification.PushTokenDataSource
import com.wire.kalium.logic.data.notification.PushTokenRepository
import com.wire.kalium.logic.data.prekey.PreKeyDataSource
import com.wire.kalium.logic.data.prekey.PreKeyRepository
import com.wire.kalium.logic.data.properties.UserPropertyDataSource
import com.wire.kalium.logic.data.properties.UserPropertyRepository
import com.wire.kalium.logic.data.publicuser.SearchUserRepository
import com.wire.kalium.logic.data.publicuser.SearchUserRepositoryImpl
import com.wire.kalium.logic.data.publicuser.UserSearchApiWrapper
import com.wire.kalium.logic.data.publicuser.UserSearchApiWrapperImpl
import com.wire.kalium.logic.data.service.ServiceDataSource
import com.wire.kalium.logic.data.service.ServiceRepository
import com.wire.kalium.logic.data.session.token.AccessTokenRepository
import com.wire.kalium.logic.data.session.token.AccessTokenRepositoryImpl
import com.wire.kalium.logic.data.sync.InMemoryIncrementalSyncRepository
import com.wire.kalium.logic.data.sync.IncrementalSyncRepository
import com.wire.kalium.logic.data.sync.SlowSyncRepository
import com.wire.kalium.logic.data.sync.SlowSyncRepositoryImpl
import com.wire.kalium.logic.data.team.TeamDataSource
import com.wire.kalium.logic.data.team.TeamRepository
import com.wire.kalium.logic.data.user.AccountRepository
import com.wire.kalium.logic.data.user.AccountRepositoryImpl
import com.wire.kalium.logic.data.user.UserDataSource
import com.wire.kalium.logic.data.user.UserId
import com.wire.kalium.logic.data.user.UserRepository
import com.wire.kalium.logic.di.MapperProvider
import com.wire.kalium.logic.di.PlatformUserStorageProperties
import com.wire.kalium.logic.di.RootPathsProvider
import com.wire.kalium.logic.di.UserStorageProvider
import com.wire.kalium.logic.feature.applock.AppLockTeamFeatureConfigObserver
import com.wire.kalium.logic.feature.applock.AppLockTeamFeatureConfigObserverImpl
import com.wire.kalium.logic.feature.applock.MarkTeamAppLockStatusAsNotifiedUseCase
import com.wire.kalium.logic.feature.applock.MarkTeamAppLockStatusAsNotifiedUseCaseImpl
import com.wire.kalium.logic.feature.asset.ValidateAssetMimeTypeUseCase
import com.wire.kalium.logic.feature.asset.ValidateAssetMimeTypeUseCaseImpl
import com.wire.kalium.logic.feature.auth.AuthenticationScope
import com.wire.kalium.logic.feature.auth.AuthenticationScopeProvider
import com.wire.kalium.logic.feature.auth.ClearUserDataUseCase
import com.wire.kalium.logic.feature.auth.ClearUserDataUseCaseImpl
import com.wire.kalium.logic.feature.auth.LogoutCallback
import com.wire.kalium.logic.feature.auth.LogoutUseCase
import com.wire.kalium.logic.feature.auth.LogoutUseCaseImpl
import com.wire.kalium.logic.feature.backup.BackupScope
import com.wire.kalium.logic.feature.call.CallManager
import com.wire.kalium.logic.feature.call.CallsScope
import com.wire.kalium.logic.feature.call.GlobalCallManager
import com.wire.kalium.logic.feature.call.usecase.ConversationClientsInCallUpdater
import com.wire.kalium.logic.feature.call.usecase.ConversationClientsInCallUpdaterImpl
import com.wire.kalium.logic.feature.call.usecase.UpdateConversationClientsForCurrentCallUseCase
import com.wire.kalium.logic.feature.call.usecase.UpdateConversationClientsForCurrentCallUseCaseImpl
import com.wire.kalium.logic.feature.client.ClientScope
import com.wire.kalium.logic.feature.client.FetchSelfClientsFromRemoteUseCase
import com.wire.kalium.logic.feature.client.FetchSelfClientsFromRemoteUseCaseImpl
import com.wire.kalium.logic.feature.client.FetchUsersClientsFromRemoteUseCase
import com.wire.kalium.logic.feature.client.FetchUsersClientsFromRemoteUseCaseImpl
import com.wire.kalium.logic.feature.client.IsAllowedToRegisterMLSClientUseCase
import com.wire.kalium.logic.feature.client.IsAllowedToRegisterMLSClientUseCaseImpl
import com.wire.kalium.logic.feature.client.MLSClientManager
import com.wire.kalium.logic.feature.client.MLSClientManagerImpl
import com.wire.kalium.logic.feature.client.RegisterMLSClientUseCase
import com.wire.kalium.logic.feature.client.RegisterMLSClientUseCaseImpl
import com.wire.kalium.logic.feature.connection.ConnectionScope
import com.wire.kalium.logic.feature.connection.SyncConnectionsUseCase
import com.wire.kalium.logic.feature.connection.SyncConnectionsUseCaseImpl
import com.wire.kalium.logic.feature.conversation.ConversationScope
import com.wire.kalium.logic.feature.conversation.ConversationsRecoveryManager
import com.wire.kalium.logic.feature.conversation.ConversationsRecoveryManagerImpl
import com.wire.kalium.logic.feature.conversation.MLSConversationsRecoveryManager
import com.wire.kalium.logic.feature.conversation.MLSConversationsRecoveryManagerImpl
import com.wire.kalium.logic.feature.conversation.ObserveOtherUserSecurityClassificationLabelUseCase
import com.wire.kalium.logic.feature.conversation.ObserveOtherUserSecurityClassificationLabelUseCaseImpl
import com.wire.kalium.logic.feature.conversation.ObserveSecurityClassificationLabelUseCase
import com.wire.kalium.logic.feature.conversation.ObserveSecurityClassificationLabelUseCaseImpl
import com.wire.kalium.logic.feature.conversation.RecoverMLSConversationsUseCase
import com.wire.kalium.logic.feature.conversation.RecoverMLSConversationsUseCaseImpl
import com.wire.kalium.logic.feature.conversation.SyncConversationsUseCase
import com.wire.kalium.logic.feature.conversation.SyncConversationsUseCaseImpl
import com.wire.kalium.logic.feature.conversation.TypingIndicatorSyncManager
import com.wire.kalium.logic.feature.conversation.keyingmaterials.KeyingMaterialsManager
import com.wire.kalium.logic.feature.conversation.keyingmaterials.KeyingMaterialsManagerImpl
import com.wire.kalium.logic.feature.conversation.mls.MLSOneOnOneConversationResolver
import com.wire.kalium.logic.feature.conversation.mls.MLSOneOnOneConversationResolverImpl
import com.wire.kalium.logic.feature.conversation.mls.OneOnOneMigrator
import com.wire.kalium.logic.feature.conversation.mls.OneOnOneMigratorImpl
import com.wire.kalium.logic.feature.conversation.mls.OneOnOneResolver
import com.wire.kalium.logic.feature.conversation.mls.OneOnOneResolverImpl
import com.wire.kalium.logic.feature.debug.DebugScope
import com.wire.kalium.logic.feature.e2ei.ACMECertificatesSyncWorker
import com.wire.kalium.logic.feature.e2ei.ACMECertificatesSyncWorkerImpl
import com.wire.kalium.logic.feature.e2ei.CheckCrlRevocationListUseCase
import com.wire.kalium.logic.feature.e2ei.usecase.CheckRevocationListUseCase
import com.wire.kalium.logic.feature.e2ei.usecase.CheckRevocationListUseCaseImpl
import com.wire.kalium.logic.feature.e2ei.usecase.FetchConversationMLSVerificationStatusUseCase
import com.wire.kalium.logic.feature.e2ei.usecase.FetchConversationMLSVerificationStatusUseCaseImpl
import com.wire.kalium.logic.feature.e2ei.usecase.FetchMLSVerificationStatusUseCase
import com.wire.kalium.logic.feature.e2ei.usecase.FetchMLSVerificationStatusUseCaseImpl
import com.wire.kalium.logic.feature.featureConfig.SyncFeatureConfigsUseCase
import com.wire.kalium.logic.feature.featureConfig.SyncFeatureConfigsUseCaseImpl
import com.wire.kalium.logic.feature.featureConfig.handler.AppLockConfigHandler
import com.wire.kalium.logic.feature.featureConfig.handler.ClassifiedDomainsConfigHandler
import com.wire.kalium.logic.feature.featureConfig.handler.ConferenceCallingConfigHandler
import com.wire.kalium.logic.feature.featureConfig.handler.E2EIConfigHandler
import com.wire.kalium.logic.feature.featureConfig.handler.FileSharingConfigHandler
import com.wire.kalium.logic.feature.featureConfig.handler.GuestRoomConfigHandler
import com.wire.kalium.logic.feature.featureConfig.handler.MLSConfigHandler
import com.wire.kalium.logic.feature.featureConfig.handler.MLSMigrationConfigHandler
import com.wire.kalium.logic.feature.featureConfig.handler.SecondFactorPasswordChallengeConfigHandler
import com.wire.kalium.logic.feature.featureConfig.handler.SelfDeletingMessagesConfigHandler
import com.wire.kalium.logic.feature.keypackage.KeyPackageManager
import com.wire.kalium.logic.feature.keypackage.KeyPackageManagerImpl
import com.wire.kalium.logic.feature.legalhold.ApproveLegalHoldRequestUseCase
import com.wire.kalium.logic.feature.legalhold.ApproveLegalHoldRequestUseCaseImpl
import com.wire.kalium.logic.feature.legalhold.FetchLegalHoldForSelfUserFromRemoteUseCase
import com.wire.kalium.logic.feature.legalhold.FetchLegalHoldForSelfUserFromRemoteUseCaseImpl
import com.wire.kalium.logic.feature.legalhold.MarkLegalHoldChangeAsNotifiedForSelfUseCase
import com.wire.kalium.logic.feature.legalhold.MarkLegalHoldChangeAsNotifiedForSelfUseCaseImpl
import com.wire.kalium.logic.feature.legalhold.MembersHavingLegalHoldClientUseCase
import com.wire.kalium.logic.feature.legalhold.MembersHavingLegalHoldClientUseCaseImpl
import com.wire.kalium.logic.feature.legalhold.ObserveLegalHoldChangeNotifiedForSelfUseCase
import com.wire.kalium.logic.feature.legalhold.ObserveLegalHoldChangeNotifiedForSelfUseCaseImpl
import com.wire.kalium.logic.feature.legalhold.ObserveLegalHoldForSelfUserUseCase
import com.wire.kalium.logic.feature.legalhold.ObserveLegalHoldForSelfUserUseCaseImpl
import com.wire.kalium.logic.feature.legalhold.ObserveLegalHoldRequestUseCase
import com.wire.kalium.logic.feature.legalhold.ObserveLegalHoldRequestUseCaseImpl
import com.wire.kalium.logic.feature.legalhold.ObserveLegalHoldStateForUserUseCase
import com.wire.kalium.logic.feature.legalhold.ObserveLegalHoldStateForUserUseCaseImpl
import com.wire.kalium.logic.feature.legalhold.UpdateSelfClientCapabilityToLegalHoldConsentUseCase
import com.wire.kalium.logic.feature.legalhold.UpdateSelfClientCapabilityToLegalHoldConsentUseCaseImpl
import com.wire.kalium.logic.feature.message.AddSystemMessageToAllConversationsUseCase
import com.wire.kalium.logic.feature.message.AddSystemMessageToAllConversationsUseCaseImpl
import com.wire.kalium.logic.feature.message.EphemeralEventsNotificationManagerImpl
import com.wire.kalium.logic.feature.message.MessageScope
import com.wire.kalium.logic.feature.message.MessageSendingScheduler
import com.wire.kalium.logic.feature.message.PendingProposalScheduler
import com.wire.kalium.logic.feature.message.PendingProposalSchedulerImpl
import com.wire.kalium.logic.feature.message.PersistMigratedMessagesUseCase
import com.wire.kalium.logic.feature.message.PersistMigratedMessagesUseCaseImpl
import com.wire.kalium.logic.feature.message.StaleEpochVerifier
import com.wire.kalium.logic.feature.message.StaleEpochVerifierImpl
import com.wire.kalium.logic.feature.migration.MigrationScope
import com.wire.kalium.logic.feature.mlsmigration.MLSMigrationManager
import com.wire.kalium.logic.feature.mlsmigration.MLSMigrationManagerImpl
import com.wire.kalium.logic.feature.mlsmigration.MLSMigrationWorkerImpl
import com.wire.kalium.logic.feature.mlsmigration.MLSMigrator
import com.wire.kalium.logic.feature.mlsmigration.MLSMigratorImpl
import com.wire.kalium.logic.feature.notificationToken.PushTokenUpdater
import com.wire.kalium.logic.feature.proteus.ProteusPreKeyRefiller
import com.wire.kalium.logic.feature.proteus.ProteusPreKeyRefillerImpl
import com.wire.kalium.logic.feature.proteus.ProteusSyncWorker
import com.wire.kalium.logic.feature.proteus.ProteusSyncWorkerImpl
import com.wire.kalium.logic.feature.protocol.OneOnOneProtocolSelector
import com.wire.kalium.logic.feature.protocol.OneOnOneProtocolSelectorImpl
import com.wire.kalium.logic.feature.publicuser.RefreshUsersWithoutMetadataUseCase
import com.wire.kalium.logic.feature.publicuser.RefreshUsersWithoutMetadataUseCaseImpl
import com.wire.kalium.logic.feature.search.SearchScope
import com.wire.kalium.logic.feature.selfDeletingMessages.ObserveSelfDeletionTimerSettingsForConversationUseCase
import com.wire.kalium.logic.feature.selfDeletingMessages.ObserveSelfDeletionTimerSettingsForConversationUseCaseImpl
import com.wire.kalium.logic.feature.selfDeletingMessages.ObserveTeamSettingsSelfDeletingStatusUseCase
import com.wire.kalium.logic.feature.selfDeletingMessages.ObserveTeamSettingsSelfDeletingStatusUseCaseImpl
import com.wire.kalium.logic.feature.selfDeletingMessages.PersistNewSelfDeletionTimerUseCaseImpl
import com.wire.kalium.logic.feature.service.ServiceScope
import com.wire.kalium.logic.feature.session.GetProxyCredentialsUseCase
import com.wire.kalium.logic.feature.session.GetProxyCredentialsUseCaseImpl
import com.wire.kalium.logic.feature.session.UpgradeCurrentSessionUseCaseImpl
import com.wire.kalium.logic.feature.session.token.AccessTokenRefresher
import com.wire.kalium.logic.feature.session.token.AccessTokenRefresherFactory
import com.wire.kalium.logic.feature.session.token.AccessTokenRefresherFactoryImpl
import com.wire.kalium.logic.feature.session.token.AccessTokenRefresherImpl
import com.wire.kalium.logic.feature.team.SyncSelfTeamUseCase
import com.wire.kalium.logic.feature.team.SyncSelfTeamUseCaseImpl
import com.wire.kalium.logic.feature.team.TeamScope
import com.wire.kalium.logic.feature.user.GetDefaultProtocolUseCase
import com.wire.kalium.logic.feature.user.GetDefaultProtocolUseCaseImpl
import com.wire.kalium.logic.feature.user.IsE2EIEnabledUseCase
import com.wire.kalium.logic.feature.user.IsE2EIEnabledUseCaseImpl
import com.wire.kalium.logic.feature.user.IsFileSharingEnabledUseCase
import com.wire.kalium.logic.feature.user.IsFileSharingEnabledUseCaseImpl
import com.wire.kalium.logic.feature.user.IsMLSEnabledUseCase
import com.wire.kalium.logic.feature.user.IsMLSEnabledUseCaseImpl
import com.wire.kalium.logic.feature.user.MarkEnablingE2EIAsNotifiedUseCase
import com.wire.kalium.logic.feature.user.MarkEnablingE2EIAsNotifiedUseCaseImpl
import com.wire.kalium.logic.feature.user.MarkFileSharingChangeAsNotifiedUseCase
import com.wire.kalium.logic.feature.user.MarkSelfDeletionStatusAsNotifiedUseCase
import com.wire.kalium.logic.feature.user.MarkSelfDeletionStatusAsNotifiedUseCaseImpl
import com.wire.kalium.logic.feature.user.ObserveE2EIRequiredUseCase
import com.wire.kalium.logic.feature.user.ObserveE2EIRequiredUseCaseImpl
import com.wire.kalium.logic.feature.user.ObserveFileSharingStatusUseCase
import com.wire.kalium.logic.feature.user.ObserveFileSharingStatusUseCaseImpl
import com.wire.kalium.logic.feature.user.SyncContactsUseCase
import com.wire.kalium.logic.feature.user.SyncContactsUseCaseImpl
import com.wire.kalium.logic.feature.user.SyncSelfUserUseCase
import com.wire.kalium.logic.feature.user.SyncSelfUserUseCaseImpl
import com.wire.kalium.logic.feature.user.UpdateSelfUserSupportedProtocolsUseCase
import com.wire.kalium.logic.feature.user.UpdateSelfUserSupportedProtocolsUseCaseImpl
import com.wire.kalium.logic.feature.user.UpdateSupportedProtocolsAndResolveOneOnOnesUseCase
import com.wire.kalium.logic.feature.user.UpdateSupportedProtocolsAndResolveOneOnOnesUseCaseImpl
import com.wire.kalium.logic.feature.user.UserScope
import com.wire.kalium.logic.feature.user.e2ei.MarkNotifyForRevokedCertificateAsNotifiedUseCase
import com.wire.kalium.logic.feature.user.e2ei.MarkNotifyForRevokedCertificateAsNotifiedUseCaseImpl
import com.wire.kalium.logic.feature.user.e2ei.ObserveShouldNotifyForRevokedCertificateUseCase
import com.wire.kalium.logic.feature.user.e2ei.ObserveShouldNotifyForRevokedCertificateUseCaseImpl
import com.wire.kalium.logic.feature.user.guestroomlink.MarkGuestLinkFeatureFlagAsNotChangedUseCase
import com.wire.kalium.logic.feature.user.guestroomlink.MarkGuestLinkFeatureFlagAsNotChangedUseCaseImpl
import com.wire.kalium.logic.feature.user.guestroomlink.ObserveGuestRoomLinkFeatureFlagUseCase
import com.wire.kalium.logic.feature.user.guestroomlink.ObserveGuestRoomLinkFeatureFlagUseCaseImpl
import com.wire.kalium.logic.feature.user.screenshotCensoring.ObserveScreenshotCensoringConfigUseCase
import com.wire.kalium.logic.feature.user.screenshotCensoring.ObserveScreenshotCensoringConfigUseCaseImpl
import com.wire.kalium.logic.feature.user.screenshotCensoring.PersistScreenshotCensoringConfigUseCase
import com.wire.kalium.logic.feature.user.screenshotCensoring.PersistScreenshotCensoringConfigUseCaseImpl
import com.wire.kalium.logic.feature.user.webSocketStatus.GetPersistentWebSocketStatus
import com.wire.kalium.logic.feature.user.webSocketStatus.GetPersistentWebSocketStatusImpl
import com.wire.kalium.logic.feature.user.webSocketStatus.PersistPersistentWebSocketConnectionStatusUseCase
import com.wire.kalium.logic.feature.user.webSocketStatus.PersistPersistentWebSocketConnectionStatusUseCaseImpl
import com.wire.kalium.logic.featureFlags.FeatureSupport
import com.wire.kalium.logic.featureFlags.FeatureSupportImpl
import com.wire.kalium.logic.featureFlags.KaliumConfigs
import com.wire.kalium.logic.functional.Either
import com.wire.kalium.logic.functional.isRight
import com.wire.kalium.logic.functional.map
import com.wire.kalium.logic.functional.onSuccess
import com.wire.kalium.logic.kaliumLogger
import com.wire.kalium.logic.network.ApiMigrationManager
import com.wire.kalium.logic.network.ApiMigrationV3
import com.wire.kalium.logic.network.SessionManagerImpl
import com.wire.kalium.logic.sync.AvsSyncStateReporter
import com.wire.kalium.logic.sync.AvsSyncStateReporterImpl
import com.wire.kalium.logic.sync.ObserveSyncStateUseCase
import com.wire.kalium.logic.sync.ObserveSyncStateUseCaseImpl
import com.wire.kalium.logic.sync.SetConnectionPolicyUseCase
import com.wire.kalium.logic.sync.SyncManager
import com.wire.kalium.logic.sync.SyncManagerImpl
import com.wire.kalium.logic.sync.UserSessionWorkScheduler
import com.wire.kalium.logic.sync.incremental.EventGatherer
import com.wire.kalium.logic.sync.incremental.EventGathererImpl
import com.wire.kalium.logic.sync.incremental.EventProcessor
import com.wire.kalium.logic.sync.incremental.EventProcessorImpl
import com.wire.kalium.logic.sync.incremental.IncrementalSyncManager
import com.wire.kalium.logic.sync.incremental.IncrementalSyncRecoveryHandlerImpl
import com.wire.kalium.logic.sync.incremental.IncrementalSyncWorker
import com.wire.kalium.logic.sync.incremental.IncrementalSyncWorkerImpl
import com.wire.kalium.logic.sync.receiver.ConversationEventReceiver
import com.wire.kalium.logic.sync.receiver.ConversationEventReceiverImpl
import com.wire.kalium.logic.sync.receiver.FeatureConfigEventReceiver
import com.wire.kalium.logic.sync.receiver.FeatureConfigEventReceiverImpl
import com.wire.kalium.logic.sync.receiver.FederationEventReceiver
import com.wire.kalium.logic.sync.receiver.FederationEventReceiverImpl
import com.wire.kalium.logic.sync.receiver.TeamEventReceiver
import com.wire.kalium.logic.sync.receiver.TeamEventReceiverImpl
import com.wire.kalium.logic.sync.receiver.UserEventReceiver
import com.wire.kalium.logic.sync.receiver.UserEventReceiverImpl
import com.wire.kalium.logic.sync.receiver.UserPropertiesEventReceiver
import com.wire.kalium.logic.sync.receiver.UserPropertiesEventReceiverImpl
import com.wire.kalium.logic.sync.receiver.asset.AssetMessageHandler
import com.wire.kalium.logic.sync.receiver.asset.AssetMessageHandlerImpl
import com.wire.kalium.logic.sync.receiver.conversation.ConversationMessageTimerEventHandler
import com.wire.kalium.logic.sync.receiver.conversation.ConversationMessageTimerEventHandlerImpl
import com.wire.kalium.logic.sync.receiver.conversation.DeletedConversationEventHandler
import com.wire.kalium.logic.sync.receiver.conversation.DeletedConversationEventHandlerImpl
import com.wire.kalium.logic.sync.receiver.conversation.MLSWelcomeEventHandler
import com.wire.kalium.logic.sync.receiver.conversation.MLSWelcomeEventHandlerImpl
import com.wire.kalium.logic.sync.receiver.conversation.MemberChangeEventHandler
import com.wire.kalium.logic.sync.receiver.conversation.MemberChangeEventHandlerImpl
import com.wire.kalium.logic.sync.receiver.conversation.MemberJoinEventHandler
import com.wire.kalium.logic.sync.receiver.conversation.MemberJoinEventHandlerImpl
import com.wire.kalium.logic.sync.receiver.conversation.MemberLeaveEventHandler
import com.wire.kalium.logic.sync.receiver.conversation.MemberLeaveEventHandlerImpl
import com.wire.kalium.logic.sync.receiver.conversation.NewConversationEventHandler
import com.wire.kalium.logic.sync.receiver.conversation.NewConversationEventHandlerImpl
import com.wire.kalium.logic.sync.receiver.conversation.ProtocolUpdateEventHandler
import com.wire.kalium.logic.sync.receiver.conversation.ProtocolUpdateEventHandlerImpl
import com.wire.kalium.logic.sync.receiver.conversation.ReceiptModeUpdateEventHandler
import com.wire.kalium.logic.sync.receiver.conversation.ReceiptModeUpdateEventHandlerImpl
import com.wire.kalium.logic.sync.receiver.conversation.RenamedConversationEventHandler
import com.wire.kalium.logic.sync.receiver.conversation.RenamedConversationEventHandlerImpl
import com.wire.kalium.logic.sync.receiver.conversation.message.ApplicationMessageHandler
import com.wire.kalium.logic.sync.receiver.conversation.message.ApplicationMessageHandlerImpl
import com.wire.kalium.logic.sync.receiver.conversation.message.MLSMessageUnpacker
import com.wire.kalium.logic.sync.receiver.conversation.message.MLSMessageUnpackerImpl
import com.wire.kalium.logic.sync.receiver.conversation.message.NewMessageEventHandler
import com.wire.kalium.logic.sync.receiver.conversation.message.NewMessageEventHandlerImpl
import com.wire.kalium.logic.sync.receiver.conversation.message.ProteusMessageUnpacker
import com.wire.kalium.logic.sync.receiver.conversation.message.ProteusMessageUnpackerImpl
import com.wire.kalium.logic.sync.receiver.handler.ButtonActionConfirmationHandler
import com.wire.kalium.logic.sync.receiver.handler.ButtonActionConfirmationHandlerImpl
import com.wire.kalium.logic.sync.receiver.handler.ClearConversationContentHandlerImpl
import com.wire.kalium.logic.sync.receiver.handler.CodeDeletedHandler
import com.wire.kalium.logic.sync.receiver.handler.CodeDeletedHandlerImpl
import com.wire.kalium.logic.sync.receiver.handler.CodeUpdateHandlerImpl
import com.wire.kalium.logic.sync.receiver.handler.CodeUpdatedHandler
import com.wire.kalium.logic.sync.receiver.handler.DeleteForMeHandlerImpl
import com.wire.kalium.logic.sync.receiver.handler.DeleteMessageHandlerImpl
import com.wire.kalium.logic.sync.receiver.handler.LastReadContentHandlerImpl
import com.wire.kalium.logic.sync.receiver.handler.MessageTextEditHandlerImpl
import com.wire.kalium.logic.sync.receiver.handler.ReceiptMessageHandlerImpl
import com.wire.kalium.logic.sync.receiver.handler.TypingIndicatorHandler
import com.wire.kalium.logic.sync.receiver.handler.TypingIndicatorHandlerImpl
import com.wire.kalium.logic.sync.receiver.handler.legalhold.LegalHoldHandlerImpl
import com.wire.kalium.logic.sync.receiver.handler.legalhold.LegalHoldRequestHandlerImpl
import com.wire.kalium.logic.sync.receiver.handler.legalhold.LegalHoldSystemMessagesHandlerImpl
import com.wire.kalium.logic.sync.slow.RestartSlowSyncProcessForRecoveryUseCase
import com.wire.kalium.logic.sync.slow.RestartSlowSyncProcessForRecoveryUseCaseImpl
import com.wire.kalium.logic.sync.slow.SlowSlowSyncCriteriaProviderImpl
import com.wire.kalium.logic.sync.slow.SlowSyncCriteriaProvider
import com.wire.kalium.logic.sync.slow.SlowSyncManager
import com.wire.kalium.logic.sync.slow.SlowSyncRecoveryHandler
import com.wire.kalium.logic.sync.slow.SlowSyncRecoveryHandlerImpl
import com.wire.kalium.logic.sync.slow.SlowSyncWorker
import com.wire.kalium.logic.sync.slow.SlowSyncWorkerImpl
import com.wire.kalium.logic.sync.slow.migration.SyncMigrationStepsProvider
import com.wire.kalium.logic.sync.slow.migration.SyncMigrationStepsProviderImpl
import com.wire.kalium.logic.util.MessageContentEncoder
import com.wire.kalium.logic.wrapStorageNullableRequest
import com.wire.kalium.network.NetworkStateObserver
import com.wire.kalium.network.networkContainer.AuthenticatedNetworkContainer
import com.wire.kalium.network.session.SessionManager
import com.wire.kalium.persistence.client.ClientRegistrationStorage
import com.wire.kalium.persistence.client.ClientRegistrationStorageImpl
import com.wire.kalium.persistence.db.GlobalDatabaseProvider
import com.wire.kalium.persistence.kmmSettings.GlobalPrefProvider
import com.wire.kalium.util.DelicateKaliumApi
import kotlinx.coroutines.CoroutineScope
import kotlinx.coroutines.SupervisorJob
import kotlinx.coroutines.cancel
import kotlinx.coroutines.flow.Flow
import kotlinx.coroutines.flow.MutableSharedFlow
import kotlinx.coroutines.flow.firstOrNull
import kotlinx.coroutines.launch
import okio.Path.Companion.toPath
import kotlin.coroutines.CoroutineContext
import com.wire.kalium.network.api.base.model.UserId as UserIdDTO

@Suppress("LongParameterList", "LargeClass")
class UserSessionScope internal constructor(
    userAgent: String,
    private val userId: UserId,
    private val globalScope: GlobalKaliumScope,
    private val globalCallManager: GlobalCallManager,
    private val globalDatabaseProvider: GlobalDatabaseProvider,
    private val globalPreferences: GlobalPrefProvider,
    authenticationScopeProvider: AuthenticationScopeProvider,
    private val userSessionWorkScheduler: UserSessionWorkScheduler,
    private val rootPathsProvider: RootPathsProvider,
    dataStoragePaths: DataStoragePaths,
    private val kaliumConfigs: KaliumConfigs,
    private val userSessionScopeProvider: UserSessionScopeProvider,
    userStorageProvider: UserStorageProvider,
    private val clientConfig: ClientConfig,
    platformUserStorageProperties: PlatformUserStorageProperties,
    networkStateObserver: NetworkStateObserver,
    private val logoutCallback: LogoutCallback,
) : CoroutineScope {

    private val userStorage = userStorageProvider.getOrCreate(
        userId, platformUserStorageProperties, kaliumConfigs.shouldEncryptData
    )

    private var _clientId: ClientId? = null

    @OptIn(DelicateKaliumApi::class) // Use the uncached client ID in order to create the cache itself.
    private suspend fun clientId(): Either<CoreFailure, ClientId> =
        if (_clientId != null) Either.Right(_clientId!!) else {
            clientRepository.currentClientId().onSuccess {
                _clientId = it
            }
        }

    private val userScopedLogger: KaliumLogger = kaliumLogger.withUserDeviceData {
        KaliumLogger.UserClientData(userId.toLogString(), _clientId?.value?.obfuscateId() ?: "")
    }

    private val cachedClientIdClearer: CachedClientIdClearer = object : CachedClientIdClearer {
        override fun invoke() {
            _clientId = null
        }
    }

    val callMapper: CallMapper get() = MapperProvider.callMapper(userId)

    val qualifiedIdMapper: QualifiedIdMapper get() = MapperProvider.qualifiedIdMapper(userId)

    val federatedIdMapper: FederatedIdMapper
        get() = MapperProvider.federatedIdMapper(
            userId, qualifiedIdMapper, globalScope.sessionRepository
        )

    val clientIdProvider = CurrentClientIdProvider { clientId() }
    private val mlsSelfConversationIdProvider: MLSSelfConversationIdProvider by lazy {
        MLSSelfConversationIdProviderImpl(
            conversationRepository
        )
    }
    private val proteusSelfConversationIdProvider: ProteusSelfConversationIdProvider by lazy {
        ProteusSelfConversationIdProviderImpl(
            conversationRepository
        )
    }
    private val selfConversationIdProvider: SelfConversationIdProvider by
    lazy {
        SelfConversationIdProviderImpl(
            clientRepository,
            mlsSelfConversationIdProvider,
            proteusSelfConversationIdProvider
        )
    }

    private val epochsFlow = MutableSharedFlow<GroupID>()

    private val proposalTimersFlow = MutableSharedFlow<ProposalTimer>()

    // TODO(refactor): Extract to Provider class and make atomic
    // val _teamId: Atomic<Either<CoreFailure, TeamId?>> = Atomic(Either.Left(CoreFailure.Unknown(Throwable("NotInitialized"))))
    private var _teamId: Either<CoreFailure, TeamId?> = Either.Left(CoreFailure.Unknown(Throwable("NotInitialized")))

    private suspend fun teamId(): Either<CoreFailure, TeamId?> = if (_teamId.isRight()) _teamId else {
        // this can depend directly on DAO it will make it easier to user
        // and remove any circular dependency when using this inside user repository
        wrapStorageNullableRequest {
            userStorage.database.userDAO.observeUserDetailsByQualifiedID(userId.toDao()).firstOrNull()
        }.map { userDetailsEntity ->
            _teamId = Either.Right(userDetailsEntity?.team?.let { TeamId(it) })
            userDetailsEntity?.team?.let { TeamId(it) }
        }
    }

    private val selfTeamId = SelfTeamIdProvider { teamId() }

    private val accessTokenRepository: AccessTokenRepository
        get() = AccessTokenRepositoryImpl(
            userId = userId,
            accessTokenApi = authenticatedNetworkContainer.accessTokenApi,
            authTokenStorage = globalPreferences.authTokenStorage
        )

    private val accessTokenRefresherFactory: AccessTokenRefresherFactory
        get() = AccessTokenRefresherFactoryImpl(
            userId = userId,
            tokenStorage = globalPreferences.authTokenStorage
        )

    private val accessTokenRefresher: AccessTokenRefresher
        get() = AccessTokenRefresherImpl(
            userId = userId,
            repository = accessTokenRepository
        )

    private val sessionManager: SessionManager = SessionManagerImpl(
        sessionRepository = globalScope.sessionRepository,
        accessTokenRefresherFactory = accessTokenRefresherFactory,
        userId = userId,
        tokenStorage = globalPreferences.authTokenStorage,
        logout = { logoutReason -> logout(reason = logoutReason, waitUntilCompletes = true) }
    )
    private val authenticatedNetworkContainer: AuthenticatedNetworkContainer = AuthenticatedNetworkContainer.create(
        networkStateObserver,
        sessionManager,
        UserIdDTO(userId.value, userId.domain),
        userAgent,
        certificatePinning = kaliumConfigs.certPinningConfig,
        mockEngine = kaliumConfigs.kaliumMockEngine?.mockEngine,
        kaliumLogger = userScopedLogger
    )
    private val featureSupport: FeatureSupport = FeatureSupportImpl(
        kaliumConfigs,
        sessionManager.serverConfig().metaData.commonApiVersion.version
    )

    val authenticationScope: AuthenticationScope by lazy {
        authenticationScopeProvider.provide(
            sessionManager.getServerConfig(),
            sessionManager.getProxyCredentials(),
            networkStateObserver,
            globalDatabase = globalDatabaseProvider,
            kaliumConfigs = kaliumConfigs,
        )
    }

    internal val userConfigRepository: UserConfigRepository
        get() = UserConfigDataSource(
            userStorage.preferences.userConfigStorage,
            userStorage.database.userConfigDAO,
            kaliumConfigs
        )

    private val userPropertyRepository: UserPropertyRepository
        get() = UserPropertyDataSource(
            authenticatedNetworkContainer.propertiesApi,
            userConfigRepository
        )

    private val keyPackageLimitsProvider: KeyPackageLimitsProvider
        get() = KeyPackageLimitsProviderImpl(kaliumConfigs)

    private val updateKeyingMaterialThresholdProvider: UpdateKeyingMaterialThresholdProvider
        get() = UpdateKeyingMaterialThresholdProviderImpl(kaliumConfigs)

    val proteusClientProvider: ProteusClientProvider by lazy {
        ProteusClientProviderImpl(
            rootProteusPath = rootPathsProvider.rootProteusPath(userId),
            userId = userId,
            passphraseStorage = globalPreferences.passphraseStorage,
            kaliumConfigs = kaliumConfigs
        )
    }

    private val mlsClientProvider: MLSClientProvider by lazy {
        MLSClientProviderImpl(
            rootKeyStorePath = rootPathsProvider.rootMLSPath(userId),
            userId = userId,
            currentClientIdProvider = clientIdProvider,
            passphraseStorage = globalPreferences.passphraseStorage,
            userConfigRepository = userConfigRepository,
<<<<<<< HEAD
            featureConfigRepository = featureConfigRepository,
=======
            featureConfigRepository = featureConfigRepository
>>>>>>> 011eb1b4
        )
    }

    private val commitBundleEventReceiver: CommitBundleEventReceiverImpl
        get() = CommitBundleEventReceiverImpl(
            memberJoinHandler, memberLeaveHandler
        )

    private val checkRevocationList: CheckRevocationListUseCase
        get() = CheckRevocationListUseCaseImpl(
            certificateRevocationListRepository = certificateRevocationListRepository,
            currentClientIdProvider = clientIdProvider,
            mlsClientProvider = mlsClientProvider,
            isE2EIEnabledUseCase = isE2EIEnabled
        )

    private val mlsConversationRepository: MLSConversationRepository
        get() = MLSConversationDataSource(
            userId,
            keyPackageRepository,
            mlsClientProvider,
            authenticatedNetworkContainer.mlsMessageApi,
            userStorage.database.conversationDAO,
            authenticatedNetworkContainer.clientApi,
            syncManager,
            mlsPublicKeysRepository,
            commitBundleEventReceiver,
            epochsFlow,
            proposalTimersFlow,
            keyPackageLimitsProvider,
            checkRevocationList,
            certificateRevocationListRepository
        )

    private val e2eiRepository: E2EIRepository
        get() = E2EIRepositoryImpl(
            authenticatedNetworkContainer.e2eiApi,
            globalScope.unboundNetworkContainer.acmeApi,
            e2EIClientProvider,
            mlsClientProvider,
            clientIdProvider,
            mlsConversationRepository,
            userConfigRepository
        )

    private val e2EIClientProvider: E2EIClientProvider by lazy {
        EI2EIClientProviderImpl(
            currentClientIdProvider = clientIdProvider,
            mlsClientProvider = mlsClientProvider,
            userRepository = userRepository
        )
    }

    private val notificationTokenRepository get() = NotificationTokenDataSource(globalPreferences.tokenStorage)

    private val subconversationRepository = SubconversationRepositoryImpl()

    private val conversationRepository: ConversationRepository
        get() = ConversationDataSource(
            userId,
            mlsClientProvider,
            selfTeamId,
            userStorage.database.conversationDAO,
            userStorage.database.memberDAO,
            authenticatedNetworkContainer.conversationApi,
            userStorage.database.messageDAO,
            userStorage.database.clientDAO,
            authenticatedNetworkContainer.clientApi,
            userStorage.database.conversationMetaDataDAO
        )

    private val conversationGroupRepository: ConversationGroupRepository
        get() = ConversationGroupRepositoryImpl(
            mlsConversationRepository,
            joinExistingMLSConversationUseCase,
            memberJoinHandler,
            memberLeaveHandler,
            conversationMessageTimerEventHandler,
            userStorage.database.conversationDAO,
            authenticatedNetworkContainer.conversationApi,
            newConversationMembersRepository,
            lazy { conversations.newGroupConversationSystemMessagesCreator },
            userId,
            selfTeamId
        )

    private val newConversationMembersRepository: NewConversationMembersRepository
        get() = NewConversationMembersRepositoryImpl(
            userStorage.database.memberDAO,
            lazy { conversations.newGroupConversationSystemMessagesCreator }
        )

    private val messageRepository: MessageRepository
        get() = MessageDataSource(
            messageApi = authenticatedNetworkContainer.messageApi,
            mlsMessageApi = authenticatedNetworkContainer.mlsMessageApi,
            messageDAO = userStorage.database.messageDAO,
            selfUserId = userId
        )

    private val messageMetadataRepository: MessageMetadataRepository
        get() = MessageMetadataSource(messageMetaDataDAO = userStorage.database.messageMetaDataDAO)

    private val compositeMessageRepository: CompositeMessageRepository
        get() = CompositeMessageDataSource(compositeMessageDAO = userStorage.database.compositeMessageDAO)

    private val userRepository: UserRepository = UserDataSource(
        userStorage.database.userDAO,
        userStorage.database.metadataDAO,
        userStorage.database.clientDAO,
        authenticatedNetworkContainer.selfApi,
        authenticatedNetworkContainer.userDetailsApi,
        authenticatedNetworkContainer.teamsApi,
        globalScope.sessionRepository,
        userId,
        selfTeamId
    )

    private val accountRepository: AccountRepository
        get() = AccountRepositoryImpl(
            userDAO = userStorage.database.userDAO,
            selfUserId = userId,
            selfApi = authenticatedNetworkContainer.selfApi
        )

    internal val pushTokenRepository: PushTokenRepository
        get() = PushTokenDataSource(userStorage.database.metadataDAO)

    private val teamRepository: TeamRepository
        get() = TeamDataSource(
            userStorage.database.userDAO,
            userStorage.database.userConfigDAO,
            userStorage.database.teamDAO,
            authenticatedNetworkContainer.teamsApi,
            userId,
            userStorage.database.serviceDAO,
            legalHoldHandler,
            legalHoldRequestHandler,
        )

    private val serviceRepository: ServiceRepository
        get() = ServiceDataSource(
            serviceDAO = userStorage.database.serviceDAO
        )

    private val connectionRepository: ConnectionRepository
        get() = ConnectionDataSource(
            userStorage.database.conversationDAO,
            userStorage.database.memberDAO,
            userStorage.database.connectionDAO,
            authenticatedNetworkContainer.connectionApi,
            userStorage.database.userDAO,
            conversationRepository
        )

    private val userSearchApiWrapper: UserSearchApiWrapper = UserSearchApiWrapperImpl(
        authenticatedNetworkContainer.userSearchApi,
        userStorage.database.memberDAO,
        userId
    )

    private val searchUserRepository: SearchUserRepository
        get() = SearchUserRepositoryImpl(
            userStorage.database.userDAO,
            userStorage.database.searchDAO,
            authenticatedNetworkContainer.userDetailsApi,
            userSearchApiWrapper,
            userId,
            selfTeamId
        )

    val backup: BackupScope
        get() = BackupScope(
            userId,
            clientIdProvider,
            userRepository,
            kaliumFileSystem,
            userStorage,
            persistMigratedMessage,
            restartSlowSyncProcessForRecoveryUseCase,
            globalPreferences,
        )

    val persistMessage: PersistMessageUseCase
        get() = PersistMessageUseCaseImpl(messageRepository, userId)

    private val addSystemMessageToAllConversationsUseCase: AddSystemMessageToAllConversationsUseCase
        get() = AddSystemMessageToAllConversationsUseCaseImpl(messageRepository, userId)

    private val restartSlowSyncProcessForRecoveryUseCase: RestartSlowSyncProcessForRecoveryUseCase
        get() = RestartSlowSyncProcessForRecoveryUseCaseImpl(slowSyncRepository)

    private val callRepository: CallRepository by lazy {
        CallDataSource(
            callApi = authenticatedNetworkContainer.callApi,
            qualifiedIdMapper = qualifiedIdMapper,
            callDAO = userStorage.database.callDAO,
            conversationRepository = conversationRepository,
            mlsConversationRepository = mlsConversationRepository,
            subconversationRepository = subconversationRepository,
            joinSubconversation = joinSubconversationUseCase,
            leaveSubconversation = leaveSubconversationUseCase,
            mlsClientProvider = mlsClientProvider,
            userRepository = userRepository,
            epochChangesObserver = epochChangesObserver,
            teamRepository = teamRepository,
            persistMessage = persistMessage,
            callMapper = callMapper,
            federatedIdMapper = federatedIdMapper
        )
    }

    private val clientRemoteRepository: ClientRemoteRepository
        get() = ClientRemoteDataSource(
            authenticatedNetworkContainer.clientApi,
            clientConfig
        )

    private val clientRegistrationStorage: ClientRegistrationStorage
        get() = ClientRegistrationStorageImpl(userStorage.database.metadataDAO)

    internal val clientRepository: ClientRepository
        get() = ClientDataSource(
            clientRemoteRepository,
            clientRegistrationStorage,
            userStorage.database.clientDAO,
            userStorage.database.newClientDAO,
            userId,
            authenticatedNetworkContainer.clientApi,
        )

    private val messageSendingScheduler: MessageSendingScheduler
        get() = userSessionWorkScheduler

    private val assetRepository: AssetRepository
        get() = AssetDataSource(
            assetApi = authenticatedNetworkContainer.assetApi,
            assetDao = userStorage.database.assetDAO,
            kaliumFileSystem = kaliumFileSystem
        )

    private val incrementalSyncRepository: IncrementalSyncRepository by lazy {
        InMemoryIncrementalSyncRepository()
    }

    private val slowSyncRepository: SlowSyncRepository by lazy { SlowSyncRepositoryImpl(userStorage.database.metadataDAO) }

    private val eventGatherer: EventGatherer get() = EventGathererImpl(eventRepository, incrementalSyncRepository)

    private val eventProcessor: EventProcessor by lazy {
        EventProcessorImpl(
            eventRepository,
            conversationEventReceiver,
            userEventReceiver,
            teamEventReceiver,
            featureConfigEventReceiver,
            userPropertiesEventReceiver,
            federationEventReceiver
        )
    }

    private val slowSyncCriteriaProvider: SlowSyncCriteriaProvider
        get() = SlowSlowSyncCriteriaProviderImpl(clientRepository, logoutRepository)

    val syncManager: SyncManager by lazy {
        SyncManagerImpl(
            slowSyncRepository, incrementalSyncRepository
        )
    }

    private val syncConversations: SyncConversationsUseCase
        get() = SyncConversationsUseCaseImpl(
            conversationRepository,
            systemMessageInserter
        )

    private val syncConnections: SyncConnectionsUseCase
        get() = SyncConnectionsUseCaseImpl(
            connectionRepository = connectionRepository
        )

    private val syncSelfUser: SyncSelfUserUseCase get() = SyncSelfUserUseCaseImpl(userRepository)
    private val syncContacts: SyncContactsUseCase get() = SyncContactsUseCaseImpl(userRepository)

    private val syncSelfTeamUseCase: SyncSelfTeamUseCase
        get() = SyncSelfTeamUseCaseImpl(
            userRepository = userRepository,
            teamRepository = teamRepository,
            fetchedUsersLimit = kaliumConfigs.limitTeamMembersFetchDuringSlowSync
        )

    private val joinExistingMLSConversationUseCase: JoinExistingMLSConversationUseCase
        get() = JoinExistingMLSConversationUseCaseImpl(
            featureSupport,
            authenticatedNetworkContainer.conversationApi,
            clientRepository,
            conversationRepository,
            mlsConversationRepository
        )

    private val registerMLSClientUseCase: RegisterMLSClientUseCase
        get() = RegisterMLSClientUseCaseImpl(
            mlsClientProvider,
            clientRepository,
            keyPackageRepository,
            keyPackageLimitsProvider,
            userConfigRepository
        )

    private val recoverMLSConversationsUseCase: RecoverMLSConversationsUseCase
        get() = RecoverMLSConversationsUseCaseImpl(
            featureSupport,
            clientRepository,
            conversationRepository,
            mlsConversationRepository,
            joinExistingMLSConversationUseCase
        )

    private val joinExistingMLSConversations: JoinExistingMLSConversationsUseCase
        get() = JoinExistingMLSConversationsUseCaseImpl(
            featureSupport,
            clientRepository,
            conversationRepository,
            joinExistingMLSConversationUseCase
        )

    private val joinSubconversationUseCase: JoinSubconversationUseCase
        get() = JoinSubconversationUseCaseImpl(
            authenticatedNetworkContainer.conversationApi,
            mlsConversationRepository,
            subconversationRepository,
            mlsUnpacker
        )

    private val leaveSubconversationUseCase: LeaveSubconversationUseCase
        get() = LeaveSubconversationUseCaseImpl(
            authenticatedNetworkContainer.conversationApi,
            mlsClientProvider,
            subconversationRepository,
            userId,
            clientIdProvider,
        )

    private val mlsOneOnOneConversationResolver: MLSOneOnOneConversationResolver
        get() = MLSOneOnOneConversationResolverImpl(
            conversationRepository,
            joinExistingMLSConversationUseCase
        )

    private val oneOnOneMigrator: OneOnOneMigrator
        get() = OneOnOneMigratorImpl(
            mlsOneOnOneConversationResolver,
            conversationGroupRepository,
            conversationRepository,
            messageRepository,
            userRepository
        )
    private val oneOnOneResolver: OneOnOneResolver
        get() = OneOnOneResolverImpl(
            userRepository,
            oneOnOneProtocolSelector,
            oneOnOneMigrator,
            incrementalSyncRepository
        )

    private val updateSupportedProtocols: UpdateSelfUserSupportedProtocolsUseCase
        get() = UpdateSelfUserSupportedProtocolsUseCaseImpl(
            clientRepository,
            userRepository,
            userConfigRepository,
            featureSupport,
            clientIdProvider,
            userScopedLogger
        )

    private val updateSupportedProtocolsAndResolveOneOnOnes: UpdateSupportedProtocolsAndResolveOneOnOnesUseCase
        get() = UpdateSupportedProtocolsAndResolveOneOnOnesUseCaseImpl(
            updateSupportedProtocols,
            oneOnOneResolver
        )

    private val slowSyncWorker: SlowSyncWorker by lazy {
        SlowSyncWorkerImpl(
            eventRepository,
            syncSelfUser,
            syncFeatureConfigsUseCase,
            updateSupportedProtocols,
            syncConversations,
            syncConnections,
            syncSelfTeamUseCase,
            syncContacts,
            joinExistingMLSConversations,
            fetchLegalHoldForSelfUserFromRemoteUseCase,
            oneOnOneResolver
        )
    }

    private val slowSyncRecoveryHandler: SlowSyncRecoveryHandler
        get() = SlowSyncRecoveryHandlerImpl(logout)

    private val syncMigrationStepsProvider: () -> SyncMigrationStepsProvider = {
        SyncMigrationStepsProviderImpl(lazy { accountRepository }, selfTeamId)
    }

    private val slowSyncManager: SlowSyncManager by lazy {
        SlowSyncManager(
            slowSyncCriteriaProvider,
            slowSyncRepository,
            slowSyncWorker,
            slowSyncRecoveryHandler,
            networkStateObserver,
            syncMigrationStepsProvider

        )
    }
    private val mlsConversationsRecoveryManager: MLSConversationsRecoveryManager by lazy {
        MLSConversationsRecoveryManagerImpl(
            featureSupport,
            incrementalSyncRepository,
            clientRepository,
            recoverMLSConversationsUseCase,
            slowSyncRepository,
            userScopedLogger
        )
    }

    private val conversationsRecoveryManager: ConversationsRecoveryManager by lazy {
        ConversationsRecoveryManagerImpl(
            incrementalSyncRepository,
            addSystemMessageToAllConversationsUseCase,
            slowSyncRepository,
            userScopedLogger
        )
    }

    private val incrementalSyncWorker: IncrementalSyncWorker by lazy {
        IncrementalSyncWorkerImpl(
            eventGatherer,
            eventProcessor
        )
    }
    private val incrementalSyncRecoveryHandler: IncrementalSyncRecoveryHandlerImpl
        get() = IncrementalSyncRecoveryHandlerImpl(
            restartSlowSyncProcessForRecoveryUseCase,
            eventRepository,
        )

    private val incrementalSyncManager by lazy {
        IncrementalSyncManager(
            slowSyncRepository,
            incrementalSyncWorker,
            incrementalSyncRepository,
            incrementalSyncRecoveryHandler,
            networkStateObserver
        )
    }

    private val upgradeCurrentSessionUseCase
        get() = UpgradeCurrentSessionUseCaseImpl(
            authenticatedNetworkContainer,
            accessTokenRefresher,
            sessionManager
        )

    @Suppress("MagicNumber")
    private val apiMigrations = listOf(
        Pair(3, ApiMigrationV3(clientIdProvider, upgradeCurrentSessionUseCase))
    )

    private val apiMigrationManager
        get() = ApiMigrationManager(
            sessionManager.serverConfig().metaData.commonApiVersion.version,
            userStorage.database.metadataDAO,
            apiMigrations
        )

    private val eventRepository: EventRepository
        get() = EventDataSource(
            authenticatedNetworkContainer.notificationApi, userStorage.database.metadataDAO, clientIdProvider, userId
        )

    private val mlsMigrator: MLSMigrator
        get() = MLSMigratorImpl(
            userId,
            selfTeamId,
            userRepository,
            conversationRepository,
            mlsConversationRepository,
            systemMessageInserter,
            callRepository
        )

    internal val keyPackageManager: KeyPackageManager = KeyPackageManagerImpl(featureSupport,
        incrementalSyncRepository,
        lazy { clientRepository },
        lazy { client.refillKeyPackages },
        lazy { client.mlsKeyPackageCountUseCase },
        lazy { users.timestampKeyRepository })
    internal val keyingMaterialsManager: KeyingMaterialsManager = KeyingMaterialsManagerImpl(featureSupport,
        incrementalSyncRepository,
        lazy { clientRepository },
        lazy { conversations.updateMLSGroupsKeyingMaterials },
        lazy { users.timestampKeyRepository })

    val mlsClientManager: MLSClientManager = MLSClientManagerImpl(clientIdProvider,
        isAllowedToRegisterMLSClient,
        incrementalSyncRepository,
        lazy { slowSyncRepository },
        lazy { clientRepository },
        lazy {
            RegisterMLSClientUseCaseImpl(
                mlsClientProvider, clientRepository, keyPackageRepository, keyPackageLimitsProvider, userConfigRepository
            )
        })

    internal val mlsMigrationWorker
        get() =
            MLSMigrationWorkerImpl(
                userConfigRepository,
                featureConfigRepository,
                mlsConfigHandler,
                mlsMigrationConfigHandler,
                mlsMigrator,
            )

    internal val mlsMigrationManager: MLSMigrationManager = MLSMigrationManagerImpl(
        kaliumConfigs,
        featureSupport,
        incrementalSyncRepository,
        lazy { clientRepository },
        lazy { users.timestampKeyRepository },
        lazy { mlsMigrationWorker }
    )

    private val mlsPublicKeysRepository: MLSPublicKeysRepository
        get() = MLSPublicKeysRepositoryImpl(
            authenticatedNetworkContainer.mlsPublicKeyApi,
        )

    private val videoStateChecker: VideoStateChecker get() = VideoStateCheckerImpl()

    private val pendingProposalScheduler: PendingProposalScheduler =
        PendingProposalSchedulerImpl(
            kaliumConfigs,
            incrementalSyncRepository,
            lazy { mlsConversationRepository },
            lazy { subconversationRepository }
        )

    private val callManager: Lazy<CallManager> = lazy {
        globalCallManager.getCallManagerForClient(
            userId = userId,
            callRepository = callRepository,
            userRepository = userRepository,
            currentClientIdProvider = clientIdProvider,
            conversationRepository = conversationRepository,
            selfConversationIdProvider = selfConversationIdProvider,
            messageSender = messages.messageSender,
            federatedIdMapper = federatedIdMapper,
            qualifiedIdMapper = qualifiedIdMapper,
            videoStateChecker = videoStateChecker,
            callMapper = callMapper,
            conversationClientsInCallUpdater = conversationClientsInCallUpdater,
            kaliumConfigs = kaliumConfigs
        )
    }

    private val flowManagerService by lazy {
        globalCallManager.getFlowManager()
    }

    private val mediaManagerService by lazy {
        globalCallManager.getMediaManager()
    }

    private val conversationClientsInCallUpdater: ConversationClientsInCallUpdater
        get() = ConversationClientsInCallUpdaterImpl(
            callManager = callManager,
            conversationRepository = conversationRepository,
            federatedIdMapper = federatedIdMapper
        )

    private val updateConversationClientsForCurrentCall: Lazy<UpdateConversationClientsForCurrentCallUseCase>
        get() = lazy {
            UpdateConversationClientsForCurrentCallUseCaseImpl(callRepository, conversationClientsInCallUpdater)
        }

    private val reactionRepository = ReactionRepositoryImpl(userId, userStorage.database.reactionDAO)
    private val receiptRepository = ReceiptRepositoryImpl(userStorage.database.receiptDAO)
    private val persistReaction: PersistReactionUseCase
        get() = PersistReactionUseCaseImpl(
            reactionRepository
        )

    private val mlsUnpacker: MLSMessageUnpacker
        get() = MLSMessageUnpackerImpl(
            conversationRepository = conversationRepository,
            subconversationRepository = subconversationRepository,
            mlsConversationRepository = mlsConversationRepository,
            pendingProposalScheduler = pendingProposalScheduler,
            selfUserId = userId
        )

    private val proteusUnpacker: ProteusMessageUnpacker
        get() = ProteusMessageUnpackerImpl(
            proteusClientProvider = proteusClientProvider, selfUserId = userId
        )

    private val messageEncoder get() = MessageContentEncoder()

    private val systemMessageInserter get() = SystemMessageInserterImpl(userId, persistMessage)

    private val receiptMessageHandler
        get() = ReceiptMessageHandlerImpl(
            selfUserId = this.userId,
            receiptRepository = receiptRepository,
            messageRepository = messageRepository
        )

    private val isMessageSentInSelfConversation: IsMessageSentInSelfConversationUseCase
        get() = IsMessageSentInSelfConversationUseCaseImpl(selfConversationIdProvider)

    private val assetMessageHandler: AssetMessageHandler
        get() = AssetMessageHandlerImpl(
            messageRepository,
            persistMessage,
            userConfigRepository,
            validateAssetMimeType
        )

    private val buttonActionConfirmationHandler: ButtonActionConfirmationHandler
        get() = ButtonActionConfirmationHandlerImpl(compositeMessageRepository, messageMetadataRepository)

    private val applicationMessageHandler: ApplicationMessageHandler
        get() = ApplicationMessageHandlerImpl(
            userRepository,
            messageRepository,
            assetMessageHandler,
            callManager,
            persistMessage,
            persistReaction,
            MessageTextEditHandlerImpl(messageRepository, EphemeralEventsNotificationManagerImpl),
            LastReadContentHandlerImpl(conversationRepository, userId, isMessageSentInSelfConversation),
            ClearConversationContentHandlerImpl(
                conversationRepository,
                userId,
                isMessageSentInSelfConversation,
            ),
            DeleteForMeHandlerImpl(messageRepository, isMessageSentInSelfConversation),
            DeleteMessageHandlerImpl(messageRepository, assetRepository, EphemeralEventsNotificationManagerImpl, userId),
            messageEncoder,
            receiptMessageHandler,
            buttonActionConfirmationHandler,
            userId
        )

    private val staleEpochVerifier: StaleEpochVerifier
        get() = StaleEpochVerifierImpl(
            systemMessageInserter = systemMessageInserter,
            conversationRepository = conversationRepository,
            mlsConversationRepository = mlsConversationRepository,
            joinExistingMLSConversation = joinExistingMLSConversationUseCase
        )

    private val newMessageHandler: NewMessageEventHandler
        get() = NewMessageEventHandlerImpl(
            proteusUnpacker,
            mlsUnpacker,
            applicationMessageHandler,
            legalHoldHandler,
            { conversationId, messageId ->
                messages.ephemeralMessageDeletionHandler.startSelfDeletion(conversationId, messageId)
            },
            userId,
            staleEpochVerifier
        )

    private val newConversationHandler: NewConversationEventHandler
        get() = NewConversationEventHandlerImpl(
            conversationRepository,
            userRepository,
            selfTeamId,
            conversations.newGroupConversationSystemMessagesCreator,
            oneOnOneResolver,
        )
    private val deletedConversationHandler: DeletedConversationEventHandler
        get() = DeletedConversationEventHandlerImpl(
            userRepository, conversationRepository, EphemeralEventsNotificationManagerImpl
        )
    private val memberJoinHandler: MemberJoinEventHandler
        get() = MemberJoinEventHandlerImpl(
            conversationRepository, userRepository, persistMessage, userId
        )
    private val memberLeaveHandler: MemberLeaveEventHandler
        get() = MemberLeaveEventHandlerImpl(
            userStorage.database.memberDAO, userRepository, persistMessage, updateConversationClientsForCurrentCall, selfTeamId
        )
    private val memberChangeHandler: MemberChangeEventHandler
        get() = MemberChangeEventHandlerImpl(
            conversationRepository
        )
    private val mlsWelcomeHandler: MLSWelcomeEventHandler
        get() = MLSWelcomeEventHandlerImpl(
            mlsClientProvider = mlsClientProvider,
            conversationRepository = conversationRepository,
            oneOnOneResolver = oneOnOneResolver,
            refillKeyPackages = client.refillKeyPackages,
            checkRevocationList = checkRevocationList,
            certificateRevocationListRepository = certificateRevocationListRepository
        )

    private val renamedConversationHandler: RenamedConversationEventHandler
        get() = RenamedConversationEventHandlerImpl(
            userStorage.database.conversationDAO, persistMessage
        )

    private val receiptModeUpdateEventHandler: ReceiptModeUpdateEventHandler
        get() = ReceiptModeUpdateEventHandlerImpl(
            conversationDAO = userStorage.database.conversationDAO,
            persistMessage = persistMessage
        )

    private val conversationMessageTimerEventHandler: ConversationMessageTimerEventHandler
        get() = ConversationMessageTimerEventHandlerImpl(
            conversationDAO = userStorage.database.conversationDAO,
            persistMessage = persistMessage
        )

    private val conversationCodeUpdateHandler: CodeUpdatedHandler
        get() = CodeUpdateHandlerImpl(
            conversationDAO = userStorage.database.conversationDAO
        )

    private val conversationCodeDeletedHandler: CodeDeletedHandler
        get() = CodeDeletedHandlerImpl(
            conversationDAO = userStorage.database.conversationDAO
        )

    private val typingIndicatorHandler: TypingIndicatorHandler
        get() = TypingIndicatorHandlerImpl(userId, conversations.typingIndicatorIncomingRepository)

    private val protocolUpdateEventHandler: ProtocolUpdateEventHandler
        get() = ProtocolUpdateEventHandlerImpl(
            conversationRepository = conversationRepository,
            systemMessageInserter = systemMessageInserter,
            callRepository = callRepository
        )

    private val conversationEventReceiver: ConversationEventReceiver by lazy {
        ConversationEventReceiverImpl(
            newMessageHandler,
            newConversationHandler,
            deletedConversationHandler,
            memberJoinHandler,
            memberLeaveHandler,
            memberChangeHandler,
            mlsWelcomeHandler,
            renamedConversationHandler,
            receiptModeUpdateEventHandler,
            conversationMessageTimerEventHandler,
            conversationCodeUpdateHandler,
            conversationCodeDeletedHandler,
            typingIndicatorHandler,
            protocolUpdateEventHandler
        )
    }
    override val coroutineContext: CoroutineContext = SupervisorJob()

    private val legalHoldRequestHandler = LegalHoldRequestHandlerImpl(
        selfUserId = userId,
        userConfigRepository = userConfigRepository
    )

    val observeLegalHoldStateForUser: ObserveLegalHoldStateForUserUseCase
        get() = ObserveLegalHoldStateForUserUseCaseImpl(clientRepository)

    suspend fun observeIfE2EIRequiredDuringLogin(): Flow<Boolean?> = clientRepository.observeIsClientRegistrationBlockedByE2EI()

    val observeLegalHoldForSelfUser: ObserveLegalHoldForSelfUserUseCase
        get() = ObserveLegalHoldForSelfUserUseCaseImpl(userId, observeLegalHoldStateForUser)

    val observeLegalHoldChangeNotifiedForSelf: ObserveLegalHoldChangeNotifiedForSelfUseCase
        get() = ObserveLegalHoldChangeNotifiedForSelfUseCaseImpl(userConfigRepository, observeLegalHoldForSelfUser)

    val markLegalHoldChangeAsNotifiedForSelf: MarkLegalHoldChangeAsNotifiedForSelfUseCase
        get() = MarkLegalHoldChangeAsNotifiedForSelfUseCaseImpl(userConfigRepository)

    val observeLegalHoldRequest: ObserveLegalHoldRequestUseCase
        get() = ObserveLegalHoldRequestUseCaseImpl(
            userConfigRepository = userConfigRepository,
            preKeyRepository = preKeyRepository
        )

    val approveLegalHoldRequest: ApproveLegalHoldRequestUseCase
        get() = ApproveLegalHoldRequestUseCaseImpl(
            teamRepository = teamRepository,
            selfTeamIdProvider = selfTeamId,
        )

    private val fetchSelfClientsFromRemote: FetchSelfClientsFromRemoteUseCase
        get() = FetchSelfClientsFromRemoteUseCaseImpl(
            clientRepository = clientRepository,
            provideClientId = clientIdProvider
        )
    private val fetchUsersClientsFromRemote: FetchUsersClientsFromRemoteUseCase
        get() = FetchUsersClientsFromRemoteUseCaseImpl(
            clientRemoteRepository = clientRemoteRepository,
            clientRepository = clientRepository
        )

    private val membersHavingLegalHoldClient: MembersHavingLegalHoldClientUseCase
        get() = MembersHavingLegalHoldClientUseCaseImpl(clientRepository)

    private val legalHoldSystemMessagesHandler = LegalHoldSystemMessagesHandlerImpl(
        selfUserId = userId,
        persistMessage = persistMessage,
        conversationRepository = conversationRepository,
        messageRepository = messageRepository
    )

    private val updateSelfClientCapabilityToLegalHoldConsent: UpdateSelfClientCapabilityToLegalHoldConsentUseCase
        get() = UpdateSelfClientCapabilityToLegalHoldConsentUseCaseImpl(
            clientRemoteRepository = clientRemoteRepository,
            userConfigRepository = userConfigRepository,
            selfClientIdProvider = clientIdProvider,
            incrementalSyncRepository = incrementalSyncRepository,
            kaliumLogger = userScopedLogger,
        )

    private val legalHoldHandler = LegalHoldHandlerImpl(
        selfUserId = userId,
        fetchUsersClientsFromRemote = fetchUsersClientsFromRemote,
        fetchSelfClientsFromRemote = fetchSelfClientsFromRemote,
        observeLegalHoldStateForUser = observeLegalHoldStateForUser,
        membersHavingLegalHoldClient = membersHavingLegalHoldClient,
        userConfigRepository = userConfigRepository,
        conversationRepository = conversationRepository,
        observeSyncState = observeSyncState,
        legalHoldSystemMessagesHandler = legalHoldSystemMessagesHandler,
    )

    private val fetchLegalHoldForSelfUserFromRemoteUseCase: FetchLegalHoldForSelfUserFromRemoteUseCase
        get() = FetchLegalHoldForSelfUserFromRemoteUseCaseImpl(
            teamRepository = teamRepository,
            selfTeamIdProvider = selfTeamId,
        )

    private val userEventReceiver: UserEventReceiver
        get() = UserEventReceiverImpl(
            clientRepository,
            connectionRepository,
            userRepository,
            logout,
            oneOnOneResolver,
            userId,
            clientIdProvider,
            lazy { conversations.newGroupConversationSystemMessagesCreator },
            legalHoldRequestHandler,
            legalHoldHandler
        )

    private val userPropertiesEventReceiver: UserPropertiesEventReceiver
        get() = UserPropertiesEventReceiverImpl(userConfigRepository)

    private val federationEventReceiver: FederationEventReceiver
        get() = FederationEventReceiverImpl(
            conversationRepository, connectionRepository, userRepository,
            userStorage.database.memberDAO, persistMessage, userId
        )

    private val teamEventReceiver: TeamEventReceiver
        get() = TeamEventReceiverImpl(userRepository, persistMessage, userId)

    private val guestRoomConfigHandler
        get() = GuestRoomConfigHandler(userConfigRepository, kaliumConfigs)

    private val fileSharingConfigHandler
        get() = FileSharingConfigHandler(userConfigRepository)

    private val mlsConfigHandler
        get() = MLSConfigHandler(userConfigRepository, updateSupportedProtocolsAndResolveOneOnOnes)

    private val mlsMigrationConfigHandler
        get() = MLSMigrationConfigHandler(userConfigRepository, updateSupportedProtocolsAndResolveOneOnOnes)

    private val classifiedDomainsConfigHandler
        get() = ClassifiedDomainsConfigHandler(userConfigRepository)

    private val conferenceCallingConfigHandler
        get() = ConferenceCallingConfigHandler(userConfigRepository)

    private val secondFactorPasswordChallengeConfigHandler
        get() = SecondFactorPasswordChallengeConfigHandler(userConfigRepository)

    private val selfDeletingMessagesConfigHandler
        get() = SelfDeletingMessagesConfigHandler(userConfigRepository, kaliumConfigs)

    private val e2eiConfigHandler
        get() = E2EIConfigHandler(userConfigRepository)

    private val appLockConfigHandler
        get() = AppLockConfigHandler(userConfigRepository)

    private val featureConfigEventReceiver: FeatureConfigEventReceiver
        get() = FeatureConfigEventReceiverImpl(
            guestRoomConfigHandler,
            fileSharingConfigHandler,
            mlsConfigHandler,
            mlsMigrationConfigHandler,
            classifiedDomainsConfigHandler,
            conferenceCallingConfigHandler,
            selfDeletingMessagesConfigHandler,
            e2eiConfigHandler,
            appLockConfigHandler
        )

    private val preKeyRepository: PreKeyRepository
        get() = PreKeyDataSource(
            authenticatedNetworkContainer.preKeyApi,
            proteusClientProvider,
            clientIdProvider,
            userStorage.database.prekeyDAO,
            userStorage.database.clientDAO,
            userStorage.database.metadataDAO,
        )
    private val certificateRevocationListRepository: CertificateRevocationListRepository
        get() = CertificateRevocationListRepositoryDataSource(
            acmeApi = globalScope.unboundNetworkContainer.acmeApi,
            metadataDAO = userStorage.database.metadataDAO
        )

    private val proteusPreKeyRefiller: ProteusPreKeyRefiller
        get() = ProteusPreKeyRefillerImpl(preKeyRepository)

    private val proteusSyncWorker: ProteusSyncWorker by lazy {
        ProteusSyncWorkerImpl(
            incrementalSyncRepository = incrementalSyncRepository,
            proteusPreKeyRefiller = proteusPreKeyRefiller,
            preKeyRepository = preKeyRepository,
            kaliumLogger = userScopedLogger,
        )
    }

    private val keyPackageRepository: KeyPackageRepository
        get() = KeyPackageDataSource(
            clientIdProvider, authenticatedNetworkContainer.keyPackageApi, mlsClientProvider, userId
        )

    private val logoutRepository: LogoutRepository = LogoutDataSource(
        authenticatedNetworkContainer.logoutApi,
        userStorage.database.metadataDAO
    )

    val observeSyncState: ObserveSyncStateUseCase
        get() = ObserveSyncStateUseCaseImpl(slowSyncRepository, incrementalSyncRepository)

    private val avsSyncStateReporter: AvsSyncStateReporter by lazy {
        AvsSyncStateReporterImpl(
            callManager = callManager,
            observeSyncStateUseCase = observeSyncState,
            kaliumLogger = userScopedLogger,
        )
    }

    val setConnectionPolicy: SetConnectionPolicyUseCase
        get() = SetConnectionPolicyUseCase(incrementalSyncRepository)

    private val protoContentMapper: ProtoContentMapper
        get() = ProtoContentMapperImpl(selfUserId = userId)

    val persistMigratedMessage: PersistMigratedMessagesUseCase
        get() = PersistMigratedMessagesUseCaseImpl(
            userId,
            userStorage.database.migrationDAO,
            protoContentMapper = protoContentMapper
        )

    private val oneOnOneProtocolSelector: OneOnOneProtocolSelector
        get() = OneOnOneProtocolSelectorImpl(
            userRepository
        )

    private val acmeCertificatesSyncWorker: ACMECertificatesSyncWorker by lazy {
        ACMECertificatesSyncWorkerImpl(
            e2eiRepository = e2eiRepository,
            kaliumLogger = userScopedLogger,
            isE2EIEnabledUseCase = isE2EIEnabled
        )
    }

    private val refreshUsersWithoutMetadata: RefreshUsersWithoutMetadataUseCase
        get() = RefreshUsersWithoutMetadataUseCaseImpl(
            userRepository
        )

    @OptIn(DelicateKaliumApi::class)
    val client: ClientScope
        get() = ClientScope(
            clientRepository,
            pushTokenRepository,
            logoutRepository,
            preKeyRepository,
            keyPackageRepository,
            keyPackageLimitsProvider,
            mlsClientProvider,
            notificationTokenRepository,
            clientRemoteRepository,
            proteusClientProvider,
            globalScope.sessionRepository,
            upgradeCurrentSessionUseCase,
            userId,
            isAllowedToRegisterMLSClient,
            clientIdProvider,
            userRepository,
            authenticationScope.secondFactorVerificationRepository,
            slowSyncRepository,
            cachedClientIdClearer,
            updateSupportedProtocolsAndResolveOneOnOnes,
            registerMLSClientUseCase,
            syncFeatureConfigsUseCase
        )
    val conversations: ConversationScope by lazy {
        ConversationScope(
            conversationRepository,
            conversationGroupRepository,
            connectionRepository,
            userRepository,
            syncManager,
            mlsConversationRepository,
            clientIdProvider,
            messages.messageSender,
            teamRepository,
            userId,
            selfConversationIdProvider,
            persistMessage,
            updateKeyingMaterialThresholdProvider,
            selfTeamId,
            messages.sendConfirmation,
            renamedConversationHandler,
            qualifiedIdMapper,
            authenticationScope.serverConfigRepository,
            userStorage,
            userPropertyRepository,
            messages.deleteEphemeralMessageEndDate,
            oneOnOneResolver,
            this,
            userScopedLogger,
            refreshUsersWithoutMetadata
        )
    }

    val migration get() = MigrationScope(userId, userStorage.database)
    val debug: DebugScope
        get() = DebugScope(
            messageRepository,
            conversationRepository,
            mlsConversationRepository,
            clientRepository,
            clientRemoteRepository,
            clientIdProvider,
            proteusClientProvider,
            mlsClientProvider,
            preKeyRepository,
            userRepository,
            userId,
            assetRepository,
            syncManager,
            slowSyncRepository,
            messageSendingScheduler,
            selfConversationIdProvider,
            staleEpochVerifier,
            eventProcessor,
            legalHoldHandler,
            this,
            userScopedLogger,
        )
    val messages: MessageScope
        get() = MessageScope(
            connectionRepository,
            userId,
            clientIdProvider,
            selfConversationIdProvider,
            messageRepository,
            conversationRepository,
            mlsConversationRepository,
            clientRepository,
            clientRemoteRepository,
            proteusClientProvider,
            mlsClientProvider,
            preKeyRepository,
            userRepository,
            assetRepository,
            reactionRepository,
            receiptRepository,
            syncManager,
            slowSyncRepository,
            messageSendingScheduler,
            userPropertyRepository,
            incrementalSyncRepository,
            protoContentMapper,
            observeSelfDeletingMessages,
            messageMetadataRepository,
            staleEpochVerifier,
            legalHoldHandler,
            this,
            userScopedLogger,
        )
    val users: UserScope
        get() = UserScope(
            userRepository,
            userConfigRepository,
            accountRepository,
            syncManager,
            assetRepository,
            teamRepository,
            globalScope.sessionRepository,
            authenticationScope.serverConfigRepository,
            userId,
            userStorage.database.metadataDAO,
            userPropertyRepository,
            messages.messageSender,
            clientIdProvider,
            e2eiRepository,
            mlsConversationRepository,
            team.isSelfATeamMember,
            updateSupportedProtocols,
            clientRepository,
            joinExistingMLSConversations,
            refreshUsersWithoutMetadata,
            isE2EIEnabled,
            certificateRevocationListRepository,
            incrementalSyncRepository,
            checkRevocationList,
            syncFeatureConfigsUseCase,
            userScopedLogger
        )

    val search: SearchScope
        get() = SearchScope(
            searchUserRepository = searchUserRepository,
            selfUserId = userId,
            sessionRepository = globalScope.sessionRepository,
            kaliumConfigs = kaliumConfigs
        )

    private val clearUserData: ClearUserDataUseCase get() = ClearUserDataUseCaseImpl(userStorage)

    private val validateAssetMimeType: ValidateAssetMimeTypeUseCase get() = ValidateAssetMimeTypeUseCaseImpl()

    val logout: LogoutUseCase
        get() = LogoutUseCaseImpl(
            logoutRepository,
            globalScope.sessionRepository,
            clientRepository,
            userConfigRepository,
            userId,
            client.deregisterNativePushToken,
            client.clearClientData,
            clearUserData,
            userSessionScopeProvider,
            pushTokenRepository,
            globalScope,
            userSessionWorkScheduler,
            calls.establishedCall,
            calls.endCall,
            logoutCallback,
            kaliumConfigs
        )
    val persistPersistentWebSocketConnectionStatus: PersistPersistentWebSocketConnectionStatusUseCase
        get() = PersistPersistentWebSocketConnectionStatusUseCaseImpl(userId, globalScope.sessionRepository)

    val getPersistentWebSocketStatus: GetPersistentWebSocketStatus
        get() = GetPersistentWebSocketStatusImpl(userId, globalScope.sessionRepository)

    private val featureConfigRepository: FeatureConfigRepository
        get() = FeatureConfigDataSource(
            featureConfigApi = authenticatedNetworkContainer.featureConfigApi
        )
    val isFileSharingEnabled: IsFileSharingEnabledUseCase get() = IsFileSharingEnabledUseCaseImpl(userConfigRepository)
    val observeFileSharingStatus: ObserveFileSharingStatusUseCase
        get() = ObserveFileSharingStatusUseCaseImpl(userConfigRepository)

    val observeShouldNotifyForRevokedCertificate: ObserveShouldNotifyForRevokedCertificateUseCase
            by lazy { ObserveShouldNotifyForRevokedCertificateUseCaseImpl(userConfigRepository) }

    val markNotifyForRevokedCertificateAsNotified: MarkNotifyForRevokedCertificateAsNotifiedUseCase
            by lazy { MarkNotifyForRevokedCertificateAsNotifiedUseCaseImpl(userConfigRepository) }

    val markGuestLinkFeatureFlagAsNotChanged: MarkGuestLinkFeatureFlagAsNotChangedUseCase
        get() = MarkGuestLinkFeatureFlagAsNotChangedUseCaseImpl(userConfigRepository)

    val appLockTeamFeatureConfigObserver: AppLockTeamFeatureConfigObserver
        get() = AppLockTeamFeatureConfigObserverImpl(userConfigRepository)

    val markTeamAppLockStatusAsNotified: MarkTeamAppLockStatusAsNotifiedUseCase
        get() = MarkTeamAppLockStatusAsNotifiedUseCaseImpl(userConfigRepository)

    val markSelfDeletingMessagesAsNotified: MarkSelfDeletionStatusAsNotifiedUseCase
        get() = MarkSelfDeletionStatusAsNotifiedUseCaseImpl(userConfigRepository)

    val observeSelfDeletingMessages: ObserveSelfDeletionTimerSettingsForConversationUseCase
        get() = ObserveSelfDeletionTimerSettingsForConversationUseCaseImpl(userConfigRepository, conversationRepository)

    val observeTeamSettingsSelfDeletionStatus: ObserveTeamSettingsSelfDeletingStatusUseCase
        get() = ObserveTeamSettingsSelfDeletingStatusUseCaseImpl(userConfigRepository)

    val persistNewSelfDeletionStatus: PersistNewSelfDeletionTimerUseCaseImpl
        get() = PersistNewSelfDeletionTimerUseCaseImpl(conversationRepository)

    val observeGuestRoomLinkFeatureFlag: ObserveGuestRoomLinkFeatureFlagUseCase
        get() = ObserveGuestRoomLinkFeatureFlagUseCaseImpl(userConfigRepository)

    val markFileSharingStatusAsNotified: MarkFileSharingChangeAsNotifiedUseCase
        get() = MarkFileSharingChangeAsNotifiedUseCase(userConfigRepository)

    val isMLSEnabled: IsMLSEnabledUseCase get() = IsMLSEnabledUseCaseImpl(featureSupport, userConfigRepository)
    val isE2EIEnabled: IsE2EIEnabledUseCase
        get() = IsE2EIEnabledUseCaseImpl(
            userConfigRepository,
            isMLSEnabled
        )

    val getDefaultProtocol: GetDefaultProtocolUseCase
        get() = GetDefaultProtocolUseCaseImpl(
            userConfigRepository = userConfigRepository
        )

    val observeE2EIRequired: ObserveE2EIRequiredUseCase
        get() = ObserveE2EIRequiredUseCaseImpl(
            userConfigRepository,
            featureSupport,
            users.getE2EICertificate,
            clientIdProvider
        )
    val markE2EIRequiredAsNotified: MarkEnablingE2EIAsNotifiedUseCase
        get() = MarkEnablingE2EIAsNotifiedUseCaseImpl(userConfigRepository)

    @OptIn(DelicateKaliumApi::class)
    private val isAllowedToRegisterMLSClient: IsAllowedToRegisterMLSClientUseCase
        get() = IsAllowedToRegisterMLSClientUseCaseImpl(featureSupport, mlsPublicKeysRepository)

    private val syncFeatureConfigsUseCase: SyncFeatureConfigsUseCase
        get() = SyncFeatureConfigsUseCaseImpl(
            featureConfigRepository,
            guestRoomConfigHandler,
            fileSharingConfigHandler,
            mlsConfigHandler,
            mlsMigrationConfigHandler,
            classifiedDomainsConfigHandler,
            conferenceCallingConfigHandler,
            secondFactorPasswordChallengeConfigHandler,
            selfDeletingMessagesConfigHandler,
            e2eiConfigHandler,
            appLockConfigHandler
        )

    val team: TeamScope get() = TeamScope(teamRepository, conversationRepository, selfTeamId)

    val service: ServiceScope
        get() = ServiceScope(
            serviceRepository,
            teamRepository,
            selfTeamId
        )

    val calls: CallsScope
        get() = CallsScope(
            callManager,
            callRepository,
            conversationRepository,
            userRepository,
            flowManagerService,
            mediaManagerService,
            syncManager,
            qualifiedIdMapper,
            clientIdProvider,
            userConfigRepository,
            conversationClientsInCallUpdater,
            kaliumConfigs
        )

    val connection: ConnectionScope
        get() = ConnectionScope(
            connectionRepository,
            conversationRepository,
            userRepository,
            oneOnOneResolver,
            conversations.newGroupConversationSystemMessagesCreator
        )

    val observeSecurityClassificationLabel: ObserveSecurityClassificationLabelUseCase
        get() = ObserveSecurityClassificationLabelUseCaseImpl(
            conversations.observeConversationMembers, conversationRepository, userConfigRepository
        )

    val getOtherUserSecurityClassificationLabel: ObserveOtherUserSecurityClassificationLabelUseCase
        get() = ObserveOtherUserSecurityClassificationLabelUseCaseImpl(userConfigRepository, userId)

    val persistScreenshotCensoringConfig: PersistScreenshotCensoringConfigUseCase
        get() = PersistScreenshotCensoringConfigUseCaseImpl(userConfigRepository = userConfigRepository)

    val observeScreenshotCensoringConfig: ObserveScreenshotCensoringConfigUseCase
        get() = ObserveScreenshotCensoringConfigUseCaseImpl(userConfigRepository = userConfigRepository)

    val fetchConversationMLSVerificationStatus: FetchConversationMLSVerificationStatusUseCase
        get() = FetchConversationMLSVerificationStatusUseCaseImpl(conversationRepository, fetchMLSVerificationStatusUseCase)

    val kaliumFileSystem: KaliumFileSystem by lazy {
        // Create the cache and asset storage directories
        KaliumFileSystemImpl(dataStoragePaths).also {
            if (!it.exists(dataStoragePaths.cachePath.value.toPath()))
                it.createDirectories(dataStoragePaths.cachePath.value.toPath())
            if (!it.exists(dataStoragePaths.assetStoragePath.value.toPath()))
                it.createDirectories(dataStoragePaths.assetStoragePath.value.toPath())
        }
    }

    val checkCrlRevocationList: CheckCrlRevocationListUseCase
        get() = CheckCrlRevocationListUseCase(
            certificateRevocationListRepository,
            checkRevocationList,
            userScopedLogger
        )

    internal val getProxyCredentials: GetProxyCredentialsUseCase
        get() = GetProxyCredentialsUseCaseImpl(sessionManager)

    private fun createPushTokenUpdater() = PushTokenUpdater(
        clientRepository, notificationTokenRepository, pushTokenRepository
    )

    private val epochChangesObserver by lazy { EpochChangesObserverImpl(epochsFlow) }

    private val fetchMLSVerificationStatusUseCase: FetchMLSVerificationStatusUseCase by lazy {
        FetchMLSVerificationStatusUseCaseImpl(
            conversationRepository,
            persistMessage,
            mlsClientProvider,
            mlsConversationRepository,
            userId,
            userRepository,
            userScopedLogger,
        )
    }

    private val observeE2EIConversationsVerificationStatuses: ObserveE2EIConversationsVerificationStatusesUseCase by lazy {
        ObserveE2EIConversationsVerificationStatusesUseCaseImpl(
            fetchMLSVerificationStatusUseCase,
            epochChangesObserver,
            userScopedLogger,
        )
    }

    private val typingIndicatorSyncManager: TypingIndicatorSyncManager =
        TypingIndicatorSyncManager(
            typingIndicatorIncomingRepository = lazy { conversations.typingIndicatorIncomingRepository },
            observeSyncStateUseCase = observeSyncState,
            kaliumLogger = userScopedLogger,
        )

    init {
        launch {
            apiMigrationManager.performMigrations()
            // TODO: Add a public start function to the Managers
            incrementalSyncManager
            slowSyncManager

            callRepository.updateOpenCallsToClosedStatus()
            messageRepository.resetAssetProgressStatus()
        }

        launch {
            val pushTokenUpdater = createPushTokenUpdater()
            pushTokenUpdater.monitorTokenChanges()
        }

        launch {
            mlsConversationsRecoveryManager.invoke()
        }

        launch {
            conversationsRecoveryManager.invoke()
        }

        launch {
            messages.ephemeralMessageDeletionHandler.enqueuePendingSelfDeletionMessages()
        }

        launch {
            proteusSyncWorker.execute()
        }

        launch {
            avsSyncStateReporter.execute()
        }

        launch {
            observeE2EIConversationsVerificationStatuses.invoke()
        }

        launch {
            typingIndicatorSyncManager.execute()
        }

        launch {
            acmeCertificatesSyncWorker.execute()
        }

        launch {
            updateSelfClientCapabilityToLegalHoldConsent()
        }
    }

    fun onDestroy() {
        cancel()
    }
}

fun interface CachedClientIdClearer {
    operator fun invoke()
}<|MERGE_RESOLUTION|>--- conflicted
+++ resolved
@@ -631,11 +631,7 @@
             currentClientIdProvider = clientIdProvider,
             passphraseStorage = globalPreferences.passphraseStorage,
             userConfigRepository = userConfigRepository,
-<<<<<<< HEAD
-            featureConfigRepository = featureConfigRepository,
-=======
             featureConfigRepository = featureConfigRepository
->>>>>>> 011eb1b4
         )
     }
 
