/*
 * Wire
 * Copyright (C) 2024 Wire Swiss GmbH
 *
 * This program is free software: you can redistribute it and/or modify
 * it under the terms of the GNU General Public License as published by
 * the Free Software Foundation, either version 3 of the License, or
 * (at your option) any later version.
 *
 * This program is distributed in the hope that it will be useful,
 * but WITHOUT ANY WARRANTY; without even the implied warranty of
 * MERCHANTABILITY or FITNESS FOR A PARTICULAR PURPOSE. See the
 * GNU General Public License for more details.
 *
 * You should have received a copy of the GNU General Public License
 * along with this program. If not, see http://www.gnu.org/licenses/.
 */
@file:Suppress("konsist.useCasesShouldNotAccessDaoLayerDirectly", "konsist.useCasesShouldNotAccessNetworkLayerDirectly")

package com.wire.kalium.logic.feature

<<<<<<< HEAD
import com.wire.kalium.cells.CellsScope
=======
import com.wire.kalium.common.error.CoreFailure
import com.wire.kalium.common.error.wrapStorageNullableRequest
import com.wire.kalium.common.functional.Either
import com.wire.kalium.common.functional.isRight
import com.wire.kalium.common.functional.map
import com.wire.kalium.common.functional.onSuccess
import com.wire.kalium.common.logger.kaliumLogger
>>>>>>> 79e2d774
import com.wire.kalium.logger.KaliumLogger
import com.wire.kalium.logger.obfuscateId
import com.wire.kalium.logic.GlobalKaliumScope
import com.wire.kalium.logic.cache.MLSSelfConversationIdProvider
import com.wire.kalium.logic.cache.MLSSelfConversationIdProviderImpl
import com.wire.kalium.logic.cache.ProteusSelfConversationIdProvider
import com.wire.kalium.logic.cache.ProteusSelfConversationIdProviderImpl
import com.wire.kalium.logic.cache.SelfConversationIdProvider
import com.wire.kalium.logic.cache.SelfConversationIdProviderImpl
import com.wire.kalium.logic.configuration.ClientConfig
import com.wire.kalium.logic.configuration.UserConfigDataSource
import com.wire.kalium.logic.configuration.UserConfigRepository
import com.wire.kalium.logic.configuration.notification.NotificationTokenDataSource
import com.wire.kalium.logic.data.asset.AssetDataSource
import com.wire.kalium.logic.data.asset.AssetRepository
import com.wire.kalium.logic.data.asset.DataStoragePaths
import com.wire.kalium.logic.data.asset.KaliumFileSystem
import com.wire.kalium.logic.data.asset.KaliumFileSystemImpl
import com.wire.kalium.logic.data.call.CallDataSource
import com.wire.kalium.logic.data.call.CallRepository
import com.wire.kalium.logic.data.call.InCallReactionsDataSource
import com.wire.kalium.logic.data.call.InCallReactionsRepository
import com.wire.kalium.logic.data.call.VideoStateChecker
import com.wire.kalium.logic.data.call.VideoStateCheckerImpl
import com.wire.kalium.logic.data.call.mapper.CallMapper
import com.wire.kalium.logic.data.client.ClientDataSource
import com.wire.kalium.logic.data.client.ClientRepository
import com.wire.kalium.logic.data.client.E2EIClientProvider
import com.wire.kalium.logic.data.client.EI2EIClientProviderImpl
import com.wire.kalium.logic.data.client.MLSClientProvider
import com.wire.kalium.logic.data.client.MLSClientProviderImpl
import com.wire.kalium.logic.data.client.ProteusClientProvider
import com.wire.kalium.logic.data.client.ProteusClientProviderImpl
import com.wire.kalium.logic.data.client.ProteusMigrationRecoveryHandler
import com.wire.kalium.logic.data.client.remote.ClientRemoteDataSource
import com.wire.kalium.logic.data.client.remote.ClientRemoteRepository
import com.wire.kalium.logic.data.connection.ConnectionDataSource
import com.wire.kalium.logic.data.connection.ConnectionRepository
import com.wire.kalium.logic.data.conversation.ClientId
import com.wire.kalium.logic.data.conversation.CommitBundleEventReceiverImpl
import com.wire.kalium.logic.data.conversation.ConversationDataSource
import com.wire.kalium.logic.data.conversation.ConversationGroupRepository
import com.wire.kalium.logic.data.conversation.ConversationGroupRepositoryImpl
import com.wire.kalium.logic.data.conversation.ConversationRepository
import com.wire.kalium.logic.data.conversation.EpochChangesObserverImpl
import com.wire.kalium.logic.data.conversation.JoinExistingMLSConversationUseCase
import com.wire.kalium.logic.data.conversation.JoinExistingMLSConversationUseCaseImpl
import com.wire.kalium.logic.data.conversation.JoinExistingMLSConversationsUseCase
import com.wire.kalium.logic.data.conversation.JoinExistingMLSConversationsUseCaseImpl
import com.wire.kalium.logic.data.conversation.JoinSubconversationUseCase
import com.wire.kalium.logic.data.conversation.JoinSubconversationUseCaseImpl
import com.wire.kalium.logic.data.conversation.LeaveSubconversationUseCase
import com.wire.kalium.logic.data.conversation.LeaveSubconversationUseCaseImpl
import com.wire.kalium.logic.data.conversation.MLSConversationDataSource
import com.wire.kalium.logic.data.conversation.MLSConversationRepository
import com.wire.kalium.logic.data.conversation.NewConversationMembersRepository
import com.wire.kalium.logic.data.conversation.NewConversationMembersRepositoryImpl
import com.wire.kalium.logic.data.conversation.ProposalTimer
import com.wire.kalium.logic.data.conversation.SubconversationRepositoryImpl
import com.wire.kalium.logic.data.conversation.UpdateKeyingMaterialThresholdProvider
import com.wire.kalium.logic.data.conversation.UpdateKeyingMaterialThresholdProviderImpl
import com.wire.kalium.logic.data.conversation.folders.ConversationFolderDataSource
import com.wire.kalium.logic.data.conversation.folders.ConversationFolderRepository
import com.wire.kalium.logic.data.e2ei.CertificateRevocationListRepository
import com.wire.kalium.logic.data.e2ei.CertificateRevocationListRepositoryDataSource
import com.wire.kalium.logic.data.e2ei.E2EIRepository
import com.wire.kalium.logic.data.e2ei.E2EIRepositoryImpl
import com.wire.kalium.logic.data.e2ei.RevocationListChecker
import com.wire.kalium.logic.data.e2ei.RevocationListCheckerImpl
import com.wire.kalium.logic.data.event.EventDataSource
import com.wire.kalium.logic.data.event.EventRepository
import com.wire.kalium.logic.data.featureConfig.FeatureConfigDataSource
import com.wire.kalium.logic.data.featureConfig.FeatureConfigRepository
import com.wire.kalium.logic.data.id.CurrentClientIdProvider
import com.wire.kalium.logic.data.id.FederatedIdMapper
import com.wire.kalium.logic.data.id.GroupID
import com.wire.kalium.logic.data.id.QualifiedIdMapper
import com.wire.kalium.logic.data.id.SelfTeamIdProvider
import com.wire.kalium.logic.data.id.TeamId
import com.wire.kalium.logic.data.id.toDao
import com.wire.kalium.logic.data.keypackage.KeyPackageDataSource
import com.wire.kalium.logic.data.keypackage.KeyPackageLimitsProvider
import com.wire.kalium.logic.data.keypackage.KeyPackageLimitsProviderImpl
import com.wire.kalium.logic.data.keypackage.KeyPackageRepository
import com.wire.kalium.logic.data.logout.LogoutDataSource
import com.wire.kalium.logic.data.logout.LogoutRepository
import com.wire.kalium.logic.data.message.CompositeMessageDataSource
import com.wire.kalium.logic.data.message.CompositeMessageRepository
import com.wire.kalium.logic.data.message.IsMessageSentInSelfConversationUseCase
import com.wire.kalium.logic.data.message.IsMessageSentInSelfConversationUseCaseImpl
import com.wire.kalium.logic.data.message.MessageDataSource
import com.wire.kalium.logic.data.message.MessageMetadataRepository
import com.wire.kalium.logic.data.message.MessageMetadataSource
import com.wire.kalium.logic.data.message.MessageRepository
import com.wire.kalium.logic.data.message.PersistMessageUseCase
import com.wire.kalium.logic.data.message.PersistMessageUseCaseImpl
import com.wire.kalium.logic.data.message.PersistReactionUseCase
import com.wire.kalium.logic.data.message.PersistReactionUseCaseImpl
import com.wire.kalium.logic.data.message.ProtoContentMapper
import com.wire.kalium.logic.data.message.ProtoContentMapperImpl
import com.wire.kalium.logic.data.message.SystemMessageInserterImpl
import com.wire.kalium.logic.data.message.draft.MessageDraftDataSource
import com.wire.kalium.logic.data.message.draft.MessageDraftRepository
import com.wire.kalium.logic.data.message.reaction.ReactionRepositoryImpl
import com.wire.kalium.logic.data.message.receipt.ReceiptRepositoryImpl
import com.wire.kalium.logic.data.mlspublickeys.MLSPublicKeysRepository
import com.wire.kalium.logic.data.mlspublickeys.MLSPublicKeysRepositoryImpl
import com.wire.kalium.logic.data.notification.NotificationEventsManagerImpl
import com.wire.kalium.logic.data.notification.PushTokenDataSource
import com.wire.kalium.logic.data.notification.PushTokenRepository
import com.wire.kalium.logic.data.prekey.PreKeyDataSource
import com.wire.kalium.logic.data.prekey.PreKeyRepository
import com.wire.kalium.logic.data.properties.UserPropertyDataSource
import com.wire.kalium.logic.data.properties.UserPropertyRepository
import com.wire.kalium.logic.data.publicuser.SearchUserRepository
import com.wire.kalium.logic.data.publicuser.SearchUserRepositoryImpl
import com.wire.kalium.logic.data.publicuser.UserSearchApiWrapper
import com.wire.kalium.logic.data.publicuser.UserSearchApiWrapperImpl
import com.wire.kalium.logic.data.service.ServiceDataSource
import com.wire.kalium.logic.data.service.ServiceRepository
import com.wire.kalium.logic.data.session.token.AccessTokenRepository
import com.wire.kalium.logic.data.session.token.AccessTokenRepositoryImpl
import com.wire.kalium.logic.data.sync.InMemoryIncrementalSyncRepository
import com.wire.kalium.logic.data.sync.IncrementalSyncRepository
import com.wire.kalium.logic.data.sync.SlowSyncRepository
import com.wire.kalium.logic.data.sync.SlowSyncRepositoryImpl
import com.wire.kalium.logic.data.team.TeamDataSource
import com.wire.kalium.logic.data.team.TeamRepository
import com.wire.kalium.logic.data.user.AccountRepository
import com.wire.kalium.logic.data.user.AccountRepositoryImpl
import com.wire.kalium.logic.data.user.UserDataSource
import com.wire.kalium.logic.data.user.UserId
import com.wire.kalium.logic.data.user.UserRepository
import com.wire.kalium.logic.di.MapperProvider
import com.wire.kalium.logic.di.PlatformUserStorageProperties
import com.wire.kalium.logic.di.RootPathsProvider
import com.wire.kalium.logic.di.UserStorageProvider
import com.wire.kalium.logic.feature.analytics.AnalyticsIdentifierManager
import com.wire.kalium.logic.feature.analytics.GetCurrentAnalyticsTrackingIdentifierUseCase
import com.wire.kalium.logic.feature.analytics.ObserveAnalyticsTrackingIdentifierStatusUseCase
import com.wire.kalium.logic.feature.applock.AppLockTeamFeatureConfigObserver
import com.wire.kalium.logic.feature.applock.AppLockTeamFeatureConfigObserverImpl
import com.wire.kalium.logic.feature.applock.MarkTeamAppLockStatusAsNotifiedUseCase
import com.wire.kalium.logic.feature.applock.MarkTeamAppLockStatusAsNotifiedUseCaseImpl
import com.wire.kalium.logic.feature.asset.ValidateAssetFileTypeUseCase
import com.wire.kalium.logic.feature.asset.ValidateAssetFileTypeUseCaseImpl
import com.wire.kalium.logic.feature.auth.AuthenticationScope
import com.wire.kalium.logic.feature.auth.AuthenticationScopeProvider
import com.wire.kalium.logic.feature.auth.ClearUserDataUseCase
import com.wire.kalium.logic.feature.auth.ClearUserDataUseCaseImpl
import com.wire.kalium.logic.feature.auth.LogoutCallback
import com.wire.kalium.logic.feature.auth.LogoutUseCase
import com.wire.kalium.logic.feature.auth.LogoutUseCaseImpl
import com.wire.kalium.logic.feature.backup.BackupScope
import com.wire.kalium.logic.feature.call.CallManager
import com.wire.kalium.logic.feature.call.CallsScope
import com.wire.kalium.logic.feature.call.GlobalCallManager
import com.wire.kalium.logic.feature.call.usecase.ConversationClientsInCallUpdater
import com.wire.kalium.logic.feature.call.usecase.ConversationClientsInCallUpdaterImpl
import com.wire.kalium.logic.feature.call.usecase.CreateAndPersistRecentlyEndedCallMetadataUseCase
import com.wire.kalium.logic.feature.call.usecase.CreateAndPersistRecentlyEndedCallMetadataUseCaseImpl
import com.wire.kalium.logic.feature.call.usecase.GetCallConversationTypeProvider
import com.wire.kalium.logic.feature.call.usecase.GetCallConversationTypeProviderImpl
import com.wire.kalium.logic.feature.call.usecase.UpdateConversationClientsForCurrentCallUseCase
import com.wire.kalium.logic.feature.call.usecase.UpdateConversationClientsForCurrentCallUseCaseImpl
import com.wire.kalium.logic.feature.client.ClientScope
import com.wire.kalium.logic.feature.client.FetchSelfClientsFromRemoteUseCase
import com.wire.kalium.logic.feature.client.FetchSelfClientsFromRemoteUseCaseImpl
import com.wire.kalium.logic.feature.client.FetchUsersClientsFromRemoteUseCase
import com.wire.kalium.logic.feature.client.FetchUsersClientsFromRemoteUseCaseImpl
import com.wire.kalium.logic.feature.client.IsAllowedToRegisterMLSClientUseCase
import com.wire.kalium.logic.feature.client.IsAllowedToRegisterMLSClientUseCaseImpl
import com.wire.kalium.logic.feature.client.MLSClientManager
import com.wire.kalium.logic.feature.client.MLSClientManagerImpl
import com.wire.kalium.logic.feature.client.ProteusMigrationRecoveryHandlerImpl
import com.wire.kalium.logic.feature.client.RegisterMLSClientUseCase
import com.wire.kalium.logic.feature.client.RegisterMLSClientUseCaseImpl
import com.wire.kalium.logic.feature.connection.ConnectionScope
import com.wire.kalium.logic.feature.connection.SyncConnectionsUseCase
import com.wire.kalium.logic.feature.connection.SyncConnectionsUseCaseImpl
import com.wire.kalium.logic.feature.conversation.ConversationScope
import com.wire.kalium.logic.feature.conversation.ConversationsRecoveryManager
import com.wire.kalium.logic.feature.conversation.ConversationsRecoveryManagerImpl
import com.wire.kalium.logic.feature.conversation.MLSConversationsRecoveryManager
import com.wire.kalium.logic.feature.conversation.MLSConversationsRecoveryManagerImpl
import com.wire.kalium.logic.feature.conversation.ObserveOtherUserSecurityClassificationLabelUseCase
import com.wire.kalium.logic.feature.conversation.ObserveOtherUserSecurityClassificationLabelUseCaseImpl
import com.wire.kalium.logic.feature.conversation.ObserveSecurityClassificationLabelUseCase
import com.wire.kalium.logic.feature.conversation.ObserveSecurityClassificationLabelUseCaseImpl
import com.wire.kalium.logic.feature.conversation.RecoverMLSConversationsUseCase
import com.wire.kalium.logic.feature.conversation.RecoverMLSConversationsUseCaseImpl
import com.wire.kalium.logic.feature.conversation.SyncConversationsUseCase
import com.wire.kalium.logic.feature.conversation.SyncConversationsUseCaseImpl
import com.wire.kalium.logic.feature.conversation.TypingIndicatorSyncManager
import com.wire.kalium.logic.feature.conversation.keyingmaterials.KeyingMaterialsManager
import com.wire.kalium.logic.feature.conversation.keyingmaterials.KeyingMaterialsManagerImpl
import com.wire.kalium.logic.feature.conversation.mls.MLSOneOnOneConversationResolver
import com.wire.kalium.logic.feature.conversation.mls.MLSOneOnOneConversationResolverImpl
import com.wire.kalium.logic.feature.conversation.mls.OneOnOneMigrator
import com.wire.kalium.logic.feature.conversation.mls.OneOnOneMigratorImpl
import com.wire.kalium.logic.feature.conversation.mls.OneOnOneResolver
import com.wire.kalium.logic.feature.conversation.mls.OneOnOneResolverImpl
import com.wire.kalium.logic.feature.debug.DebugScope
import com.wire.kalium.logic.feature.e2ei.ACMECertificatesSyncWorker
import com.wire.kalium.logic.feature.e2ei.ACMECertificatesSyncWorkerImpl
import com.wire.kalium.logic.feature.e2ei.CheckCrlRevocationListUseCase
import com.wire.kalium.logic.feature.e2ei.usecase.FetchConversationMLSVerificationStatusUseCase
import com.wire.kalium.logic.feature.e2ei.usecase.FetchConversationMLSVerificationStatusUseCaseImpl
import com.wire.kalium.logic.feature.e2ei.usecase.FetchMLSVerificationStatusUseCase
import com.wire.kalium.logic.feature.e2ei.usecase.FetchMLSVerificationStatusUseCaseImpl
import com.wire.kalium.logic.feature.e2ei.usecase.ObserveE2EIConversationsVerificationStatusesUseCase
import com.wire.kalium.logic.feature.e2ei.usecase.ObserveE2EIConversationsVerificationStatusesUseCaseImpl
import com.wire.kalium.logic.feature.featureConfig.SyncFeatureConfigsUseCase
import com.wire.kalium.logic.feature.featureConfig.SyncFeatureConfigsUseCaseImpl
import com.wire.kalium.logic.feature.featureConfig.handler.AppLockConfigHandler
import com.wire.kalium.logic.feature.featureConfig.handler.ClassifiedDomainsConfigHandler
import com.wire.kalium.logic.feature.featureConfig.handler.ConferenceCallingConfigHandler
import com.wire.kalium.logic.feature.featureConfig.handler.E2EIConfigHandler
import com.wire.kalium.logic.feature.featureConfig.handler.FileSharingConfigHandler
import com.wire.kalium.logic.feature.featureConfig.handler.GuestRoomConfigHandler
import com.wire.kalium.logic.feature.featureConfig.handler.MLSConfigHandler
import com.wire.kalium.logic.feature.featureConfig.handler.MLSMigrationConfigHandler
import com.wire.kalium.logic.feature.featureConfig.handler.SecondFactorPasswordChallengeConfigHandler
import com.wire.kalium.logic.feature.featureConfig.handler.SelfDeletingMessagesConfigHandler
import com.wire.kalium.logic.feature.keypackage.KeyPackageManager
import com.wire.kalium.logic.feature.keypackage.KeyPackageManagerImpl
import com.wire.kalium.logic.feature.legalhold.ApproveLegalHoldRequestUseCase
import com.wire.kalium.logic.feature.legalhold.ApproveLegalHoldRequestUseCaseImpl
import com.wire.kalium.logic.feature.legalhold.FetchLegalHoldForSelfUserFromRemoteUseCase
import com.wire.kalium.logic.feature.legalhold.FetchLegalHoldForSelfUserFromRemoteUseCaseImpl
import com.wire.kalium.logic.feature.legalhold.MarkLegalHoldChangeAsNotifiedForSelfUseCase
import com.wire.kalium.logic.feature.legalhold.MarkLegalHoldChangeAsNotifiedForSelfUseCaseImpl
import com.wire.kalium.logic.feature.legalhold.MembersHavingLegalHoldClientUseCase
import com.wire.kalium.logic.feature.legalhold.MembersHavingLegalHoldClientUseCaseImpl
import com.wire.kalium.logic.feature.legalhold.ObserveLegalHoldChangeNotifiedForSelfUseCase
import com.wire.kalium.logic.feature.legalhold.ObserveLegalHoldChangeNotifiedForSelfUseCaseImpl
import com.wire.kalium.logic.feature.legalhold.ObserveLegalHoldRequestUseCase
import com.wire.kalium.logic.feature.legalhold.ObserveLegalHoldRequestUseCaseImpl
import com.wire.kalium.logic.feature.legalhold.ObserveLegalHoldStateForSelfUserUseCase
import com.wire.kalium.logic.feature.legalhold.ObserveLegalHoldStateForSelfUserUseCaseImpl
import com.wire.kalium.logic.feature.legalhold.ObserveLegalHoldStateForUserUseCase
import com.wire.kalium.logic.feature.legalhold.ObserveLegalHoldStateForUserUseCaseImpl
import com.wire.kalium.logic.feature.legalhold.UpdateSelfClientCapabilityToLegalHoldConsentUseCase
import com.wire.kalium.logic.feature.legalhold.UpdateSelfClientCapabilityToLegalHoldConsentUseCaseImpl
import com.wire.kalium.logic.feature.message.AddSystemMessageToAllConversationsUseCase
import com.wire.kalium.logic.feature.message.AddSystemMessageToAllConversationsUseCaseImpl
import com.wire.kalium.logic.feature.message.MessageScope
import com.wire.kalium.logic.feature.message.MessageSendingScheduler
import com.wire.kalium.logic.feature.message.PendingProposalScheduler
import com.wire.kalium.logic.feature.message.PendingProposalSchedulerImpl
import com.wire.kalium.logic.feature.message.PersistMigratedMessagesUseCase
import com.wire.kalium.logic.feature.message.PersistMigratedMessagesUseCaseImpl
import com.wire.kalium.logic.feature.message.StaleEpochVerifier
import com.wire.kalium.logic.feature.message.StaleEpochVerifierImpl
import com.wire.kalium.logic.feature.migration.MigrationScope
import com.wire.kalium.logic.feature.mlsmigration.MLSMigrationManager
import com.wire.kalium.logic.feature.mlsmigration.MLSMigrationManagerImpl
import com.wire.kalium.logic.feature.mlsmigration.MLSMigrationWorkerImpl
import com.wire.kalium.logic.feature.mlsmigration.MLSMigrator
import com.wire.kalium.logic.feature.mlsmigration.MLSMigratorImpl
import com.wire.kalium.logic.feature.notificationToken.PushTokenUpdater
import com.wire.kalium.logic.feature.proteus.ProteusPreKeyRefiller
import com.wire.kalium.logic.feature.proteus.ProteusPreKeyRefillerImpl
import com.wire.kalium.logic.feature.proteus.ProteusSyncWorker
import com.wire.kalium.logic.feature.proteus.ProteusSyncWorkerImpl
import com.wire.kalium.logic.feature.protocol.OneOnOneProtocolSelector
import com.wire.kalium.logic.feature.protocol.OneOnOneProtocolSelectorImpl
import com.wire.kalium.logic.feature.publicuser.RefreshUsersWithoutMetadataUseCase
import com.wire.kalium.logic.feature.publicuser.RefreshUsersWithoutMetadataUseCaseImpl
import com.wire.kalium.logic.feature.search.SearchScope
import com.wire.kalium.logic.feature.selfDeletingMessages.ObserveSelfDeletionTimerSettingsForConversationUseCase
import com.wire.kalium.logic.feature.selfDeletingMessages.ObserveSelfDeletionTimerSettingsForConversationUseCaseImpl
import com.wire.kalium.logic.feature.selfDeletingMessages.ObserveTeamSettingsSelfDeletingStatusUseCase
import com.wire.kalium.logic.feature.selfDeletingMessages.ObserveTeamSettingsSelfDeletingStatusUseCaseImpl
import com.wire.kalium.logic.feature.selfDeletingMessages.PersistNewSelfDeletionTimerUseCaseImpl
import com.wire.kalium.logic.feature.server.GetTeamUrlUseCase
import com.wire.kalium.logic.feature.service.ServiceScope
import com.wire.kalium.logic.feature.session.GetProxyCredentialsUseCase
import com.wire.kalium.logic.feature.session.GetProxyCredentialsUseCaseImpl
import com.wire.kalium.logic.feature.session.UpgradeCurrentSessionUseCaseImpl
import com.wire.kalium.logic.feature.session.token.AccessTokenRefresher
import com.wire.kalium.logic.feature.session.token.AccessTokenRefresherFactory
import com.wire.kalium.logic.feature.session.token.AccessTokenRefresherFactoryImpl
import com.wire.kalium.logic.feature.session.token.AccessTokenRefresherImpl
import com.wire.kalium.logic.feature.team.SyncSelfTeamUseCase
import com.wire.kalium.logic.feature.team.SyncSelfTeamUseCaseImpl
import com.wire.kalium.logic.feature.team.TeamScope
import com.wire.kalium.logic.feature.user.GetDefaultProtocolUseCase
import com.wire.kalium.logic.feature.user.GetDefaultProtocolUseCaseImpl
import com.wire.kalium.logic.feature.user.IsE2EIEnabledUseCase
import com.wire.kalium.logic.feature.user.IsE2EIEnabledUseCaseImpl
import com.wire.kalium.logic.feature.user.IsFileSharingEnabledUseCase
import com.wire.kalium.logic.feature.user.IsFileSharingEnabledUseCaseImpl
import com.wire.kalium.logic.feature.user.IsMLSEnabledUseCase
import com.wire.kalium.logic.feature.user.IsMLSEnabledUseCaseImpl
import com.wire.kalium.logic.feature.user.MarkEnablingE2EIAsNotifiedUseCase
import com.wire.kalium.logic.feature.user.MarkEnablingE2EIAsNotifiedUseCaseImpl
import com.wire.kalium.logic.feature.user.MarkFileSharingChangeAsNotifiedUseCase
import com.wire.kalium.logic.feature.user.MarkSelfDeletionStatusAsNotifiedUseCase
import com.wire.kalium.logic.feature.user.MarkSelfDeletionStatusAsNotifiedUseCaseImpl
import com.wire.kalium.logic.feature.user.ObserveE2EIRequiredUseCase
import com.wire.kalium.logic.feature.user.ObserveE2EIRequiredUseCaseImpl
import com.wire.kalium.logic.feature.user.ObserveFileSharingStatusUseCase
import com.wire.kalium.logic.feature.user.ObserveFileSharingStatusUseCaseImpl
import com.wire.kalium.logic.feature.user.SyncContactsUseCase
import com.wire.kalium.logic.feature.user.SyncContactsUseCaseImpl
import com.wire.kalium.logic.feature.user.SyncSelfUserUseCase
import com.wire.kalium.logic.feature.user.SyncSelfUserUseCaseImpl
import com.wire.kalium.logic.feature.user.UpdateSelfUserSupportedProtocolsUseCase
import com.wire.kalium.logic.feature.user.UpdateSelfUserSupportedProtocolsUseCaseImpl
import com.wire.kalium.logic.feature.user.UpdateSupportedProtocolsAndResolveOneOnOnesUseCase
import com.wire.kalium.logic.feature.user.UpdateSupportedProtocolsAndResolveOneOnOnesUseCaseImpl
import com.wire.kalium.logic.feature.user.UserScope
import com.wire.kalium.logic.feature.user.e2ei.MarkNotifyForRevokedCertificateAsNotifiedUseCase
import com.wire.kalium.logic.feature.user.e2ei.MarkNotifyForRevokedCertificateAsNotifiedUseCaseImpl
import com.wire.kalium.logic.feature.user.e2ei.ObserveShouldNotifyForRevokedCertificateUseCase
import com.wire.kalium.logic.feature.user.e2ei.ObserveShouldNotifyForRevokedCertificateUseCaseImpl
import com.wire.kalium.logic.feature.user.guestroomlink.MarkGuestLinkFeatureFlagAsNotChangedUseCase
import com.wire.kalium.logic.feature.user.guestroomlink.MarkGuestLinkFeatureFlagAsNotChangedUseCaseImpl
import com.wire.kalium.logic.feature.user.guestroomlink.ObserveGuestRoomLinkFeatureFlagUseCase
import com.wire.kalium.logic.feature.user.guestroomlink.ObserveGuestRoomLinkFeatureFlagUseCaseImpl
import com.wire.kalium.logic.feature.user.migration.MigrateFromPersonalToTeamUseCase
import com.wire.kalium.logic.feature.user.migration.MigrateFromPersonalToTeamUseCaseImpl
import com.wire.kalium.logic.feature.user.screenshotCensoring.ObserveScreenshotCensoringConfigUseCase
import com.wire.kalium.logic.feature.user.screenshotCensoring.ObserveScreenshotCensoringConfigUseCaseImpl
import com.wire.kalium.logic.feature.user.screenshotCensoring.PersistScreenshotCensoringConfigUseCase
import com.wire.kalium.logic.feature.user.screenshotCensoring.PersistScreenshotCensoringConfigUseCaseImpl
import com.wire.kalium.logic.feature.user.webSocketStatus.GetPersistentWebSocketStatus
import com.wire.kalium.logic.feature.user.webSocketStatus.GetPersistentWebSocketStatusImpl
import com.wire.kalium.logic.feature.user.webSocketStatus.PersistPersistentWebSocketConnectionStatusUseCase
import com.wire.kalium.logic.feature.user.webSocketStatus.PersistPersistentWebSocketConnectionStatusUseCaseImpl
import com.wire.kalium.logic.featureFlags.FeatureSupport
import com.wire.kalium.logic.featureFlags.FeatureSupportImpl
import com.wire.kalium.logic.featureFlags.KaliumConfigs
import com.wire.kalium.logic.network.ApiMigrationManager
import com.wire.kalium.logic.network.ApiMigrationV3
import com.wire.kalium.logic.network.SessionManagerImpl
import com.wire.kalium.logic.sync.AvsSyncStateReporter
import com.wire.kalium.logic.sync.AvsSyncStateReporterImpl
import com.wire.kalium.logic.sync.ObserveSyncStateUseCase
import com.wire.kalium.logic.sync.ObserveSyncStateUseCaseImpl
import com.wire.kalium.logic.sync.SyncExecutor
import com.wire.kalium.logic.sync.SyncExecutorImpl
import com.wire.kalium.logic.sync.SyncManager
import com.wire.kalium.logic.sync.SyncStateObserver
import com.wire.kalium.logic.sync.SyncStateObserverImpl
import com.wire.kalium.logic.sync.UserSessionWorkScheduler
import com.wire.kalium.logic.sync.incremental.EventGatherer
import com.wire.kalium.logic.sync.incremental.EventGathererImpl
import com.wire.kalium.logic.sync.incremental.EventProcessor
import com.wire.kalium.logic.sync.incremental.EventProcessorImpl
import com.wire.kalium.logic.sync.incremental.IncrementalSyncManager
import com.wire.kalium.logic.sync.incremental.IncrementalSyncRecoveryHandlerImpl
import com.wire.kalium.logic.sync.incremental.IncrementalSyncWorker
import com.wire.kalium.logic.sync.incremental.IncrementalSyncWorkerImpl
import com.wire.kalium.logic.sync.receiver.ConversationEventReceiver
import com.wire.kalium.logic.sync.receiver.ConversationEventReceiverImpl
import com.wire.kalium.logic.sync.receiver.FeatureConfigEventReceiver
import com.wire.kalium.logic.sync.receiver.FeatureConfigEventReceiverImpl
import com.wire.kalium.logic.sync.receiver.FederationEventReceiver
import com.wire.kalium.logic.sync.receiver.FederationEventReceiverImpl
import com.wire.kalium.logic.sync.receiver.TeamEventReceiver
import com.wire.kalium.logic.sync.receiver.TeamEventReceiverImpl
import com.wire.kalium.logic.sync.receiver.UserEventReceiver
import com.wire.kalium.logic.sync.receiver.UserEventReceiverImpl
import com.wire.kalium.logic.sync.receiver.UserPropertiesEventReceiver
import com.wire.kalium.logic.sync.receiver.UserPropertiesEventReceiverImpl
import com.wire.kalium.logic.sync.receiver.asset.AssetMessageHandler
import com.wire.kalium.logic.sync.receiver.asset.AssetMessageHandlerImpl
import com.wire.kalium.logic.sync.receiver.conversation.AccessUpdateEventHandler
import com.wire.kalium.logic.sync.receiver.conversation.ConversationMessageTimerEventHandler
import com.wire.kalium.logic.sync.receiver.conversation.ConversationMessageTimerEventHandlerImpl
import com.wire.kalium.logic.sync.receiver.conversation.DeletedConversationEventHandler
import com.wire.kalium.logic.sync.receiver.conversation.DeletedConversationEventHandlerImpl
import com.wire.kalium.logic.sync.receiver.conversation.MLSWelcomeEventHandler
import com.wire.kalium.logic.sync.receiver.conversation.MLSWelcomeEventHandlerImpl
import com.wire.kalium.logic.sync.receiver.conversation.MemberChangeEventHandler
import com.wire.kalium.logic.sync.receiver.conversation.MemberChangeEventHandlerImpl
import com.wire.kalium.logic.sync.receiver.conversation.MemberJoinEventHandler
import com.wire.kalium.logic.sync.receiver.conversation.MemberJoinEventHandlerImpl
import com.wire.kalium.logic.sync.receiver.conversation.MemberLeaveEventHandler
import com.wire.kalium.logic.sync.receiver.conversation.MemberLeaveEventHandlerImpl
import com.wire.kalium.logic.sync.receiver.conversation.NewConversationEventHandler
import com.wire.kalium.logic.sync.receiver.conversation.NewConversationEventHandlerImpl
import com.wire.kalium.logic.sync.receiver.conversation.ProtocolUpdateEventHandler
import com.wire.kalium.logic.sync.receiver.conversation.ProtocolUpdateEventHandlerImpl
import com.wire.kalium.logic.sync.receiver.conversation.ReceiptModeUpdateEventHandler
import com.wire.kalium.logic.sync.receiver.conversation.ReceiptModeUpdateEventHandlerImpl
import com.wire.kalium.logic.sync.receiver.conversation.RenamedConversationEventHandler
import com.wire.kalium.logic.sync.receiver.conversation.RenamedConversationEventHandlerImpl
import com.wire.kalium.logic.sync.receiver.conversation.message.ApplicationMessageHandler
import com.wire.kalium.logic.sync.receiver.conversation.message.ApplicationMessageHandlerImpl
import com.wire.kalium.logic.sync.receiver.conversation.message.MLSMessageUnpacker
import com.wire.kalium.logic.sync.receiver.conversation.message.MLSMessageUnpackerImpl
import com.wire.kalium.logic.sync.receiver.conversation.message.NewMessageEventHandler
import com.wire.kalium.logic.sync.receiver.conversation.message.NewMessageEventHandlerImpl
import com.wire.kalium.logic.sync.receiver.conversation.message.ProteusMessageUnpacker
import com.wire.kalium.logic.sync.receiver.conversation.message.ProteusMessageUnpackerImpl
import com.wire.kalium.logic.sync.receiver.handler.ButtonActionConfirmationHandler
import com.wire.kalium.logic.sync.receiver.handler.ButtonActionConfirmationHandlerImpl
import com.wire.kalium.logic.sync.receiver.handler.ClearConversationContentHandlerImpl
import com.wire.kalium.logic.sync.receiver.handler.CodeDeletedHandler
import com.wire.kalium.logic.sync.receiver.handler.CodeDeletedHandlerImpl
import com.wire.kalium.logic.sync.receiver.handler.CodeUpdateHandlerImpl
import com.wire.kalium.logic.sync.receiver.handler.CodeUpdatedHandler
import com.wire.kalium.logic.sync.receiver.handler.DataTransferEventHandler
import com.wire.kalium.logic.sync.receiver.handler.DataTransferEventHandlerImpl
import com.wire.kalium.logic.sync.receiver.handler.DeleteForMeHandlerImpl
import com.wire.kalium.logic.sync.receiver.handler.DeleteMessageHandlerImpl
import com.wire.kalium.logic.sync.receiver.handler.LastReadContentHandlerImpl
import com.wire.kalium.logic.sync.receiver.handler.MessageTextEditHandlerImpl
import com.wire.kalium.logic.sync.receiver.handler.ReceiptMessageHandlerImpl
import com.wire.kalium.logic.sync.receiver.handler.TypingIndicatorHandler
import com.wire.kalium.logic.sync.receiver.handler.TypingIndicatorHandlerImpl
import com.wire.kalium.logic.sync.receiver.handler.legalhold.LegalHoldHandlerImpl
import com.wire.kalium.logic.sync.receiver.handler.legalhold.LegalHoldRequestHandlerImpl
import com.wire.kalium.logic.sync.receiver.handler.legalhold.LegalHoldSystemMessagesHandlerImpl
import com.wire.kalium.logic.sync.slow.RestartSlowSyncProcessForRecoveryUseCase
import com.wire.kalium.logic.sync.slow.RestartSlowSyncProcessForRecoveryUseCaseImpl
import com.wire.kalium.logic.sync.slow.SlowSlowSyncCriteriaProviderImpl
import com.wire.kalium.logic.sync.slow.SlowSyncCriteriaProvider
import com.wire.kalium.logic.sync.slow.SlowSyncManager
import com.wire.kalium.logic.sync.slow.SlowSyncRecoveryHandler
import com.wire.kalium.logic.sync.slow.SlowSyncRecoveryHandlerImpl
import com.wire.kalium.logic.sync.slow.SlowSyncWorker
import com.wire.kalium.logic.sync.slow.SlowSyncWorkerImpl
import com.wire.kalium.logic.sync.slow.migration.SyncMigrationStepsProvider
import com.wire.kalium.logic.sync.slow.migration.SyncMigrationStepsProviderImpl
import com.wire.kalium.logic.util.MessageContentEncoder
import com.wire.kalium.network.NetworkStateObserver
import com.wire.kalium.network.networkContainer.AuthenticatedNetworkContainer
import com.wire.kalium.network.session.SessionManager
import com.wire.kalium.network.utils.MockUnboundNetworkClient
import com.wire.kalium.network.utils.MockWebSocketSession
import com.wire.kalium.persistence.client.ClientRegistrationStorage
import com.wire.kalium.persistence.client.ClientRegistrationStorageImpl
import com.wire.kalium.persistence.db.GlobalDatabaseBuilder
import com.wire.kalium.persistence.kmmSettings.GlobalPrefProvider
import com.wire.kalium.util.DelicateKaliumApi
import kotlinx.coroutines.CoroutineScope
import kotlinx.coroutines.SupervisorJob
import kotlinx.coroutines.flow.Flow
import kotlinx.coroutines.flow.MutableSharedFlow
import kotlinx.coroutines.flow.firstOrNull
import kotlinx.coroutines.launch
import okio.Path.Companion.toPath
import kotlin.coroutines.CoroutineContext
import com.wire.kalium.network.api.model.UserId as UserIdDTO

@Suppress("LongParameterList", "LargeClass")
class UserSessionScope internal constructor(
    userAgent: String,
    private val userId: UserId,
    private val globalScope: GlobalKaliumScope,
    private val globalCallManager: GlobalCallManager,
    private val globalDatabaseBuilder: GlobalDatabaseBuilder,
    private val globalPreferences: GlobalPrefProvider,
    authenticationScopeProvider: AuthenticationScopeProvider,
    private val userSessionWorkScheduler: UserSessionWorkScheduler,
    private val rootPathsProvider: RootPathsProvider,
    dataStoragePaths: DataStoragePaths,
    private val kaliumConfigs: KaliumConfigs,
    private val userSessionScopeProvider: UserSessionScopeProvider,
    userStorageProvider: UserStorageProvider,
    private val clientConfig: ClientConfig,
    platformUserStorageProperties: PlatformUserStorageProperties,
    networkStateObserver: NetworkStateObserver,
    private val logoutCallback: LogoutCallback,
) : CoroutineScope {
    private val userStorage = userStorageProvider.getOrCreate(
        userId, platformUserStorageProperties, kaliumConfigs.shouldEncryptData
    )

    private var _clientId: ClientId? = null

    @OptIn(DelicateKaliumApi::class) // Use the uncached client ID in order to create the cache itself.
    private suspend fun clientId(): Either<CoreFailure, ClientId> =
        if (_clientId != null) Either.Right(_clientId!!) else {
            clientRepository.currentClientId().onSuccess {
                _clientId = it
            }
        }

    private val userScopedLogger: KaliumLogger = kaliumLogger.withUserDeviceData {
        KaliumLogger.UserClientData(userId.toLogString(), _clientId?.value?.obfuscateId() ?: "")
    }

    private val cachedClientIdClearer: CachedClientIdClearer = object : CachedClientIdClearer {
        override fun invoke() {
            _clientId = null
        }
    }

    val callMapper: CallMapper get() = MapperProvider.callMapper(userId)

    val qualifiedIdMapper: QualifiedIdMapper get() = MapperProvider.qualifiedIdMapper(userId)

    val federatedIdMapper: FederatedIdMapper
        get() = MapperProvider.federatedIdMapper(
            userId, qualifiedIdMapper, globalScope.sessionRepository
        )

    val clientIdProvider = CurrentClientIdProvider { clientId() }
    private val mlsSelfConversationIdProvider: MLSSelfConversationIdProvider by lazy {
        MLSSelfConversationIdProviderImpl(
            conversationRepository
        )
    }
    private val proteusSelfConversationIdProvider: ProteusSelfConversationIdProvider by lazy {
        ProteusSelfConversationIdProviderImpl(
            conversationRepository
        )
    }
    private val selfConversationIdProvider: SelfConversationIdProvider by
    lazy {
        SelfConversationIdProviderImpl(
            clientRepository,
            mlsSelfConversationIdProvider,
            proteusSelfConversationIdProvider
        )
    }

    private val epochsFlow = MutableSharedFlow<GroupID>()

    private val proposalTimersFlow = MutableSharedFlow<ProposalTimer>()

    // TODO(refactor): Extract to Provider class and make atomic
    // val _teamId: Atomic<Either<CoreFailure, TeamId?>> = Atomic(Either.Left(CoreFailure.Unknown(Throwable("NotInitialized"))))
    private var _teamId: Either<CoreFailure, TeamId?> = Either.Left(CoreFailure.Unknown(Throwable("NotInitialized")))

    private suspend fun teamId(): Either<CoreFailure, TeamId?> = if (_teamId.isRight()) _teamId else {
        // this can depend directly on DAO it will make it easier to user
        // and remove any circular dependency when using this inside user repository
        wrapStorageNullableRequest {
            userStorage.database.userDAO.observeUserDetailsByQualifiedID(userId.toDao()).firstOrNull()
        }.map { userDetailsEntity ->
            _teamId = Either.Right(userDetailsEntity?.team?.let { TeamId(it) })
            userDetailsEntity?.team?.let { TeamId(it) }
        }
    }

    private val invalidateTeamId = {
        _teamId = Either.Left(CoreFailure.Unknown(Throwable("NotInitialized")))
    }

    private val selfTeamId = SelfTeamIdProvider { teamId() }

    private val accessTokenRepository: AccessTokenRepository
        get() = AccessTokenRepositoryImpl(
            userId = userId,
            accessTokenApi = authenticatedNetworkContainer.accessTokenApi,
            authTokenStorage = globalPreferences.authTokenStorage
        )

    private val accessTokenRefresherFactory: AccessTokenRefresherFactory
        get() = AccessTokenRefresherFactoryImpl(
            userId = userId,
            tokenStorage = globalPreferences.authTokenStorage
        )

    private val accessTokenRefresher: AccessTokenRefresher
        get() = AccessTokenRefresherImpl(
            repository = accessTokenRepository
        )

    private val sessionManager: SessionManager = SessionManagerImpl(
        sessionRepository = globalScope.sessionRepository,
        accessTokenRefresherFactory = accessTokenRefresherFactory,
        userId = userId,
        tokenStorage = globalPreferences.authTokenStorage,
        logout = { logoutReason -> logout(reason = logoutReason, waitUntilCompletes = true) }
    )
    private val authenticatedNetworkContainer: AuthenticatedNetworkContainer = AuthenticatedNetworkContainer.create(
        sessionManager = sessionManager,
        selfUserId = UserIdDTO(userId.value, userId.domain),
        userAgent = userAgent,
        certificatePinning = kaliumConfigs.certPinningConfig,
        mockEngine = kaliumConfigs.mockedRequests?.let { MockUnboundNetworkClient.createMockEngine(it) },
        mockWebSocketSession = if (kaliumConfigs.mockedWebSocket) MockWebSocketSession() else null,
        kaliumLogger = userScopedLogger
    )
    private val featureSupport: FeatureSupport = FeatureSupportImpl(
        sessionManager.serverConfig().metaData.commonApiVersion.version
    )

    val authenticationScope: AuthenticationScope by lazy {
        authenticationScopeProvider.provide(
            serverConfig = sessionManager.getServerConfig(),
            proxyCredentials = sessionManager.getProxyCredentials(),
            globalDatabase = globalDatabaseBuilder,
            kaliumConfigs = kaliumConfigs,
        )
    }

    internal val userConfigRepository: UserConfigRepository
        get() = UserConfigDataSource(
            userStorage.preferences.userConfigStorage,
            userStorage.database.userConfigDAO,
            kaliumConfigs
        )

    private val userPropertyRepository: UserPropertyRepository
        get() = UserPropertyDataSource(
            authenticatedNetworkContainer.propertiesApi,
            userConfigRepository,
            userId
        )

    private val keyPackageLimitsProvider: KeyPackageLimitsProvider
        get() = KeyPackageLimitsProviderImpl(kaliumConfigs)

    private val updateKeyingMaterialThresholdProvider: UpdateKeyingMaterialThresholdProvider
        get() = UpdateKeyingMaterialThresholdProviderImpl(kaliumConfigs)

    private val proteusMigrationRecoveryHandler: ProteusMigrationRecoveryHandler by lazy {
        ProteusMigrationRecoveryHandlerImpl(lazy { logout })
    }

    val proteusClientProvider: ProteusClientProvider by lazy {
        ProteusClientProviderImpl(
            rootProteusPath = rootPathsProvider.rootProteusPath(userId),
            userId = userId,
            passphraseStorage = globalPreferences.passphraseStorage,
            kaliumConfigs = kaliumConfigs,
            proteusMigrationRecoveryHandler = proteusMigrationRecoveryHandler
        )
    }

    private val mlsClientProvider: MLSClientProvider by lazy {
        MLSClientProviderImpl(
            rootKeyStorePath = rootPathsProvider.rootMLSPath(userId),
            userId = userId,
            currentClientIdProvider = clientIdProvider,
            passphraseStorage = globalPreferences.passphraseStorage,
            userConfigRepository = userConfigRepository,
            featureConfigRepository = featureConfigRepository
        )
    }

    private val commitBundleEventReceiver: CommitBundleEventReceiverImpl
        get() = CommitBundleEventReceiverImpl(
            memberJoinHandler, memberLeaveHandler
        )

    private val checkRevocationList: RevocationListChecker
        get() = RevocationListCheckerImpl(
            certificateRevocationListRepository = certificateRevocationListRepository,
            currentClientIdProvider = clientIdProvider,
            mlsClientProvider = mlsClientProvider,
            featureSupport = featureSupport,
            userConfigRepository = userConfigRepository
        )

    private val mlsConversationRepository: MLSConversationRepository
        get() = MLSConversationDataSource(
            userId,
            keyPackageRepository,
            mlsClientProvider,
            authenticatedNetworkContainer.mlsMessageApi,
            userStorage.database.conversationDAO,
            authenticatedNetworkContainer.clientApi,
            syncManager,
            mlsPublicKeysRepository,
            commitBundleEventReceiver,
            epochsFlow,
            proposalTimersFlow,
            keyPackageLimitsProvider,
            checkRevocationList,
            certificateRevocationListRepository
        )

    private val e2eiRepository: E2EIRepository
        get() = E2EIRepositoryImpl(
            authenticatedNetworkContainer.e2eiApi,
            globalScope.unboundNetworkContainer.acmeApi,
            e2EIClientProvider,
            mlsClientProvider,
            clientIdProvider,
            mlsConversationRepository,
            userConfigRepository
        )

    private val e2EIClientProvider: E2EIClientProvider by lazy {
        EI2EIClientProviderImpl(
            currentClientIdProvider = clientIdProvider,
            mlsClientProvider = mlsClientProvider,
            userRepository = userRepository
        )
    }

    private val notificationTokenRepository get() = NotificationTokenDataSource(globalPreferences.tokenStorage)

    private val subconversationRepository =
        SubconversationRepositoryImpl(conversationApi = authenticatedNetworkContainer.conversationApi)

    private val conversationRepository: ConversationRepository
        get() = ConversationDataSource(
            userId,
            mlsClientProvider,
            selfTeamId,
            userStorage.database.conversationDAO,
            userStorage.database.memberDAO,
            authenticatedNetworkContainer.conversationApi,
            userStorage.database.messageDAO,
            userStorage.database.messageDraftDAO,
            userStorage.database.clientDAO,
            authenticatedNetworkContainer.clientApi,
            userStorage.database.conversationMetaDataDAO,
            userStorage.database.metadataDAO,
        )

    private val conversationFolderRepository: ConversationFolderRepository
        get() = ConversationFolderDataSource(
            userStorage.database.conversationFolderDAO,
            authenticatedNetworkContainer.propertiesApi,
            userId
        )

    private val conversationGroupRepository: ConversationGroupRepository
        get() = ConversationGroupRepositoryImpl(
            mlsConversationRepository,
            joinExistingMLSConversationUseCase,
            memberJoinHandler,
            memberLeaveHandler,
            conversationMessageTimerEventHandler,
            userStorage.database.conversationDAO,
            authenticatedNetworkContainer.conversationApi,
            newConversationMembersRepository,
            userRepository,
            lazy { conversations.newGroupConversationSystemMessagesCreator },
            userId,
            selfTeamId,
            legalHoldHandler,
        )

    private val newConversationMembersRepository: NewConversationMembersRepository
        get() = NewConversationMembersRepositoryImpl(
            userStorage.database.memberDAO,
            lazy { conversations.newGroupConversationSystemMessagesCreator }
        )

    private val messageRepository: MessageRepository
        get() = MessageDataSource(
            messageApi = authenticatedNetworkContainer.messageApi,
            mlsMessageApi = authenticatedNetworkContainer.mlsMessageApi,
            messageDAO = userStorage.database.messageDAO,
            selfUserId = userId
        )

    private val messageMetadataRepository: MessageMetadataRepository
        get() = MessageMetadataSource(messageMetaDataDAO = userStorage.database.messageMetaDataDAO)

    private val compositeMessageRepository: CompositeMessageRepository
        get() = CompositeMessageDataSource(compositeMessageDAO = userStorage.database.compositeMessageDAO)

    private val messageDraftRepository: MessageDraftRepository
        get() = MessageDraftDataSource(
            messageDraftDAO = userStorage.database.messageDraftDAO,
        )

    private val slowSyncRepository: SlowSyncRepository by lazy {
        SlowSyncRepositoryImpl(userStorage.database.metadataDAO, userScopedLogger)
    }
    private val incrementalSyncRepository: IncrementalSyncRepository by lazy {
        InMemoryIncrementalSyncRepository(userScopedLogger)
    }

    private val legalHoldSystemMessagesHandler = LegalHoldSystemMessagesHandlerImpl(
        selfUserId = userId,
        persistMessage = persistMessage,
        conversationRepository = conversationRepository,
        messageRepository = messageRepository
    )

    private val legalHoldHandler by lazy {
        LegalHoldHandlerImpl(
            selfUserId = userId,
            fetchUsersClientsFromRemote = fetchUsersClientsFromRemote,
            fetchSelfClientsFromRemote = fetchSelfClientsFromRemote,
            observeLegalHoldStateForUser = observeLegalHoldStateForUser,
            membersHavingLegalHoldClient = membersHavingLegalHoldClient,
            userConfigRepository = userConfigRepository,
            conversationRepository = conversationRepository,
            observeSyncState = observeSyncState,
            legalHoldSystemMessagesHandler = legalHoldSystemMessagesHandler,
        )
    }

    private val userRepository: UserRepository
        get() = UserDataSource(
            userDAO = userStorage.database.userDAO,
            clientDAO = userStorage.database.clientDAO,
            selfApi = authenticatedNetworkContainer.selfApi,
            userDetailsApi = authenticatedNetworkContainer.userDetailsApi,
            upgradePersonalToTeamApi = authenticatedNetworkContainer.upgradePersonalToTeamApi,
            teamsApi = authenticatedNetworkContainer.teamsApi,
            sessionRepository = globalScope.sessionRepository,
            selfUserId = userId,
            selfTeamIdProvider = selfTeamId,
            legalHoldHandler = legalHoldHandler,
        )

    private val accountRepository: AccountRepository
        get() = AccountRepositoryImpl(
            userDAO = userStorage.database.userDAO,
            selfUserId = userId,
            selfApi = authenticatedNetworkContainer.selfApi
        )

    internal val pushTokenRepository: PushTokenRepository
        get() = PushTokenDataSource(userStorage.database.metadataDAO)

    private val teamRepository: TeamRepository
        get() = TeamDataSource(
            userStorage.database.userDAO,
            userStorage.database.userConfigDAO,
            userStorage.database.teamDAO,
            authenticatedNetworkContainer.teamsApi,
            userId,
            userStorage.database.serviceDAO,
            legalHoldHandler,
            legalHoldRequestHandler,
        )

    private val serviceRepository: ServiceRepository
        get() = ServiceDataSource(
            serviceDAO = userStorage.database.serviceDAO
        )

    private val connectionRepository: ConnectionRepository
        get() = ConnectionDataSource(
            userStorage.database.conversationDAO,
            userStorage.database.memberDAO,
            userStorage.database.connectionDAO,
            authenticatedNetworkContainer.connectionApi,
            userStorage.database.userDAO,
            conversationRepository
        )

    private val userSearchApiWrapper: UserSearchApiWrapper = UserSearchApiWrapperImpl(
        authenticatedNetworkContainer.userSearchApi,
        userStorage.database.memberDAO,
        userId
    )

    private val searchUserRepository: SearchUserRepository
        get() = SearchUserRepositoryImpl(
            userStorage.database.userDAO,
            userStorage.database.searchDAO,
            authenticatedNetworkContainer.userDetailsApi,
            userSearchApiWrapper,
            userId,
            selfTeamId
        )

    val backup: BackupScope
        get() = BackupScope(
            userId,
            clientIdProvider,
            userRepository,
            kaliumFileSystem,
            userStorage,
            persistMigratedMessage,
            restartSlowSyncProcessForRecoveryUseCase,
            globalPreferences,
        )

    val persistMessage: PersistMessageUseCase
        get() = PersistMessageUseCaseImpl(messageRepository, userId, NotificationEventsManagerImpl)

    private val addSystemMessageToAllConversationsUseCase: AddSystemMessageToAllConversationsUseCase
        get() = AddSystemMessageToAllConversationsUseCaseImpl(messageRepository, userId)

    private val restartSlowSyncProcessForRecoveryUseCase: RestartSlowSyncProcessForRecoveryUseCase
        get() = RestartSlowSyncProcessForRecoveryUseCaseImpl(slowSyncRepository)

    private val callRepository: CallRepository by lazy {
        CallDataSource(
            callApi = authenticatedNetworkContainer.callApi,
            qualifiedIdMapper = qualifiedIdMapper,
            callDAO = userStorage.database.callDAO,
            conversationRepository = conversationRepository,
            mlsConversationRepository = mlsConversationRepository,
            subconversationRepository = subconversationRepository,
            joinSubconversation = joinSubconversationUseCase,
            leaveSubconversation = leaveSubconversationUseCase,
            mlsClientProvider = mlsClientProvider,
            userRepository = userRepository,
            epochChangesObserver = epochChangesObserver,
            teamRepository = teamRepository,
            persistMessage = persistMessage,
            callMapper = callMapper,
            federatedIdMapper = federatedIdMapper
        )
    }

    private val clientRemoteRepository: ClientRemoteRepository
        get() = ClientRemoteDataSource(
            authenticatedNetworkContainer.clientApi,
            clientConfig
        )

    private val clientRegistrationStorage: ClientRegistrationStorage
        get() = ClientRegistrationStorageImpl(userStorage.database.metadataDAO)

    internal val clientRepository: ClientRepository
        get() = ClientDataSource(
            clientRemoteRepository,
            clientRegistrationStorage,
            userStorage.database.clientDAO,
            userStorage.database.newClientDAO,
            userId,
            authenticatedNetworkContainer.clientApi,
        )

    private val messageSendingScheduler: MessageSendingScheduler
        get() = userSessionWorkScheduler

    private val assetRepository: AssetRepository
        get() = AssetDataSource(
            assetApi = authenticatedNetworkContainer.assetApi,
            assetDao = userStorage.database.assetDAO,
            kaliumFileSystem = kaliumFileSystem
        )

    private val eventGatherer: EventGatherer
        get() = EventGathererImpl(
            eventRepository = eventRepository,
            logger = userScopedLogger
        )

    private val eventProcessor: EventProcessor by lazy {
        EventProcessorImpl(
            eventRepository = eventRepository,
            conversationEventReceiver = conversationEventReceiver,
            userEventReceiver = userEventReceiver,
            teamEventReceiver = teamEventReceiver,
            featureConfigEventReceiver = featureConfigEventReceiver,
            userPropertiesEventReceiver = userPropertiesEventReceiver,
            federationEventReceiver = federationEventReceiver,
            processingScope = this@UserSessionScope,
            logger = userScopedLogger,
        )
    }

    private val slowSyncCriteriaProvider: SlowSyncCriteriaProvider
        get() = SlowSlowSyncCriteriaProviderImpl(clientRepository, logoutRepository)

    @Deprecated("Use syncStateObserver instead", ReplaceWith("syncStateObserver"))
    val syncManager: SyncManager
        get() = syncStateObserver

    val syncStateObserver: SyncStateObserver by lazy {
        SyncStateObserverImpl(
            slowSyncRepository = slowSyncRepository,
            incrementalSyncRepository = incrementalSyncRepository,
            syncScope = this,
            logger = userScopedLogger
        )
    }

    val syncExecutor: SyncExecutor by lazy {
        SyncExecutorImpl(
            syncStateObserver,
            slowSyncManager,
            incrementalSyncManager,
            this,
            userScopedLogger = userScopedLogger
        )
    }

    private val syncConversations: SyncConversationsUseCase
        get() = SyncConversationsUseCaseImpl(
            conversationRepository,
            systemMessageInserter
        )

    private val syncConnections: SyncConnectionsUseCase
        get() = SyncConnectionsUseCaseImpl(
            connectionRepository = connectionRepository
        )

    private val syncSelfUser: SyncSelfUserUseCase get() = SyncSelfUserUseCaseImpl(userRepository)
    private val syncContacts: SyncContactsUseCase get() = SyncContactsUseCaseImpl(userRepository)

    private val syncSelfTeamUseCase: SyncSelfTeamUseCase
        get() = SyncSelfTeamUseCaseImpl(
            userRepository = userRepository,
            teamRepository = teamRepository,
            fetchedUsersLimit = kaliumConfigs.limitTeamMembersFetchDuringSlowSync
        )

    private val joinExistingMLSConversationUseCase: JoinExistingMLSConversationUseCase
        get() = JoinExistingMLSConversationUseCaseImpl(
            featureSupport,
            authenticatedNetworkContainer.conversationApi,
            clientRepository,
            conversationRepository,
            mlsConversationRepository
        )

    private val registerMLSClientUseCase: RegisterMLSClientUseCase
        get() = RegisterMLSClientUseCaseImpl(
            mlsClientProvider,
            clientRepository,
            keyPackageRepository,
            keyPackageLimitsProvider,
            userConfigRepository
        )

    private val recoverMLSConversationsUseCase: RecoverMLSConversationsUseCase
        get() = RecoverMLSConversationsUseCaseImpl(
            featureSupport,
            clientRepository,
            conversationRepository,
            mlsConversationRepository,
            joinExistingMLSConversationUseCase
        )

    private val joinExistingMLSConversations: JoinExistingMLSConversationsUseCase
        get() = JoinExistingMLSConversationsUseCaseImpl(
            featureSupport,
            clientRepository,
            conversationRepository,
            joinExistingMLSConversationUseCase
        )

    private val joinSubconversationUseCase: JoinSubconversationUseCase
        get() = JoinSubconversationUseCaseImpl(
            authenticatedNetworkContainer.conversationApi,
            mlsConversationRepository,
            subconversationRepository,
            mlsUnpacker
        )

    private val leaveSubconversationUseCase: LeaveSubconversationUseCase
        get() = LeaveSubconversationUseCaseImpl(
            authenticatedNetworkContainer.conversationApi,
            mlsClientProvider,
            subconversationRepository,
            userId,
            clientIdProvider,
        )

    private val mlsOneOnOneConversationResolver: MLSOneOnOneConversationResolver
        get() = MLSOneOnOneConversationResolverImpl(
            conversationRepository,
            joinExistingMLSConversationUseCase
        )

    private val oneOnOneMigrator: OneOnOneMigrator
        get() = OneOnOneMigratorImpl(
            mlsOneOnOneConversationResolver,
            conversationGroupRepository,
            conversationRepository,
            messageRepository,
            userRepository,
            systemMessageInserter
        )
    private val oneOnOneResolver: OneOnOneResolver
        get() = OneOnOneResolverImpl(
            userRepository,
            oneOnOneProtocolSelector,
            oneOnOneMigrator,
            incrementalSyncRepository
        )

    private val updateSupportedProtocols: UpdateSelfUserSupportedProtocolsUseCase
        get() = UpdateSelfUserSupportedProtocolsUseCaseImpl(
            clientRepository,
            userRepository,
            userConfigRepository,
            featureSupport,
            clientIdProvider,
            userScopedLogger
        )

    private val updateSupportedProtocolsAndResolveOneOnOnes: UpdateSupportedProtocolsAndResolveOneOnOnesUseCase
        get() = UpdateSupportedProtocolsAndResolveOneOnOnesUseCaseImpl(
            updateSupportedProtocols,
            oneOnOneResolver
        )

    private val slowSyncWorker: SlowSyncWorker by lazy {
        SlowSyncWorkerImpl(
            eventRepository,
            syncSelfUser,
            syncFeatureConfigsUseCase,
            updateSupportedProtocols,
            syncConversations,
            syncConnections,
            syncSelfTeamUseCase,
            syncContacts,
            joinExistingMLSConversations,
            fetchLegalHoldForSelfUserFromRemoteUseCase,
            oneOnOneResolver
        )
    }

    private val slowSyncRecoveryHandler: SlowSyncRecoveryHandler
        get() = SlowSyncRecoveryHandlerImpl(logout)

    private val syncMigrationStepsProvider: () -> SyncMigrationStepsProvider = {
        SyncMigrationStepsProviderImpl(lazy { accountRepository }, selfTeamId)
    }

    private val slowSyncManager: SlowSyncManager by lazy {
        SlowSyncManager(
            slowSyncCriteriaProvider,
            slowSyncRepository,
            slowSyncWorker,
            slowSyncRecoveryHandler,
            networkStateObserver,
            syncMigrationStepsProvider,
            userScopedLogger,
        )
    }
    private val mlsConversationsRecoveryManager: MLSConversationsRecoveryManager by lazy {
        MLSConversationsRecoveryManagerImpl(
            featureSupport,
            incrementalSyncRepository,
            clientRepository,
            recoverMLSConversationsUseCase,
            slowSyncRepository,
            userScopedLogger
        )
    }

    private val conversationsRecoveryManager: ConversationsRecoveryManager by lazy {
        ConversationsRecoveryManagerImpl(
            incrementalSyncRepository,
            addSystemMessageToAllConversationsUseCase,
            slowSyncRepository,
            userScopedLogger
        )
    }

    private val incrementalSyncWorker: IncrementalSyncWorker by lazy {
        IncrementalSyncWorkerImpl(
            eventGatherer,
            eventProcessor,
            userScopedLogger,
        )
    }
    private val incrementalSyncRecoveryHandler: IncrementalSyncRecoveryHandlerImpl
        get() = IncrementalSyncRecoveryHandlerImpl(
            restartSlowSyncProcessForRecoveryUseCase,
            eventRepository,
            userScopedLogger,
        )

    private val incrementalSyncManager by lazy {
        IncrementalSyncManager(
            incrementalSyncWorker,
            incrementalSyncRepository,
            incrementalSyncRecoveryHandler,
            networkStateObserver,
            userScopedLogger,
        )
    }

    private val upgradeCurrentSessionUseCase
        get() = UpgradeCurrentSessionUseCaseImpl(
            authenticatedNetworkContainer,
            accessTokenRefresher,
            sessionManager
        )

    @Suppress("MagicNumber")
    private val apiMigrations = listOf(
        Pair(3, ApiMigrationV3(clientIdProvider, upgradeCurrentSessionUseCase))
    )

    private val apiMigrationManager
        get() = ApiMigrationManager(
            sessionManager.serverConfig().metaData.commonApiVersion.version,
            userStorage.database.metadataDAO,
            apiMigrations
        )

    private val eventRepository: EventRepository
        get() = EventDataSource(
            authenticatedNetworkContainer.notificationApi, userStorage.database.metadataDAO, clientIdProvider, userId
        )

    private val mlsMigrator: MLSMigrator
        get() = MLSMigratorImpl(
            userId,
            selfTeamId,
            userRepository,
            conversationRepository,
            mlsConversationRepository,
            systemMessageInserter,
            callRepository
        )

    internal val keyPackageManager: KeyPackageManager = KeyPackageManagerImpl(
        featureSupport,
        incrementalSyncRepository,
        lazy { clientRepository },
        lazy { client.refillKeyPackages },
        lazy { client.mlsKeyPackageCountUseCase },
        lazy { users.timestampKeyRepository }
    )

    internal val keyingMaterialsManager: KeyingMaterialsManager = KeyingMaterialsManagerImpl(
        featureSupport,
        incrementalSyncRepository,
        lazy { clientRepository },
        lazy { conversations.updateMLSGroupsKeyingMaterials },
        lazy { users.timestampKeyRepository }
    )

    val mlsClientManager: MLSClientManager = MLSClientManagerImpl(
        clientIdProvider,
        isAllowedToRegisterMLSClient,
        incrementalSyncRepository,
        lazy { slowSyncRepository },
        lazy { clientRepository },
        lazy {
            RegisterMLSClientUseCaseImpl(
                mlsClientProvider, clientRepository, keyPackageRepository, keyPackageLimitsProvider, userConfigRepository
            )
        }
    )

    internal val mlsMigrationWorker
        get() = MLSMigrationWorkerImpl(
            userConfigRepository,
            featureConfigRepository,
            mlsConfigHandler,
            mlsMigrationConfigHandler,
            mlsMigrator,
        )

    internal val mlsMigrationManager: MLSMigrationManager = MLSMigrationManagerImpl(
        kaliumConfigs,
        isMLSEnabled,
        incrementalSyncRepository,
        lazy { clientRepository },
        lazy { users.timestampKeyRepository },
        lazy { mlsMigrationWorker }
    )

    private val mlsPublicKeysRepository: MLSPublicKeysRepository
        get() = MLSPublicKeysRepositoryImpl(
            authenticatedNetworkContainer.mlsPublicKeyApi,
        )

    private val videoStateChecker: VideoStateChecker get() = VideoStateCheckerImpl()

    private val pendingProposalScheduler: PendingProposalScheduler =
        PendingProposalSchedulerImpl(
            incrementalSyncRepository,
            lazy { mlsConversationRepository },
            lazy { subconversationRepository }
        )

    private val callManager: Lazy<CallManager> = lazy {
        globalCallManager.getCallManagerForClient(
            userId = userId,
            callRepository = callRepository,
            currentClientIdProvider = clientIdProvider,
            conversationRepository = conversationRepository,
            userConfigRepository = userConfigRepository,
            selfConversationIdProvider = selfConversationIdProvider,
            messageSender = messages.messageSender,
            federatedIdMapper = federatedIdMapper,
            qualifiedIdMapper = qualifiedIdMapper,
            videoStateChecker = videoStateChecker,
            callMapper = callMapper,
            conversationClientsInCallUpdater = conversationClientsInCallUpdater,
            getCallConversationType = getCallConversationType,
            networkStateObserver = networkStateObserver,
            kaliumConfigs = kaliumConfigs,
            createAndPersistRecentlyEndedCallMetadata = createAndPersistRecentlyEndedCallMetadata
        )
    }

    private val flowManagerService by lazy {
        globalCallManager.getFlowManager()
    }

    private val mediaManagerService by lazy {
        globalCallManager.getMediaManager()
    }

    private val conversationClientsInCallUpdater: ConversationClientsInCallUpdater
        get() = ConversationClientsInCallUpdaterImpl(
            callManager = callManager,
            conversationRepository = conversationRepository,
            federatedIdMapper = federatedIdMapper
        )

    private val getCallConversationType: GetCallConversationTypeProvider by lazy {
        GetCallConversationTypeProviderImpl(
            userConfigRepository = userConfigRepository,
            conversationRepository = conversationRepository,
            callMapper = callMapper
        )
    }

    private val updateConversationClientsForCurrentCall: Lazy<UpdateConversationClientsForCurrentCallUseCase>
        get() = lazy {
            UpdateConversationClientsForCurrentCallUseCaseImpl(callRepository, conversationClientsInCallUpdater)
        }

    private val reactionRepository = ReactionRepositoryImpl(userId, userStorage.database.reactionDAO)
    private val receiptRepository = ReceiptRepositoryImpl(userStorage.database.receiptDAO)
    private val persistReaction: PersistReactionUseCase
        get() = PersistReactionUseCaseImpl(
            reactionRepository
        )

    private val mlsUnpacker: MLSMessageUnpacker
        get() = MLSMessageUnpackerImpl(
            conversationRepository = conversationRepository,
            subconversationRepository = subconversationRepository,
            mlsConversationRepository = mlsConversationRepository,
            pendingProposalScheduler = pendingProposalScheduler,
            selfUserId = userId
        )

    private val proteusUnpacker: ProteusMessageUnpacker
        get() = ProteusMessageUnpackerImpl(
            proteusClientProvider = proteusClientProvider, selfUserId = userId
        )

    private val messageEncoder get() = MessageContentEncoder()

    private val systemMessageInserter get() = SystemMessageInserterImpl(userId, persistMessage)

    private val receiptMessageHandler
        get() = ReceiptMessageHandlerImpl(
            selfUserId = this.userId,
            receiptRepository = receiptRepository,
            messageRepository = messageRepository
        )

    private val isMessageSentInSelfConversation: IsMessageSentInSelfConversationUseCase
        get() = IsMessageSentInSelfConversationUseCaseImpl(selfConversationIdProvider)

    private val assetMessageHandler: AssetMessageHandler
        get() = AssetMessageHandlerImpl(
            messageRepository,
            persistMessage,
            userConfigRepository,
            validateAssetMimeType
        )

    private val buttonActionConfirmationHandler: ButtonActionConfirmationHandler
        get() = ButtonActionConfirmationHandlerImpl(compositeMessageRepository, messageMetadataRepository)

    private val dataTransferEventHandler: DataTransferEventHandler
        get() = DataTransferEventHandlerImpl(
            userId,
            userConfigRepository,
            userScopedLogger
        )

    private val inCallReactionsRepository: InCallReactionsRepository by lazy {
        InCallReactionsDataSource()
    }

    private val applicationMessageHandler: ApplicationMessageHandler
        get() = ApplicationMessageHandlerImpl(
            userRepository,
            messageRepository,
            assetMessageHandler,
            callManager,
            persistMessage,
            persistReaction,
            MessageTextEditHandlerImpl(messageRepository, NotificationEventsManagerImpl),
            LastReadContentHandlerImpl(
                conversationRepository,
                userId,
                isMessageSentInSelfConversation,
                NotificationEventsManagerImpl
            ),
            ClearConversationContentHandlerImpl(
                conversationRepository,
                userId,
                isMessageSentInSelfConversation,
                conversations.clearConversationAssetsLocally
            ),
            DeleteForMeHandlerImpl(messageRepository, isMessageSentInSelfConversation),
            DeleteMessageHandlerImpl(messageRepository, assetRepository, NotificationEventsManagerImpl, userId),
            messageEncoder,
            receiptMessageHandler,
            buttonActionConfirmationHandler,
            dataTransferEventHandler,
            inCallReactionsRepository,
            userId,
        )

    private val staleEpochVerifier: StaleEpochVerifier
        get() = StaleEpochVerifierImpl(
            systemMessageInserter = systemMessageInserter,
            conversationRepository = conversationRepository,
            mlsConversationRepository = mlsConversationRepository,
            joinExistingMLSConversation = joinExistingMLSConversationUseCase,
            subconversationRepository = subconversationRepository
        )

    private val newMessageHandler: NewMessageEventHandler
        get() = NewMessageEventHandlerImpl(
            proteusUnpacker,
            mlsUnpacker,
            applicationMessageHandler,
            legalHoldHandler,
            { conversationId, messageId ->
                messages.ephemeralMessageDeletionHandler.startSelfDeletion(conversationId, messageId)
            },
            { conversationId, messageId ->
                messages.confirmationDeliveryHandler.enqueueConfirmationDelivery(conversationId, messageId)
            },
            userId,
            staleEpochVerifier
        )

    private val newConversationHandler: NewConversationEventHandler
        get() = NewConversationEventHandlerImpl(
            conversationRepository,
            userRepository,
            selfTeamId,
            conversations.newGroupConversationSystemMessagesCreator,
            oneOnOneResolver,
        )
    private val deletedConversationHandler: DeletedConversationEventHandler
        get() = DeletedConversationEventHandlerImpl(
            userRepository,
            conversationRepository,
            NotificationEventsManagerImpl
        )
    private val memberJoinHandler: MemberJoinEventHandler
        get() = MemberJoinEventHandlerImpl(
            conversationRepository = conversationRepository,
            userRepository = userRepository,
            persistMessage = persistMessage,
            legalHoldHandler = legalHoldHandler
        )
    private val memberLeaveHandler: MemberLeaveEventHandler
        get() = MemberLeaveEventHandlerImpl(
            memberDAO = userStorage.database.memberDAO,
            userRepository = userRepository,
            conversationRepository = conversationRepository,
            persistMessage = persistMessage,
            updateConversationClientsForCurrentCall = updateConversationClientsForCurrentCall,
            legalHoldHandler = legalHoldHandler,
            selfTeamIdProvider = selfTeamId,
            mlsClientProvider = mlsClientProvider,
            conversationDAO = userStorage.database.conversationDAO,
            selfUserId = userId
        )
    private val memberChangeHandler: MemberChangeEventHandler
        get() = MemberChangeEventHandlerImpl(
            conversationRepository
        )
    private val mlsWelcomeHandler: MLSWelcomeEventHandler
        get() = MLSWelcomeEventHandlerImpl(
            mlsClientProvider = mlsClientProvider,
            conversationRepository = conversationRepository,
            oneOnOneResolver = oneOnOneResolver,
            refillKeyPackages = client.refillKeyPackages,
            revocationListChecker = checkRevocationList,
            certificateRevocationListRepository = certificateRevocationListRepository
        )

    private val renamedConversationHandler: RenamedConversationEventHandler
        get() = RenamedConversationEventHandlerImpl(
            userStorage.database.conversationDAO, persistMessage
        )

    private val receiptModeUpdateEventHandler: ReceiptModeUpdateEventHandler
        get() = ReceiptModeUpdateEventHandlerImpl(
            conversationDAO = userStorage.database.conversationDAO,
            persistMessage = persistMessage
        )

    private val conversationMessageTimerEventHandler: ConversationMessageTimerEventHandler
        get() = ConversationMessageTimerEventHandlerImpl(
            conversationDAO = userStorage.database.conversationDAO,
            persistMessage = persistMessage
        )

    private val conversationCodeUpdateHandler: CodeUpdatedHandler
        get() = CodeUpdateHandlerImpl(
            conversationDAO = userStorage.database.conversationDAO,
            sessionManager.getServerConfig().links
        )

    private val conversationCodeDeletedHandler: CodeDeletedHandler
        get() = CodeDeletedHandlerImpl(
            conversationDAO = userStorage.database.conversationDAO
        )

    private val typingIndicatorHandler: TypingIndicatorHandler
        get() = TypingIndicatorHandlerImpl(userId, conversations.typingIndicatorIncomingRepository)

    private val protocolUpdateEventHandler: ProtocolUpdateEventHandler
        get() = ProtocolUpdateEventHandlerImpl(
            conversationRepository = conversationRepository,
            systemMessageInserter = systemMessageInserter,
            callRepository = callRepository
        )

    private val conversationAccessUpdateEventHandler: AccessUpdateEventHandler
        get() = AccessUpdateEventHandler(
            conversationDAO = userStorage.database.conversationDAO,
            selfUserId = userId
        )

    private val conversationEventReceiver: ConversationEventReceiver by lazy {
        ConversationEventReceiverImpl(
            newMessageHandler,
            newConversationHandler,
            deletedConversationHandler,
            memberJoinHandler,
            memberLeaveHandler,
            memberChangeHandler,
            mlsWelcomeHandler,
            renamedConversationHandler,
            receiptModeUpdateEventHandler,
            conversationMessageTimerEventHandler,
            conversationCodeUpdateHandler,
            conversationCodeDeletedHandler,
            typingIndicatorHandler,
            protocolUpdateEventHandler,
            conversationAccessUpdateEventHandler
        )
    }
    override val coroutineContext: CoroutineContext = SupervisorJob()

    private val legalHoldRequestHandler = LegalHoldRequestHandlerImpl(
        selfUserId = userId,
        userConfigRepository = userConfigRepository
    )

    val observeLegalHoldStateForUser: ObserveLegalHoldStateForUserUseCase
        get() = ObserveLegalHoldStateForUserUseCaseImpl(clientRepository)

    val observeAnalyticsTrackingIdentifierStatus: ObserveAnalyticsTrackingIdentifierStatusUseCase
        get() = ObserveAnalyticsTrackingIdentifierStatusUseCase(userConfigRepository, userScopedLogger)

    val getCurrentAnalyticsTrackingIdentifier: GetCurrentAnalyticsTrackingIdentifierUseCase
        get() = GetCurrentAnalyticsTrackingIdentifierUseCase(userConfigRepository)

    val analyticsIdentifierManager: AnalyticsIdentifierManager
        get() = AnalyticsIdentifierManager(
            messages.messageSender,
            userConfigRepository,
            userId,
            clientIdProvider,
            selfConversationIdProvider,
            syncManager,
            userScopedLogger
        )

    suspend fun observeIfE2EIRequiredDuringLogin(): Flow<Boolean?> = clientRepository.observeIsClientRegistrationBlockedByE2EI()

    val observeLegalHoldForSelfUser: ObserveLegalHoldStateForSelfUserUseCase
        get() = ObserveLegalHoldStateForSelfUserUseCaseImpl(userId, observeLegalHoldStateForUser, observeLegalHoldRequest)

    val observeLegalHoldChangeNotifiedForSelf: ObserveLegalHoldChangeNotifiedForSelfUseCase
        get() = ObserveLegalHoldChangeNotifiedForSelfUseCaseImpl(userId, userConfigRepository, observeLegalHoldStateForUser)

    val markLegalHoldChangeAsNotifiedForSelf: MarkLegalHoldChangeAsNotifiedForSelfUseCase
        get() = MarkLegalHoldChangeAsNotifiedForSelfUseCaseImpl(userConfigRepository)

    val observeLegalHoldRequest: ObserveLegalHoldRequestUseCase
        get() = ObserveLegalHoldRequestUseCaseImpl(
            userConfigRepository = userConfigRepository,
            preKeyRepository = preKeyRepository
        )

    val approveLegalHoldRequest: ApproveLegalHoldRequestUseCase
        get() = ApproveLegalHoldRequestUseCaseImpl(
            teamRepository = teamRepository,
            selfTeamIdProvider = selfTeamId,
        )

    private val fetchSelfClientsFromRemote: FetchSelfClientsFromRemoteUseCase
        get() = FetchSelfClientsFromRemoteUseCaseImpl(
            clientRepository = clientRepository,
            provideClientId = clientIdProvider
        )
    private val fetchUsersClientsFromRemote: FetchUsersClientsFromRemoteUseCase
        get() = FetchUsersClientsFromRemoteUseCaseImpl(
            clientRemoteRepository = clientRemoteRepository,
            clientRepository = clientRepository
        )

    val membersHavingLegalHoldClient: MembersHavingLegalHoldClientUseCase
        get() = MembersHavingLegalHoldClientUseCaseImpl(clientRepository)

    private val updateSelfClientCapabilityToLegalHoldConsent: UpdateSelfClientCapabilityToLegalHoldConsentUseCase
        get() = UpdateSelfClientCapabilityToLegalHoldConsentUseCaseImpl(
            clientRemoteRepository = clientRemoteRepository,
            userConfigRepository = userConfigRepository,
            selfClientIdProvider = clientIdProvider,
            incrementalSyncRepository = incrementalSyncRepository,
            kaliumLogger = userScopedLogger,
        )

    private val fetchLegalHoldForSelfUserFromRemoteUseCase: FetchLegalHoldForSelfUserFromRemoteUseCase
        get() = FetchLegalHoldForSelfUserFromRemoteUseCaseImpl(
            teamRepository = teamRepository,
            selfTeamIdProvider = selfTeamId,
        )

    private val userEventReceiver: UserEventReceiver
        get() = UserEventReceiverImpl(
            clientRepository,
            connectionRepository,
            userRepository,
            logout,
            oneOnOneResolver,
            userId,
            clientIdProvider,
            lazy { conversations.newGroupConversationSystemMessagesCreator },
            legalHoldRequestHandler,
            legalHoldHandler
        )

    private val userPropertiesEventReceiver: UserPropertiesEventReceiver
        get() = UserPropertiesEventReceiverImpl(userConfigRepository, conversationFolderRepository)

    private val federationEventReceiver: FederationEventReceiver
        get() = FederationEventReceiverImpl(
            conversationRepository, connectionRepository, userRepository,
            userStorage.database.memberDAO, persistMessage, userId
        )

    private val teamEventReceiver: TeamEventReceiver
        get() = TeamEventReceiverImpl(userRepository, persistMessage, userId)

    private val guestRoomConfigHandler
        get() = GuestRoomConfigHandler(userConfigRepository, kaliumConfigs)

    private val fileSharingConfigHandler
        get() = FileSharingConfigHandler(userConfigRepository)

    private val mlsConfigHandler
        get() = MLSConfigHandler(userConfigRepository, updateSupportedProtocolsAndResolveOneOnOnes)

    private val mlsMigrationConfigHandler
        get() = MLSMigrationConfigHandler(userConfigRepository, updateSupportedProtocolsAndResolveOneOnOnes)

    private val classifiedDomainsConfigHandler
        get() = ClassifiedDomainsConfigHandler(userConfigRepository)

    private val conferenceCallingConfigHandler
        get() = ConferenceCallingConfigHandler(userConfigRepository)

    private val secondFactorPasswordChallengeConfigHandler
        get() = SecondFactorPasswordChallengeConfigHandler(userConfigRepository)

    private val selfDeletingMessagesConfigHandler
        get() = SelfDeletingMessagesConfigHandler(userConfigRepository, kaliumConfigs)

    private val e2eiConfigHandler
        get() = E2EIConfigHandler(userConfigRepository)

    private val appLockConfigHandler
        get() = AppLockConfigHandler(userConfigRepository)

    private val featureConfigEventReceiver: FeatureConfigEventReceiver
        get() = FeatureConfigEventReceiverImpl(
            guestRoomConfigHandler,
            fileSharingConfigHandler,
            mlsConfigHandler,
            mlsMigrationConfigHandler,
            classifiedDomainsConfigHandler,
            conferenceCallingConfigHandler,
            selfDeletingMessagesConfigHandler,
            e2eiConfigHandler,
            appLockConfigHandler
        )

    private val preKeyRepository: PreKeyRepository
        get() = PreKeyDataSource(
            authenticatedNetworkContainer.preKeyApi,
            proteusClientProvider,
            clientIdProvider,
            userStorage.database.prekeyDAO,
            userStorage.database.clientDAO,
            userStorage.database.metadataDAO,
        )
    private val certificateRevocationListRepository: CertificateRevocationListRepository
        get() = CertificateRevocationListRepositoryDataSource(
            acmeApi = globalScope.unboundNetworkContainer.acmeApi,
            metadataDAO = userStorage.database.metadataDAO,
            userConfigRepository = userConfigRepository
        )

    private val proteusPreKeyRefiller: ProteusPreKeyRefiller
        get() = ProteusPreKeyRefillerImpl(preKeyRepository)

    private val proteusSyncWorker: ProteusSyncWorker by lazy {
        ProteusSyncWorkerImpl(
            incrementalSyncRepository = incrementalSyncRepository,
            proteusPreKeyRefiller = proteusPreKeyRefiller,
            preKeyRepository = preKeyRepository,
            kaliumLogger = userScopedLogger,
        )
    }

    private val keyPackageRepository: KeyPackageRepository
        get() = KeyPackageDataSource(
            clientIdProvider, authenticatedNetworkContainer.keyPackageApi, mlsClientProvider, userId
        )

    private val logoutRepository: LogoutRepository = LogoutDataSource(
        authenticatedNetworkContainer.logoutApi,
        userStorage.database.metadataDAO
    )

    val observeSyncState: ObserveSyncStateUseCase
        get() = ObserveSyncStateUseCaseImpl(syncManager)

    private val avsSyncStateReporter: AvsSyncStateReporter by lazy {
        AvsSyncStateReporterImpl(
            callManager = callManager,
            incrementalSyncRepository = incrementalSyncRepository,
            kaliumLogger = userScopedLogger
        )
    }

    private val protoContentMapper: ProtoContentMapper
        get() = ProtoContentMapperImpl(selfUserId = userId)

    val persistMigratedMessage: PersistMigratedMessagesUseCase
        get() = PersistMigratedMessagesUseCaseImpl(
            userId,
            userStorage.database.migrationDAO,
            protoContentMapper = protoContentMapper
        )

    private val oneOnOneProtocolSelector: OneOnOneProtocolSelector
        get() = OneOnOneProtocolSelectorImpl(
            userRepository,
            userConfigRepository
        )

    private val acmeCertificatesSyncWorker: ACMECertificatesSyncWorker by lazy {
        ACMECertificatesSyncWorkerImpl(
            e2eiRepository = e2eiRepository,
            kaliumLogger = userScopedLogger,
            isE2EIEnabledUseCase = isE2EIEnabled
        )
    }

    private val refreshUsersWithoutMetadata: RefreshUsersWithoutMetadataUseCase
        get() = RefreshUsersWithoutMetadataUseCaseImpl(
            userRepository
        )

    @OptIn(DelicateKaliumApi::class)
    val client: ClientScope by lazy {
        ClientScope(
            clientRepository,
            pushTokenRepository,
            logoutRepository,
            preKeyRepository,
            keyPackageRepository,
            keyPackageLimitsProvider,
            mlsClientProvider,
            notificationTokenRepository,
            clientRemoteRepository,
            proteusClientProvider,
            globalScope.sessionRepository,
            upgradeCurrentSessionUseCase,
            userId,
            isAllowedToRegisterMLSClient,
            clientIdProvider,
            userRepository,
            authenticationScope.secondFactorVerificationRepository,
            slowSyncRepository,
            cachedClientIdClearer,
            updateSupportedProtocolsAndResolveOneOnOnes,
            registerMLSClientUseCase,
            syncFeatureConfigsUseCase,
            userConfigRepository
        )
    }
    val conversations: ConversationScope by lazy {
        ConversationScope(
            conversationRepository,
            conversationGroupRepository,
            connectionRepository,
            userRepository,
            conversationFolderRepository,
            syncManager,
            mlsConversationRepository,
            clientIdProvider,
            messages.messageSender,
            teamRepository,
            slowSyncRepository,
            userId,
            selfConversationIdProvider,
            persistMessage,
            updateKeyingMaterialThresholdProvider,
            selfTeamId,
            messages.sendConfirmation,
            renamedConversationHandler,
            qualifiedIdMapper,
            authenticationScope.serverConfigRepository,
            userStorage,
            userPropertyRepository,
            messages.deleteEphemeralMessageEndDate,
            oneOnOneResolver,
            this,
            userScopedLogger,
            refreshUsersWithoutMetadata,
            sessionManager.getServerConfig().links,
            messages.messageRepository,
            assetRepository
        )
    }

    val migration by lazy { MigrationScope(userId, userStorage.database) }
    val debug: DebugScope by lazy {
        DebugScope(
            messageRepository,
            conversationRepository,
            mlsConversationRepository,
            clientRepository,
            clientRemoteRepository,
            clientIdProvider,
            proteusClientProvider,
            mlsClientProvider,
            preKeyRepository,
            userRepository,
            userId,
            assetRepository,
            eventRepository,
            syncManager,
            slowSyncRepository,
            messageSendingScheduler,
            selfConversationIdProvider,
            staleEpochVerifier,
            eventProcessor,
            legalHoldHandler,
            notificationTokenRepository,
            this,
            userStorage,
            userScopedLogger,
        )
    }

    val messages: MessageScope by lazy {
        MessageScope(
            connectionRepository,
            messageDraftRepository,
            userId,
            clientIdProvider,
            selfConversationIdProvider,
            messageRepository,
            conversationRepository,
            mlsConversationRepository,
            clientRepository,
            clientRemoteRepository,
            proteusClientProvider,
            mlsClientProvider,
            preKeyRepository,
            userRepository,
            assetRepository,
            reactionRepository,
            receiptRepository,
            syncManager,
            slowSyncRepository,
            messageSendingScheduler,
            userPropertyRepository,
            incrementalSyncRepository,
            protoContentMapper,
            observeSelfDeletingMessages,
            messageMetadataRepository,
            staleEpochVerifier,
            legalHoldHandler,
            observeFileSharingStatus,
            this,
            userScopedLogger,
        )
    }

    val users: UserScope by lazy {
        UserScope(
            userRepository,
            userConfigRepository,
            accountRepository,
            syncManager,
            assetRepository,
            teamRepository,
            globalScope.sessionRepository,
            authenticationScope.serverConfigRepository,
            userId,
            userStorage.database.metadataDAO,
            userPropertyRepository,
            messages.messageSender,
            clientIdProvider,
            e2eiRepository,
            mlsConversationRepository,
            conversationRepository,
            team.isSelfATeamMember,
            updateSupportedProtocols,
            clientRepository,
            joinExistingMLSConversations,
            refreshUsersWithoutMetadata,
            isE2EIEnabled,
            certificateRevocationListRepository,
            incrementalSyncRepository,
            sessionManager,
            selfTeamId,
            checkRevocationList,
            syncFeatureConfigsUseCase,
            userScopedLogger,
            getTeamUrlUseCase
        )
    }

    val search: SearchScope by lazy {
        SearchScope(
            mlsPublicKeysRepository = mlsPublicKeysRepository,
            getDefaultProtocol = getDefaultProtocol,
            getConversationProtocolInfo = conversations.getConversationProtocolInfo,
            searchUserRepository = searchUserRepository,
            selfUserId = userId,
            sessionRepository = globalScope.sessionRepository,
            kaliumConfigs = kaliumConfigs
        )
    }

    private val clearUserData: ClearUserDataUseCase get() = ClearUserDataUseCaseImpl(userStorage)

    private val validateAssetMimeType: ValidateAssetFileTypeUseCase get() = ValidateAssetFileTypeUseCaseImpl()

    val logout: LogoutUseCase
        get() = LogoutUseCaseImpl(
            logoutRepository,
            globalScope.sessionRepository,
            clientRepository,
            userConfigRepository,
            userId,
            client.deregisterNativePushToken,
            client.clearClientData,
            clearUserData,
            userSessionScopeProvider,
            pushTokenRepository,
            globalScope,
            userSessionWorkScheduler,
            calls.establishedCall,
            calls.endCall,
            logoutCallback,
            kaliumConfigs
        )
    val persistPersistentWebSocketConnectionStatus: PersistPersistentWebSocketConnectionStatusUseCase
        get() = PersistPersistentWebSocketConnectionStatusUseCaseImpl(userId, globalScope.sessionRepository)

    val getPersistentWebSocketStatus: GetPersistentWebSocketStatus
        get() = GetPersistentWebSocketStatusImpl(userId, globalScope.sessionRepository)

    private val featureConfigRepository: FeatureConfigRepository
        get() = FeatureConfigDataSource(
            featureConfigApi = authenticatedNetworkContainer.featureConfigApi
        )
    val isFileSharingEnabled: IsFileSharingEnabledUseCase get() = IsFileSharingEnabledUseCaseImpl(userConfigRepository)
    val observeFileSharingStatus: ObserveFileSharingStatusUseCase
        get() = ObserveFileSharingStatusUseCaseImpl(userConfigRepository)

    val observeShouldNotifyForRevokedCertificate: ObserveShouldNotifyForRevokedCertificateUseCase
            by lazy { ObserveShouldNotifyForRevokedCertificateUseCaseImpl(userConfigRepository) }

    val markNotifyForRevokedCertificateAsNotified: MarkNotifyForRevokedCertificateAsNotifiedUseCase
            by lazy { MarkNotifyForRevokedCertificateAsNotifiedUseCaseImpl(userConfigRepository) }

    val markGuestLinkFeatureFlagAsNotChanged: MarkGuestLinkFeatureFlagAsNotChangedUseCase
        get() = MarkGuestLinkFeatureFlagAsNotChangedUseCaseImpl(userConfigRepository)

    val appLockTeamFeatureConfigObserver: AppLockTeamFeatureConfigObserver
        get() = AppLockTeamFeatureConfigObserverImpl(userConfigRepository)

    val markTeamAppLockStatusAsNotified: MarkTeamAppLockStatusAsNotifiedUseCase
        get() = MarkTeamAppLockStatusAsNotifiedUseCaseImpl(userConfigRepository)

    val markSelfDeletingMessagesAsNotified: MarkSelfDeletionStatusAsNotifiedUseCase
        get() = MarkSelfDeletionStatusAsNotifiedUseCaseImpl(userConfigRepository)

    val observeSelfDeletingMessages: ObserveSelfDeletionTimerSettingsForConversationUseCase
        get() = ObserveSelfDeletionTimerSettingsForConversationUseCaseImpl(userConfigRepository, conversationRepository)

    val observeTeamSettingsSelfDeletionStatus: ObserveTeamSettingsSelfDeletingStatusUseCase
        get() = ObserveTeamSettingsSelfDeletingStatusUseCaseImpl(userConfigRepository)

    val persistNewSelfDeletionStatus: PersistNewSelfDeletionTimerUseCaseImpl
        get() = PersistNewSelfDeletionTimerUseCaseImpl(conversationRepository)

    val observeGuestRoomLinkFeatureFlag: ObserveGuestRoomLinkFeatureFlagUseCase
        get() = ObserveGuestRoomLinkFeatureFlagUseCaseImpl(userConfigRepository)

    val markFileSharingStatusAsNotified: MarkFileSharingChangeAsNotifiedUseCase
        get() = MarkFileSharingChangeAsNotifiedUseCase(userConfigRepository)

    val isMLSEnabled: IsMLSEnabledUseCase get() = IsMLSEnabledUseCaseImpl(featureSupport, userConfigRepository)
    val isE2EIEnabled: IsE2EIEnabledUseCase
        get() = IsE2EIEnabledUseCaseImpl(
            userConfigRepository,
            isMLSEnabled
        )

    val getDefaultProtocol: GetDefaultProtocolUseCase
        get() = GetDefaultProtocolUseCaseImpl(
            userConfigRepository = userConfigRepository
        )

    val observeE2EIRequired: ObserveE2EIRequiredUseCase
        get() = ObserveE2EIRequiredUseCaseImpl(
            userConfigRepository,
            featureSupport,
            users.getE2EICertificate,
            clientIdProvider
        )
    val markE2EIRequiredAsNotified: MarkEnablingE2EIAsNotifiedUseCase
        get() = MarkEnablingE2EIAsNotifiedUseCaseImpl(userConfigRepository)

    @OptIn(DelicateKaliumApi::class)
    private val isAllowedToRegisterMLSClient: IsAllowedToRegisterMLSClientUseCase
        get() = IsAllowedToRegisterMLSClientUseCaseImpl(
            featureSupport,
            mlsPublicKeysRepository,
            userConfigRepository
        )

    private val syncFeatureConfigsUseCase: SyncFeatureConfigsUseCase
        get() = SyncFeatureConfigsUseCaseImpl(
            featureConfigRepository,
            guestRoomConfigHandler,
            fileSharingConfigHandler,
            mlsConfigHandler,
            mlsMigrationConfigHandler,
            classifiedDomainsConfigHandler,
            conferenceCallingConfigHandler,
            secondFactorPasswordChallengeConfigHandler,
            selfDeletingMessagesConfigHandler,
            e2eiConfigHandler,
            appLockConfigHandler
        )

    val team: TeamScope
        get() = TeamScope(
            teamRepository = teamRepository,
            conversationRepository = conversationRepository,
            slowSyncRepository = slowSyncRepository,
            selfTeamIdProvider = selfTeamId
        )

    val service: ServiceScope
        get() = ServiceScope(
            serviceRepository,
            teamRepository,
            selfTeamId
        )

    val calls: CallsScope
        get() = CallsScope(
            callManager = callManager,
            callRepository = callRepository,
            conversationRepository = conversationRepository,
            flowManagerService = flowManagerService,
            mediaManagerService = mediaManagerService,
            syncManager = lazy { syncManager },
            qualifiedIdMapper = qualifiedIdMapper,
            currentClientIdProvider = clientIdProvider,
            userConfigRepository = userConfigRepository,
            getCallConversationType = getCallConversationType,
            conversationClientsInCallUpdater = conversationClientsInCallUpdater,
            kaliumConfigs = kaliumConfigs,
            inCallReactionsRepository = inCallReactionsRepository,
            selfUserId = userId,
            userRepository = userRepository
        )

    val connection: ConnectionScope
        get() = ConnectionScope(
            connectionRepository,
            conversationRepository,
            userRepository,
            oneOnOneResolver,
            conversations.newGroupConversationSystemMessagesCreator
        )

    val observeSecurityClassificationLabel: ObserveSecurityClassificationLabelUseCase
        get() = ObserveSecurityClassificationLabelUseCaseImpl(
            conversations.observeConversationMembers, conversationRepository, userConfigRepository
        )

    val getOtherUserSecurityClassificationLabel: ObserveOtherUserSecurityClassificationLabelUseCase
        get() = ObserveOtherUserSecurityClassificationLabelUseCaseImpl(userConfigRepository, userId)

    val persistScreenshotCensoringConfig: PersistScreenshotCensoringConfigUseCase
        get() = PersistScreenshotCensoringConfigUseCaseImpl(userConfigRepository = userConfigRepository)

    val observeScreenshotCensoringConfig: ObserveScreenshotCensoringConfigUseCase
        get() = ObserveScreenshotCensoringConfigUseCaseImpl(userConfigRepository = userConfigRepository)

    val fetchConversationMLSVerificationStatus: FetchConversationMLSVerificationStatusUseCase
        get() = FetchConversationMLSVerificationStatusUseCaseImpl(conversationRepository, fetchMLSVerificationStatusUseCase)

    val kaliumFileSystem: KaliumFileSystem by lazy {
        // Create the cache and asset storage directories
        KaliumFileSystemImpl(dataStoragePaths).also {
            if (!it.exists(dataStoragePaths.cachePath.value.toPath()))
                it.createDirectories(dataStoragePaths.cachePath.value.toPath())
            if (!it.exists(dataStoragePaths.assetStoragePath.value.toPath()))
                it.createDirectories(dataStoragePaths.assetStoragePath.value.toPath())
        }
    }

    val checkCrlRevocationList: CheckCrlRevocationListUseCase
        get() = CheckCrlRevocationListUseCase(
            certificateRevocationListRepository,
            checkRevocationList,
            userScopedLogger
        )

    private val createAndPersistRecentlyEndedCallMetadata: CreateAndPersistRecentlyEndedCallMetadataUseCase
        get() = CreateAndPersistRecentlyEndedCallMetadataUseCaseImpl(
            callRepository = callRepository,
            observeConversationMembers = conversations.observeConversationMembers,
            selfTeamIdProvider = selfTeamId
        )

    val migrateFromPersonalToTeam: MigrateFromPersonalToTeamUseCase
        get() = MigrateFromPersonalToTeamUseCaseImpl(userId, userRepository, syncContacts, invalidateTeamId)

    internal val getProxyCredentials: GetProxyCredentialsUseCase
        get() = GetProxyCredentialsUseCaseImpl(sessionManager)

    private fun createPushTokenUpdater() = PushTokenUpdater(
        clientRepository, notificationTokenRepository, pushTokenRepository
    )

    private val epochChangesObserver by lazy { EpochChangesObserverImpl(epochsFlow) }

    private val fetchMLSVerificationStatusUseCase: FetchMLSVerificationStatusUseCase by lazy {
        FetchMLSVerificationStatusUseCaseImpl(
            conversationRepository,
            persistMessage,
            mlsClientProvider,
            mlsConversationRepository,
            userId,
            userRepository,
            userScopedLogger,
        )
    }

    private val observeE2EIConversationsVerificationStatuses: ObserveE2EIConversationsVerificationStatusesUseCase by lazy {
        ObserveE2EIConversationsVerificationStatusesUseCaseImpl(
            fetchMLSVerificationStatusUseCase,
            epochChangesObserver,
            userScopedLogger,
        )
    }

    private val typingIndicatorSyncManager: TypingIndicatorSyncManager =
        TypingIndicatorSyncManager(
            typingIndicatorIncomingRepository = lazy { conversations.typingIndicatorIncomingRepository },
            observeSyncStateUseCase = observeSyncState,
            kaliumLogger = userScopedLogger,
        )

    val getTeamUrlUseCase: GetTeamUrlUseCase
        get() = GetTeamUrlUseCase(
            userId,
            authenticationScope.serverConfigRepository,
        )

<<<<<<< HEAD
    private val inCallReactionsRepository: InCallReactionsRepository by lazy {
        InCallReactionsDataSource()
    }

    val cells: CellsScope by lazy {
        CellsScope(
            cellsClient = globalScope.unboundNetworkContainer.cellsClient,
            attachmentDraftDao = userStorage.database.messageAttachmentDraftDao,
            conversationsDAO = userStorage.database.conversationDAO,
        )
    }

=======
>>>>>>> 79e2d774
    /**
     * This will start subscribers of observable work per user session, as long as the user is logged in.
     * When the user logs out, this work will be canceled.
     */
    init {
        launch {
            apiMigrationManager.performMigrations()
            callRepository.updateOpenCallsToClosedStatus()
            messageRepository.resetAssetTransferStatus()
        }

        launch {
            val pushTokenUpdater = createPushTokenUpdater()
            pushTokenUpdater.monitorTokenChanges()
        }

        launch {
            mlsConversationsRecoveryManager.invoke()
        }

        launch {
            conversationsRecoveryManager.invoke()
        }

        launch {
            messages.ephemeralMessageDeletionHandler.enqueuePendingSelfDeletionMessages()
        }

        launch {
            proteusSyncWorker.execute()
        }

        launch {
            observeE2EIConversationsVerificationStatuses.invoke()
        }

        launch {
            typingIndicatorSyncManager.execute()
        }

        launch {
            acmeCertificatesSyncWorker.execute()
        }

        launch {
            updateSelfClientCapabilityToLegalHoldConsent()
        }
        launch {
            clientIdProvider().map {
                avsSyncStateReporter.execute()
            }
        }

        launch {
            messages.confirmationDeliveryHandler.sendPendingConfirmations()
        }
        syncExecutor.startAndStopSyncAsNeeded()
    }
}

fun interface CachedClientIdClearer {
    operator fun invoke()
}<|MERGE_RESOLUTION|>--- conflicted
+++ resolved
@@ -19,9 +19,6 @@
 
 package com.wire.kalium.logic.feature
 
-<<<<<<< HEAD
-import com.wire.kalium.cells.CellsScope
-=======
 import com.wire.kalium.common.error.CoreFailure
 import com.wire.kalium.common.error.wrapStorageNullableRequest
 import com.wire.kalium.common.functional.Either
@@ -29,7 +26,7 @@
 import com.wire.kalium.common.functional.map
 import com.wire.kalium.common.functional.onSuccess
 import com.wire.kalium.common.logger.kaliumLogger
->>>>>>> 79e2d774
+import com.wire.kalium.cells.CellsScope
 import com.wire.kalium.logger.KaliumLogger
 import com.wire.kalium.logger.obfuscateId
 import com.wire.kalium.logic.GlobalKaliumScope
@@ -2206,11 +2203,6 @@
             authenticationScope.serverConfigRepository,
         )
 
-<<<<<<< HEAD
-    private val inCallReactionsRepository: InCallReactionsRepository by lazy {
-        InCallReactionsDataSource()
-    }
-
     val cells: CellsScope by lazy {
         CellsScope(
             cellsClient = globalScope.unboundNetworkContainer.cellsClient,
@@ -2219,8 +2211,6 @@
         )
     }
 
-=======
->>>>>>> 79e2d774
     /**
      * This will start subscribers of observable work per user session, as long as the user is logged in.
      * When the user logs out, this work will be canceled.
