--- conflicted
+++ resolved
@@ -2182,11 +2182,8 @@
             fetchConversationUseCase,
             cryptoTransactionProvider,
             compositeMessageRepository,
-<<<<<<< HEAD
             isWireCellsEnabledForConversation,
-=======
             { joinExistingMLSConversationUseCase },
->>>>>>> c4c82748
             this,
             userScopedLogger
         )
