--- conflicted
+++ resolved
@@ -513,14 +513,10 @@
             userStorage.database.databaseImporter,
             kaliumFileSystem,
             userId,
-<<<<<<< HEAD
+            userRepository,
             clientIdProvider,
             persistMigratedMessage,
             restartSlowSyncProcessForRecoveryUseCase
-=======
-            userRepository,
-            clientIdProvider
->>>>>>> 9e2779c5
         )
 
     val persistMessage: PersistMessageUseCase
