package com.wire.kalium.logic.feature

import com.wire.kalium.logic.CoreFailure
import com.wire.kalium.logic.GlobalKaliumScope
import com.wire.kalium.logic.cache.SelfConversationIdProvider
import com.wire.kalium.logic.cache.SelfConversationIdProviderImpl
import com.wire.kalium.logic.configuration.ClientConfig
import com.wire.kalium.logic.configuration.UserConfigDataSource
import com.wire.kalium.logic.configuration.UserConfigRepository
import com.wire.kalium.logic.configuration.notification.NotificationTokenDataSource
import com.wire.kalium.logic.data.asset.AssetDataSource
import com.wire.kalium.logic.data.asset.AssetRepository
import com.wire.kalium.logic.data.asset.DataStoragePaths
import com.wire.kalium.logic.data.asset.KaliumFileSystem
import com.wire.kalium.logic.data.asset.KaliumFileSystemImpl
import com.wire.kalium.logic.data.call.CallDataSource
import com.wire.kalium.logic.data.call.CallRepository
import com.wire.kalium.logic.data.call.VideoStateChecker
import com.wire.kalium.logic.data.call.VideoStateCheckerImpl
import com.wire.kalium.logic.data.call.mapper.CallMapper
import com.wire.kalium.logic.data.client.ClientDataSource
import com.wire.kalium.logic.data.client.ClientRepository
import com.wire.kalium.logic.data.client.MLSClientProvider
import com.wire.kalium.logic.data.client.MLSClientProviderImpl
import com.wire.kalium.logic.data.client.remote.ClientRemoteDataSource
import com.wire.kalium.logic.data.client.remote.ClientRemoteRepository
import com.wire.kalium.logic.data.connection.ConnectionDataSource
import com.wire.kalium.logic.data.connection.ConnectionRepository
import com.wire.kalium.logic.data.conversation.ClientId
import com.wire.kalium.logic.data.conversation.CommitBundleEventReceiverImpl
import com.wire.kalium.logic.data.conversation.ConversationDataSource
import com.wire.kalium.logic.data.conversation.ConversationGroupRepository
import com.wire.kalium.logic.data.conversation.ConversationGroupRepositoryImpl
import com.wire.kalium.logic.data.conversation.ConversationRepository
import com.wire.kalium.logic.data.conversation.MLSConversationDataSource
import com.wire.kalium.logic.data.conversation.MLSConversationRepository
import com.wire.kalium.logic.data.conversation.UpdateKeyingMaterialThresholdProvider
import com.wire.kalium.logic.data.conversation.UpdateKeyingMaterialThresholdProviderImpl
import com.wire.kalium.logic.data.event.EventDataSource
import com.wire.kalium.logic.data.event.EventRepository
import com.wire.kalium.logic.data.featureConfig.FeatureConfigDataSource
import com.wire.kalium.logic.data.featureConfig.FeatureConfigRepository
import com.wire.kalium.logic.data.id.FederatedIdMapper
import com.wire.kalium.logic.data.id.QualifiedIdMapper
import com.wire.kalium.logic.data.id.TeamId
import com.wire.kalium.logic.data.keypackage.KeyPackageDataSource
import com.wire.kalium.logic.data.keypackage.KeyPackageLimitsProvider
import com.wire.kalium.logic.data.keypackage.KeyPackageLimitsProviderImpl
import com.wire.kalium.logic.data.keypackage.KeyPackageRepository
import com.wire.kalium.logic.data.logout.LogoutDataSource
import com.wire.kalium.logic.data.logout.LogoutRepository
import com.wire.kalium.logic.data.message.MessageDataSource
import com.wire.kalium.logic.data.message.MessageRepository
import com.wire.kalium.logic.data.message.PersistMessageUseCase
import com.wire.kalium.logic.data.message.PersistMessageUseCaseImpl
import com.wire.kalium.logic.data.message.PersistReactionUseCase
import com.wire.kalium.logic.data.message.PersistReactionUseCaseImpl
import com.wire.kalium.logic.data.message.reaction.ReactionRepositoryImpl
import com.wire.kalium.logic.data.mlspublickeys.MLSPublicKeysRepository
import com.wire.kalium.logic.data.mlspublickeys.MLSPublicKeysRepositoryImpl
import com.wire.kalium.logic.data.notification.PushTokenDataSource
import com.wire.kalium.logic.data.notification.PushTokenRepository
import com.wire.kalium.logic.data.prekey.PreKeyDataSource
import com.wire.kalium.logic.data.prekey.PreKeyRepository
import com.wire.kalium.logic.data.publicuser.SearchUserRepository
import com.wire.kalium.logic.data.publicuser.SearchUserRepositoryImpl
import com.wire.kalium.logic.data.publicuser.UserSearchApiWrapper
import com.wire.kalium.logic.data.publicuser.UserSearchApiWrapperImpl
import com.wire.kalium.logic.data.sync.InMemoryIncrementalSyncRepository
import com.wire.kalium.logic.data.sync.IncrementalSyncRepository
import com.wire.kalium.logic.data.sync.SlowSyncRepository
import com.wire.kalium.logic.data.sync.SlowSyncRepositoryImpl
import com.wire.kalium.logic.data.team.TeamDataSource
import com.wire.kalium.logic.data.team.TeamRepository
import com.wire.kalium.logic.data.user.UserDataSource
import com.wire.kalium.logic.data.user.UserId
import com.wire.kalium.logic.data.user.UserRepository
import com.wire.kalium.logic.di.MapperProvider
import com.wire.kalium.logic.di.PlatformUserStorageProperties
import com.wire.kalium.logic.di.UserStorageProvider
import com.wire.kalium.logic.feature.auth.ClearUserDataUseCase
import com.wire.kalium.logic.feature.auth.ClearUserDataUseCaseImpl
import com.wire.kalium.logic.feature.auth.LogoutUseCase
import com.wire.kalium.logic.feature.auth.LogoutUseCaseImpl
import com.wire.kalium.logic.feature.call.CallManager
import com.wire.kalium.logic.feature.call.CallsScope
import com.wire.kalium.logic.feature.call.GlobalCallManager
import com.wire.kalium.logic.feature.client.ClientScope
import com.wire.kalium.logic.feature.client.MLSClientManager
import com.wire.kalium.logic.feature.client.MLSClientManagerImpl
import com.wire.kalium.logic.feature.client.RegisterMLSClientUseCaseImpl
import com.wire.kalium.logic.feature.connection.ConnectionScope
import com.wire.kalium.logic.feature.connection.SyncConnectionsUseCase
import com.wire.kalium.logic.feature.connection.SyncConnectionsUseCaseImpl
import com.wire.kalium.logic.feature.conversation.ClearConversationContentImpl
import com.wire.kalium.logic.feature.conversation.ConversationScope
import com.wire.kalium.logic.feature.conversation.GetSecurityClassificationTypeUseCase
import com.wire.kalium.logic.feature.conversation.GetSecurityClassificationTypeUseCaseImpl
import com.wire.kalium.logic.feature.conversation.JoinExistingMLSConversationsUseCase
import com.wire.kalium.logic.feature.conversation.JoinExistingMLSConversationsUseCaseImpl
import com.wire.kalium.logic.feature.conversation.SyncConversationsUseCase
import com.wire.kalium.logic.feature.conversation.keyingmaterials.KeyingMaterialsManager
import com.wire.kalium.logic.feature.conversation.keyingmaterials.KeyingMaterialsManagerImpl
import com.wire.kalium.logic.feature.debug.DebugScope
import com.wire.kalium.logic.feature.featureConfig.SyncFeatureConfigsUseCase
import com.wire.kalium.logic.feature.featureConfig.SyncFeatureConfigsUseCaseImpl
import com.wire.kalium.logic.feature.keypackage.KeyPackageManager
import com.wire.kalium.logic.feature.keypackage.KeyPackageManagerImpl
import com.wire.kalium.logic.feature.message.EphemeralNotificationsManager
import com.wire.kalium.logic.feature.message.MLSMessageCreator
import com.wire.kalium.logic.feature.message.MLSMessageCreatorImpl
import com.wire.kalium.logic.feature.message.MessageEnvelopeCreator
import com.wire.kalium.logic.feature.message.MessageEnvelopeCreatorImpl
import com.wire.kalium.logic.feature.message.MessageScope
import com.wire.kalium.logic.feature.message.MessageSendFailureHandler
import com.wire.kalium.logic.feature.message.MessageSendFailureHandlerImpl
import com.wire.kalium.logic.feature.message.MessageSendingScheduler
import com.wire.kalium.logic.feature.message.PendingProposalScheduler
import com.wire.kalium.logic.feature.message.PendingProposalSchedulerImpl
import com.wire.kalium.logic.feature.message.SessionEstablisher
import com.wire.kalium.logic.feature.message.SessionEstablisherImpl
import com.wire.kalium.logic.feature.notificationToken.PushTokenUpdater
import com.wire.kalium.logic.feature.session.UpgradeCurrentSessionUseCaseImpl
import com.wire.kalium.logic.feature.team.SyncSelfTeamUseCase
import com.wire.kalium.logic.feature.team.SyncSelfTeamUseCaseImpl
import com.wire.kalium.logic.feature.team.TeamScope
import com.wire.kalium.logic.feature.user.IsFileSharingEnabledUseCase
import com.wire.kalium.logic.feature.user.IsFileSharingEnabledUseCaseImpl
import com.wire.kalium.logic.feature.user.IsMLSEnabledUseCase
import com.wire.kalium.logic.feature.user.IsMLSEnabledUseCaseImpl
import com.wire.kalium.logic.feature.user.ObserveFileSharingStatusUseCase
import com.wire.kalium.logic.feature.user.ObserveFileSharingStatusUseCaseImpl
import com.wire.kalium.logic.feature.user.SyncContactsUseCase
import com.wire.kalium.logic.feature.user.SyncContactsUseCaseImpl
import com.wire.kalium.logic.feature.user.SyncSelfUserUseCase
import com.wire.kalium.logic.feature.user.UserScope
import com.wire.kalium.logic.feature.user.webSocketStatus.GetPersistentWebSocketStatus
import com.wire.kalium.logic.feature.user.webSocketStatus.GetPersistentWebSocketStatusImpl
import com.wire.kalium.logic.feature.user.webSocketStatus.PersistPersistentWebSocketConnectionStatusUseCase
import com.wire.kalium.logic.feature.user.webSocketStatus.PersistPersistentWebSocketConnectionStatusUseCaseImpl
import com.wire.kalium.logic.featureFlags.FeatureSupport
import com.wire.kalium.logic.featureFlags.KaliumConfigs
import com.wire.kalium.logic.functional.Either
import com.wire.kalium.logic.functional.isRight
import com.wire.kalium.logic.functional.map
import com.wire.kalium.logic.functional.onSuccess
import com.wire.kalium.logic.network.ApiMigrationManager
import com.wire.kalium.logic.network.ApiMigrationV3
import com.wire.kalium.logic.sync.ObserveSyncStateUseCase
import com.wire.kalium.logic.sync.SetConnectionPolicyUseCase
import com.wire.kalium.logic.sync.SyncManager
import com.wire.kalium.logic.sync.SyncManagerImpl
import com.wire.kalium.logic.sync.incremental.EventGatherer
import com.wire.kalium.logic.sync.incremental.EventGathererImpl
import com.wire.kalium.logic.sync.incremental.EventProcessor
import com.wire.kalium.logic.sync.incremental.EventProcessorImpl
import com.wire.kalium.logic.sync.incremental.IncrementalSyncManager
import com.wire.kalium.logic.sync.incremental.IncrementalSyncWorker
import com.wire.kalium.logic.sync.incremental.IncrementalSyncWorkerImpl
import com.wire.kalium.logic.sync.receiver.ConversationEventReceiver
import com.wire.kalium.logic.sync.receiver.ConversationEventReceiverImpl
import com.wire.kalium.logic.sync.receiver.FeatureConfigEventReceiver
import com.wire.kalium.logic.sync.receiver.FeatureConfigEventReceiverImpl
import com.wire.kalium.logic.sync.receiver.TeamEventReceiver
import com.wire.kalium.logic.sync.receiver.TeamEventReceiverImpl
import com.wire.kalium.logic.sync.receiver.UserEventReceiver
import com.wire.kalium.logic.sync.receiver.UserEventReceiverImpl
import com.wire.kalium.logic.sync.receiver.UserPropertiesEventReceiver
import com.wire.kalium.logic.sync.receiver.UserPropertiesEventReceiverImpl
import com.wire.kalium.logic.sync.receiver.conversation.DeletedConversationEventHandler
import com.wire.kalium.logic.sync.receiver.conversation.DeletedConversationEventHandlerImpl
import com.wire.kalium.logic.sync.receiver.conversation.MLSWelcomeEventHandler
import com.wire.kalium.logic.sync.receiver.conversation.MLSWelcomeEventHandlerImpl
import com.wire.kalium.logic.sync.receiver.conversation.MemberChangeEventHandler
import com.wire.kalium.logic.sync.receiver.conversation.MemberChangeEventHandlerImpl
import com.wire.kalium.logic.sync.receiver.conversation.MemberJoinEventHandler
import com.wire.kalium.logic.sync.receiver.conversation.MemberJoinEventHandlerImpl
import com.wire.kalium.logic.sync.receiver.conversation.MemberLeaveEventHandler
import com.wire.kalium.logic.sync.receiver.conversation.MemberLeaveEventHandlerImpl
import com.wire.kalium.logic.sync.receiver.conversation.NewConversationEventHandler
import com.wire.kalium.logic.sync.receiver.conversation.NewConversationEventHandlerImpl
import com.wire.kalium.logic.sync.receiver.conversation.RenamedConversationEventHandler
import com.wire.kalium.logic.sync.receiver.conversation.RenamedConversationEventHandlerImpl
import com.wire.kalium.logic.sync.receiver.conversation.message.ApplicationMessageHandler
import com.wire.kalium.logic.sync.receiver.conversation.message.ApplicationMessageHandlerImpl
import com.wire.kalium.logic.sync.receiver.conversation.message.MLSMessageUnpacker
import com.wire.kalium.logic.sync.receiver.conversation.message.MLSMessageUnpackerImpl
import com.wire.kalium.logic.sync.receiver.conversation.message.NewMessageEventHandlerImpl
import com.wire.kalium.logic.sync.receiver.conversation.message.ProteusMessageUnpacker
import com.wire.kalium.logic.sync.receiver.conversation.message.ProteusMessageUnpackerImpl
import com.wire.kalium.logic.sync.receiver.message.ClearConversationContentHandler
import com.wire.kalium.logic.sync.receiver.message.DeleteForMeHandler
import com.wire.kalium.logic.sync.receiver.message.LastReadContentHandler
import com.wire.kalium.logic.sync.receiver.message.MessageTextEditHandler
import com.wire.kalium.logic.sync.slow.SlowSlowSyncCriteriaProviderImpl
import com.wire.kalium.logic.sync.slow.SlowSyncCriteriaProvider
import com.wire.kalium.logic.sync.slow.SlowSyncManager
import com.wire.kalium.logic.sync.slow.SlowSyncWorker
import com.wire.kalium.logic.sync.slow.SlowSyncWorkerImpl
import com.wire.kalium.logic.util.MessageContentEncoder
import com.wire.kalium.logic.util.TimeParser
import com.wire.kalium.logic.util.TimeParserImpl
import com.wire.kalium.network.session.SessionManager
import com.wire.kalium.persistence.client.ClientRegistrationStorage
import com.wire.kalium.persistence.client.ClientRegistrationStorageImpl
import com.wire.kalium.persistence.kmmSettings.GlobalPrefProvider
import kotlinx.coroutines.CoroutineScope
import kotlinx.coroutines.SupervisorJob
import kotlinx.coroutines.cancel
import kotlinx.coroutines.launch
import okio.Path.Companion.toPath
import kotlin.coroutines.CoroutineContext

fun interface CurrentClientIdProvider {
    suspend operator fun invoke(): Either<CoreFailure, ClientId>
}

fun interface SelfTeamIdProvider {
    suspend operator fun invoke(): Either<CoreFailure, TeamId?>
}

@Suppress("LongParameterList", "LargeClass")
class UserSessionScope internal constructor(
    private val userId: UserId,
    private val authenticatedDataSourceSet: AuthenticatedDataSourceSet,
    private val globalScope: GlobalKaliumScope,
    private val globalCallManager: GlobalCallManager,
    private val globalPreferences: GlobalPrefProvider,
    private val sessionManager: SessionManager,
    dataStoragePaths: DataStoragePaths,
    private val kaliumConfigs: KaliumConfigs,
    private val featureSupport: FeatureSupport,
    private val userSessionScopeProvider: UserSessionScopeProvider,
    userStorageProvider: UserStorageProvider,
    private val clientConfig: ClientConfig,
    platformUserStorageProperties: PlatformUserStorageProperties
) : CoroutineScope {

    private val userStorage = userStorageProvider.getOrCreate(
        userId, platformUserStorageProperties, kaliumConfigs.shouldEncryptData
    )

    // TODO: extract client id provider to it's own class and test it
    private var _clientId: ClientId? = null
    private suspend fun clientId(): Either<CoreFailure, ClientId> = if (_clientId != null) Either.Right(_clientId!!) else {
        clientRepository.currentClientId().onSuccess {
            _clientId = it
        }
    }

    val callMapper: CallMapper get() = MapperProvider.callMapper(userId)

    val qualifiedIdMapper: QualifiedIdMapper get() = MapperProvider.qualifiedIdMapper(userId)

    val federatedIdMapper: FederatedIdMapper
        get() = MapperProvider.federatedIdMapper(
            userId, qualifiedIdMapper, globalScope.sessionRepository
        )

    private val clientIdProvider = CurrentClientIdProvider { clientId() }
    private val selfConversationIdProvider: SelfConversationIdProvider by lazy { SelfConversationIdProviderImpl(conversationRepository) }

    // TODO(refactor): Extract to Provider class and make atomic
    // val _teamId: Atomic<Either<CoreFailure, TeamId?>> = Atomic(Either.Left(CoreFailure.Unknown(Throwable("NotInitialized"))))
    private var _teamId: Either<CoreFailure, TeamId?> = Either.Left(CoreFailure.Unknown(Throwable("NotInitialized")))

    private suspend fun teamId(): Either<CoreFailure, TeamId?> = if (_teamId.isRight()) _teamId else {
        userRepository.userById(userId).map {
            _teamId = Either.Right(it.teamId)
            it.teamId
        }
    }

    private val selfTeamId = SelfTeamIdProvider { teamId() }

    private val userConfigRepository: UserConfigRepository
        get() = UserConfigDataSource(userStorage.preferences.userConfigStorage)

    private val keyPackageLimitsProvider: KeyPackageLimitsProvider
        get() = KeyPackageLimitsProviderImpl(kaliumConfigs)

    private val updateKeyingMaterialThresholdProvider: UpdateKeyingMaterialThresholdProvider
        get() = UpdateKeyingMaterialThresholdProviderImpl(kaliumConfigs)

    private val mlsClientProvider: MLSClientProvider by lazy {
        MLSClientProviderImpl(
            "${authenticatedDataSourceSet.authenticatedRootDir}/mls", userId, clientRepository, globalPreferences.passphraseStorage
        )
    }

    private val commitBundleEventReceiver: CommitBundleEventReceiverImpl
        get() = CommitBundleEventReceiverImpl(
            memberJoinHandler, memberLeaveHandler
        )

    private val mlsConversationRepository: MLSConversationRepository
        get() = MLSConversationDataSource(
            keyPackageRepository,
            mlsClientProvider,
            authenticatedDataSourceSet.authenticatedNetworkContainer.mlsMessageApi,
            userStorage.database.conversationDAO,
            authenticatedDataSourceSet.authenticatedNetworkContainer.clientApi,
            syncManager,
            mlsPublicKeysRepository,
            commitBundleEventReceiver
        )

    private val notificationTokenRepository get() = NotificationTokenDataSource(globalPreferences.tokenStorage)

    private val conversationRepository: ConversationRepository
        get() = ConversationDataSource(
            userId,
            mlsClientProvider,
            selfTeamId,
            userStorage.database.conversationDAO,
            authenticatedDataSourceSet.authenticatedNetworkContainer.conversationApi,
            userStorage.database.messageDAO,
            userStorage.database.clientDAO,
            authenticatedDataSourceSet.authenticatedNetworkContainer.clientApi
        )

    private val conversationGroupRepository: ConversationGroupRepository
        get() = ConversationGroupRepositoryImpl(
            userRepository,
            mlsConversationRepository,
            memberJoinHandler,
            memberLeaveHandler,
            userStorage.database.conversationDAO,
            authenticatedDataSourceSet.authenticatedNetworkContainer.conversationApi,
            userId
        )

    private val messageRepository: MessageRepository
        get() = MessageDataSource(
            messageApi = authenticatedDataSourceSet.authenticatedNetworkContainer.messageApi,
            mlsMessageApi = authenticatedDataSourceSet.authenticatedNetworkContainer.mlsMessageApi,
            messageDAO = userStorage.database.messageDAO,
            selfUserId = userId
        )

    private val userRepository: UserRepository
        get() = UserDataSource(
            userStorage.database.userDAO,
            userStorage.database.metadataDAO,
            userStorage.database.clientDAO,
            authenticatedDataSourceSet.authenticatedNetworkContainer.selfApi,
            authenticatedDataSourceSet.authenticatedNetworkContainer.userDetailsApi,
            globalScope.sessionRepository,
            userId,
            qualifiedIdMapper
        )

    internal val pushTokenRepository: PushTokenRepository
        get() = PushTokenDataSource(userStorage.database.metadataDAO)

    private val teamRepository: TeamRepository
        get() = TeamDataSource(
            userStorage.database.userDAO,
            userStorage.database.teamDAO,
            authenticatedDataSourceSet.authenticatedNetworkContainer.teamsApi,
            authenticatedDataSourceSet.authenticatedNetworkContainer.userDetailsApi,
            userId,
        )

    private val connectionRepository: ConnectionRepository
        get() = ConnectionDataSource(
            userStorage.database.conversationDAO,
            userStorage.database.connectionDAO,
            authenticatedDataSourceSet.authenticatedNetworkContainer.connectionApi,
            authenticatedDataSourceSet.authenticatedNetworkContainer.userDetailsApi,
            userStorage.database.userDAO,
            userId,
            selfTeamId,
            conversationRepository
        )

    private val userSearchApiWrapper: UserSearchApiWrapper = UserSearchApiWrapperImpl(
        authenticatedDataSourceSet.authenticatedNetworkContainer.userSearchApi,
        userStorage.database.conversationDAO,
        userStorage.database.userDAO,
        userStorage.database.metadataDAO
    )

    private val publicUserRepository: SearchUserRepository
        get() = SearchUserRepositoryImpl(
            userStorage.database.userDAO,
            userStorage.database.metadataDAO,
            authenticatedDataSourceSet.authenticatedNetworkContainer.userDetailsApi,
            userSearchApiWrapper
        )

    val persistMessage: PersistMessageUseCase
        get() = PersistMessageUseCaseImpl(messageRepository, userId)

    private val callRepository: CallRepository by lazy {
        CallDataSource(
            callApi = authenticatedDataSourceSet.authenticatedNetworkContainer.callApi,
            qualifiedIdMapper = qualifiedIdMapper,
            callDAO = userStorage.database.callDAO,
            conversationRepository = conversationRepository,
            userRepository = userRepository,
            teamRepository = teamRepository,
            timeParser = timeParser,
            persistMessage = persistMessage,
            callMapper = callMapper
        )
    }

    private val clientRemoteRepository: ClientRemoteRepository
        get() = ClientRemoteDataSource(authenticatedDataSourceSet.authenticatedNetworkContainer.clientApi, clientConfig)

    private val clientRegistrationStorage: ClientRegistrationStorage
        get() = ClientRegistrationStorageImpl(userStorage.database.metadataDAO)

    private val clientRepository: ClientRepository
        get() = ClientDataSource(
            clientRemoteRepository,
            clientRegistrationStorage,
            userStorage.database.clientDAO,
        )

    private val messageSendFailureHandler: MessageSendFailureHandler
        get() = MessageSendFailureHandlerImpl(userRepository, clientRepository)

    private val sessionEstablisher: SessionEstablisher
        get() = SessionEstablisherImpl(authenticatedDataSourceSet.proteusClientProvider, preKeyRepository, userStorage.database.clientDAO)

    private val messageEnvelopeCreator: MessageEnvelopeCreator
        get() = MessageEnvelopeCreatorImpl(
            proteusClientProvider = authenticatedDataSourceSet.proteusClientProvider, selfUserId = userId
        )

    private val mlsMessageCreator: MLSMessageCreator
        get() = MLSMessageCreatorImpl(
            mlsClientProvider = mlsClientProvider, selfUserId = userId
        )

    private val messageSendingScheduler: MessageSendingScheduler
        get() = authenticatedDataSourceSet.userSessionWorkScheduler

    private val assetRepository: AssetRepository
        get() = AssetDataSource(
            assetApi = authenticatedDataSourceSet.authenticatedNetworkContainer.assetApi,
            assetDao = userStorage.database.assetDAO,
            kaliumFileSystem = kaliumFileSystem
        )

    private val incrementalSyncRepository: IncrementalSyncRepository by lazy {
        InMemoryIncrementalSyncRepository()
    }

    private val slowSyncRepository: SlowSyncRepository by lazy { SlowSyncRepositoryImpl(userStorage.database.metadataDAO) }

    private val eventGatherer: EventGatherer get() = EventGathererImpl(eventRepository, incrementalSyncRepository)

    private val eventProcessor: EventProcessor
        get() = EventProcessorImpl(
<<<<<<< HEAD
            eventRepository,
            conversationEventReceiver,
            userEventReceiver,
            teamEventReceiver,
            featureConfigEventReceiver,
            userPropertiesEventReceiver
=======
            eventRepository, conversationEventReceiver, userEventReceiver, teamEventReceiver, featureConfigEventReceiver
>>>>>>> 17e55a11
        )

    private val slowSyncCriteriaProvider: SlowSyncCriteriaProvider
        get() = SlowSlowSyncCriteriaProviderImpl(clientRepository, logoutRepository)

    val syncManager: SyncManager by lazy {
        SyncManagerImpl(
            slowSyncRepository, incrementalSyncRepository
        )
    }

    private val syncConversations: SyncConversationsUseCase
        get() = SyncConversationsUseCase(conversationRepository)

    internal val syncConnections: SyncConnectionsUseCase
        get() = SyncConnectionsUseCaseImpl(
            connectionRepository = connectionRepository
        )

    private val syncSelfUser: SyncSelfUserUseCase get() = SyncSelfUserUseCase(userRepository)
    private val syncContacts: SyncContactsUseCase get() = SyncContactsUseCaseImpl(userRepository)

    private val syncSelfTeamUseCase: SyncSelfTeamUseCase
        get() = SyncSelfTeamUseCaseImpl(
            userRepository = userRepository, teamRepository = teamRepository
        )

    val joinExistingMLSConversations: JoinExistingMLSConversationsUseCase
        get() = JoinExistingMLSConversationsUseCaseImpl(
            featureSupport,
            authenticatedDataSourceSet.authenticatedNetworkContainer.conversationApi,
            conversationRepository,
            mlsConversationRepository
        )

    private val slowSyncWorker: SlowSyncWorker by lazy {
        SlowSyncWorkerImpl(
            syncSelfUser,
            syncFeatureConfigsUseCase,
            syncConversations,
            syncConnections,
            syncSelfTeamUseCase,
            syncContacts,
            joinExistingMLSConversations
        )
    }

    private val slowSyncManager: SlowSyncManager by lazy {
        SlowSyncManager(slowSyncCriteriaProvider, slowSyncRepository, slowSyncWorker)
    }

    private val incrementalSyncWorker: IncrementalSyncWorker by lazy {
        IncrementalSyncWorkerImpl(eventGatherer, eventProcessor)
    }

    private val incrementalSyncManager by lazy {
        IncrementalSyncManager(slowSyncRepository, incrementalSyncWorker, incrementalSyncRepository)
    }

    private val upgradeCurrentSessionUseCase
        get() =
            UpgradeCurrentSessionUseCaseImpl(
                authenticatedDataSourceSet.authenticatedNetworkContainer,
                authenticatedDataSourceSet.authenticatedNetworkContainer.accessTokenApi,
                sessionManager
            )

    @Suppress("MagicNumber")
    private val apiMigrations = listOf(
        Pair(3, ApiMigrationV3(clientIdProvider, upgradeCurrentSessionUseCase))
    )

    private val apiMigrationManager
        get() = ApiMigrationManager(
            sessionManager.serverConfig().metaData.commonApiVersion.version, userStorage.database.metadataDAO, apiMigrations
        )

    private val timeParser: TimeParser = TimeParserImpl()

    private val eventRepository: EventRepository
        get() = EventDataSource(
            authenticatedDataSourceSet.authenticatedNetworkContainer.notificationApi, userStorage.database.metadataDAO, clientIdProvider
        )

    internal val keyPackageManager: KeyPackageManager = KeyPackageManagerImpl(featureSupport,
        incrementalSyncRepository,
        lazy { clientRepository },
        lazy { client.refillKeyPackages },
        lazy { client.mlsKeyPackageCountUseCase },
        lazy { users.timestampKeyRepository })
    internal val keyingMaterialsManager: KeyingMaterialsManager = KeyingMaterialsManagerImpl(featureSupport,
        incrementalSyncRepository,
        lazy { clientRepository },
        lazy { conversations.updateMLSGroupsKeyingMaterials },
        lazy { users.timestampKeyRepository })

    internal val mlsClientManager: MLSClientManager = MLSClientManagerImpl(clientIdProvider,
        featureSupport,
        incrementalSyncRepository,
        lazy { slowSyncRepository },
        lazy { clientRepository },
        lazy {
            RegisterMLSClientUseCaseImpl(
                mlsClientProvider, clientRepository, keyPackageRepository, keyPackageLimitsProvider
            )
        })

    internal val mlsPublicKeysRepository: MLSPublicKeysRepository
        get() = MLSPublicKeysRepositoryImpl(
            authenticatedDataSourceSet.authenticatedNetworkContainer.mlsPublicKeyApi,
        )

    private val videoStateChecker: VideoStateChecker get() = VideoStateCheckerImpl()

    private val pendingProposalScheduler: PendingProposalScheduler =
        PendingProposalSchedulerImpl(kaliumConfigs, incrementalSyncRepository, lazy { mlsConversationRepository })

    private val callManager: Lazy<CallManager> = lazy {
        globalCallManager.getCallManagerForClient(
            userId = userId,
            callRepository = callRepository,
            userRepository = userRepository,
            clientRepository = clientRepository,
            conversationRepository = conversationRepository,
            messageSender = messages.messageSender,
            federatedIdMapper = federatedIdMapper,
            qualifiedIdMapper = qualifiedIdMapper,
            videoStateChecker = videoStateChecker,
            callMapper = callMapper
        )
    }

    private val flowManagerService by lazy {
        globalCallManager.getFlowManager()
    }

    private val mediaManagerService by lazy {
        globalCallManager.getMediaManager()
    }

    private val reactionRepository = ReactionRepositoryImpl(userId, userStorage.database.reactionDAO)
    private val persistReaction: PersistReactionUseCase
        get() = PersistReactionUseCaseImpl(
            reactionRepository
        )

    private val mlsUnpacker: MLSMessageUnpacker
        get() = MLSMessageUnpackerImpl(
            mlsClientProvider = mlsClientProvider,
            conversationRepository = conversationRepository,
            pendingProposalScheduler = pendingProposalScheduler,
            selfUserId = userId
        )

    private val proteusUnpacker: ProteusMessageUnpacker
        get() = ProteusMessageUnpackerImpl(
            proteusClientProvider = authenticatedDataSourceSet.proteusClientProvider, selfUserId = userId
        )

    private val messageEncoder get() = MessageContentEncoder()

    private val applicationMessageHandler: ApplicationMessageHandler
        get() = ApplicationMessageHandlerImpl(
            userRepository,
            assetRepository,
            messageRepository,
            userConfigRepository,
            callManager,
            persistMessage,
            persistReaction,
            MessageTextEditHandler(messageRepository),
            LastReadContentHandler(conversationRepository, userId, selfConversationIdProvider),
            ClearConversationContentHandler(
                ClearConversationContentImpl(conversationRepository, assetRepository),
                userId,
                selfConversationIdProvider,
            ),
            DeleteForMeHandler(conversationRepository, messageRepository, userId, selfConversationIdProvider),
            messageEncoder
        )

    private val newMessageHandler: NewMessageEventHandlerImpl
        get() = NewMessageEventHandlerImpl(
            proteusUnpacker, mlsUnpacker, applicationMessageHandler
        )

    private val newConversationHandler: NewConversationEventHandler
        get() = NewConversationEventHandlerImpl(
            conversationRepository,
            userRepository,
            selfTeamId,
        )
    private val deletedConversationHandler: DeletedConversationEventHandler
        get() = DeletedConversationEventHandlerImpl(
            userRepository, conversationRepository, EphemeralNotificationsManager
        )
    private val memberJoinHandler: MemberJoinEventHandler
        get() = MemberJoinEventHandlerImpl(
            conversationRepository, userRepository, persistMessage
        )
    private val memberLeaveHandler: MemberLeaveEventHandler
        get() = MemberLeaveEventHandlerImpl(
            userStorage.database.conversationDAO, userRepository, persistMessage
        )
    private val memberChangeHandler: MemberChangeEventHandler get() = MemberChangeEventHandlerImpl(conversationRepository)
    private val mlsWelcomeHandler: MLSWelcomeEventHandler
        get() = MLSWelcomeEventHandlerImpl(
            mlsClientProvider, userStorage.database.conversationDAO
        )
    private val renamedConversationHandler: RenamedConversationEventHandler
        get() = RenamedConversationEventHandlerImpl(
            conversationRepository, persistMessage
        )

    private val conversationEventReceiver: ConversationEventReceiver by lazy {
        ConversationEventReceiverImpl(
            newMessageHandler,
            newConversationHandler,
            deletedConversationHandler,
            memberJoinHandler,
            memberLeaveHandler,
            memberChangeHandler,
            mlsWelcomeHandler,
            renamedConversationHandler
        )
    }

    private val userEventReceiver: UserEventReceiver
        get() = UserEventReceiverImpl(
            connectionRepository, conversationRepository, userRepository, logout, userId, clientIdProvider
        )

    private val userPropertiesEventReceiver: UserPropertiesEventReceiver
        get() = UserPropertiesEventReceiverImpl(userConfigRepository)

    private val teamEventReceiver: TeamEventReceiver
        get() = TeamEventReceiverImpl(teamRepository, conversationRepository, userRepository, persistMessage, userId)

    private val featureConfigEventReceiver: FeatureConfigEventReceiver
        get() = FeatureConfigEventReceiverImpl(userConfigRepository, userRepository, kaliumConfigs, userId)

    private val preKeyRepository: PreKeyRepository
        get() = PreKeyDataSource(
            authenticatedDataSourceSet.authenticatedNetworkContainer.preKeyApi,
            authenticatedDataSourceSet.proteusClientProvider,
            userStorage.database.prekeyDAO
        )

    private val keyPackageRepository: KeyPackageRepository
        get() = KeyPackageDataSource(
            clientRepository, authenticatedDataSourceSet.authenticatedNetworkContainer.keyPackageApi, mlsClientProvider, userId
        )

    private val logoutRepository: LogoutRepository = LogoutDataSource(authenticatedDataSourceSet.authenticatedNetworkContainer.logoutApi)

    val observeSyncState: ObserveSyncStateUseCase
        get() = ObserveSyncStateUseCase(slowSyncRepository, incrementalSyncRepository)

    val setConnectionPolicy: SetConnectionPolicyUseCase
        get() = SetConnectionPolicyUseCase(incrementalSyncRepository)

    val client: ClientScope
        get() = ClientScope(
            clientRepository,
            preKeyRepository,
            keyPackageRepository,
            keyPackageLimitsProvider,
            mlsClientProvider,
            notificationTokenRepository,
            clientRemoteRepository,
            authenticatedDataSourceSet.proteusClientProvider,
            globalScope.sessionRepository,
            upgradeCurrentSessionUseCase,
            userId,
            featureSupport,
            clientIdProvider
        )
    val conversations: ConversationScope
        get() = ConversationScope(
            conversationRepository,
            conversationGroupRepository,
            connectionRepository,
            userRepository,
            syncManager,
            mlsConversationRepository,
            clientRepository,
            assetRepository,
            messages.messageSender,
            teamRepository,
            userId,
            selfConversationIdProvider,
            persistMessage,
            updateKeyingMaterialThresholdProvider
        )
    val debug: DebugScope
        get() = DebugScope(
            messageRepository,
            conversationRepository,
            mlsConversationRepository,
            clientRepository,
            clientIdProvider,
            authenticatedDataSourceSet.proteusClientProvider,
            mlsClientProvider,
            preKeyRepository,
            userRepository,
            userId,
            assetRepository,
            syncManager,
            slowSyncRepository,
            messageSendingScheduler,
            timeParser,
            userStorage,
            this,
        )
    val messages: MessageScope
        get() = MessageScope(
            connectionRepository,
            userId,
            clientIdProvider,
            messageRepository,
            conversationRepository,
            mlsConversationRepository,
            clientRepository,
            authenticatedDataSourceSet.proteusClientProvider,
            mlsClientProvider,
            preKeyRepository,
            userRepository,
            assetRepository,
            reactionRepository,
            syncManager,
            slowSyncRepository,
            messageSendingScheduler,
            timeParser,
            applicationMessageHandler,
            userStorage,
            this
        )
    val users: UserScope
        get() = UserScope(
            userRepository,
            publicUserRepository,
            syncManager,
            assetRepository,
            teamRepository,
            connectionRepository,
            qualifiedIdMapper,
            globalScope.sessionRepository,
            globalScope.serverConfigRepository,
            userId,
            userStorage.database.metadataDAO,
            userConfigRepository
        )
    private val clearUserData: ClearUserDataUseCase get() = ClearUserDataUseCaseImpl(userStorage)
    val logout: LogoutUseCase
        get() = LogoutUseCaseImpl(
            logoutRepository,
            globalScope.sessionRepository,
            clientRepository,
            userId,
            client.deregisterNativePushToken,
            client.clearClientData,
            clearUserData,
            userSessionScopeProvider,
            pushTokenRepository
        )
    val persistPersistentWebSocketConnectionStatus: PersistPersistentWebSocketConnectionStatusUseCase
        get() = PersistPersistentWebSocketConnectionStatusUseCaseImpl(userId, globalScope.sessionRepository)

    val getPersistentWebSocketStatus: GetPersistentWebSocketStatus
        get() = GetPersistentWebSocketStatusImpl(userId, globalScope.sessionRepository)

    private val featureConfigRepository: FeatureConfigRepository
        get() = FeatureConfigDataSource(
            featureConfigApi = authenticatedDataSourceSet.authenticatedNetworkContainer.featureConfigApi
        )
    val isFileSharingEnabled: IsFileSharingEnabledUseCase get() = IsFileSharingEnabledUseCaseImpl(userConfigRepository)
    val observeFileSharingStatus: ObserveFileSharingStatusUseCase
        get() = ObserveFileSharingStatusUseCaseImpl(userConfigRepository)
    val isMLSEnabled: IsMLSEnabledUseCase get() = IsMLSEnabledUseCaseImpl(kaliumConfigs, userConfigRepository)

    internal val syncFeatureConfigsUseCase: SyncFeatureConfigsUseCase
        get() = SyncFeatureConfigsUseCaseImpl(
            userConfigRepository, featureConfigRepository, isFileSharingEnabled, kaliumConfigs, userId
        )

    val team: TeamScope get() = TeamScope(userRepository, teamRepository, conversationRepository)

    val calls: CallsScope
        get() = CallsScope(
            callManager,
            callRepository,
            conversationRepository,
            userRepository,
            flowManagerService,
            mediaManagerService,
            syncManager,
            qualifiedIdMapper,
            clientIdProvider,
            userConfigRepository
        )

    val connection: ConnectionScope get() = ConnectionScope(connectionRepository, conversationRepository)

    val getSecurityClassificationType: GetSecurityClassificationTypeUseCase
        get() = GetSecurityClassificationTypeUseCaseImpl(userId, conversationRepository, userConfigRepository)

    val kaliumFileSystem: KaliumFileSystem by lazy {
        // Create the cache and asset storage directories
        KaliumFileSystemImpl(dataStoragePaths).also {
            if (!it.exists(dataStoragePaths.cachePath.value.toPath()))
                it.createDirectories(dataStoragePaths.cachePath.value.toPath())
            if (!it.exists(dataStoragePaths.assetStoragePath.value.toPath()))
                it.createDirectories(dataStoragePaths.assetStoragePath.value.toPath())
        }
    }

    private fun createPushTokenUpdater() = PushTokenUpdater(
        clientRepository, notificationTokenRepository, pushTokenRepository
    )

    override val coroutineContext: CoroutineContext = SupervisorJob()

    init {
        launch {
            apiMigrationManager.performMigrations()
            // TODO: Add a public start function to the Managers
            incrementalSyncManager
            slowSyncManager

            callRepository.updateOpenCallsToClosedStatus()
            messageRepository.resetAssetProgressStatus()
        }

        launch {
            val pushTokenUpdater = createPushTokenUpdater()
            pushTokenUpdater.monitorTokenChanges()
        }
    }

    fun onDestroy() {
        cancel()
    }
}<|MERGE_RESOLUTION|>--- conflicted
+++ resolved
@@ -455,16 +455,7 @@
 
     private val eventProcessor: EventProcessor
         get() = EventProcessorImpl(
-<<<<<<< HEAD
-            eventRepository,
-            conversationEventReceiver,
-            userEventReceiver,
-            teamEventReceiver,
-            featureConfigEventReceiver,
-            userPropertiesEventReceiver
-=======
-            eventRepository, conversationEventReceiver, userEventReceiver, teamEventReceiver, featureConfigEventReceiver
->>>>>>> 17e55a11
+            eventRepository, conversationEventReceiver, userEventReceiver, teamEventReceiver, featureConfigEventReceiver, userPropertiesEventReceiver
         )
 
     private val slowSyncCriteriaProvider: SlowSyncCriteriaProvider
