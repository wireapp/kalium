package com.wire.kalium.logic.feature

import com.wire.kalium.logic.AuthenticatedDataSourceSet
import com.wire.kalium.logic.configuration.ClientConfig
import com.wire.kalium.logic.configuration.UserConfigDataSource
import com.wire.kalium.logic.configuration.UserConfigRepository
import com.wire.kalium.logic.configuration.notification.NotificationTokenDataSource
import com.wire.kalium.logic.data.asset.AssetDataSource
import com.wire.kalium.logic.data.asset.AssetRepository
import com.wire.kalium.logic.data.call.CallDataSource
import com.wire.kalium.logic.data.call.CallRepository
import com.wire.kalium.logic.data.client.ClientDataSource
import com.wire.kalium.logic.data.client.ClientRepository
import com.wire.kalium.logic.data.client.MLSClientProvider
import com.wire.kalium.logic.data.client.MLSClientProviderImpl
import com.wire.kalium.logic.data.client.remote.ClientRemoteDataSource
import com.wire.kalium.logic.data.client.remote.ClientRemoteRepository
import com.wire.kalium.logic.data.connection.ConnectionDataSource
import com.wire.kalium.logic.data.connection.ConnectionRepository
import com.wire.kalium.logic.data.conversation.ConversationDataSource
import com.wire.kalium.logic.data.conversation.ConversationRepository
import com.wire.kalium.logic.data.conversation.MLSConversationDataSource
import com.wire.kalium.logic.data.conversation.MLSConversationRepository
import com.wire.kalium.logic.data.event.EventDataSource
import com.wire.kalium.logic.data.event.EventRepository
import com.wire.kalium.logic.data.featureConfig.FeatureConfigDataSource
import com.wire.kalium.logic.data.featureConfig.FeatureConfigRepository
import com.wire.kalium.logic.data.id.QualifiedID
import com.wire.kalium.logic.data.keypackage.KeyPackageDataSource
import com.wire.kalium.logic.data.keypackage.KeyPackageRepository
import com.wire.kalium.logic.data.logout.LogoutDataSource
import com.wire.kalium.logic.data.logout.LogoutRepository
import com.wire.kalium.logic.data.message.MessageDataSource
import com.wire.kalium.logic.data.message.MessageRepository
import com.wire.kalium.logic.data.prekey.PreKeyDataSource
import com.wire.kalium.logic.data.prekey.PreKeyRepository
import com.wire.kalium.logic.data.prekey.remote.PreKeyRemoteDataSource
import com.wire.kalium.logic.data.prekey.remote.PreKeyRemoteRepository
import com.wire.kalium.logic.data.publicuser.SearchUserRepository
import com.wire.kalium.logic.data.publicuser.SearchUserRepositoryImpl
import com.wire.kalium.logic.data.publicuser.UserSearchApiWrapper
import com.wire.kalium.logic.data.publicuser.UserSearchApiWrapperImpl
import com.wire.kalium.logic.data.session.SessionRepository
import com.wire.kalium.logic.data.sync.InMemorySyncRepository
import com.wire.kalium.logic.data.sync.SyncRepository
import com.wire.kalium.logic.data.team.TeamDataSource
import com.wire.kalium.logic.data.team.TeamRepository
import com.wire.kalium.logic.data.user.UserDataSource
import com.wire.kalium.logic.data.user.UserRepository
import com.wire.kalium.logic.feature.auth.LogoutUseCase
import com.wire.kalium.logic.feature.call.CallManager
import com.wire.kalium.logic.feature.call.CallsScope
import com.wire.kalium.logic.feature.call.GlobalCallManager
import com.wire.kalium.logic.feature.client.ClientScope
import com.wire.kalium.logic.feature.connection.ConnectionScope
import com.wire.kalium.logic.feature.conversation.ConversationScope
import com.wire.kalium.logic.feature.featureConfig.GetFeatureConfigStatusUseCaseImpl
import com.wire.kalium.logic.feature.featureConfig.GetRemoteFeatureConfigStatusAndPersistUseCase
import com.wire.kalium.logic.feature.message.MLSMessageCreator
import com.wire.kalium.logic.feature.message.MLSMessageCreatorImpl
import com.wire.kalium.logic.feature.message.MessageEnvelopeCreator
import com.wire.kalium.logic.feature.message.MessageEnvelopeCreatorImpl
import com.wire.kalium.logic.feature.message.MessageScope
import com.wire.kalium.logic.feature.message.MessageSendFailureHandler
import com.wire.kalium.logic.feature.message.MessageSendFailureHandlerImpl
import com.wire.kalium.logic.feature.message.MessageSender
import com.wire.kalium.logic.feature.message.MessageSenderImpl
import com.wire.kalium.logic.feature.message.MessageSendingScheduler
import com.wire.kalium.logic.feature.message.SessionEstablisher
import com.wire.kalium.logic.feature.message.SessionEstablisherImpl
import com.wire.kalium.logic.feature.team.TeamScope
import com.wire.kalium.logic.feature.user.IsFileSharingEnabledUseCase
import com.wire.kalium.logic.feature.user.IsFileSharingEnabledUseCaseImpl
import com.wire.kalium.logic.feature.user.UserScope
import com.wire.kalium.logic.sync.ConversationEventReceiver
import com.wire.kalium.logic.sync.ConversationEventReceiverImpl
import com.wire.kalium.logic.sync.EventGatherer
import com.wire.kalium.logic.sync.EventGathererImpl
import com.wire.kalium.logic.sync.ObserveSyncStateUseCase
import com.wire.kalium.logic.sync.SyncManager
import com.wire.kalium.logic.sync.SyncManagerImpl
import com.wire.kalium.logic.sync.UserEventReceiver
import com.wire.kalium.logic.sync.UserEventReceiverImpl
import com.wire.kalium.logic.sync.handler.MessageTextEditHandler
import com.wire.kalium.logic.util.TimeParser
import com.wire.kalium.logic.util.TimeParserImpl
import com.wire.kalium.persistence.client.ClientRegistrationStorage
import com.wire.kalium.persistence.client.ClientRegistrationStorageImpl
import com.wire.kalium.persistence.client.TokenStorage
import com.wire.kalium.persistence.client.TokenStorageImpl
import com.wire.kalium.persistence.client.UserConfigStorage
import com.wire.kalium.persistence.client.UserConfigStorageImpl
import com.wire.kalium.persistence.db.UserDatabaseProvider
import com.wire.kalium.persistence.event.EventInfoStorage
import com.wire.kalium.persistence.event.EventInfoStorageImpl
import com.wire.kalium.persistence.kmm_settings.EncryptedSettingsHolder
import com.wire.kalium.persistence.kmm_settings.KaliumPreferences

expect class UserSessionScope : UserSessionScopeCommon

abstract class UserSessionScopeCommon(
    private val userId: QualifiedID,
    private val authenticatedDataSourceSet: AuthenticatedDataSourceSet,
    private val sessionRepository: SessionRepository,
    private val globalCallManager: GlobalCallManager,
    private val globalPreferences: KaliumPreferences
) {
    private val userConfigStorage: UserConfigStorage get() = UserConfigStorageImpl(globalPreferences)

    private val userConfigRepository: UserConfigRepository get() = UserConfigDataSource(userConfigStorage)

    private val encryptedSettingsHolder: EncryptedSettingsHolder = authenticatedDataSourceSet.encryptedSettingsHolder
    private val userPreferencesSettings = authenticatedDataSourceSet.kaliumPreferencesSettings
    private val eventInfoStorage: EventInfoStorage
        get() = EventInfoStorageImpl(userPreferencesSettings)

    private val userDatabaseProvider: UserDatabaseProvider = authenticatedDataSourceSet.userDatabaseProvider

    private val mlsClientProvider: MLSClientProvider
        get() = MLSClientProviderImpl(
            "${authenticatedDataSourceSet.authenticatedRootDir}/mls",
            userId,
            clientRepository,
            authenticatedDataSourceSet.kaliumPreferencesSettings
        )

    private val mlsConversationRepository: MLSConversationRepository
        get() = MLSConversationDataSource(
            keyPackageRepository,
            mlsClientProvider, authenticatedDataSourceSet.authenticatedNetworkContainer.mlsMessageApi,
            userDatabaseProvider.conversationDAO
        )

    private val notificationTokenRepository get() = NotificationTokenDataSource(tokenStorage)

    private val conversationRepository: ConversationRepository
        get() = ConversationDataSource(
            userRepository,
            mlsConversationRepository,
            userDatabaseProvider.conversationDAO,
            authenticatedDataSourceSet.authenticatedNetworkContainer.conversationApi,
            authenticatedDataSourceSet.authenticatedNetworkContainer.clientApi
        )

    private val messageRepository: MessageRepository
        get() = MessageDataSource(
            authenticatedDataSourceSet.authenticatedNetworkContainer.messageApi,
            authenticatedDataSourceSet.authenticatedNetworkContainer.mlsMessageApi,
            userDatabaseProvider.messageDAO
        )

    private val userRepository: UserRepository
        get() = UserDataSource(
            userDatabaseProvider.userDAO,
            userDatabaseProvider.metadataDAO,
            authenticatedDataSourceSet.authenticatedNetworkContainer.selfApi,
            authenticatedDataSourceSet.authenticatedNetworkContainer.userDetailsApi,
            assetRepository
        )

    private val teamRepository: TeamRepository
        get() = TeamDataSource(
            userDatabaseProvider.userDAO,
            userDatabaseProvider.teamDAO,
            authenticatedDataSourceSet.authenticatedNetworkContainer.teamsApi
        )

    private val connectionRepository: ConnectionRepository
        get() = ConnectionDataSource(
            userDatabaseProvider.conversationDAO,
            userDatabaseProvider.connectionDAO,
            authenticatedDataSourceSet.authenticatedNetworkContainer.connectionApi,
            authenticatedDataSourceSet.authenticatedNetworkContainer.userDetailsApi,
            userDatabaseProvider.userDAO,
            userDatabaseProvider.metadataDAO
        )

    private val userSearchApiWrapper : UserSearchApiWrapper = UserSearchApiWrapperImpl(
        authenticatedDataSourceSet.authenticatedNetworkContainer.userSearchApi,
        userDatabaseProvider.conversationDAO,
    )

    private val publicUserRepository: SearchUserRepository
        get() = SearchUserRepositoryImpl(
            userDatabaseProvider.userDAO,
            userDatabaseProvider.metadataDAO,
            authenticatedDataSourceSet.authenticatedNetworkContainer.userDetailsApi,
            userSearchApiWrapper
        )

    private val callRepository: CallRepository by lazy {
        CallDataSource(
            callApi = authenticatedDataSourceSet.authenticatedNetworkContainer.callApi,
            conversationRepository = conversationRepository,
            userRepository = userRepository,
            teamRepository = teamRepository,
            timeParser = timeParser,
            messageRepository = messageRepository
        )
    }

    protected abstract val clientConfig: ClientConfig

    private val tokenStorage: TokenStorage
        get() = TokenStorageImpl(globalPreferences)

    private val clientRemoteRepository: ClientRemoteRepository
        get() = ClientRemoteDataSource(
            authenticatedDataSourceSet.authenticatedNetworkContainer.clientApi, clientConfig
        )

    private val clientRegistrationStorage: ClientRegistrationStorage
        get() = ClientRegistrationStorageImpl(userPreferencesSettings)

    private val clientRepository: ClientRepository
        get() = ClientDataSource(clientRemoteRepository, clientRegistrationStorage, userDatabaseProvider.clientDAO)

    private val messageSendFailureHandler: MessageSendFailureHandler
        get() = MessageSendFailureHandlerImpl(userRepository, clientRepository)

    private val sessionEstablisher: SessionEstablisher
        get() = SessionEstablisherImpl(authenticatedDataSourceSet.proteusClient, preKeyRepository)

    private val messageEnvelopeCreator: MessageEnvelopeCreator
        get() = MessageEnvelopeCreatorImpl(authenticatedDataSourceSet.proteusClient)

    private val mlsMessageCreator: MLSMessageCreator
        get() = MLSMessageCreatorImpl(mlsClientProvider)

    private val messageSendingScheduler: MessageSendingScheduler
        get() = authenticatedDataSourceSet.userSessionWorkScheduler

    // TODO(optimization) code duplication, can't we get the MessageSender from the message scope?
    private val messageSender: MessageSender
        get() = MessageSenderImpl(
            messageRepository,
            conversationRepository,
            syncManager,
            messageSendFailureHandler,
            sessionEstablisher,
            messageEnvelopeCreator,
            mlsMessageCreator,
            messageSendingScheduler,
            timeParser
        )

    private val assetRepository: AssetRepository
        get() = AssetDataSource(authenticatedDataSourceSet.authenticatedNetworkContainer.assetApi, userDatabaseProvider.assetDAO)

    private val syncRepository: SyncRepository by lazy { InMemorySyncRepository() }

    private val eventGatherer: EventGatherer get() = EventGathererImpl(eventRepository, syncRepository)

    val syncManager: SyncManager by lazy {
        SyncManagerImpl(
            authenticatedDataSourceSet.userSessionWorkScheduler,
            eventRepository,
            syncRepository,
            conversationEventReceiver,
            userEventReceiver,
            eventGatherer
        )
    }

    private val timeParser: TimeParser = TimeParserImpl()

    private val eventRepository: EventRepository
        get() = EventDataSource(
            authenticatedDataSourceSet.authenticatedNetworkContainer.notificationApi, eventInfoStorage, clientRepository
        )

    private val callManager: Lazy<CallManager> = lazy {
        globalCallManager.getCallManagerForClient(
            userId = userId,
            callRepository = callRepository,
            userRepository = userRepository,
            clientRepository = clientRepository,
            conversationRepository = conversationRepository,
            messageSender = messageSender
        )
    }

    private val flowManagerService by lazy {
        globalCallManager.getFlowManager()
    }

    private val mediaManagerService by lazy {
        globalCallManager.getMediaManager()
    }

    private val messageTextEditHandler = MessageTextEditHandler(messageRepository)

    private val conversationEventReceiver: ConversationEventReceiver by lazy {
        ConversationEventReceiverImpl(
            authenticatedDataSourceSet.proteusClient,
            messageRepository,
            conversationRepository,
            mlsConversationRepository,
            userRepository,
            callManager,
            messageTextEditHandler,
            userConfigRepository
        )
    }

    private val userEventReceiver: UserEventReceiver
        get() = UserEventReceiverImpl(
            connectionRepository,
        )

    private val preKeyRemoteRepository: PreKeyRemoteRepository
        get() = PreKeyRemoteDataSource(authenticatedDataSourceSet.authenticatedNetworkContainer.preKeyApi)
    private val preKeyRepository: PreKeyRepository
        get() = PreKeyDataSource(
            preKeyRemoteRepository, authenticatedDataSourceSet.proteusClient
        )

    private val keyPackageRepository: KeyPackageRepository
        get() = KeyPackageDataSource(
            clientRepository,
            authenticatedDataSourceSet.authenticatedNetworkContainer.keyPackageApi,
            mlsClientProvider
        )

    private val logoutRepository: LogoutRepository = LogoutDataSource(authenticatedDataSourceSet.authenticatedNetworkContainer.logoutApi)

    val observeSyncState: ObserveSyncStateUseCase
        get() = ObserveSyncStateUseCase(syncRepository)
    val client: ClientScope
        get() = ClientScope(
            clientRepository,
            preKeyRepository,
            keyPackageRepository,
            mlsClientProvider,
            notificationTokenRepository
        )
    val conversations: ConversationScope
        get() = ConversationScope(
            conversationRepository,
            connectionRepository,
            userRepository,
            callRepository,
            syncManager,
            mlsConversationRepository
        )
    val messages: MessageScope
        get() = MessageScope(
            messageRepository,
            conversationRepository,
            clientRepository,
            authenticatedDataSourceSet.proteusClient,
            mlsClientProvider,
            preKeyRepository,
            userRepository,
            assetRepository,
            syncManager,
            messageSendingScheduler,
            timeParser
        )
    val users: UserScope
        get() = UserScope(
            userRepository,
            publicUserRepository,
            syncManager,
            assetRepository,
            teamRepository,
<<<<<<< HEAD
            conversationRepository
=======
            connectionRepository
>>>>>>> a1c08186
        )
    val logout: LogoutUseCase
        get() = LogoutUseCase(
            logoutRepository,
            sessionRepository,
            userId,
            authenticatedDataSourceSet,
            clientRepository,
            mlsClientProvider,
            client.deregisterNativePushToken
        )
    private val featureConfigRepository: FeatureConfigRepository
        get() = FeatureConfigDataSource(featureConfigApi = authenticatedDataSourceSet.authenticatedNetworkContainer.featureConfigApi)
    val isFileSharingEnabled: IsFileSharingEnabledUseCase get() = IsFileSharingEnabledUseCaseImpl(userConfigRepository)

    val getRemoteFeatureConfigsStatusAndPersist: GetRemoteFeatureConfigStatusAndPersistUseCase
        get() = GetFeatureConfigStatusUseCaseImpl(
            userConfigRepository,
            featureConfigRepository,
            isFileSharingEnabled
        )

    val team: TeamScope get() = TeamScope(userRepository, teamRepository, syncManager)

    val calls: CallsScope
        get() = CallsScope(
            callManager,
            callRepository,
            conversationRepository,
            userRepository,
            flowManagerService,
            mediaManagerService,
            syncManager
        )

    val connection: ConnectionScope get() = ConnectionScope(connectionRepository, conversationRepository)

}<|MERGE_RESOLUTION|>--- conflicted
+++ resolved
@@ -364,11 +364,7 @@
             syncManager,
             assetRepository,
             teamRepository,
-<<<<<<< HEAD
-            conversationRepository
-=======
             connectionRepository
->>>>>>> a1c08186
         )
     val logout: LogoutUseCase
         get() = LogoutUseCase(
