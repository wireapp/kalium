/*
 * Wire
 * Copyright (C) 2023 Wire Swiss GmbH
 *
 * This program is free software: you can redistribute it and/or modify
 * it under the terms of the GNU General Public License as published by
 * the Free Software Foundation, either version 3 of the License, or
 * (at your option) any later version.
 *
 * This program is distributed in the hope that it will be useful,
 * but WITHOUT ANY WARRANTY; without even the implied warranty of
 * MERCHANTABILITY or FITNESS FOR A PARTICULAR PURPOSE. See the
 * GNU General Public License for more details.
 *
 * You should have received a copy of the GNU General Public License
 * along with this program. If not, see http://www.gnu.org/licenses/.
 */

package com.wire.kalium.logic.feature

import com.wire.kalium.logic.CoreFailure
import com.wire.kalium.logic.GlobalKaliumScope
import com.wire.kalium.logic.cache.MLSSelfConversationIdProvider
import com.wire.kalium.logic.cache.MLSSelfConversationIdProviderImpl
import com.wire.kalium.logic.cache.ProteusSelfConversationIdProvider
import com.wire.kalium.logic.cache.ProteusSelfConversationIdProviderImpl
import com.wire.kalium.logic.cache.SelfConversationIdProvider
import com.wire.kalium.logic.cache.SelfConversationIdProviderImpl
import com.wire.kalium.logic.configuration.ClientConfig
import com.wire.kalium.logic.configuration.UserConfigDataSource
import com.wire.kalium.logic.configuration.UserConfigRepository
import com.wire.kalium.logic.configuration.notification.NotificationTokenDataSource
import com.wire.kalium.logic.data.asset.AssetDataSource
import com.wire.kalium.logic.data.asset.AssetRepository
import com.wire.kalium.logic.data.asset.DataStoragePaths
import com.wire.kalium.logic.data.asset.KaliumFileSystem
import com.wire.kalium.logic.data.asset.KaliumFileSystemImpl
import com.wire.kalium.logic.data.call.CallDataSource
import com.wire.kalium.logic.data.call.CallRepository
import com.wire.kalium.logic.data.call.VideoStateChecker
import com.wire.kalium.logic.data.call.VideoStateCheckerImpl
import com.wire.kalium.logic.data.call.mapper.CallMapper
import com.wire.kalium.logic.data.client.ClientDataSource
import com.wire.kalium.logic.data.client.ClientRepository
import com.wire.kalium.logic.data.client.MLSClientProvider
import com.wire.kalium.logic.data.client.MLSClientProviderImpl
import com.wire.kalium.logic.data.client.remote.ClientRemoteDataSource
import com.wire.kalium.logic.data.client.remote.ClientRemoteRepository
import com.wire.kalium.logic.data.connection.ConnectionDataSource
import com.wire.kalium.logic.data.connection.ConnectionRepository
import com.wire.kalium.logic.data.conversation.ClientId
import com.wire.kalium.logic.data.conversation.CommitBundleEventReceiverImpl
import com.wire.kalium.logic.data.conversation.ConversationDataSource
import com.wire.kalium.logic.data.conversation.ConversationGroupRepository
import com.wire.kalium.logic.data.conversation.ConversationGroupRepositoryImpl
import com.wire.kalium.logic.data.conversation.ConversationRepository
import com.wire.kalium.logic.data.conversation.MLSConversationDataSource
import com.wire.kalium.logic.data.conversation.MLSConversationRepository
import com.wire.kalium.logic.data.conversation.SubconversationRepositoryImpl
import com.wire.kalium.logic.data.conversation.UpdateKeyingMaterialThresholdProvider
import com.wire.kalium.logic.data.conversation.UpdateKeyingMaterialThresholdProviderImpl
import com.wire.kalium.logic.data.event.EventDataSource
import com.wire.kalium.logic.data.event.EventRepository
import com.wire.kalium.logic.data.featureConfig.FeatureConfigDataSource
import com.wire.kalium.logic.data.featureConfig.FeatureConfigRepository
import com.wire.kalium.logic.data.id.FederatedIdMapper
import com.wire.kalium.logic.data.id.GroupID
import com.wire.kalium.logic.data.id.QualifiedIdMapper
import com.wire.kalium.logic.data.id.TeamId
import com.wire.kalium.logic.data.keypackage.KeyPackageDataSource
import com.wire.kalium.logic.data.keypackage.KeyPackageLimitsProvider
import com.wire.kalium.logic.data.keypackage.KeyPackageLimitsProviderImpl
import com.wire.kalium.logic.data.keypackage.KeyPackageRepository
import com.wire.kalium.logic.data.logout.LogoutDataSource
import com.wire.kalium.logic.data.logout.LogoutRepository
import com.wire.kalium.logic.data.message.IsMessageSentInSelfConversationUseCase
import com.wire.kalium.logic.data.message.IsMessageSentInSelfConversationUseCaseImpl
import com.wire.kalium.logic.data.message.MessageDataSource
import com.wire.kalium.logic.data.message.MessageRepository
import com.wire.kalium.logic.data.message.PersistMessageUseCase
import com.wire.kalium.logic.data.message.PersistMessageUseCaseImpl
import com.wire.kalium.logic.data.message.PersistReactionUseCase
import com.wire.kalium.logic.data.message.PersistReactionUseCaseImpl
import com.wire.kalium.logic.data.message.ProtoContentMapper
import com.wire.kalium.logic.data.message.ProtoContentMapperImpl
import com.wire.kalium.logic.data.message.reaction.ReactionRepositoryImpl
import com.wire.kalium.logic.data.message.receipt.ReceiptRepositoryImpl
import com.wire.kalium.logic.data.mlspublickeys.MLSPublicKeysRepository
import com.wire.kalium.logic.data.mlspublickeys.MLSPublicKeysRepositoryImpl
import com.wire.kalium.logic.data.notification.PushTokenDataSource
import com.wire.kalium.logic.data.notification.PushTokenRepository
import com.wire.kalium.logic.data.prekey.PreKeyDataSource
import com.wire.kalium.logic.data.prekey.PreKeyRepository
import com.wire.kalium.logic.data.properties.UserPropertyDataSource
import com.wire.kalium.logic.data.properties.UserPropertyRepository
import com.wire.kalium.logic.data.publicuser.SearchUserRepository
import com.wire.kalium.logic.data.publicuser.SearchUserRepositoryImpl
import com.wire.kalium.logic.data.publicuser.UserSearchApiWrapper
import com.wire.kalium.logic.data.publicuser.UserSearchApiWrapperImpl
import com.wire.kalium.logic.data.sync.InMemoryIncrementalSyncRepository
import com.wire.kalium.logic.data.sync.IncrementalSyncRepository
import com.wire.kalium.logic.data.sync.SlowSyncRepository
import com.wire.kalium.logic.data.sync.SlowSyncRepositoryImpl
import com.wire.kalium.logic.data.team.TeamDataSource
import com.wire.kalium.logic.data.team.TeamRepository
import com.wire.kalium.logic.data.user.UserDataSource
import com.wire.kalium.logic.data.user.UserId
import com.wire.kalium.logic.data.user.UserRepository
import com.wire.kalium.logic.di.MapperProvider
import com.wire.kalium.logic.di.PlatformUserStorageProperties
import com.wire.kalium.logic.di.UserStorageProvider
import com.wire.kalium.logic.feature.auth.ClearUserDataUseCase
import com.wire.kalium.logic.feature.auth.ClearUserDataUseCaseImpl
import com.wire.kalium.logic.feature.auth.LogoutUseCase
import com.wire.kalium.logic.feature.auth.LogoutUseCaseImpl
import com.wire.kalium.logic.feature.backup.BackupScope
import com.wire.kalium.logic.feature.backup.CreateBackupUseCase
import com.wire.kalium.logic.feature.backup.RestoreBackupUseCase
import com.wire.kalium.logic.feature.backup.VerifyBackupUseCase
import com.wire.kalium.logic.feature.call.CallManager
import com.wire.kalium.logic.feature.call.CallsScope
import com.wire.kalium.logic.feature.call.GlobalCallManager
import com.wire.kalium.logic.feature.client.ClientScope
import com.wire.kalium.logic.feature.client.IsAllowedToRegisterMLSClientUseCase
import com.wire.kalium.logic.feature.client.IsAllowedToRegisterMLSClientUseCaseImpl
import com.wire.kalium.logic.feature.client.MLSClientManager
import com.wire.kalium.logic.feature.client.MLSClientManagerImpl
import com.wire.kalium.logic.feature.client.NewClientManager
import com.wire.kalium.logic.feature.client.NewClientManagerImpl
import com.wire.kalium.logic.feature.client.RegisterMLSClientUseCaseImpl
import com.wire.kalium.logic.feature.connection.ConnectionScope
import com.wire.kalium.logic.feature.connection.SyncConnectionsUseCase
import com.wire.kalium.logic.feature.connection.SyncConnectionsUseCaseImpl
import com.wire.kalium.logic.feature.conversation.ClearConversationContentImpl
import com.wire.kalium.logic.feature.conversation.ConversationScope
import com.wire.kalium.logic.feature.conversation.ConversationsRecoveryManager
import com.wire.kalium.logic.feature.conversation.ConversationsRecoveryManagerImpl
import com.wire.kalium.logic.feature.conversation.GetOtherUserSecurityClassificationLabelUseCase
import com.wire.kalium.logic.feature.conversation.GetOtherUserSecurityClassificationLabelUseCaseImpl
import com.wire.kalium.logic.feature.conversation.JoinExistingMLSConversationUseCase
import com.wire.kalium.logic.feature.conversation.JoinExistingMLSConversationUseCaseImpl
import com.wire.kalium.logic.feature.conversation.JoinExistingMLSConversationsUseCase
import com.wire.kalium.logic.feature.conversation.JoinExistingMLSConversationsUseCaseImpl
import com.wire.kalium.logic.feature.conversation.JoinSubconversationUseCase
import com.wire.kalium.logic.feature.conversation.JoinSubconversationUseCaseImpl
import com.wire.kalium.logic.feature.conversation.LeaveSubconversationUseCase
import com.wire.kalium.logic.feature.conversation.LeaveSubconversationUseCaseImpl
import com.wire.kalium.logic.feature.conversation.MLSConversationsRecoveryManager
import com.wire.kalium.logic.feature.conversation.MLSConversationsRecoveryManagerImpl
import com.wire.kalium.logic.feature.conversation.ObserveSecurityClassificationLabelUseCase
import com.wire.kalium.logic.feature.conversation.ObserveSecurityClassificationLabelUseCaseImpl
import com.wire.kalium.logic.feature.conversation.RecoverMLSConversationsUseCase
import com.wire.kalium.logic.feature.conversation.RecoverMLSConversationsUseCaseImpl
import com.wire.kalium.logic.feature.conversation.SyncConversationsUseCase
import com.wire.kalium.logic.feature.conversation.keyingmaterials.KeyingMaterialsManager
import com.wire.kalium.logic.feature.conversation.keyingmaterials.KeyingMaterialsManagerImpl
import com.wire.kalium.logic.feature.debug.DebugScope
import com.wire.kalium.logic.feature.featureConfig.SyncFeatureConfigsUseCase
import com.wire.kalium.logic.feature.featureConfig.SyncFeatureConfigsUseCaseImpl
import com.wire.kalium.logic.feature.keypackage.KeyPackageManager
import com.wire.kalium.logic.feature.keypackage.KeyPackageManagerImpl
import com.wire.kalium.logic.feature.message.AddSystemMessageToAllConversationsUseCase
import com.wire.kalium.logic.feature.message.AddSystemMessageToAllConversationsUseCaseImpl
import com.wire.kalium.logic.feature.message.EphemeralNotificationsManager
import com.wire.kalium.logic.feature.message.MessageScope
import com.wire.kalium.logic.feature.message.MessageSendingScheduler
import com.wire.kalium.logic.feature.message.PendingProposalScheduler
import com.wire.kalium.logic.feature.message.PendingProposalSchedulerImpl
import com.wire.kalium.logic.feature.message.PersistMigratedMessagesUseCase
import com.wire.kalium.logic.feature.message.PersistMigratedMessagesUseCaseImpl
import com.wire.kalium.logic.feature.migration.MigrationScope
import com.wire.kalium.logic.feature.notificationToken.PushTokenUpdater
import com.wire.kalium.logic.feature.session.GetProxyCredentialsUseCase
import com.wire.kalium.logic.feature.session.GetProxyCredentialsUseCaseImpl
import com.wire.kalium.logic.feature.session.UpgradeCurrentSessionUseCaseImpl
import com.wire.kalium.logic.feature.team.SyncSelfTeamUseCase
import com.wire.kalium.logic.feature.team.SyncSelfTeamUseCaseImpl
import com.wire.kalium.logic.feature.team.TeamScope
import com.wire.kalium.logic.feature.user.IsFileSharingEnabledUseCase
import com.wire.kalium.logic.feature.user.IsFileSharingEnabledUseCaseImpl
import com.wire.kalium.logic.feature.user.IsMLSEnabledUseCase
import com.wire.kalium.logic.feature.user.IsMLSEnabledUseCaseImpl
import com.wire.kalium.logic.feature.user.MarkFileSharingChangeAsNotifiedUseCase
import com.wire.kalium.logic.feature.user.ObserveFileSharingStatusUseCase
import com.wire.kalium.logic.feature.user.ObserveFileSharingStatusUseCaseImpl
import com.wire.kalium.logic.feature.user.SyncContactsUseCase
import com.wire.kalium.logic.feature.user.SyncContactsUseCaseImpl
import com.wire.kalium.logic.feature.user.SyncSelfUserUseCase
import com.wire.kalium.logic.feature.user.UserScope
import com.wire.kalium.logic.feature.user.guestroomlink.GetGuestRoomLinkFeatureStatusUseCase
import com.wire.kalium.logic.feature.user.guestroomlink.GetGuestRoomLinkFeatureStatusUseCaseImpl
import com.wire.kalium.logic.feature.user.guestroomlink.MarkGuestLinkFeatureFlagAsNotChangedUseCase
import com.wire.kalium.logic.feature.user.guestroomlink.MarkGuestLinkFeatureFlagAsNotChangedUseCaseImpl
import com.wire.kalium.logic.feature.user.guestroomlink.ObserveGuestRoomLinkFeatureFlagUseCase
import com.wire.kalium.logic.feature.user.guestroomlink.ObserveGuestRoomLinkFeatureFlagUseCaseImpl
import com.wire.kalium.logic.feature.user.webSocketStatus.GetPersistentWebSocketStatus
import com.wire.kalium.logic.feature.user.webSocketStatus.GetPersistentWebSocketStatusImpl
import com.wire.kalium.logic.feature.user.webSocketStatus.PersistPersistentWebSocketConnectionStatusUseCase
import com.wire.kalium.logic.feature.user.webSocketStatus.PersistPersistentWebSocketConnectionStatusUseCaseImpl
import com.wire.kalium.logic.featureFlags.FeatureSupport
import com.wire.kalium.logic.featureFlags.KaliumConfigs
import com.wire.kalium.logic.functional.Either
import com.wire.kalium.logic.functional.isRight
import com.wire.kalium.logic.functional.map
import com.wire.kalium.logic.functional.onSuccess
import com.wire.kalium.logic.network.ApiMigrationManager
import com.wire.kalium.logic.network.ApiMigrationV3
import com.wire.kalium.logic.network.NetworkStateObserver
import com.wire.kalium.logic.sync.ObserveSyncStateUseCase
import com.wire.kalium.logic.sync.SetConnectionPolicyUseCase
import com.wire.kalium.logic.sync.SyncManager
import com.wire.kalium.logic.sync.SyncManagerImpl
import com.wire.kalium.logic.sync.incremental.EventGatherer
import com.wire.kalium.logic.sync.incremental.EventGathererImpl
import com.wire.kalium.logic.sync.incremental.EventProcessor
import com.wire.kalium.logic.sync.incremental.EventProcessorImpl
import com.wire.kalium.logic.sync.incremental.IncrementalSyncManager
import com.wire.kalium.logic.sync.incremental.IncrementalSyncRecoveryHandlerImpl
import com.wire.kalium.logic.sync.incremental.IncrementalSyncWorker
import com.wire.kalium.logic.sync.incremental.IncrementalSyncWorkerImpl
import com.wire.kalium.logic.sync.incremental.RestartSlowSyncProcessForRecoveryUseCase
import com.wire.kalium.logic.sync.incremental.RestartSlowSyncProcessForRecoveryUseCaseImpl
import com.wire.kalium.logic.sync.receiver.ConversationEventReceiver
import com.wire.kalium.logic.sync.receiver.ConversationEventReceiverImpl
import com.wire.kalium.logic.sync.receiver.FeatureConfigEventReceiver
import com.wire.kalium.logic.sync.receiver.FeatureConfigEventReceiverImpl
import com.wire.kalium.logic.sync.receiver.TeamEventReceiver
import com.wire.kalium.logic.sync.receiver.TeamEventReceiverImpl
import com.wire.kalium.logic.sync.receiver.UserEventReceiver
import com.wire.kalium.logic.sync.receiver.UserEventReceiverImpl
import com.wire.kalium.logic.sync.receiver.UserPropertiesEventReceiver
import com.wire.kalium.logic.sync.receiver.UserPropertiesEventReceiverImpl
import com.wire.kalium.logic.sync.receiver.asset.AssetMessageHandler
import com.wire.kalium.logic.sync.receiver.asset.AssetMessageHandlerImpl
import com.wire.kalium.logic.sync.receiver.conversation.DeletedConversationEventHandler
import com.wire.kalium.logic.sync.receiver.conversation.DeletedConversationEventHandlerImpl
import com.wire.kalium.logic.sync.receiver.conversation.MLSWelcomeEventHandler
import com.wire.kalium.logic.sync.receiver.conversation.MLSWelcomeEventHandlerImpl
import com.wire.kalium.logic.sync.receiver.conversation.MemberChangeEventHandler
import com.wire.kalium.logic.sync.receiver.conversation.MemberChangeEventHandlerImpl
import com.wire.kalium.logic.sync.receiver.conversation.MemberJoinEventHandler
import com.wire.kalium.logic.sync.receiver.conversation.MemberJoinEventHandlerImpl
import com.wire.kalium.logic.sync.receiver.conversation.MemberLeaveEventHandler
import com.wire.kalium.logic.sync.receiver.conversation.MemberLeaveEventHandlerImpl
import com.wire.kalium.logic.sync.receiver.conversation.NewConversationEventHandler
import com.wire.kalium.logic.sync.receiver.conversation.NewConversationEventHandlerImpl
import com.wire.kalium.logic.sync.receiver.conversation.ReceiptModeUpdateEventHandler
import com.wire.kalium.logic.sync.receiver.conversation.ReceiptModeUpdateEventHandlerImpl
import com.wire.kalium.logic.sync.receiver.conversation.RenamedConversationEventHandler
import com.wire.kalium.logic.sync.receiver.conversation.RenamedConversationEventHandlerImpl
import com.wire.kalium.logic.sync.receiver.conversation.message.ApplicationMessageHandler
import com.wire.kalium.logic.sync.receiver.conversation.message.ApplicationMessageHandlerImpl
import com.wire.kalium.logic.sync.receiver.conversation.message.MLSMessageUnpacker
import com.wire.kalium.logic.sync.receiver.conversation.message.MLSMessageUnpackerImpl
import com.wire.kalium.logic.sync.receiver.conversation.message.NewMessageEventHandlerImpl
import com.wire.kalium.logic.sync.receiver.conversation.message.ProteusMessageUnpacker
import com.wire.kalium.logic.sync.receiver.conversation.message.ProteusMessageUnpackerImpl
import com.wire.kalium.logic.sync.receiver.message.ClearConversationContentHandlerImpl
import com.wire.kalium.logic.sync.receiver.message.DeleteForMeHandlerImpl
import com.wire.kalium.logic.sync.receiver.message.LastReadContentHandlerImpl
import com.wire.kalium.logic.sync.receiver.message.MessageTextEditHandlerImpl
import com.wire.kalium.logic.sync.receiver.message.ReceiptMessageHandlerImpl
import com.wire.kalium.logic.sync.slow.SlowSlowSyncCriteriaProviderImpl
import com.wire.kalium.logic.sync.slow.SlowSyncCriteriaProvider
import com.wire.kalium.logic.sync.slow.SlowSyncManager
import com.wire.kalium.logic.sync.slow.SlowSyncRecoveryHandler
import com.wire.kalium.logic.sync.slow.SlowSyncRecoveryHandlerImpl
import com.wire.kalium.logic.sync.slow.SlowSyncWorker
import com.wire.kalium.logic.sync.slow.SlowSyncWorkerImpl
import com.wire.kalium.logic.util.MessageContentEncoder
import com.wire.kalium.network.session.SessionManager
import com.wire.kalium.persistence.client.ClientRegistrationStorage
import com.wire.kalium.persistence.client.ClientRegistrationStorageImpl
import com.wire.kalium.persistence.kmmSettings.GlobalPrefProvider
import com.wire.kalium.util.DelicateKaliumApi
import kotlinx.coroutines.CoroutineScope
import kotlinx.coroutines.SupervisorJob
import kotlinx.coroutines.cancel
import kotlinx.coroutines.flow.MutableSharedFlow
import kotlinx.coroutines.launch
import okio.Path.Companion.toPath
import kotlin.coroutines.CoroutineContext

@Suppress("LongParameterList", "LargeClass")
class UserSessionScope internal constructor(
    private val userId: UserId,
    private val authenticatedDataSourceSet: AuthenticatedDataSourceSet,
    private val globalScope: GlobalKaliumScope,
    private val globalCallManager: GlobalCallManager,
    private val globalPreferences: GlobalPrefProvider,
    private val sessionManager: SessionManager,
    dataStoragePaths: DataStoragePaths,
    private val kaliumConfigs: KaliumConfigs,
    private val featureSupport: FeatureSupport,
    private val userSessionScopeProvider: UserSessionScopeProvider,
    userStorageProvider: UserStorageProvider,
    private val clientConfig: ClientConfig,
    platformUserStorageProperties: PlatformUserStorageProperties,
    networkStateObserver: NetworkStateObserver
) : CoroutineScope {

    private val userStorage = userStorageProvider.getOrCreate(
        userId, platformUserStorageProperties, kaliumConfigs.shouldEncryptData
    )

    private var _clientId: ClientId? = null

    @OptIn(DelicateKaliumApi::class) // Use the uncached client ID in order to create the cache itself.
    private suspend fun clientId(): Either<CoreFailure, ClientId> = if (_clientId != null) Either.Right(_clientId!!) else {
        clientRepository.currentClientId().onSuccess {
            _clientId = it
        }
    }

    val callMapper: CallMapper get() = MapperProvider.callMapper(userId)

    val qualifiedIdMapper: QualifiedIdMapper get() = MapperProvider.qualifiedIdMapper(userId)

    val federatedIdMapper: FederatedIdMapper
        get() = MapperProvider.federatedIdMapper(
            userId, qualifiedIdMapper, globalScope.sessionRepository
        )

    private val clientIdProvider = CurrentClientIdProvider { clientId() }
    private val mlsSelfConversationIdProvider: MLSSelfConversationIdProvider by lazy {
        MLSSelfConversationIdProviderImpl(
            conversationRepository
        )
    }
    private val proteusSelfConversationIdProvider: ProteusSelfConversationIdProvider by lazy {
        ProteusSelfConversationIdProviderImpl(
            conversationRepository
        )
    }
    private val selfConversationIdProvider: SelfConversationIdProvider by
    lazy {
        SelfConversationIdProviderImpl(
            clientRepository,
            mlsSelfConversationIdProvider,
            proteusSelfConversationIdProvider
        )
    }

    private val epochsFlow = MutableSharedFlow<GroupID>()

    // TODO(refactor): Extract to Provider class and make atomic
    // val _teamId: Atomic<Either<CoreFailure, TeamId?>> = Atomic(Either.Left(CoreFailure.Unknown(Throwable("NotInitialized"))))
    private var _teamId: Either<CoreFailure, TeamId?> = Either.Left(CoreFailure.Unknown(Throwable("NotInitialized")))

    private suspend fun teamId(): Either<CoreFailure, TeamId?> = if (_teamId.isRight()) _teamId else {
        userRepository.userById(userId).map {
            _teamId = Either.Right(it.teamId)
            it.teamId
        }
    }

    private val selfTeamId = SelfTeamIdProvider { teamId() }

    private val userConfigRepository: UserConfigRepository
        get() = UserConfigDataSource(userStorage.preferences.userConfigStorage)

    private val userPropertyRepository: UserPropertyRepository
        get() = UserPropertyDataSource(
            authenticatedDataSourceSet.authenticatedNetworkContainer.propertiesApi,
            userConfigRepository
        )

    private val keyPackageLimitsProvider: KeyPackageLimitsProvider
        get() = KeyPackageLimitsProviderImpl(kaliumConfigs)

    private val updateKeyingMaterialThresholdProvider: UpdateKeyingMaterialThresholdProvider
        get() = UpdateKeyingMaterialThresholdProviderImpl(kaliumConfigs)

    private val mlsClientProvider: MLSClientProvider by lazy {
        MLSClientProviderImpl(
            "${authenticatedDataSourceSet.authenticatedRootDir}/mls", userId, clientIdProvider, globalPreferences.passphraseStorage
        )
    }

    private val commitBundleEventReceiver: CommitBundleEventReceiverImpl
        get() = CommitBundleEventReceiverImpl(
            memberJoinHandler, memberLeaveHandler
        )

    private val mlsConversationRepository: MLSConversationRepository
        get() = MLSConversationDataSource(
            keyPackageRepository,
            mlsClientProvider,
            authenticatedDataSourceSet.authenticatedNetworkContainer.mlsMessageApi,
            userStorage.database.conversationDAO,
            authenticatedDataSourceSet.authenticatedNetworkContainer.clientApi,
            syncManager,
            mlsPublicKeysRepository,
            commitBundleEventReceiver,
            epochsFlow
        )

    private val notificationTokenRepository get() = NotificationTokenDataSource(globalPreferences.tokenStorage)

    private val subconversationRepository = SubconversationRepositoryImpl()

    private val conversationRepository: ConversationRepository
        get() = ConversationDataSource(
            userId,
            mlsClientProvider,
            selfTeamId,
            userStorage.database.conversationDAO,
            authenticatedDataSourceSet.authenticatedNetworkContainer.conversationApi,
            userStorage.database.messageDAO,
            userStorage.database.clientDAO,
            authenticatedDataSourceSet.authenticatedNetworkContainer.clientApi
        )

    private val conversationGroupRepository: ConversationGroupRepository
        get() = ConversationGroupRepositoryImpl(
            mlsConversationRepository,
            joinExistingMLSConversationUseCase,
            memberJoinHandler,
            memberLeaveHandler,
            userStorage.database.conversationDAO,
            authenticatedDataSourceSet.authenticatedNetworkContainer.conversationApi,
            userId,
            selfTeamId
        )

    private val messageRepository: MessageRepository
        get() = MessageDataSource(
            messageApi = authenticatedDataSourceSet.authenticatedNetworkContainer.messageApi,
            mlsMessageApi = authenticatedDataSourceSet.authenticatedNetworkContainer.mlsMessageApi,
            messageDAO = userStorage.database.messageDAO,
            selfUserId = userId
        )

    private val userRepository: UserRepository
        get() = UserDataSource(
            userStorage.database.userDAO,
            userStorage.database.metadataDAO,
            userStorage.database.clientDAO,
            authenticatedDataSourceSet.authenticatedNetworkContainer.selfApi,
            authenticatedDataSourceSet.authenticatedNetworkContainer.userDetailsApi,
            globalScope.sessionRepository,
            userId,
            qualifiedIdMapper,
            selfTeamId,
            clientRemoteRepository
        )

    internal val pushTokenRepository: PushTokenRepository
        get() = PushTokenDataSource(userStorage.database.metadataDAO)

    private val teamRepository: TeamRepository
        get() = TeamDataSource(
            userStorage.database.userDAO,
            userStorage.database.teamDAO,
            authenticatedDataSourceSet.authenticatedNetworkContainer.teamsApi,
            authenticatedDataSourceSet.authenticatedNetworkContainer.userDetailsApi,
            userId,
        )

    private val connectionRepository: ConnectionRepository
        get() = ConnectionDataSource(
            userStorage.database.conversationDAO,
            userStorage.database.connectionDAO,
            authenticatedDataSourceSet.authenticatedNetworkContainer.connectionApi,
            authenticatedDataSourceSet.authenticatedNetworkContainer.userDetailsApi,
            userStorage.database.userDAO,
            userId,
            selfTeamId,
            conversationRepository
        )

    private val userSearchApiWrapper: UserSearchApiWrapper = UserSearchApiWrapperImpl(
        authenticatedDataSourceSet.authenticatedNetworkContainer.userSearchApi,
        userStorage.database.conversationDAO,
        userStorage.database.userDAO,
        userStorage.database.metadataDAO
    )

    private val publicUserRepository: SearchUserRepository
        get() = SearchUserRepositoryImpl(
            userStorage.database.userDAO,
            userStorage.database.metadataDAO,
            authenticatedDataSourceSet.authenticatedNetworkContainer.userDetailsApi,
            userSearchApiWrapper
        )

    val backup: BackupScope
        get() = BackupScope(
            userId,
            clientIdProvider,
            userRepository,
            kaliumFileSystem,
            userStorage,
            persistMigratedMessage,
            restartSlowSyncProcessForRecoveryUseCase,
            globalPreferences,
        )

    @Deprecated("UseCases should be in their respective scopes", ReplaceWith("backup.create"))
    val createBackup: CreateBackupUseCase get() = backup.create

    @Deprecated("UseCases should be in their respective scopes", ReplaceWith("backup.verify"))
    val verifyBackupUseCase: VerifyBackupUseCase get() = backup.verify

    @Deprecated("UseCases should be in their respective scopes", ReplaceWith("backup.restore"))
    val restoreBackup: RestoreBackupUseCase get() = backup.restore

    val persistMessage: PersistMessageUseCase
        get() = PersistMessageUseCaseImpl(messageRepository, userId)

    private val addSystemMessageToAllConversationsUseCase: AddSystemMessageToAllConversationsUseCase
        get() = AddSystemMessageToAllConversationsUseCaseImpl(messageRepository, userId)

    private val restartSlowSyncProcessForRecoveryUseCase: RestartSlowSyncProcessForRecoveryUseCase
        get() = RestartSlowSyncProcessForRecoveryUseCaseImpl(slowSyncRepository)

    private val callRepository: CallRepository by lazy {
        CallDataSource(
            callApi = authenticatedDataSourceSet.authenticatedNetworkContainer.callApi,
            qualifiedIdMapper = qualifiedIdMapper,
            callDAO = userStorage.database.callDAO,
            conversationRepository = conversationRepository,
            mlsConversationRepository = mlsConversationRepository,
            subconversationRepository = subconversationRepository,
            joinSubconversation = joinSubconversationUseCase,
            leaveSubconversation = leaveSubconversationUseCase,
            mlsClientProvider = mlsClientProvider,
            userRepository = userRepository,
            teamRepository = teamRepository,
            persistMessage = persistMessage,
            callMapper = callMapper,
            federatedIdMapper = federatedIdMapper
        )
    }

    private val clientRemoteRepository: ClientRemoteRepository
        get() = ClientRemoteDataSource(
            authenticatedDataSourceSet.authenticatedNetworkContainer.clientApi,
            clientConfig
        )

    private val clientRegistrationStorage: ClientRegistrationStorage
        get() = ClientRegistrationStorageImpl(userStorage.database.metadataDAO)

    private val clientRepository: ClientRepository
        get() = ClientDataSource(
            clientRemoteRepository,
            clientRegistrationStorage,
            userStorage.database.clientDAO,
        )

    private val messageSendingScheduler: MessageSendingScheduler
        get() = authenticatedDataSourceSet.userSessionWorkScheduler

    private val assetRepository: AssetRepository
        get() = AssetDataSource(
            assetApi = authenticatedDataSourceSet.authenticatedNetworkContainer.assetApi,
            assetDao = userStorage.database.assetDAO,
            kaliumFileSystem = kaliumFileSystem
        )

    private val incrementalSyncRepository: IncrementalSyncRepository by lazy {
        InMemoryIncrementalSyncRepository()
    }

    private val slowSyncRepository: SlowSyncRepository by lazy { SlowSyncRepositoryImpl(userStorage.database.metadataDAO) }

    private val eventGatherer: EventGatherer get() = EventGathererImpl(eventRepository, incrementalSyncRepository, slowSyncRepository)

    private val eventProcessor: EventProcessor
        get() = EventProcessorImpl(
            eventRepository,
            conversationEventReceiver,
            userEventReceiver,
            teamEventReceiver,
            featureConfigEventReceiver,
            userPropertiesEventReceiver
        )

    private val slowSyncCriteriaProvider: SlowSyncCriteriaProvider
        get() = SlowSlowSyncCriteriaProviderImpl(clientRepository, logoutRepository)

    val syncManager: SyncManager by lazy {
        SyncManagerImpl(
            slowSyncRepository, incrementalSyncRepository
        )
    }

    private val syncConversations: SyncConversationsUseCase
        get() = SyncConversationsUseCase(conversationRepository)

    private val syncConnections: SyncConnectionsUseCase
        get() = SyncConnectionsUseCaseImpl(
            connectionRepository = connectionRepository
        )

    private val syncSelfUser: SyncSelfUserUseCase get() = SyncSelfUserUseCase(userRepository)
    private val syncContacts: SyncContactsUseCase get() = SyncContactsUseCaseImpl(userRepository)

    private val syncSelfTeamUseCase: SyncSelfTeamUseCase
        get() = SyncSelfTeamUseCaseImpl(
            userRepository = userRepository, teamRepository = teamRepository
        )

    private val joinExistingMLSConversationUseCase: JoinExistingMLSConversationUseCase
        get() = JoinExistingMLSConversationUseCaseImpl(
            featureSupport,
            authenticatedDataSourceSet.authenticatedNetworkContainer.conversationApi,
            clientRepository,
            conversationRepository,
            mlsConversationRepository
        )

    private val recoverMLSConversationsUseCase: RecoverMLSConversationsUseCase
        get() = RecoverMLSConversationsUseCaseImpl(
            featureSupport,
            clientRepository,
            conversationRepository,
            mlsConversationRepository,
            joinExistingMLSConversationUseCase
        )

    private val joinExistingMLSConversations: JoinExistingMLSConversationsUseCase
        get() = JoinExistingMLSConversationsUseCaseImpl(
            featureSupport,
            clientRepository,
            conversationRepository,
            joinExistingMLSConversationUseCase
        )

    private val joinSubconversationUseCase: JoinSubconversationUseCase
        get() = JoinSubconversationUseCaseImpl(
            authenticatedDataSourceSet.authenticatedNetworkContainer.conversationApi,
            mlsConversationRepository,
            subconversationRepository
        )

    private val leaveSubconversationUseCase: LeaveSubconversationUseCase
        get() = LeaveSubconversationUseCaseImpl(
            authenticatedDataSourceSet.authenticatedNetworkContainer.conversationApi,
            mlsClientProvider,
            subconversationRepository,
            userId,
            clientIdProvider,
        )

    private val slowSyncWorker: SlowSyncWorker by lazy {
        SlowSyncWorkerImpl(
            syncSelfUser,
            syncFeatureConfigsUseCase,
            syncConversations,
            syncConnections,
            syncSelfTeamUseCase,
            syncContacts,
            joinExistingMLSConversations
        )
    }

    private val slowSyncRecoveryHandler: SlowSyncRecoveryHandler
        get() = SlowSyncRecoveryHandlerImpl(logout)

    private val slowSyncManager: SlowSyncManager by lazy {
        SlowSyncManager(
            slowSyncCriteriaProvider,
            slowSyncRepository,
            slowSyncWorker,
            slowSyncRecoveryHandler,
            networkStateObserver
        )
    }
    private val mlsConversationsRecoveryManager: MLSConversationsRecoveryManager by lazy {
        MLSConversationsRecoveryManagerImpl(
            featureSupport,
            incrementalSyncRepository,
            clientRepository,
            recoverMLSConversationsUseCase,
            slowSyncRepository
        )
    }

    private val conversationsRecoveryManager: ConversationsRecoveryManager by lazy {
        ConversationsRecoveryManagerImpl(
            incrementalSyncRepository,
            addSystemMessageToAllConversationsUseCase,
            slowSyncRepository
        )
    }

    private val incrementalSyncWorker: IncrementalSyncWorker by lazy {
        IncrementalSyncWorkerImpl(
            eventGatherer,
            eventProcessor
        )
    }
    private val incrementalSyncRecoveryHandler: IncrementalSyncRecoveryHandlerImpl
        get() = IncrementalSyncRecoveryHandlerImpl(restartSlowSyncProcessForRecoveryUseCase)

    private val incrementalSyncManager by lazy {
        IncrementalSyncManager(
            slowSyncRepository,
            incrementalSyncWorker,
            incrementalSyncRepository,
            incrementalSyncRecoveryHandler,
            networkStateObserver
        )
    }

    private val upgradeCurrentSessionUseCase
        get() =
            UpgradeCurrentSessionUseCaseImpl(
                authenticatedDataSourceSet.authenticatedNetworkContainer,
                authenticatedDataSourceSet.authenticatedNetworkContainer.accessTokenApi,
                sessionManager
            )

    @Suppress("MagicNumber")
    private val apiMigrations = listOf(
        Pair(3, ApiMigrationV3(clientIdProvider, upgradeCurrentSessionUseCase))
    )

    private val apiMigrationManager
        get() = ApiMigrationManager(
            sessionManager.serverConfig().metaData.commonApiVersion.version, userStorage.database.metadataDAO, apiMigrations
        )

    private val eventRepository: EventRepository
        get() = EventDataSource(
            authenticatedDataSourceSet.authenticatedNetworkContainer.notificationApi, userStorage.database.metadataDAO, clientIdProvider
        )

    internal val keyPackageManager: KeyPackageManager = KeyPackageManagerImpl(featureSupport,
        incrementalSyncRepository,
        lazy { clientRepository },
        lazy { client.refillKeyPackages },
        lazy { client.mlsKeyPackageCountUseCase },
        lazy { users.timestampKeyRepository })
    internal val keyingMaterialsManager: KeyingMaterialsManager = KeyingMaterialsManagerImpl(featureSupport,
        incrementalSyncRepository,
        lazy { clientRepository },
        lazy { conversations.updateMLSGroupsKeyingMaterials },
        lazy { users.timestampKeyRepository })

    internal val mlsClientManager: MLSClientManager = MLSClientManagerImpl(clientIdProvider,
        isMLSEnabled,
        incrementalSyncRepository,
        lazy { slowSyncRepository },
        lazy { clientRepository },
        lazy {
            RegisterMLSClientUseCaseImpl(
                mlsClientProvider, clientRepository, keyPackageRepository, keyPackageLimitsProvider
            )
        })

    private val mlsPublicKeysRepository: MLSPublicKeysRepository
        get() = MLSPublicKeysRepositoryImpl(
            authenticatedDataSourceSet.authenticatedNetworkContainer.mlsPublicKeyApi,
        )

    private val videoStateChecker: VideoStateChecker get() = VideoStateCheckerImpl()

    private val pendingProposalScheduler: PendingProposalScheduler =
        PendingProposalSchedulerImpl(kaliumConfigs, incrementalSyncRepository, lazy { mlsConversationRepository })

    private val callManager: Lazy<CallManager> = lazy {
        globalCallManager.getCallManagerForClient(
            userId = userId,
            callRepository = callRepository,
            userRepository = userRepository,
            currentClientIdProvider = clientIdProvider,
            conversationRepository = conversationRepository,
            selfConversationIdProvider = selfConversationIdProvider,
            messageSender = messages.messageSender,
            federatedIdMapper = federatedIdMapper,
            qualifiedIdMapper = qualifiedIdMapper,
            videoStateChecker = videoStateChecker,
            callMapper = callMapper
        )
    }

    private val flowManagerService by lazy {
        globalCallManager.getFlowManager()
    }

    private val mediaManagerService by lazy {
        globalCallManager.getMediaManager()
    }

    private val reactionRepository = ReactionRepositoryImpl(userId, userStorage.database.reactionDAO)
    private val receiptRepository = ReceiptRepositoryImpl(userStorage.database.receiptDAO)
    private val persistReaction: PersistReactionUseCase
        get() = PersistReactionUseCaseImpl(
            reactionRepository
        )

    private val mlsUnpacker: MLSMessageUnpacker
        get() = MLSMessageUnpackerImpl(
            mlsClientProvider = mlsClientProvider,
            conversationRepository = conversationRepository,
            subconversationRepository = subconversationRepository,
            pendingProposalScheduler = pendingProposalScheduler,
            epochsFlow = epochsFlow,
            selfUserId = userId
        )

    private val proteusUnpacker: ProteusMessageUnpacker
        get() = ProteusMessageUnpackerImpl(
            proteusClientProvider = authenticatedDataSourceSet.proteusClientProvider, selfUserId = userId
        )

    private val messageEncoder get() = MessageContentEncoder()

    private val receiptMessageHandler
        get() = ReceiptMessageHandlerImpl(
            selfUserId = this.userId,
            receiptRepository = receiptRepository
        )

    private val isMessageSentInSelfConversation: IsMessageSentInSelfConversationUseCase
        get() = IsMessageSentInSelfConversationUseCaseImpl(selfConversationIdProvider)

    private val assetMessageHandler: AssetMessageHandler
        get() = AssetMessageHandlerImpl(
            messageRepository,
            persistMessage,
            userConfigRepository
        )

    private val applicationMessageHandler: ApplicationMessageHandler
        get() = ApplicationMessageHandlerImpl(
            userRepository,
            assetRepository,
            messageRepository,
            assetMessageHandler,
            callManager,
            persistMessage,
            persistReaction,
            MessageTextEditHandlerImpl(messageRepository),
            LastReadContentHandlerImpl(conversationRepository, userId, isMessageSentInSelfConversation),
            ClearConversationContentHandlerImpl(
                ClearConversationContentImpl(conversationRepository, assetRepository),
                userId,
                isMessageSentInSelfConversation,
            ),
            DeleteForMeHandlerImpl(messageRepository, isMessageSentInSelfConversation),
            messageEncoder,
            receiptMessageHandler
        )

    private val newMessageHandler: NewMessageEventHandlerImpl
        get() = NewMessageEventHandlerImpl(
            proteusUnpacker, mlsUnpacker, applicationMessageHandler
        )

    private val newConversationHandler: NewConversationEventHandler
        get() = NewConversationEventHandlerImpl(
            conversationRepository,
            userRepository,
            selfTeamId,
            persistMessage,
            qualifiedIdMapper,
            team.isSelfATeamMember
        )
    private val deletedConversationHandler: DeletedConversationEventHandler
        get() = DeletedConversationEventHandlerImpl(
            userRepository, conversationRepository, EphemeralNotificationsManager
        )
    private val memberJoinHandler: MemberJoinEventHandler
        get() = MemberJoinEventHandlerImpl(
            conversationRepository, userRepository, persistMessage
        )
    private val memberLeaveHandler: MemberLeaveEventHandler
        get() = MemberLeaveEventHandlerImpl(
            userStorage.database.conversationDAO, userRepository, persistMessage
        )
    private val memberChangeHandler: MemberChangeEventHandler get() = MemberChangeEventHandlerImpl(conversationRepository)
    private val mlsWelcomeHandler: MLSWelcomeEventHandler
        get() = MLSWelcomeEventHandlerImpl(
            mlsClientProvider, userStorage.database.conversationDAO
        )
    private val renamedConversationHandler: RenamedConversationEventHandler
        get() = RenamedConversationEventHandlerImpl(
            userStorage.database.conversationDAO, persistMessage
        )

    private val receiptModeUpdateEventHandler: ReceiptModeUpdateEventHandler
        get() = ReceiptModeUpdateEventHandlerImpl(
            conversationDAO = userStorage.database.conversationDAO,
            persistMessage = persistMessage
        )

    private val conversationEventReceiver: ConversationEventReceiver by lazy {
        ConversationEventReceiverImpl(
            newMessageHandler,
            newConversationHandler,
            deletedConversationHandler,
            memberJoinHandler,
            memberLeaveHandler,
            memberChangeHandler,
            mlsWelcomeHandler,
            renamedConversationHandler,
            receiptModeUpdateEventHandler
        )
    }

    private val newClientManager: NewClientManager = NewClientManagerImpl

    private val userEventReceiver: UserEventReceiver
        get() = UserEventReceiverImpl(
            newClientManager, connectionRepository, conversationRepository, userRepository, logout, userId, clientIdProvider
        )

    private val userPropertiesEventReceiver: UserPropertiesEventReceiver
        get() = UserPropertiesEventReceiverImpl(userConfigRepository)

    private val teamEventReceiver: TeamEventReceiver
        get() = TeamEventReceiverImpl(teamRepository, conversationRepository, userRepository, persistMessage, userId)

    private val featureConfigEventReceiver: FeatureConfigEventReceiver
        get() = FeatureConfigEventReceiverImpl(userConfigRepository, userRepository, kaliumConfigs, userId)

    private val preKeyRepository: PreKeyRepository
        get() = PreKeyDataSource(
            authenticatedDataSourceSet.authenticatedNetworkContainer.preKeyApi,
            authenticatedDataSourceSet.proteusClientProvider,
            userStorage.database.prekeyDAO
        )

    private val keyPackageRepository: KeyPackageRepository
        get() = KeyPackageDataSource(
            clientIdProvider, authenticatedDataSourceSet.authenticatedNetworkContainer.keyPackageApi, mlsClientProvider, userId
        )

    private val logoutRepository: LogoutRepository = LogoutDataSource(
        authenticatedDataSourceSet.authenticatedNetworkContainer.logoutApi,
        userStorage.database.metadataDAO
    )

    val observeSyncState: ObserveSyncStateUseCase
        get() = ObserveSyncStateUseCase(slowSyncRepository, incrementalSyncRepository)

    val setConnectionPolicy: SetConnectionPolicyUseCase
        get() = SetConnectionPolicyUseCase(incrementalSyncRepository)

    private val protoContentMapper: ProtoContentMapper
        get() = ProtoContentMapperImpl(selfUserId = userId)

    val persistMigratedMessage: PersistMigratedMessagesUseCase
        get() = PersistMigratedMessagesUseCaseImpl(
            userId,
            userStorage.database.migrationDAO,
            protoContentMapper = protoContentMapper
        )

    @OptIn(DelicateKaliumApi::class)
    val client: ClientScope
        get() = ClientScope(
            clientRepository,
            preKeyRepository,
            keyPackageRepository,
            keyPackageLimitsProvider,
            mlsClientProvider,
            notificationTokenRepository,
            clientRemoteRepository,
            authenticatedDataSourceSet.proteusClientProvider,
            globalScope.sessionRepository,
            upgradeCurrentSessionUseCase,
            userId,
            isAllowedToRegisterMLSClient,
            clientIdProvider,
            userRepository,
            authenticatedDataSourceSet.authenticationScope.secondFactorVerificationRepository,
            slowSyncRepository
        )
    val conversations: ConversationScope
        get() = ConversationScope(
            conversationRepository,
            conversationGroupRepository,
            connectionRepository,
            userRepository,
            syncManager,
            mlsConversationRepository,
            clientIdProvider,
            assetRepository,
            messages.messageSender,
            teamRepository,
            userId,
            selfConversationIdProvider,
            persistMessage,
            updateKeyingMaterialThresholdProvider,
            selfTeamId,
            messages.sendConfirmation,
            renamedConversationHandler,
            qualifiedIdMapper,
            team.isSelfATeamMember
        )

    val migration get() = MigrationScope(userStorage.database)
    val debug: DebugScope
        get() = DebugScope(
            messageRepository,
            conversationRepository,
            mlsConversationRepository,
            clientRepository,
            clientIdProvider,
            authenticatedDataSourceSet.proteusClientProvider,
            mlsClientProvider,
            preKeyRepository,
            userRepository,
            userId,
            assetRepository,
            syncManager,
            slowSyncRepository,
            messageSendingScheduler,
            userStorage,
            this,
        )
    val messages: MessageScope
        get() = MessageScope(
            connectionRepository,
            userId,
            clientIdProvider,
            selfConversationIdProvider,
            messageRepository,
            conversationRepository,
            mlsConversationRepository,
            clientRepository,
            authenticatedDataSourceSet.proteusClientProvider,
            mlsClientProvider,
            preKeyRepository,
            userRepository,
            assetRepository,
            reactionRepository,
            receiptRepository,
            syncManager,
            slowSyncRepository,
            messageSendingScheduler,
            applicationMessageHandler,
            userStorage,
            userPropertyRepository,
            incrementalSyncRepository,
            protoContentMapper,
            this
        )
    val users: UserScope
        get() = UserScope(
            userRepository,
            publicUserRepository,
            syncManager,
            assetRepository,
            teamRepository,
            connectionRepository,
            qualifiedIdMapper,
            globalScope.sessionRepository,
            globalScope.serverConfigRepository,
            userId,
            userStorage.database.metadataDAO,
            userPropertyRepository,
<<<<<<< HEAD
            messages.messageSender,
            clientIdProvider,
            conversationRepository
=======
            team.isSelfATeamMember
>>>>>>> d42e409b
        )
    private val clearUserData: ClearUserDataUseCase get() = ClearUserDataUseCaseImpl(userStorage)
    val logout: LogoutUseCase
        get() = LogoutUseCaseImpl(
            logoutRepository,
            globalScope.sessionRepository,
            clientRepository,
            userId,
            client.deregisterNativePushToken,
            client.clearClientData,
            clearUserData,
            userSessionScopeProvider,
            pushTokenRepository,
            globalScope,
            authenticatedDataSourceSet.userSessionWorkScheduler,
            kaliumConfigs
        )
    val persistPersistentWebSocketConnectionStatus: PersistPersistentWebSocketConnectionStatusUseCase
        get() = PersistPersistentWebSocketConnectionStatusUseCaseImpl(userId, globalScope.sessionRepository)

    val getPersistentWebSocketStatus: GetPersistentWebSocketStatus
        get() = GetPersistentWebSocketStatusImpl(userId, globalScope.sessionRepository)

    private val featureConfigRepository: FeatureConfigRepository
        get() = FeatureConfigDataSource(
            featureConfigApi = authenticatedDataSourceSet.authenticatedNetworkContainer.featureConfigApi
        )
    val isFileSharingEnabled: IsFileSharingEnabledUseCase get() = IsFileSharingEnabledUseCaseImpl(userConfigRepository)
    val observeFileSharingStatus: ObserveFileSharingStatusUseCase
        get() = ObserveFileSharingStatusUseCaseImpl(userConfigRepository)

    val getGuestRoomLinkFeature: GetGuestRoomLinkFeatureStatusUseCase get() = GetGuestRoomLinkFeatureStatusUseCaseImpl(userConfigRepository)

    val markGuestLinkFeatureFlagAsNotChanged: MarkGuestLinkFeatureFlagAsNotChangedUseCase
        get() = MarkGuestLinkFeatureFlagAsNotChangedUseCaseImpl(userConfigRepository)

    val observeGuestRoomLinkFeatureFlag: ObserveGuestRoomLinkFeatureFlagUseCase
        get() = ObserveGuestRoomLinkFeatureFlagUseCaseImpl(userConfigRepository)

    val markFileSharingStatusAsNotified: MarkFileSharingChangeAsNotifiedUseCase
        get() = MarkFileSharingChangeAsNotifiedUseCase(userConfigRepository)

    val isMLSEnabled: IsMLSEnabledUseCase get() = IsMLSEnabledUseCaseImpl(featureSupport, userConfigRepository)

    @OptIn(DelicateKaliumApi::class)
    private val isAllowedToRegisterMLSClient: IsAllowedToRegisterMLSClientUseCase
        get() = IsAllowedToRegisterMLSClientUseCaseImpl(featureSupport, featureConfigRepository, userId)

    private val syncFeatureConfigsUseCase: SyncFeatureConfigsUseCase
        get() = SyncFeatureConfigsUseCaseImpl(
            userConfigRepository, featureConfigRepository, isFileSharingEnabled, getGuestRoomLinkFeature, kaliumConfigs, userId
        )

    val team: TeamScope get() = TeamScope(userRepository, teamRepository, conversationRepository, selfTeamId)

    val calls: CallsScope
        get() = CallsScope(
            callManager,
            callRepository,
            conversationRepository,
            userRepository,
            flowManagerService,
            mediaManagerService,
            syncManager,
            qualifiedIdMapper,
            clientIdProvider,
            userConfigRepository
        )

    val connection: ConnectionScope get() = ConnectionScope(connectionRepository, conversationRepository)

    val observeSecurityClassificationLabel: ObserveSecurityClassificationLabelUseCase
        get() = ObserveSecurityClassificationLabelUseCaseImpl(userId, conversationRepository, userConfigRepository)
    val getOtherUserSecurityClassificationLabel: GetOtherUserSecurityClassificationLabelUseCase
        get() = GetOtherUserSecurityClassificationLabelUseCaseImpl(userId, userConfigRepository)

    val kaliumFileSystem: KaliumFileSystem by lazy {
        // Create the cache and asset storage directories
        KaliumFileSystemImpl(dataStoragePaths).also {
            if (!it.exists(dataStoragePaths.cachePath.value.toPath()))
                it.createDirectories(dataStoragePaths.cachePath.value.toPath())
            if (!it.exists(dataStoragePaths.assetStoragePath.value.toPath()))
                it.createDirectories(dataStoragePaths.assetStoragePath.value.toPath())
        }
    }

    internal val getProxyCredentials: GetProxyCredentialsUseCase
        get() = GetProxyCredentialsUseCaseImpl(sessionManager)

    private fun createPushTokenUpdater() = PushTokenUpdater(
        clientRepository, notificationTokenRepository, pushTokenRepository
    )

    override val coroutineContext: CoroutineContext = SupervisorJob()

    init {
        launch {
            apiMigrationManager.performMigrations()
            // TODO: Add a public start function to the Managers
            incrementalSyncManager
            slowSyncManager

            callRepository.updateOpenCallsToClosedStatus()
            messageRepository.resetAssetProgressStatus()
        }

        launch {
            val pushTokenUpdater = createPushTokenUpdater()
            pushTokenUpdater.monitorTokenChanges()
        }

        launch {
            mlsConversationsRecoveryManager.invoke()
        }

        launch {
            conversationsRecoveryManager.invoke()
        }
    }

    fun onDestroy() {
        cancel()
    }
}<|MERGE_RESOLUTION|>--- conflicted
+++ resolved
@@ -1055,13 +1055,10 @@
             userId,
             userStorage.database.metadataDAO,
             userPropertyRepository,
-<<<<<<< HEAD
             messages.messageSender,
             clientIdProvider,
-            conversationRepository
-=======
+            conversationRepository,
             team.isSelfATeamMember
->>>>>>> d42e409b
         )
     private val clearUserData: ClearUserDataUseCase get() = ClearUserDataUseCaseImpl(userStorage)
     val logout: LogoutUseCase
