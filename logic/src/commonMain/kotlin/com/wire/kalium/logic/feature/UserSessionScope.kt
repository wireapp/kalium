package com.wire.kalium.logic.feature

import com.wire.kalium.logic.AuthenticatedDataSourceSet
import com.wire.kalium.logic.configuration.ClientConfig
import com.wire.kalium.logic.data.asset.AssetDataSource
import com.wire.kalium.logic.data.asset.AssetMapper
import com.wire.kalium.logic.data.asset.AssetMapperImpl
import com.wire.kalium.logic.data.asset.AssetRepository
import com.wire.kalium.logic.data.client.ClientDataSource
import com.wire.kalium.logic.data.client.ClientMapper
import com.wire.kalium.logic.data.client.ClientRepository
import com.wire.kalium.logic.data.client.remote.ClientRemoteDataSource
import com.wire.kalium.logic.data.client.remote.ClientRemoteRepository
import com.wire.kalium.logic.data.conversation.ConversationDataSource
import com.wire.kalium.logic.data.conversation.ConversationMapper
import com.wire.kalium.logic.data.conversation.ConversationMapperImpl
import com.wire.kalium.logic.data.conversation.ConversationRepository
import com.wire.kalium.logic.data.conversation.MemberMapper
import com.wire.kalium.logic.data.conversation.MemberMapperImpl
import com.wire.kalium.logic.data.event.EventDataSource
import com.wire.kalium.logic.data.event.EventMapper
import com.wire.kalium.logic.data.event.EventRepository
import com.wire.kalium.logic.data.id.IdMapper
import com.wire.kalium.logic.data.id.IdMapperImpl
import com.wire.kalium.logic.data.location.LocationMapper
import com.wire.kalium.logic.data.logout.LogoutDataSource
import com.wire.kalium.logic.data.logout.LogoutRepository
import com.wire.kalium.logic.data.message.MessageDataSource
import com.wire.kalium.logic.data.message.MessageMapper
import com.wire.kalium.logic.data.message.MessageMapperImpl
import com.wire.kalium.logic.data.message.MessageRepository
import com.wire.kalium.logic.data.message.ProtoContentMapper
import com.wire.kalium.logic.data.message.SendMessageFailureMapper
import com.wire.kalium.logic.data.message.SendMessageFailureMapperImpl
import com.wire.kalium.logic.data.prekey.PreKeyDataSource
import com.wire.kalium.logic.data.prekey.PreKeyMapper
import com.wire.kalium.logic.data.prekey.PreKeyMapperImpl
import com.wire.kalium.logic.data.prekey.PreKeyRepository
import com.wire.kalium.logic.data.prekey.remote.PreKeyListMapper
import com.wire.kalium.logic.data.prekey.remote.PreKeyRemoteDataSource
import com.wire.kalium.logic.data.prekey.remote.PreKeyRemoteRepository
<<<<<<< HEAD
import com.wire.kalium.logic.data.session.SessionRepository
=======
import com.wire.kalium.logic.data.team.TeamDataSource
import com.wire.kalium.logic.data.team.TeamMapperImpl
import com.wire.kalium.logic.data.team.TeamRepository
>>>>>>> 64d2d8bf
import com.wire.kalium.logic.data.user.UserDataSource
import com.wire.kalium.logic.data.user.UserMapperImpl
import com.wire.kalium.logic.data.user.UserRepository
import com.wire.kalium.logic.feature.auth.AuthSession
import com.wire.kalium.logic.feature.auth.LogoutUseCase
import com.wire.kalium.logic.feature.client.ClientScope
import com.wire.kalium.logic.feature.conversation.ConversationScope
import com.wire.kalium.logic.feature.message.MessageScope
import com.wire.kalium.logic.feature.user.UserScope
import com.wire.kalium.logic.sync.ConversationEventReceiver
import com.wire.kalium.logic.sync.ListenToEventsUseCase
import com.wire.kalium.logic.sync.SyncManager
import com.wire.kalium.persistence.client.ClientRegistrationStorage
import com.wire.kalium.persistence.client.ClientRegistrationStorageImpl
import com.wire.kalium.persistence.db.Database
import com.wire.kalium.persistence.event.EventInfoStorage
import com.wire.kalium.persistence.event.EventInfoStorageImpl
import com.wire.kalium.persistence.kmm_settings.EncryptedSettingsHolder

expect class UserSessionScope : UserSessionScopeCommon

abstract class UserSessionScopeCommon(
    private val session: AuthSession,
    private val authenticatedDataSourceSet: AuthenticatedDataSourceSet,
    private val sessionRepository: SessionRepository
) {

    private val encryptedSettingsHolder: EncryptedSettingsHolder = authenticatedDataSourceSet.encryptedSettingsHolder
    private val userPreferencesSettings = authenticatedDataSourceSet.kaliumPreferencesSettings
    private val eventInfoStorage: EventInfoStorage
        get() = EventInfoStorageImpl(userPreferencesSettings)

    private val idMapper: IdMapper get() = IdMapperImpl()
    private val memberMapper: MemberMapper get() = MemberMapperImpl(idMapper)
    private val conversationMapper: ConversationMapper get() = ConversationMapperImpl(idMapper, memberMapper)
    private val userMapper = UserMapperImpl(idMapper)
    private val database: Database = authenticatedDataSourceSet.database
    private val teamMapper = TeamMapperImpl()

    private val conversationRepository: ConversationRepository
        get() = ConversationDataSource(
            database.conversationDAO,
            authenticatedDataSourceSet.authenticatedNetworkContainer.conversationApi,
            authenticatedDataSourceSet.authenticatedNetworkContainer.clientApi, idMapper, conversationMapper, memberMapper
        )

    private val messageMapper: MessageMapper get() = MessageMapperImpl(idMapper)

    private val sendMessageFailureMapper: SendMessageFailureMapper get() = SendMessageFailureMapperImpl()

    private val messageRepository: MessageRepository
        get() = MessageDataSource(
            authenticatedDataSourceSet.authenticatedNetworkContainer.messageApi,
            database.messageDAO,
            messageMapper,
            idMapper,
            sendMessageFailureMapper
        )

    private val teamRepository: TeamRepository
        get() = TeamDataSource(
            teamDAO = database.teamDAO,
            teamMapper = teamMapper,
            teamsApi = authenticatedDataSourceSet.authenticatedNetworkContainer.teamsApi
        )

    private val userRepository: UserRepository
        get() = UserDataSource(
            database.userDAO,
            database.metadataDAO,
            authenticatedDataSourceSet.authenticatedNetworkContainer.selfApi,
            authenticatedDataSourceSet.authenticatedNetworkContainer.userDetailsApi,
            idMapper,
            userMapper,
            assetRepository,
            teamRepository
        )

    protected abstract val clientConfig: ClientConfig

    private val preyKeyMapper: PreKeyMapper get() = PreKeyMapperImpl()
    private val preKeyListMapper: PreKeyListMapper get() = PreKeyListMapper(preyKeyMapper)
    private val locationMapper: LocationMapper get() = LocationMapper()
    private val clientMapper: ClientMapper get() = ClientMapper(preyKeyMapper, locationMapper, clientConfig)

    private val clientRemoteRepository: ClientRemoteRepository
        get() = ClientRemoteDataSource(
            authenticatedDataSourceSet.authenticatedNetworkContainer.clientApi,
            clientMapper
        )

    private val clientRegistrationStorage: ClientRegistrationStorage
        get() = ClientRegistrationStorageImpl(userPreferencesSettings)

    private val clientRepository: ClientRepository
        get() = ClientDataSource(clientRemoteRepository, clientRegistrationStorage, database.clientDAO, userMapper)

    private val assetMapper: AssetMapper get() = AssetMapperImpl()
    private val assetRepository: AssetRepository
        get() = AssetDataSource(authenticatedDataSourceSet.authenticatedNetworkContainer.assetApi, assetMapper, database.assetDAO)

    val syncManager: SyncManager get() = authenticatedDataSourceSet.syncManager

    private val eventMapper: EventMapper get() = EventMapper(idMapper)
    private val eventRepository: EventRepository
        get() = EventDataSource(
            authenticatedDataSourceSet.authenticatedNetworkContainer.notificationApi,
            eventInfoStorage,
            clientRepository,
            eventMapper
        )

    protected abstract val protoContentMapper: ProtoContentMapper
    private val conversationEventReceiver: ConversationEventReceiver
        get() = ConversationEventReceiver(
            authenticatedDataSourceSet.proteusClient,
            messageRepository,
            conversationRepository,
            protoContentMapper,
            memberMapper,
            idMapper
        )

    private val preKeyRemoteRepository: PreKeyRemoteRepository
        get() = PreKeyRemoteDataSource(
            authenticatedDataSourceSet.authenticatedNetworkContainer.preKeyApi,
            preKeyListMapper
        )
    private val preKeyRepository: PreKeyRepository
        get() = PreKeyDataSource(
            preKeyRemoteRepository,
            authenticatedDataSourceSet.proteusClient
        )

    private val logoutRepository: LogoutRepository = LogoutDataSource(authenticatedDataSourceSet.authenticatedNetworkContainer.logoutApi)
    val listenToEvents: ListenToEventsUseCase
        get() = ListenToEventsUseCase(
            syncManager = syncManager,
            eventRepository = eventRepository,
            conversationEventReceiver = conversationEventReceiver
        )
    val client: ClientScope get() = ClientScope(clientRepository, preKeyRepository)
    val conversations: ConversationScope get() = ConversationScope(conversationRepository, syncManager)
    val messages: MessageScope
        get() = MessageScope(
            messageRepository,
            conversationRepository,
            clientRepository,
            authenticatedDataSourceSet.proteusClient,
            preKeyRepository,
            userRepository,
            syncManager
        )
<<<<<<< HEAD
    val users: UserScope get() = UserScope(userRepository, syncManager, assetRepository)

    val logout: LogoutUseCase get() = LogoutUseCase(logoutRepository, sessionRepository, session.userId, authenticatedDataSourceSet)
=======
    val users: UserScope get() = UserScope(
        userRepository = userRepository,
        syncManager = syncManager,
        assetRepository = assetRepository
    )
>>>>>>> 64d2d8bf
}<|MERGE_RESOLUTION|>--- conflicted
+++ resolved
@@ -39,13 +39,10 @@
 import com.wire.kalium.logic.data.prekey.remote.PreKeyListMapper
 import com.wire.kalium.logic.data.prekey.remote.PreKeyRemoteDataSource
 import com.wire.kalium.logic.data.prekey.remote.PreKeyRemoteRepository
-<<<<<<< HEAD
 import com.wire.kalium.logic.data.session.SessionRepository
-=======
 import com.wire.kalium.logic.data.team.TeamDataSource
 import com.wire.kalium.logic.data.team.TeamMapperImpl
 import com.wire.kalium.logic.data.team.TeamRepository
->>>>>>> 64d2d8bf
 import com.wire.kalium.logic.data.user.UserDataSource
 import com.wire.kalium.logic.data.user.UserMapperImpl
 import com.wire.kalium.logic.data.user.UserRepository
@@ -199,15 +196,11 @@
             userRepository,
             syncManager
         )
-<<<<<<< HEAD
-    val users: UserScope get() = UserScope(userRepository, syncManager, assetRepository)
-
-    val logout: LogoutUseCase get() = LogoutUseCase(logoutRepository, sessionRepository, session.userId, authenticatedDataSourceSet)
-=======
     val users: UserScope get() = UserScope(
         userRepository = userRepository,
         syncManager = syncManager,
         assetRepository = assetRepository
     )
->>>>>>> 64d2d8bf
+    val logout: LogoutUseCase get() = LogoutUseCase(logoutRepository, sessionRepository, session.userId, authenticatedDataSourceSet)
+
 }