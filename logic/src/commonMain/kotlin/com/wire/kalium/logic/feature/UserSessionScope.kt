package com.wire.kalium.logic.feature

import com.wire.kalium.logic.AuthenticatedDataSourceSet
import com.wire.kalium.logic.CoreFailure
import com.wire.kalium.logic.GlobalKaliumScope
import com.wire.kalium.logic.configuration.ClientConfig
import com.wire.kalium.logic.configuration.UserConfigDataSource
import com.wire.kalium.logic.configuration.UserConfigRepository
import com.wire.kalium.logic.configuration.notification.NotificationTokenDataSource
import com.wire.kalium.logic.data.asset.AssetDataSource
import com.wire.kalium.logic.data.asset.AssetRepository
import com.wire.kalium.logic.data.asset.DataStoragePaths
import com.wire.kalium.logic.data.asset.KaliumFileSystem
import com.wire.kalium.logic.data.asset.KaliumFileSystemImpl
import com.wire.kalium.logic.data.call.CallDataSource
import com.wire.kalium.logic.data.call.CallRepository
import com.wire.kalium.logic.data.call.VideoStateChecker
import com.wire.kalium.logic.data.call.VideoStateCheckerImpl
import com.wire.kalium.logic.data.client.ClientDataSource
import com.wire.kalium.logic.data.client.ClientRepository
import com.wire.kalium.logic.data.client.MLSClientProvider
import com.wire.kalium.logic.data.client.MLSClientProviderImpl
import com.wire.kalium.logic.data.client.remote.ClientRemoteDataSource
import com.wire.kalium.logic.data.client.remote.ClientRemoteRepository
import com.wire.kalium.logic.data.connection.ConnectionDataSource
import com.wire.kalium.logic.data.connection.ConnectionRepository
import com.wire.kalium.logic.data.conversation.ClientId
import com.wire.kalium.logic.data.conversation.ConversationDataSource
import com.wire.kalium.logic.data.conversation.ConversationRepository
import com.wire.kalium.logic.data.conversation.MLSConversationDataSource
import com.wire.kalium.logic.data.conversation.MLSConversationRepository
import com.wire.kalium.logic.data.conversation.UpdateKeyingMaterialThresholdProvider
import com.wire.kalium.logic.data.conversation.UpdateKeyingMaterialThresholdProviderImpl
import com.wire.kalium.logic.data.event.EventDataSource
import com.wire.kalium.logic.data.event.EventRepository
import com.wire.kalium.logic.data.featureConfig.FeatureConfigDataSource
import com.wire.kalium.logic.data.featureConfig.FeatureConfigRepository
import com.wire.kalium.logic.data.id.FederatedIdMapper
import com.wire.kalium.logic.data.id.QualifiedIdMapper
import com.wire.kalium.logic.data.keypackage.KeyPackageDataSource
import com.wire.kalium.logic.data.keypackage.KeyPackageLimitsProvider
import com.wire.kalium.logic.data.keypackage.KeyPackageLimitsProviderImpl
import com.wire.kalium.logic.data.keypackage.KeyPackageRepository
import com.wire.kalium.logic.data.logout.LogoutDataSource
import com.wire.kalium.logic.data.logout.LogoutRepository
import com.wire.kalium.logic.data.message.MessageDataSource
import com.wire.kalium.logic.data.message.MessageRepository
import com.wire.kalium.logic.data.message.PersistMessageUseCase
import com.wire.kalium.logic.data.message.PersistMessageUseCaseImpl
import com.wire.kalium.logic.data.prekey.PreKeyDataSource
import com.wire.kalium.logic.data.prekey.PreKeyRepository
import com.wire.kalium.logic.data.publicuser.SearchUserRepository
import com.wire.kalium.logic.data.publicuser.SearchUserRepositoryImpl
import com.wire.kalium.logic.data.publicuser.UserSearchApiWrapper
import com.wire.kalium.logic.data.publicuser.UserSearchApiWrapperImpl
import com.wire.kalium.logic.data.sync.InMemoryIncrementalSyncRepository
import com.wire.kalium.logic.data.sync.InMemorySlowSyncRepository
import com.wire.kalium.logic.data.sync.IncrementalSyncRepository
import com.wire.kalium.logic.data.sync.SlowSyncRepository
import com.wire.kalium.logic.data.team.TeamDataSource
import com.wire.kalium.logic.data.team.TeamRepository
import com.wire.kalium.logic.data.user.UserDataSource
import com.wire.kalium.logic.data.user.UserId
import com.wire.kalium.logic.data.user.UserRepository
import com.wire.kalium.logic.di.MapperProvider
import com.wire.kalium.logic.feature.auth.ClearUserDataUseCase
import com.wire.kalium.logic.feature.auth.ClearUserDataUseCaseImpl
import com.wire.kalium.logic.feature.auth.LogoutUseCase
import com.wire.kalium.logic.feature.auth.LogoutUseCaseImpl
import com.wire.kalium.logic.feature.call.CallManager
import com.wire.kalium.logic.feature.call.CallsScope
import com.wire.kalium.logic.feature.call.GlobalCallManager
import com.wire.kalium.logic.feature.client.ClientScope
import com.wire.kalium.logic.feature.connection.ConnectionScope
import com.wire.kalium.logic.feature.connection.SyncConnectionsUseCase
import com.wire.kalium.logic.feature.connection.SyncConnectionsUseCaseImpl
import com.wire.kalium.logic.feature.conversation.ClearConversationContentImpl
import com.wire.kalium.logic.feature.conversation.ConversationScope
import com.wire.kalium.logic.feature.conversation.GetSecurityClassificationTypeUseCase
import com.wire.kalium.logic.feature.conversation.GetSecurityClassificationTypeUseCaseImpl
import com.wire.kalium.logic.feature.conversation.JoinExistingMLSConversationsUseCase
import com.wire.kalium.logic.feature.conversation.SyncConversationsUseCase
import com.wire.kalium.logic.feature.conversation.keyingmaterials.KeyingMaterialsManager
import com.wire.kalium.logic.feature.conversation.keyingmaterials.KeyingMaterialsManagerImpl
import com.wire.kalium.logic.feature.featureConfig.SyncFeatureConfigsUseCase
import com.wire.kalium.logic.feature.featureConfig.SyncFeatureConfigsUseCaseImpl
import com.wire.kalium.logic.feature.keypackage.KeyPackageManager
import com.wire.kalium.logic.feature.keypackage.KeyPackageManagerImpl
import com.wire.kalium.logic.feature.message.EphemeralNotificationsManager
import com.wire.kalium.logic.feature.message.MLSMessageCreator
import com.wire.kalium.logic.feature.message.MLSMessageCreatorImpl
import com.wire.kalium.logic.feature.message.MessageEnvelopeCreator
import com.wire.kalium.logic.feature.message.MessageEnvelopeCreatorImpl
import com.wire.kalium.logic.feature.message.MessageScope
import com.wire.kalium.logic.feature.message.MessageSendFailureHandler
import com.wire.kalium.logic.feature.message.MessageSendFailureHandlerImpl
import com.wire.kalium.logic.feature.message.MessageSender
import com.wire.kalium.logic.feature.message.MessageSenderImpl
import com.wire.kalium.logic.feature.message.MessageSendingScheduler
import com.wire.kalium.logic.feature.message.PendingProposalScheduler
import com.wire.kalium.logic.feature.message.PendingProposalSchedulerImpl
import com.wire.kalium.logic.feature.message.SessionEstablisher
import com.wire.kalium.logic.feature.message.SessionEstablisherImpl
import com.wire.kalium.logic.feature.team.SyncSelfTeamUseCase
import com.wire.kalium.logic.feature.team.SyncSelfTeamUseCaseImpl
import com.wire.kalium.logic.feature.team.TeamScope
import com.wire.kalium.logic.feature.user.IsFileSharingEnabledUseCase
import com.wire.kalium.logic.feature.user.IsFileSharingEnabledUseCaseImpl
import com.wire.kalium.logic.feature.user.IsMLSEnabledUseCase
import com.wire.kalium.logic.feature.user.IsMLSEnabledUseCaseImpl
import com.wire.kalium.logic.feature.user.ObserveFileSharingStatusUseCase
import com.wire.kalium.logic.feature.user.ObserveFileSharingStatusUseCaseImpl
import com.wire.kalium.logic.feature.user.SyncContactsUseCase
import com.wire.kalium.logic.feature.user.SyncContactsUseCaseImpl
import com.wire.kalium.logic.feature.user.SyncSelfUserUseCase
import com.wire.kalium.logic.feature.user.UserScope
import com.wire.kalium.logic.featureFlags.KaliumConfigs
import com.wire.kalium.logic.functional.Either
import com.wire.kalium.logic.functional.onSuccess
import com.wire.kalium.logic.sync.ObserveSyncStateUseCase
import com.wire.kalium.logic.sync.SetConnectionPolicyUseCase
import com.wire.kalium.logic.sync.SyncCriteriaProvider
import com.wire.kalium.logic.sync.SyncCriteriaProviderImpl
import com.wire.kalium.logic.sync.SyncManager
import com.wire.kalium.logic.sync.SyncManagerImpl
import com.wire.kalium.logic.sync.full.SlowSyncManager
import com.wire.kalium.logic.sync.full.SlowSyncWorker
import com.wire.kalium.logic.sync.full.SlowSyncWorkerImpl
import com.wire.kalium.logic.sync.incremental.EventGatherer
import com.wire.kalium.logic.sync.incremental.EventGathererImpl
import com.wire.kalium.logic.sync.incremental.EventProcessor
import com.wire.kalium.logic.sync.incremental.EventProcessorImpl
import com.wire.kalium.logic.sync.incremental.IncrementalSyncManager
import com.wire.kalium.logic.sync.incremental.IncrementalSyncWorker
import com.wire.kalium.logic.sync.incremental.IncrementalSyncWorkerImpl
import com.wire.kalium.logic.sync.receiver.ConversationEventReceiver
import com.wire.kalium.logic.sync.receiver.ConversationEventReceiverImpl
import com.wire.kalium.logic.sync.receiver.FeatureConfigEventReceiver
import com.wire.kalium.logic.sync.receiver.FeatureConfigEventReceiverImpl
import com.wire.kalium.logic.sync.receiver.UserEventReceiver
import com.wire.kalium.logic.sync.receiver.UserEventReceiverImpl
import com.wire.kalium.logic.sync.receiver.message.ClearConversationContentHandler
import com.wire.kalium.logic.sync.receiver.message.DeleteForMeHandler
import com.wire.kalium.logic.sync.receiver.message.LastReadContentHandler
import com.wire.kalium.logic.sync.receiver.message.MessageTextEditHandler
import com.wire.kalium.logic.util.TimeParser
import com.wire.kalium.logic.util.TimeParserImpl
import com.wire.kalium.persistence.client.ClientRegistrationStorage
import com.wire.kalium.persistence.client.ClientRegistrationStorageImpl
import com.wire.kalium.persistence.db.UserDatabaseProvider
import com.wire.kalium.persistence.kmm_settings.EncryptedSettingsHolder
import com.wire.kalium.persistence.kmm_settings.GlobalPrefProvider
import kotlinx.coroutines.CoroutineScope
import kotlinx.coroutines.SupervisorJob
import kotlinx.coroutines.cancel
import kotlinx.coroutines.launch
import okio.Path.Companion.toPath
import kotlin.coroutines.CoroutineContext

expect class UserSessionScope : UserSessionScopeCommon
fun interface CurrentClientIdProvider {
    suspend operator fun invoke(): Either<CoreFailure, ClientId>
}

@Suppress("LongParameterList")
abstract class UserSessionScopeCommon internal constructor(
    private val userId: UserId,
    private val authenticatedDataSourceSet: AuthenticatedDataSourceSet,
    private val globalScope: GlobalKaliumScope,
    private val globalCallManager: GlobalCallManager,
    private val globalPreferences: GlobalPrefProvider,
    dataStoragePaths: DataStoragePaths,
    private val kaliumConfigs: KaliumConfigs,
    private val userSessionScopeProvider: UserSessionScopeProvider,
) : CoroutineScope {

<<<<<<< HEAD
    private val userConfigRepository: UserConfigRepository
        get() = UserConfigDataSource(globalPreferences.userConfigStorage)
=======
    private var _clientId: ClientId? = null
    private suspend fun clientId(): Either<CoreFailure, ClientId> =
        if (_clientId != null) Either.Right(_clientId!!) else {
            clientRepository.currentClientId().onSuccess {
                _clientId = it
            }
        }

    private val clientIdProvider = CurrentClientIdProvider { clientId() }

    private val userConfigRepository: UserConfigRepository get() = UserConfigDataSource(userConfigStorage)
>>>>>>> ca468924

    private val encryptedSettingsHolder: EncryptedSettingsHolder = authenticatedDataSourceSet.encryptedSettingsHolder
    private val userPreferencesSettings = authenticatedDataSourceSet.kaliumPreferencesSettings

    private val userDatabaseProvider: UserDatabaseProvider = authenticatedDataSourceSet.userDatabaseProvider

    private val keyPackageLimitsProvider: KeyPackageLimitsProvider
        get() = KeyPackageLimitsProviderImpl(kaliumConfigs)

    private val updateKeyingMaterialThresholdProvider: UpdateKeyingMaterialThresholdProvider
        get() = UpdateKeyingMaterialThresholdProviderImpl(kaliumConfigs)

    private val mlsClientProvider: MLSClientProvider by lazy {
        MLSClientProviderImpl(
            "${authenticatedDataSourceSet.authenticatedRootDir}/mls",
            userId,
            clientRepository,
            globalPreferences.passphraseStorage
        )
    }

    private val mlsConversationRepository: MLSConversationRepository
        get() = MLSConversationDataSource(
            keyPackageRepository,
            mlsClientProvider,
            authenticatedDataSourceSet.authenticatedNetworkContainer.mlsMessageApi,
            userDatabaseProvider.conversationDAO,
            authenticatedDataSourceSet.authenticatedNetworkContainer.clientApi,
            syncManager
        )

    private val notificationTokenRepository get() = NotificationTokenDataSource(globalPreferences.tokenStorage)

    private val conversationRepository: ConversationRepository
        get() = ConversationDataSource(
            userRepository,
            mlsConversationRepository,
            userDatabaseProvider.conversationDAO,
            authenticatedDataSourceSet.authenticatedNetworkContainer.conversationApi,
            userDatabaseProvider.messageDAO,
            userDatabaseProvider.clientDAO,
            authenticatedDataSourceSet.authenticatedNetworkContainer.clientApi,
            timeParser,
            userId
        )

    private val messageRepository: MessageRepository
        get() = MessageDataSource(
            authenticatedDataSourceSet.authenticatedNetworkContainer.messageApi,
            authenticatedDataSourceSet.authenticatedNetworkContainer.mlsMessageApi,
            userDatabaseProvider.messageDAO
        )

    private val userRepository: UserRepository
        get() = UserDataSource(
            userDatabaseProvider.userDAO,
            userDatabaseProvider.metadataDAO,
            userDatabaseProvider.clientDAO,
            authenticatedDataSourceSet.authenticatedNetworkContainer.selfApi,
            authenticatedDataSourceSet.authenticatedNetworkContainer.userDetailsApi,
            globalScope.sessionRepository,
            userId
        )

    private val teamRepository: TeamRepository
        get() = TeamDataSource(
            userDatabaseProvider.userDAO,
            userDatabaseProvider.teamDAO,
            authenticatedDataSourceSet.authenticatedNetworkContainer.teamsApi
        )

    private val connectionRepository: ConnectionRepository
        get() = ConnectionDataSource(
            userDatabaseProvider.conversationDAO,
            userDatabaseProvider.connectionDAO,
            authenticatedDataSourceSet.authenticatedNetworkContainer.connectionApi,
            authenticatedDataSourceSet.authenticatedNetworkContainer.userDetailsApi,
            userDatabaseProvider.userDAO,
            userDatabaseProvider.metadataDAO
        )

    private val userSearchApiWrapper: UserSearchApiWrapper = UserSearchApiWrapperImpl(
        authenticatedDataSourceSet.authenticatedNetworkContainer.userSearchApi,
        userDatabaseProvider.conversationDAO,
        userDatabaseProvider.userDAO,
        userDatabaseProvider.metadataDAO
    )

    private val publicUserRepository: SearchUserRepository
        get() = SearchUserRepositoryImpl(
            userDatabaseProvider.userDAO,
            userDatabaseProvider.metadataDAO,
            authenticatedDataSourceSet.authenticatedNetworkContainer.userDetailsApi,
            userSearchApiWrapper
        )

    val persistMessage: PersistMessageUseCase
        get() = PersistMessageUseCaseImpl(messageRepository, userId)

    private val callRepository: CallRepository by lazy {
        CallDataSource(
            callApi = authenticatedDataSourceSet.authenticatedNetworkContainer.callApi,
            qualifiedIdMapper = qualifiedIdMapper,
            callDAO = userDatabaseProvider.callDAO,
            conversationRepository = conversationRepository,
            userRepository = userRepository,
            teamRepository = teamRepository,
            timeParser = timeParser,
            persistMessage = persistMessage
        )
    }

    protected abstract val clientConfig: ClientConfig

    private val clientRemoteRepository: ClientRemoteRepository
        get() = ClientRemoteDataSource(authenticatedDataSourceSet.authenticatedNetworkContainer.clientApi, clientConfig)

    private val clientRegistrationStorage: ClientRegistrationStorage
        get() = ClientRegistrationStorageImpl(userDatabaseProvider.metadataDAO)

    private val clientRepository: ClientRepository
        get() = ClientDataSource(clientRemoteRepository, clientRegistrationStorage, userDatabaseProvider.clientDAO)

    private val messageSendFailureHandler: MessageSendFailureHandler
        get() = MessageSendFailureHandlerImpl(userRepository, clientRepository)

    private val sessionEstablisher: SessionEstablisher
        get() = SessionEstablisherImpl(authenticatedDataSourceSet.proteusClient, preKeyRepository)

    private val messageEnvelopeCreator: MessageEnvelopeCreator
        get() = MessageEnvelopeCreatorImpl(authenticatedDataSourceSet.proteusClient)

    private val mlsMessageCreator: MLSMessageCreator
        get() = MLSMessageCreatorImpl(mlsClientProvider)

    private val messageSendingScheduler: MessageSendingScheduler
        get() = authenticatedDataSourceSet.userSessionWorkScheduler

    // TODO(optimization) code duplication, can't we get the MessageSender from the message scope?
    private val messageSender: MessageSender
        get() = MessageSenderImpl(
            messageRepository,
            conversationRepository,
            syncManager,
            messageSendFailureHandler,
            sessionEstablisher,
            messageEnvelopeCreator,
            mlsMessageCreator,
            messageSendingScheduler,
            timeParser
        )

    private val assetRepository: AssetRepository
        get() = AssetDataSource(
            assetApi = authenticatedDataSourceSet.authenticatedNetworkContainer.assetApi,
            assetDao = userDatabaseProvider.assetDAO,
            kaliumFileSystem = kaliumFileSystem
        )

    private val incrementalSyncRepository: IncrementalSyncRepository by lazy { InMemoryIncrementalSyncRepository() }

    private val slowSyncRepository: SlowSyncRepository by lazy { InMemorySlowSyncRepository() }

    private val eventGatherer: EventGatherer get() = EventGathererImpl(eventRepository, incrementalSyncRepository)

    private val eventProcessor: EventProcessor
        get() = EventProcessorImpl(
            eventRepository,
            conversationEventReceiver, userEventReceiver, featureConfigEventReceiver
        )

    private val syncCriteriaProvider: SyncCriteriaProvider
        get() = SyncCriteriaProviderImpl(clientRepository, logoutRepository)

    val syncManager: SyncManager by lazy {
        SyncManagerImpl(
            slowSyncRepository,
            incrementalSyncRepository
        )
    }

    private val syncConversations: SyncConversationsUseCase
        get() = SyncConversationsUseCase(conversationRepository)

    internal val syncConnections: SyncConnectionsUseCase
        get() = SyncConnectionsUseCaseImpl(
            connectionRepository = connectionRepository
        )

    private val syncSelfUser: SyncSelfUserUseCase get() = SyncSelfUserUseCase(userRepository)
    private val syncContacts: SyncContactsUseCase get() = SyncContactsUseCaseImpl(userRepository)

    private val syncSelfTeamUseCase: SyncSelfTeamUseCase
        get() = SyncSelfTeamUseCaseImpl(
            userRepository = userRepository,
            teamRepository = teamRepository
        )

    val joinExistingMLSConversations: JoinExistingMLSConversationsUseCase
        get() = JoinExistingMLSConversationsUseCase(conversationRepository)

    private val slowSyncWorker: SlowSyncWorker by lazy {
        SlowSyncWorkerImpl(
            syncSelfUser,
            syncFeatureConfigsUseCase,
            syncConversations,
            syncConnections,
            syncSelfTeamUseCase,
            syncContacts,
            joinExistingMLSConversations
        )
    }

    private val slowSyncManager: SlowSyncManager by lazy {
        SlowSyncManager(syncCriteriaProvider, slowSyncRepository, slowSyncWorker)
    }

    private val incrementalSyncWorker: IncrementalSyncWorker by lazy {
        IncrementalSyncWorkerImpl(eventGatherer, eventProcessor)
    }

    private val incrementalSyncManager by lazy {
        IncrementalSyncManager(slowSyncRepository, incrementalSyncWorker, incrementalSyncRepository)
    }

    private val timeParser: TimeParser = TimeParserImpl()

    private val eventRepository: EventRepository
        get() = EventDataSource(
            authenticatedDataSourceSet.authenticatedNetworkContainer.notificationApi,
            userDatabaseProvider.metadataDAO,
            clientRepository
        )

    internal val keyPackageManager: KeyPackageManager =
        KeyPackageManagerImpl(
            incrementalSyncRepository,
            lazy { client.refillKeyPackages },
            lazy { client.mlsKeyPackageCountUseCase },
            lazy { users.timestampKeyRepository }
        )
    internal val keyingMaterialsManager: KeyingMaterialsManager =
        KeyingMaterialsManagerImpl(
            incrementalSyncRepository,
            lazy { conversations.updateMLSGroupsKeyingMaterials },
            lazy { users.timestampKeyRepository }
        )

    private val videoStateChecker: VideoStateChecker get() = VideoStateCheckerImpl()

    private val pendingProposalScheduler: PendingProposalScheduler =
        PendingProposalSchedulerImpl(
            incrementalSyncRepository,
            lazy { mlsConversationRepository }
        )

    val qualifiedIdMapper: QualifiedIdMapper get() = MapperProvider.qualifiedIdMapper(userId)

    val federatedIdMapper: FederatedIdMapper
        get() = MapperProvider.federatedIdMapper(
            userId,
            qualifiedIdMapper,
            globalScope.sessionRepository
        )

    private val callManager: Lazy<CallManager> = lazy {
        globalCallManager.getCallManagerForClient(
            userId = userId,
            callRepository = callRepository,
            userRepository = userRepository,
            clientRepository = clientRepository,
            conversationRepository = conversationRepository,
            messageSender = messageSender,
            federatedIdMapper = federatedIdMapper,
            qualifiedIdMapper = qualifiedIdMapper,
            videoStateChecker = videoStateChecker
        )
    }

    private val flowManagerService by lazy {
        globalCallManager.getFlowManager()
    }

    private val mediaManagerService by lazy {
        globalCallManager.getMediaManager()
    }

    private val conversationEventReceiver: ConversationEventReceiver by lazy {
        ConversationEventReceiverImpl(
            proteusClient = authenticatedDataSourceSet.proteusClient,
            persistMessage = persistMessage,
            messageRepository = messageRepository,
            assetRepository = assetRepository,
            conversationRepository = conversationRepository,
            mlsConversationRepository = mlsConversationRepository,
            userRepository = userRepository,
            callManagerImpl = callManager,
            editTextHandler = MessageTextEditHandler(messageRepository),
            lastReadContentHandler = LastReadContentHandler(conversationRepository, userId),
            clearConversationContentHandler = ClearConversationContentHandler(
                conversationRepository,
                userRepository,
                ClearConversationContentImpl(conversationRepository, assetRepository),
                userId
            ),
            deleteForMeHandler = DeleteForMeHandler(conversationRepository, messageRepository, userId),
            userConfigRepository = userConfigRepository,
            ephemeralNotificationsManager = EphemeralNotificationsManager,
            pendingProposalScheduler = pendingProposalScheduler,
            userId
        )
    }

    private val userEventReceiver: UserEventReceiver
        get() = UserEventReceiverImpl(
            connectionRepository,
            logout,
            clientRepository,
            userId
        )

    private val featureConfigEventReceiver: FeatureConfigEventReceiver
        get() = FeatureConfigEventReceiverImpl(userConfigRepository, userRepository, kaliumConfigs, userId)

    private val preKeyRepository: PreKeyRepository
        get() = PreKeyDataSource(
            authenticatedDataSourceSet.authenticatedNetworkContainer.preKeyApi,
            authenticatedDataSourceSet.proteusClient
        )

    private val keyPackageRepository: KeyPackageRepository
        get() = KeyPackageDataSource(
            clientRepository,
            authenticatedDataSourceSet.authenticatedNetworkContainer.keyPackageApi,
            mlsClientProvider
        )

    private val logoutRepository: LogoutRepository =
        LogoutDataSource(authenticatedDataSourceSet.authenticatedNetworkContainer.logoutApi)

    val observeSyncState: ObserveSyncStateUseCase
        get() = ObserveSyncStateUseCase(slowSyncRepository, incrementalSyncRepository)

    val setConnectionPolicy: SetConnectionPolicyUseCase
        get() = SetConnectionPolicyUseCase(incrementalSyncRepository)

    val client: ClientScope
        get() = ClientScope(
            clientRepository,
            preKeyRepository,
            keyPackageRepository,
            keyPackageLimitsProvider,
            mlsClientProvider,
            notificationTokenRepository,
            clientRemoteRepository,
            authenticatedDataSourceSet.proteusClient,
            globalScope.sessionRepository,
            userId
        )
    val conversations: ConversationScope
        get() = ConversationScope(
            conversationRepository,
            connectionRepository,
            userRepository,
            callRepository,
            syncManager,
            mlsConversationRepository,
            clientRepository,
            assetRepository,
            messageSender,
            teamRepository,
            userId,
            persistMessage,
            updateKeyingMaterialThresholdProvider
        )
    val messages: MessageScope
        get() = MessageScope(
            connectionRepository,
            userId,
            clientIdProvider,
            messageRepository,
            conversationRepository,
            clientRepository,
            authenticatedDataSourceSet.proteusClient,
            mlsClientProvider,
            preKeyRepository,
            userRepository,
            assetRepository,
            syncManager,
            slowSyncRepository,
            messageSendingScheduler,
            timeParser,
        )
    val users: UserScope
        get() = UserScope(
            userRepository,
            publicUserRepository,
            syncManager,
            assetRepository,
            teamRepository,
            connectionRepository,
            qualifiedIdMapper,
            globalScope.sessionRepository,
            globalScope.serverConfigRepository,
            userId,
            userDatabaseProvider.metadataDAO,
        )
    private val clearUserData: ClearUserDataUseCase get() = ClearUserDataUseCaseImpl(authenticatedDataSourceSet)
    val logout: LogoutUseCase
        get() = LogoutUseCaseImpl(
            logoutRepository,
            globalScope.sessionRepository,
            clientRepository,
            userId,
            client.deregisterNativePushToken,
            client.clearClientData,
            clearUserData,
            userSessionScopeProvider
        )

    private val featureConfigRepository: FeatureConfigRepository
        get() = FeatureConfigDataSource(
            featureConfigApi = authenticatedDataSourceSet.authenticatedNetworkContainer.featureConfigApi
        )
    val isFileSharingEnabled: IsFileSharingEnabledUseCase get() = IsFileSharingEnabledUseCaseImpl(userConfigRepository)
    val observeFileSharingStatus: ObserveFileSharingStatusUseCase
        get() = ObserveFileSharingStatusUseCaseImpl(userConfigRepository)
    val isMLSEnabled: IsMLSEnabledUseCase get() = IsMLSEnabledUseCaseImpl(userConfigRepository)

    internal val syncFeatureConfigsUseCase: SyncFeatureConfigsUseCase
        get() = SyncFeatureConfigsUseCaseImpl(
            userConfigRepository,
            featureConfigRepository,
            isFileSharingEnabled,
            kaliumConfigs,
            userId
        )

    val team: TeamScope get() = TeamScope(userRepository, teamRepository, conversationRepository)

    val calls: CallsScope
        get() = CallsScope(
            callManager,
            callRepository,
            conversationRepository,
            userRepository,
            flowManagerService,
            mediaManagerService,
            syncManager
        )

    val connection: ConnectionScope get() = ConnectionScope(connectionRepository, conversationRepository)

    val getSecurityClassificationType: GetSecurityClassificationTypeUseCase
        get() = GetSecurityClassificationTypeUseCaseImpl(userId, conversationRepository, userConfigRepository)

    val kaliumFileSystem: KaliumFileSystem by lazy {
        // Create the cache and asset storage directories
        KaliumFileSystemImpl(dataStoragePaths).also {
            if (!it.exists(dataStoragePaths.cachePath.value.toPath()))
                it.createDirectories(dataStoragePaths.cachePath.value.toPath())
            if (!it.exists(dataStoragePaths.assetStoragePath.value.toPath()))
                it.createDirectories(dataStoragePaths.assetStoragePath.value.toPath())
        }
    }

    override val coroutineContext: CoroutineContext = SupervisorJob()

    fun onInit() {
        launch {
            // TODO: Add a public start function to the Managers
            incrementalSyncManager
            slowSyncManager

            callRepository.updateOpenCallsToClosedStatus()
        }
    }

    fun onDestroy() {
        cancel()
    }
}<|MERGE_RESOLUTION|>--- conflicted
+++ resolved
@@ -174,10 +174,6 @@
     private val userSessionScopeProvider: UserSessionScopeProvider,
 ) : CoroutineScope {
 
-<<<<<<< HEAD
-    private val userConfigRepository: UserConfigRepository
-        get() = UserConfigDataSource(globalPreferences.userConfigStorage)
-=======
     private var _clientId: ClientId? = null
     private suspend fun clientId(): Either<CoreFailure, ClientId> =
         if (_clientId != null) Either.Right(_clientId!!) else {
@@ -188,8 +184,8 @@
 
     private val clientIdProvider = CurrentClientIdProvider { clientId() }
 
-    private val userConfigRepository: UserConfigRepository get() = UserConfigDataSource(userConfigStorage)
->>>>>>> ca468924
+    private val userConfigRepository: UserConfigRepository
+        get() = UserConfigDataSource(globalPreferences.userConfigStorage)
 
     private val encryptedSettingsHolder: EncryptedSettingsHolder = authenticatedDataSourceSet.encryptedSettingsHolder
     private val userPreferencesSettings = authenticatedDataSourceSet.kaliumPreferencesSettings
