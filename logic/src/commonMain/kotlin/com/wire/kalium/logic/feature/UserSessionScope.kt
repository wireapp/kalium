--- conflicted
+++ resolved
@@ -798,11 +798,8 @@
             selfConversationIdProvider,
             persistMessage,
             updateKeyingMaterialThresholdProvider,
-<<<<<<< HEAD
-            clientIdProvider
-=======
+            clientIdProvider,
             selfTeamId
->>>>>>> 9523ccd7
         )
     val debug: DebugScope
         get() = DebugScope(
