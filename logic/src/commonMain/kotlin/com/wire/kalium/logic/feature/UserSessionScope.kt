--- conflicted
+++ resolved
@@ -1899,11 +1899,11 @@
         }
 
         launch {
-<<<<<<< HEAD
+            acmeCertificatesSyncWorker.execute()
+        }
+
+        launch {
             updateSelfClientCapabilityToLegalHoldConsent()
-=======
-            acmeCertificatesSyncWorker.execute()
->>>>>>> 386491e6
         }
     }
 
