--- conflicted
+++ resolved
@@ -305,12 +305,8 @@
 import com.wire.kalium.logic.feature.message.PendingProposalSchedulerImpl
 import com.wire.kalium.logic.feature.message.StaleEpochVerifier
 import com.wire.kalium.logic.feature.message.StaleEpochVerifierImpl
-<<<<<<< HEAD
-import com.wire.kalium.logic.feature.migration.MigrationScope
 import com.wire.kalium.logic.feature.mls.MLSPublicKeysSyncWorker
 import com.wire.kalium.logic.feature.mls.MLSPublicKeysSyncWorkerImpl
-=======
->>>>>>> 180ae266
 import com.wire.kalium.logic.feature.mlsmigration.MLSMigrationManager
 import com.wire.kalium.logic.feature.mlsmigration.MLSMigrationWorkerImpl
 import com.wire.kalium.logic.feature.mlsmigration.MLSMigrator
@@ -2135,11 +2131,7 @@
             syncFeatureConfigsUseCase,
             userScopedLogger,
             getTeamUrlUseCase,
-<<<<<<< HEAD
             mlsPublicKeysSyncWorker,
-=======
-            isMLSEnabled,
->>>>>>> 180ae266
             this,
         )
     }
