package com.wire.kalium.logic.feature

import com.wire.kalium.logic.AuthenticatedDataSourceSet
import com.wire.kalium.logic.configuration.ClientConfig
import com.wire.kalium.logic.configuration.UserConfigDataSource
import com.wire.kalium.logic.configuration.UserConfigRepository
import com.wire.kalium.logic.configuration.notification.NotificationTokenDataSource
import com.wire.kalium.logic.configuration.server.ServerConfigRepository
import com.wire.kalium.logic.data.asset.AssetDataSource
import com.wire.kalium.logic.data.asset.AssetRepository
import com.wire.kalium.logic.data.asset.DataStoragePaths
import com.wire.kalium.logic.data.asset.KaliumFileSystem
import com.wire.kalium.logic.data.asset.KaliumFileSystemImpl
import com.wire.kalium.logic.data.call.CallDataSource
import com.wire.kalium.logic.data.call.CallRepository
import com.wire.kalium.logic.data.call.VideoStateChecker
import com.wire.kalium.logic.data.call.VideoStateCheckerImpl
import com.wire.kalium.logic.data.client.ClientDataSource
import com.wire.kalium.logic.data.client.ClientRepository
import com.wire.kalium.logic.data.client.MLSClientProvider
import com.wire.kalium.logic.data.client.MLSClientProviderImpl
import com.wire.kalium.logic.data.client.remote.ClientRemoteDataSource
import com.wire.kalium.logic.data.client.remote.ClientRemoteRepository
import com.wire.kalium.logic.data.connection.ConnectionDataSource
import com.wire.kalium.logic.data.connection.ConnectionRepository
import com.wire.kalium.logic.data.conversation.ConversationDataSource
import com.wire.kalium.logic.data.conversation.ConversationRepository
import com.wire.kalium.logic.data.conversation.MLSConversationDataSource
import com.wire.kalium.logic.data.conversation.MLSConversationRepository
import com.wire.kalium.logic.data.conversation.UpdateKeyingMaterialThresholdProvider
import com.wire.kalium.logic.data.conversation.UpdateKeyingMaterialThresholdProviderImpl
import com.wire.kalium.logic.data.event.EventDataSource
import com.wire.kalium.logic.data.event.EventRepository
import com.wire.kalium.logic.data.featureConfig.FeatureConfigDataSource
import com.wire.kalium.logic.data.featureConfig.FeatureConfigRepository
import com.wire.kalium.logic.data.id.FederatedIdMapper
import com.wire.kalium.logic.data.id.QualifiedID
import com.wire.kalium.logic.data.id.QualifiedIdMapper
import com.wire.kalium.logic.data.keypackage.KeyPackageDataSource
import com.wire.kalium.logic.data.keypackage.KeyPackageLimitsProvider
import com.wire.kalium.logic.data.keypackage.KeyPackageLimitsProviderImpl
import com.wire.kalium.logic.data.keypackage.KeyPackageRepository
import com.wire.kalium.logic.data.logout.LogoutDataSource
import com.wire.kalium.logic.data.logout.LogoutRepository
import com.wire.kalium.logic.data.message.MessageDataSource
import com.wire.kalium.logic.data.message.MessageRepository
import com.wire.kalium.logic.data.message.PersistMessageUseCase
import com.wire.kalium.logic.data.message.PersistMessageUseCaseImpl
import com.wire.kalium.logic.data.prekey.PreKeyDataSource
import com.wire.kalium.logic.data.prekey.PreKeyRepository
import com.wire.kalium.logic.data.prekey.remote.PreKeyRemoteDataSource
import com.wire.kalium.logic.data.prekey.remote.PreKeyRemoteRepository
import com.wire.kalium.logic.data.publicuser.SearchUserRepository
import com.wire.kalium.logic.data.publicuser.SearchUserRepositoryImpl
import com.wire.kalium.logic.data.publicuser.UserSearchApiWrapper
import com.wire.kalium.logic.data.publicuser.UserSearchApiWrapperImpl
import com.wire.kalium.logic.data.session.SessionRepository
import com.wire.kalium.logic.data.sync.InMemoryIncrementalSyncRepository
import com.wire.kalium.logic.data.sync.InMemorySlowSyncRepository
import com.wire.kalium.logic.data.sync.IncrementalSyncRepository
import com.wire.kalium.logic.data.sync.SlowSyncRepository
import com.wire.kalium.logic.data.team.TeamDataSource
import com.wire.kalium.logic.data.team.TeamRepository
import com.wire.kalium.logic.data.user.UserDataSource
import com.wire.kalium.logic.data.user.UserRepository
import com.wire.kalium.logic.di.MapperProvider
import com.wire.kalium.logic.feature.auth.LogoutUseCase
import com.wire.kalium.logic.feature.auth.LogoutUseCaseImpl
import com.wire.kalium.logic.feature.call.CallManager
import com.wire.kalium.logic.feature.call.CallsScope
import com.wire.kalium.logic.feature.call.GlobalCallManager
import com.wire.kalium.logic.feature.client.ClientScope
import com.wire.kalium.logic.feature.connection.ConnectionScope
import com.wire.kalium.logic.feature.connection.SyncConnectionsUseCase
import com.wire.kalium.logic.feature.connection.SyncConnectionsUseCaseImpl
import com.wire.kalium.logic.feature.conversation.ConversationScope
import com.wire.kalium.logic.feature.conversation.GetSecurityClassificationTypeUseCase
import com.wire.kalium.logic.feature.conversation.GetSecurityClassificationTypeUseCaseImpl
import com.wire.kalium.logic.feature.conversation.JoinExistingMLSConversationsUseCase
import com.wire.kalium.logic.feature.conversation.SyncConversationsUseCase
import com.wire.kalium.logic.feature.conversation.keyingmaterials.KeyingMaterialsManager
import com.wire.kalium.logic.feature.conversation.keyingmaterials.KeyingMaterialsManagerImpl
import com.wire.kalium.logic.feature.featureConfig.SyncFeatureConfigsUseCase
import com.wire.kalium.logic.feature.featureConfig.SyncFeatureConfigsUseCaseImpl
import com.wire.kalium.logic.feature.keypackage.KeyPackageManager
import com.wire.kalium.logic.feature.keypackage.KeyPackageManagerImpl
import com.wire.kalium.logic.feature.message.EphemeralNotificationsManager
import com.wire.kalium.logic.feature.message.MLSMessageCreator
import com.wire.kalium.logic.feature.message.MLSMessageCreatorImpl
import com.wire.kalium.logic.feature.message.MessageEnvelopeCreator
import com.wire.kalium.logic.feature.message.MessageEnvelopeCreatorImpl
import com.wire.kalium.logic.feature.message.MessageScope
import com.wire.kalium.logic.feature.message.MessageSendFailureHandler
import com.wire.kalium.logic.feature.message.MessageSendFailureHandlerImpl
import com.wire.kalium.logic.feature.message.MessageSender
import com.wire.kalium.logic.feature.message.MessageSenderImpl
import com.wire.kalium.logic.feature.message.MessageSendingScheduler
import com.wire.kalium.logic.feature.message.PendingProposalScheduler
import com.wire.kalium.logic.feature.message.PendingProposalSchedulerImpl
import com.wire.kalium.logic.feature.message.SessionEstablisher
import com.wire.kalium.logic.feature.message.SessionEstablisherImpl
import com.wire.kalium.logic.feature.team.SyncSelfTeamUseCase
import com.wire.kalium.logic.feature.team.SyncSelfTeamUseCaseImpl
import com.wire.kalium.logic.feature.team.TeamScope
import com.wire.kalium.logic.feature.user.IsFileSharingEnabledUseCase
import com.wire.kalium.logic.feature.user.IsFileSharingEnabledUseCaseImpl
import com.wire.kalium.logic.feature.user.IsMLSEnabledUseCase
import com.wire.kalium.logic.feature.user.IsMLSEnabledUseCaseImpl
import com.wire.kalium.logic.feature.user.ObserveFileSharingStatusUseCase
import com.wire.kalium.logic.feature.user.ObserveFileSharingStatusUseCaseImpl
import com.wire.kalium.logic.feature.user.SyncContactsUseCase
import com.wire.kalium.logic.feature.user.SyncContactsUseCaseImpl
import com.wire.kalium.logic.feature.user.SyncSelfUserUseCase
import com.wire.kalium.logic.feature.user.UserScope
import com.wire.kalium.logic.featureFlags.KaliumConfigs
import com.wire.kalium.logic.sync.ObserveSyncStateUseCase
import com.wire.kalium.logic.sync.SetConnectionPolicyUseCase
import com.wire.kalium.logic.sync.SyncCriteriaProvider
import com.wire.kalium.logic.sync.SyncCriteriaProviderImpl
import com.wire.kalium.logic.sync.SyncManager
import com.wire.kalium.logic.sync.SyncManagerImpl
import com.wire.kalium.logic.sync.full.SlowSyncManager
import com.wire.kalium.logic.sync.full.SlowSyncWorker
import com.wire.kalium.logic.sync.full.SlowSyncWorkerImpl
import com.wire.kalium.logic.sync.incremental.EventGatherer
import com.wire.kalium.logic.sync.incremental.EventGathererImpl
import com.wire.kalium.logic.sync.incremental.EventProcessor
import com.wire.kalium.logic.sync.incremental.EventProcessorImpl
import com.wire.kalium.logic.sync.incremental.IncrementalSyncManager
import com.wire.kalium.logic.sync.incremental.IncrementalSyncWorker
import com.wire.kalium.logic.sync.incremental.IncrementalSyncWorkerImpl
import com.wire.kalium.logic.sync.receiver.ConversationEventReceiver
import com.wire.kalium.logic.sync.receiver.ConversationEventReceiverImpl
import com.wire.kalium.logic.sync.receiver.FeatureConfigEventReceiver
import com.wire.kalium.logic.sync.receiver.FeatureConfigEventReceiverImpl
import com.wire.kalium.logic.sync.receiver.UserEventReceiver
import com.wire.kalium.logic.sync.receiver.UserEventReceiverImpl
import com.wire.kalium.logic.sync.receiver.message.DeleteForMeHandler
import com.wire.kalium.logic.sync.receiver.message.LastReadContentHandler
import com.wire.kalium.logic.sync.receiver.message.MessageTextEditHandler
import com.wire.kalium.logic.util.TimeParser
import com.wire.kalium.logic.util.TimeParserImpl
import com.wire.kalium.persistence.client.ClientRegistrationStorage
import com.wire.kalium.persistence.client.ClientRegistrationStorageImpl
import com.wire.kalium.persistence.client.TokenStorage
import com.wire.kalium.persistence.client.TokenStorageImpl
import com.wire.kalium.persistence.client.UserConfigStorage
import com.wire.kalium.persistence.client.UserConfigStorageImpl
import com.wire.kalium.persistence.db.UserDatabaseProvider
import com.wire.kalium.persistence.event.EventInfoStorage
import com.wire.kalium.persistence.event.EventInfoStorageImpl
import com.wire.kalium.persistence.kmm_settings.EncryptedSettingsHolder
import com.wire.kalium.persistence.kmm_settings.KaliumPreferences
import kotlinx.coroutines.CoroutineScope
import kotlinx.coroutines.SupervisorJob
import kotlinx.coroutines.cancel
import kotlinx.coroutines.launch
import okio.Path.Companion.toPath
import kotlin.coroutines.CoroutineContext

expect class UserSessionScope : UserSessionScopeCommon

@Suppress("LongParameterList")
abstract class UserSessionScopeCommon internal constructor(
    private val userId: QualifiedID,
    private val authenticatedDataSourceSet: AuthenticatedDataSourceSet,
    private val sessionRepository: SessionRepository,
    private val globalCallManager: GlobalCallManager,
    private val globalPreferences: KaliumPreferences,
    dataStoragePaths: DataStoragePaths,
    private val kaliumConfigs: KaliumConfigs,
    private val userSessionScopeProvider: UserSessionScopeProvider,
    private val serverConfigRepository: Lazy<ServerConfigRepository>
) : CoroutineScope {
    // we made this lazy, so it will have a single instance for the storage
    private val userConfigStorage: UserConfigStorage by lazy { UserConfigStorageImpl(globalPreferences) }

    private val userConfigRepository: UserConfigRepository get() = UserConfigDataSource(userConfigStorage)

    private val encryptedSettingsHolder: EncryptedSettingsHolder = authenticatedDataSourceSet.encryptedSettingsHolder
    private val userPreferencesSettings = authenticatedDataSourceSet.kaliumPreferencesSettings
    private val eventInfoStorage: EventInfoStorage
        get() = EventInfoStorageImpl(userPreferencesSettings)

    private val userDatabaseProvider: UserDatabaseProvider = authenticatedDataSourceSet.userDatabaseProvider

    private val keyPackageLimitsProvider: KeyPackageLimitsProvider
        get() = KeyPackageLimitsProviderImpl(kaliumConfigs)

    private val updateKeyingMaterialThresholdProvider: UpdateKeyingMaterialThresholdProvider
        get() = UpdateKeyingMaterialThresholdProviderImpl(kaliumConfigs)

    private val mlsClientProvider: MLSClientProvider by lazy {
        MLSClientProviderImpl(
            "${authenticatedDataSourceSet.authenticatedRootDir}/mls",
            userId,
            clientRepository,
            authenticatedDataSourceSet.kaliumPreferencesSettings
        )
    }

    private val mlsConversationRepository: MLSConversationRepository
        get() = MLSConversationDataSource(
            keyPackageRepository,
            mlsClientProvider,
            authenticatedDataSourceSet.authenticatedNetworkContainer.mlsMessageApi,
            userDatabaseProvider.conversationDAO,
            authenticatedDataSourceSet.authenticatedNetworkContainer.clientApi,
            syncManager
        )

    private val notificationTokenRepository get() = NotificationTokenDataSource(tokenStorage)

    private val conversationRepository: ConversationRepository
        get() = ConversationDataSource(
            userRepository,
            mlsConversationRepository,
            userDatabaseProvider.conversationDAO,
            authenticatedDataSourceSet.authenticatedNetworkContainer.conversationApi,
            userDatabaseProvider.messageDAO,
            authenticatedDataSourceSet.authenticatedNetworkContainer.clientApi,
            timeParser
        )

    private val messageRepository: MessageRepository
        get() = MessageDataSource(
            authenticatedDataSourceSet.authenticatedNetworkContainer.messageApi,
            authenticatedDataSourceSet.authenticatedNetworkContainer.mlsMessageApi,
            userDatabaseProvider.messageDAO
        )

    private val userRepository: UserRepository
        get() = UserDataSource(
            userDatabaseProvider.userDAO,
            userDatabaseProvider.metadataDAO,
            userDatabaseProvider.clientDAO,
            authenticatedDataSourceSet.authenticatedNetworkContainer.selfApi,
            authenticatedDataSourceSet.authenticatedNetworkContainer.userDetailsApi,
            sessionRepository
        )

    private val teamRepository: TeamRepository
        get() = TeamDataSource(
            userDatabaseProvider.userDAO,
            userDatabaseProvider.teamDAO,
            authenticatedDataSourceSet.authenticatedNetworkContainer.teamsApi
        )

    private val connectionRepository: ConnectionRepository
        get() = ConnectionDataSource(
            userDatabaseProvider.conversationDAO,
            userDatabaseProvider.connectionDAO,
            authenticatedDataSourceSet.authenticatedNetworkContainer.connectionApi,
            authenticatedDataSourceSet.authenticatedNetworkContainer.userDetailsApi,
            userDatabaseProvider.userDAO,
            userDatabaseProvider.metadataDAO
        )

    private val userSearchApiWrapper: UserSearchApiWrapper = UserSearchApiWrapperImpl(
        authenticatedDataSourceSet.authenticatedNetworkContainer.userSearchApi,
        userDatabaseProvider.conversationDAO,
        userDatabaseProvider.userDAO,
        userDatabaseProvider.metadataDAO
    )

    private val publicUserRepository: SearchUserRepository
        get() = SearchUserRepositoryImpl(
            userDatabaseProvider.userDAO,
            userDatabaseProvider.metadataDAO,
            authenticatedDataSourceSet.authenticatedNetworkContainer.userDetailsApi,
            userSearchApiWrapper
        )

    val persistMessage: PersistMessageUseCase
        get() = PersistMessageUseCaseImpl(messageRepository, conversationRepository, userId)

    private val callRepository: CallRepository by lazy {
        CallDataSource(
            callApi = authenticatedDataSourceSet.authenticatedNetworkContainer.callApi,
            qualifiedIdMapper = qualifiedIdMapper,
            callDAO = userDatabaseProvider.callDAO,
            conversationRepository = conversationRepository,
            userRepository = userRepository,
            teamRepository = teamRepository,
            timeParser = timeParser,
            persistMessage = persistMessage
        )
    }

    protected abstract val clientConfig: ClientConfig

    private val tokenStorage: TokenStorage
        get() = TokenStorageImpl(globalPreferences)

    private val clientRemoteRepository: ClientRemoteRepository
        get() = ClientRemoteDataSource(authenticatedDataSourceSet.authenticatedNetworkContainer.clientApi, clientConfig)

    private val clientRegistrationStorage: ClientRegistrationStorage
        get() = ClientRegistrationStorageImpl(userDatabaseProvider.metadataDAO)

    private val clientRepository: ClientRepository
        get() = ClientDataSource(clientRemoteRepository, clientRegistrationStorage, userDatabaseProvider.clientDAO)

    private val messageSendFailureHandler: MessageSendFailureHandler
        get() = MessageSendFailureHandlerImpl(userRepository, clientRepository)

    private val sessionEstablisher: SessionEstablisher
        get() = SessionEstablisherImpl(authenticatedDataSourceSet.proteusClient, preKeyRepository)

    private val messageEnvelopeCreator: MessageEnvelopeCreator
        get() = MessageEnvelopeCreatorImpl(authenticatedDataSourceSet.proteusClient)

    private val mlsMessageCreator: MLSMessageCreator
        get() = MLSMessageCreatorImpl(mlsClientProvider)

    private val messageSendingScheduler: MessageSendingScheduler
        get() = authenticatedDataSourceSet.userSessionWorkScheduler

    // TODO(optimization) code duplication, can't we get the MessageSender from the message scope?
    private val messageSender: MessageSender
        get() = MessageSenderImpl(
            messageRepository,
            conversationRepository,
            syncManager,
            messageSendFailureHandler,
            sessionEstablisher,
            messageEnvelopeCreator,
            mlsMessageCreator,
            messageSendingScheduler,
            timeParser
        )

    private val assetRepository: AssetRepository
        get() = AssetDataSource(
            assetApi = authenticatedDataSourceSet.authenticatedNetworkContainer.assetApi,
            assetDao = userDatabaseProvider.assetDAO,
            kaliumFileSystem = kaliumFileSystem
        )

    private val incrementalSyncRepository: IncrementalSyncRepository by lazy { InMemoryIncrementalSyncRepository() }

    private val slowSyncRepository: SlowSyncRepository by lazy { InMemorySlowSyncRepository() }

    private val eventGatherer: EventGatherer get() = EventGathererImpl(eventRepository, incrementalSyncRepository)

    private val eventProcessor: EventProcessor
        get() = EventProcessorImpl(
            eventRepository,
            conversationEventReceiver, userEventReceiver, featureConfigEventReceiver
        )

    private val syncCriteriaProvider: SyncCriteriaProvider
        get() = SyncCriteriaProviderImpl(clientRepository, logoutRepository)

    val syncManager: SyncManager by lazy {
        SyncManagerImpl(
            slowSyncRepository,
            incrementalSyncRepository
        )
    }

    private val syncConversations: SyncConversationsUseCase
        get() = SyncConversationsUseCase(conversationRepository)

    internal val syncConnections: SyncConnectionsUseCase
        get() = SyncConnectionsUseCaseImpl(
            connectionRepository = connectionRepository
        )

    private val syncSelfUser: SyncSelfUserUseCase get() = SyncSelfUserUseCase(userRepository)
    private val syncContacts: SyncContactsUseCase get() = SyncContactsUseCaseImpl(userRepository)

    private val syncSelfTeamUseCase: SyncSelfTeamUseCase
        get() = SyncSelfTeamUseCaseImpl(
            userRepository = userRepository,
            teamRepository = teamRepository
        )

    val joinExistingMLSConversations: JoinExistingMLSConversationsUseCase
        get() = JoinExistingMLSConversationsUseCase(conversationRepository)

    private val slowSyncWorker: SlowSyncWorker by lazy {
        SlowSyncWorkerImpl(
            syncSelfUser,
            syncFeatureConfigsUseCase,
            syncConversations,
            syncConnections,
            syncSelfTeamUseCase,
            syncContacts,
            joinExistingMLSConversations
        )
    }

    private val slowSyncManager: SlowSyncManager by lazy {
        SlowSyncManager(syncCriteriaProvider, slowSyncRepository, slowSyncWorker)
    }

    private val incrementalSyncWorker: IncrementalSyncWorker by lazy {
        IncrementalSyncWorkerImpl(eventGatherer, eventProcessor)
    }

    private val incrementalSyncManager by lazy {
        IncrementalSyncManager(slowSyncRepository, incrementalSyncWorker, incrementalSyncRepository)
    }

    private val timeParser: TimeParser = TimeParserImpl()

    private val eventRepository: EventRepository
        get() = EventDataSource(
            authenticatedDataSourceSet.authenticatedNetworkContainer.notificationApi, eventInfoStorage, clientRepository
        )

    internal val keyPackageManager: KeyPackageManager =
        KeyPackageManagerImpl(
            incrementalSyncRepository,
            lazy { client.refillKeyPackages },
            lazy { client.mlsKeyPackageCountUseCase },
            lazy { users.timestampKeyRepository }
        )
    internal val keyingMaterialsManager: KeyingMaterialsManager =
        KeyingMaterialsManagerImpl(
            incrementalSyncRepository,
            lazy { conversations.updateMLSGroupsKeyingMaterials },
            lazy { users.timestampKeyRepository }
        )

    private val videoStateChecker: VideoStateChecker get() = VideoStateCheckerImpl()

    private val pendingProposalScheduler: PendingProposalScheduler =
        PendingProposalSchedulerImpl(
            incrementalSyncRepository,
            lazy { mlsConversationRepository }
        )

    val qualifiedIdMapper: QualifiedIdMapper get() = MapperProvider.qualifiedIdMapper(userRepository)

    val federatedIdMapper: FederatedIdMapper
        get() = MapperProvider.federatedIdMapper(
            userId,
            qualifiedIdMapper,
            sessionRepository,
            serverConfigRepository.value
        )

    private val callManager: Lazy<CallManager> = lazy {
        globalCallManager.getCallManagerForClient(
            userId = userId,
            callRepository = callRepository,
            userRepository = userRepository,
            clientRepository = clientRepository,
            conversationRepository = conversationRepository,
            messageSender = messageSender,
            federatedIdMapper = federatedIdMapper,
            qualifiedIdMapper = qualifiedIdMapper,
            videoStateChecker = videoStateChecker
        )
    }

    private val flowManagerService by lazy {
        globalCallManager.getFlowManager()
    }

    private val mediaManagerService by lazy {
        globalCallManager.getMediaManager()
    }

    private val conversationEventReceiver: ConversationEventReceiver by lazy {
        ConversationEventReceiverImpl(
            authenticatedDataSourceSet.proteusClient,
            persistMessage,
            messageRepository,
            assetRepository,
            conversationRepository,
            mlsConversationRepository,
            userRepository,
            callManager,
            MessageTextEditHandler(messageRepository),
            LastReadContentHandler(conversationRepository, userRepository),
            DeleteForMeHandler(conversationRepository, messageRepository, userRepository),
            userConfigRepository,
            EphemeralNotificationsManager,
            pendingProposalScheduler
        )
    }

    private val userEventReceiver: UserEventReceiver
        get() = UserEventReceiverImpl(
            connectionRepository,
            logout,
            clientRepository,
            sessionRepository
        )

    private val featureConfigEventReceiver: FeatureConfigEventReceiver
        get() = FeatureConfigEventReceiverImpl(userConfigRepository, userRepository, kaliumConfigs)

    private val preKeyRemoteRepository: PreKeyRemoteRepository
        get() = PreKeyRemoteDataSource(authenticatedDataSourceSet.authenticatedNetworkContainer.preKeyApi)
    private val preKeyRepository: PreKeyRepository
        get() = PreKeyDataSource(
            preKeyRemoteRepository, authenticatedDataSourceSet.proteusClient
        )

    private val keyPackageRepository: KeyPackageRepository
        get() = KeyPackageDataSource(
            clientRepository,
            authenticatedDataSourceSet.authenticatedNetworkContainer.keyPackageApi,
            mlsClientProvider
        )

    private val logoutRepository: LogoutRepository = LogoutDataSource(authenticatedDataSourceSet.authenticatedNetworkContainer.logoutApi)

    val observeSyncState: ObserveSyncStateUseCase
        get() = ObserveSyncStateUseCase(slowSyncRepository, incrementalSyncRepository)

    val setConnectionPolicy: SetConnectionPolicyUseCase
        get() = SetConnectionPolicyUseCase(incrementalSyncRepository)

    val client: ClientScope
        get() = ClientScope(
            clientRepository,
            preKeyRepository,
            keyPackageRepository,
            keyPackageLimitsProvider,
            mlsClientProvider,
            notificationTokenRepository,
            clientRemoteRepository
        )
    val conversations: ConversationScope
        get() = ConversationScope(
            conversationRepository,
            connectionRepository,
            userRepository,
            callRepository,
            syncManager,
            mlsConversationRepository,
            clientRepository,
            messageSender,
            teamRepository,
            userId,
            persistMessage,
            updateKeyingMaterialThresholdProvider
        )
    val messages: MessageScope
        get() = MessageScope(
            connectionRepository,
            userId,
            messageRepository,
            conversationRepository,
            clientRepository,
            authenticatedDataSourceSet.proteusClient,
            mlsClientProvider,
            preKeyRepository,
            userRepository,
            assetRepository,
            syncManager,
            slowSyncRepository,
            messageSendingScheduler,
<<<<<<< HEAD
            timeParser
=======
            timeParser,
>>>>>>> 039b420a
        )
    val users: UserScope
        get() = UserScope(
            userRepository,
            publicUserRepository,
            syncManager,
            assetRepository,
            teamRepository,
            connectionRepository,
            qualifiedIdMapper,
            sessionRepository,
            userId,
            userDatabaseProvider.metadataDAO
        )
    val logout: LogoutUseCase
        get() = LogoutUseCaseImpl(
            logoutRepository,
            sessionRepository,
            userId,
            authenticatedDataSourceSet,
            clientRepository,
            mlsClientProvider,
            client.deregisterNativePushToken,
            userSessionScopeProvider
        )
    private val featureConfigRepository: FeatureConfigRepository
        get() = FeatureConfigDataSource(featureConfigApi = authenticatedDataSourceSet.authenticatedNetworkContainer.featureConfigApi)
    val isFileSharingEnabled: IsFileSharingEnabledUseCase get() = IsFileSharingEnabledUseCaseImpl(userConfigRepository)
    val observeFileSharingStatus: ObserveFileSharingStatusUseCase get() = ObserveFileSharingStatusUseCaseImpl(userConfigRepository)
    val isMLSEnabled: IsMLSEnabledUseCase get() = IsMLSEnabledUseCaseImpl(userConfigRepository)

    internal val syncFeatureConfigsUseCase: SyncFeatureConfigsUseCase
        get() = SyncFeatureConfigsUseCaseImpl(
            userConfigRepository,
            featureConfigRepository,
            userRepository,
            isFileSharingEnabled,
            kaliumConfigs
        )

    val team: TeamScope get() = TeamScope(userRepository, teamRepository, conversationRepository)

    val calls: CallsScope
        get() = CallsScope(
            callManager,
            callRepository,
            conversationRepository,
            userRepository,
            flowManagerService,
            mediaManagerService,
            syncManager
        )

    val connection: ConnectionScope get() = ConnectionScope(connectionRepository, conversationRepository)

    val getSecurityClassificationType: GetSecurityClassificationTypeUseCase
        get() = GetSecurityClassificationTypeUseCaseImpl(userId, conversationRepository, userConfigRepository)

    val kaliumFileSystem: KaliumFileSystem by lazy {
        // Create the cache and asset storage directories
        KaliumFileSystemImpl(dataStoragePaths).also {
            if (!it.exists(dataStoragePaths.cachePath.value.toPath()))
                it.createDirectories(dataStoragePaths.cachePath.value.toPath())
            if (!it.exists(dataStoragePaths.assetStoragePath.value.toPath()))
                it.createDirectories(dataStoragePaths.assetStoragePath.value.toPath())
        }
    }

    override val coroutineContext: CoroutineContext = SupervisorJob()

    fun onInit() {
        launch {
            // TODO: Add a public start function to the Managers
            incrementalSyncManager
            slowSyncManager

            callRepository.updateOpenCallsToClosedStatus()
        }
    }

    fun onDestroy() {
        cancel()
    }
}<|MERGE_RESOLUTION|>--- conflicted
+++ resolved
@@ -556,11 +556,7 @@
             syncManager,
             slowSyncRepository,
             messageSendingScheduler,
-<<<<<<< HEAD
-            timeParser
-=======
             timeParser,
->>>>>>> 039b420a
         )
     val users: UserScope
         get() = UserScope(
