--- conflicted
+++ resolved
@@ -1721,11 +1721,7 @@
 
     private val missedNotificationsEventReceiver: MissedNotificationsEventReceiver by lazy {
         MissedNotificationsEventReceiverImpl(
-<<<<<<< HEAD
-            slowSyncExecutionProvider = { syncExecutor.request { waitUntilLiveOrFailure() } },
-=======
             slowSyncRequester = { syncExecutor.request { waitUntilLiveOrFailure() } },
->>>>>>> 711e15cd
             slowSyncRepository = slowSyncRepository,
         )
     }
