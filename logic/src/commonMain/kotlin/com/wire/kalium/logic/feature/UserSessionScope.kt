--- conflicted
+++ resolved
@@ -95,10 +95,7 @@
     private val conversationRepository: ConversationRepository
         get() = ConversationDataSource(
             userRepository,
-<<<<<<< HEAD
-=======
             mlsConversationRepository,
->>>>>>> f9d46195
             userDatabaseProvider.conversationDAO,
             authenticatedDataSourceSet.authenticatedNetworkContainer.conversationApi,
             authenticatedDataSourceSet.authenticatedNetworkContainer.clientApi
