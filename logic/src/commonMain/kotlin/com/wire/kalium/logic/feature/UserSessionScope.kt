/*
 * Wire
 * Copyright (C) 2024 Wire Swiss GmbH
 *
 * This program is free software: you can redistribute it and/or modify
 * it under the terms of the GNU General Public License as published by
 * the Free Software Foundation, either version 3 of the License, or
 * (at your option) any later version.
 *
 * This program is distributed in the hope that it will be useful,
 * but WITHOUT ANY WARRANTY; without even the implied warranty of
 * MERCHANTABILITY or FITNESS FOR A PARTICULAR PURPOSE. See the
 * GNU General Public License for more details.
 *
 * You should have received a copy of the GNU General Public License
 * along with this program. If not, see http://www.gnu.org/licenses/.
 */
@file:Suppress("konsist.useCasesShouldNotAccessDaoLayerDirectly", "konsist.useCasesShouldNotAccessNetworkLayerDirectly")

package com.wire.kalium.logic.feature

import com.wire.kalium.cells.CellsScope
import com.wire.kalium.common.error.CoreFailure
import com.wire.kalium.common.error.wrapStorageNullableRequest
import com.wire.kalium.common.functional.Either
import com.wire.kalium.common.functional.isRight
import com.wire.kalium.common.functional.map
import com.wire.kalium.common.functional.onSuccess
import com.wire.kalium.common.logger.kaliumLogger
import com.wire.kalium.logger.KaliumLogger
import com.wire.kalium.logger.obfuscateId
import com.wire.kalium.logic.GlobalKaliumScope
import com.wire.kalium.logic.cache.MLSSelfConversationIdProvider
import com.wire.kalium.logic.cache.MLSSelfConversationIdProviderImpl
import com.wire.kalium.logic.cache.ProteusSelfConversationIdProvider
import com.wire.kalium.logic.cache.ProteusSelfConversationIdProviderImpl
import com.wire.kalium.logic.cache.SelfConversationIdProvider
import com.wire.kalium.logic.cache.SelfConversationIdProviderImpl
import com.wire.kalium.logic.configuration.ClientConfig
import com.wire.kalium.logic.configuration.UserConfigDataSource
import com.wire.kalium.logic.configuration.UserConfigRepository
import com.wire.kalium.logic.configuration.notification.NotificationTokenDataSource
import com.wire.kalium.logic.data.analytics.AnalyticsDataSource
import com.wire.kalium.logic.data.analytics.AnalyticsRepository
import com.wire.kalium.logic.data.asset.AssetDataSource
import com.wire.kalium.logic.data.asset.AssetRepository
import com.wire.kalium.logic.data.asset.DataStoragePaths
import com.wire.kalium.logic.data.asset.KaliumFileSystem
import com.wire.kalium.logic.data.asset.KaliumFileSystemImpl
import com.wire.kalium.logic.data.backup.BackupDataSource
import com.wire.kalium.logic.data.backup.BackupRepository
import com.wire.kalium.logic.data.call.CallDataSource
import com.wire.kalium.logic.data.call.CallRepository
import com.wire.kalium.logic.data.call.InCallReactionsDataSource
import com.wire.kalium.logic.data.call.InCallReactionsRepository
import com.wire.kalium.logic.data.call.VideoStateChecker
import com.wire.kalium.logic.data.call.VideoStateCheckerImpl
import com.wire.kalium.logic.data.call.mapper.CallMapper
import com.wire.kalium.logic.data.client.ClientDataSource
import com.wire.kalium.logic.data.client.ClientRepository
import com.wire.kalium.logic.data.client.CryptoTransactionProvider
import com.wire.kalium.logic.data.client.CryptoTransactionProviderImpl
import com.wire.kalium.logic.data.client.E2EIClientProvider
import com.wire.kalium.logic.data.client.EI2EIClientProviderImpl
import com.wire.kalium.logic.data.client.IsClientAsyncNotificationsCapableProvider
import com.wire.kalium.logic.data.client.IsClientAsyncNotificationsCapableProviderImpl
import com.wire.kalium.logic.data.client.MLSClientProvider
import com.wire.kalium.logic.data.client.MLSClientProviderImpl
import com.wire.kalium.logic.data.client.MLSTransportProvider
import com.wire.kalium.logic.data.client.MLSTransportProviderImpl
import com.wire.kalium.logic.data.client.ProteusClientProvider
import com.wire.kalium.logic.data.client.ProteusClientProviderImpl
import com.wire.kalium.logic.data.client.ProteusMigrationRecoveryHandler
import com.wire.kalium.logic.data.client.remote.ClientRemoteDataSource
import com.wire.kalium.logic.data.client.remote.ClientRemoteRepository
import com.wire.kalium.logic.data.connection.ConnectionDataSource
import com.wire.kalium.logic.data.connection.ConnectionRepository
import com.wire.kalium.logic.data.conversation.ClientId
import com.wire.kalium.logic.data.conversation.ConversationDataSource
import com.wire.kalium.logic.data.conversation.ConversationGroupRepository
import com.wire.kalium.logic.data.conversation.ConversationGroupRepositoryImpl
import com.wire.kalium.logic.data.conversation.ConversationMetaDataDataSource
import com.wire.kalium.logic.data.conversation.ConversationMetaDataRepository
import com.wire.kalium.logic.data.conversation.ConversationRepository
import com.wire.kalium.logic.data.conversation.EpochChangesObserver
import com.wire.kalium.logic.data.conversation.EpochChangesObserverImpl
import com.wire.kalium.logic.data.conversation.FetchConversationIfUnknownUseCase
import com.wire.kalium.logic.data.conversation.FetchConversationIfUnknownUseCaseImpl
import com.wire.kalium.logic.data.conversation.FetchConversationUseCase
import com.wire.kalium.logic.data.conversation.FetchConversationUseCaseImpl
import com.wire.kalium.logic.data.conversation.FetchConversationsUseCase
import com.wire.kalium.logic.data.conversation.FetchConversationsUseCaseImpl
import com.wire.kalium.logic.data.conversation.FetchMLSOneToOneConversationUseCase
import com.wire.kalium.logic.data.conversation.FetchMLSOneToOneConversationUseCaseImpl
import com.wire.kalium.logic.data.conversation.JoinExistingMLSConversationUseCase
import com.wire.kalium.logic.data.conversation.JoinExistingMLSConversationUseCaseImpl
import com.wire.kalium.logic.data.conversation.JoinExistingMLSConversationsUseCase
import com.wire.kalium.logic.data.conversation.JoinExistingMLSConversationsUseCaseImpl
import com.wire.kalium.logic.data.conversation.JoinSubconversationUseCase
import com.wire.kalium.logic.data.conversation.JoinSubconversationUseCaseImpl
import com.wire.kalium.logic.data.conversation.LeaveSubconversationUseCase
import com.wire.kalium.logic.data.conversation.LeaveSubconversationUseCaseImpl
import com.wire.kalium.logic.data.conversation.MLSConversationDataSource
import com.wire.kalium.logic.data.conversation.MLSConversationRepository
import com.wire.kalium.logic.data.conversation.NewConversationMembersRepository
import com.wire.kalium.logic.data.conversation.NewConversationMembersRepositoryImpl
import com.wire.kalium.logic.data.conversation.NewGroupConversationSystemMessagesCreator
import com.wire.kalium.logic.data.conversation.NewGroupConversationSystemMessagesCreatorImpl
import com.wire.kalium.logic.data.conversation.PersistConversationUseCase
import com.wire.kalium.logic.data.conversation.PersistConversationUseCaseImpl
import com.wire.kalium.logic.data.conversation.PersistConversationsUseCase
import com.wire.kalium.logic.data.conversation.PersistConversationsUseCaseImpl
import com.wire.kalium.logic.data.conversation.ProposalTimer
import com.wire.kalium.logic.data.conversation.ResetMLSConversationUseCase
import com.wire.kalium.logic.data.conversation.ResetMLSConversationUseCaseImpl
import com.wire.kalium.logic.data.conversation.SubconversationRepositoryImpl
import com.wire.kalium.logic.data.conversation.UpdateConversationProtocolUseCase
import com.wire.kalium.logic.data.conversation.UpdateConversationProtocolUseCaseImpl
import com.wire.kalium.logic.data.conversation.folders.ConversationFolderDataSource
import com.wire.kalium.logic.data.conversation.folders.ConversationFolderRepository
import com.wire.kalium.logic.data.e2ei.CertificateRevocationListRepository
import com.wire.kalium.logic.data.e2ei.CertificateRevocationListRepositoryDataSource
import com.wire.kalium.logic.data.e2ei.E2EIRepository
import com.wire.kalium.logic.data.e2ei.E2EIRepositoryImpl
import com.wire.kalium.logic.data.e2ei.RevocationListChecker
import com.wire.kalium.logic.data.e2ei.RevocationListCheckerImpl
import com.wire.kalium.logic.data.event.EventDataSource
import com.wire.kalium.logic.data.event.EventRepository
import com.wire.kalium.logic.data.featureConfig.FeatureConfigDataSource
import com.wire.kalium.logic.data.featureConfig.FeatureConfigRepository
import com.wire.kalium.logic.data.id.CurrentClientIdProvider
import com.wire.kalium.logic.data.id.FederatedIdMapper
import com.wire.kalium.logic.data.id.QualifiedIdMapper
import com.wire.kalium.logic.data.id.SelfTeamIdProvider
import com.wire.kalium.logic.data.id.TeamId
import com.wire.kalium.logic.data.id.toDao
import com.wire.kalium.logic.data.keypackage.KeyPackageDataSource
import com.wire.kalium.logic.data.keypackage.KeyPackageLimitsProvider
import com.wire.kalium.logic.data.keypackage.KeyPackageLimitsProviderImpl
import com.wire.kalium.logic.data.keypackage.KeyPackageRepository
import com.wire.kalium.logic.data.logout.LogoutDataSource
import com.wire.kalium.logic.data.logout.LogoutRepository
import com.wire.kalium.logic.data.message.CompositeMessageDataSource
import com.wire.kalium.logic.data.message.CompositeMessageRepository
import com.wire.kalium.logic.data.message.IsMessageSentInSelfConversationUseCase
import com.wire.kalium.logic.data.message.IsMessageSentInSelfConversationUseCaseImpl
import com.wire.kalium.logic.data.message.MessageDataSource
import com.wire.kalium.logic.data.message.MessageMetadataRepository
import com.wire.kalium.logic.data.message.MessageMetadataSource
import com.wire.kalium.logic.data.message.MessageRepository
import com.wire.kalium.logic.data.message.PersistMessageUseCase
import com.wire.kalium.logic.data.message.PersistMessageUseCaseImpl
import com.wire.kalium.logic.data.message.PersistReactionUseCase
import com.wire.kalium.logic.data.message.PersistReactionUseCaseImpl
import com.wire.kalium.logic.data.message.ProtoContentMapper
import com.wire.kalium.logic.data.message.ProtoContentMapperImpl
import com.wire.kalium.logic.data.message.SystemMessageInserterImpl
import com.wire.kalium.logic.data.message.draft.MessageDraftDataSource
import com.wire.kalium.logic.data.message.draft.MessageDraftRepository
import com.wire.kalium.logic.data.message.reaction.ReactionRepositoryImpl
import com.wire.kalium.logic.data.message.receipt.ReceiptRepositoryImpl
import com.wire.kalium.logic.data.mlspublickeys.MLSPublicKeysRepository
import com.wire.kalium.logic.data.mlspublickeys.MLSPublicKeysRepositoryImpl
import com.wire.kalium.logic.data.notification.NotificationEventsManagerImpl
import com.wire.kalium.logic.data.notification.PushTokenDataSource
import com.wire.kalium.logic.data.notification.PushTokenRepository
import com.wire.kalium.logic.data.prekey.PreKeyDataSource
import com.wire.kalium.logic.data.prekey.PreKeyRepository
import com.wire.kalium.logic.data.properties.UserPropertyDataSource
import com.wire.kalium.logic.data.properties.UserPropertyRepository
import com.wire.kalium.logic.data.publicuser.SearchUserRepository
import com.wire.kalium.logic.data.publicuser.SearchUserRepositoryImpl
import com.wire.kalium.logic.data.publicuser.UserSearchApiWrapper
import com.wire.kalium.logic.data.publicuser.UserSearchApiWrapperImpl
import com.wire.kalium.logic.data.service.ServiceDataSource
import com.wire.kalium.logic.data.service.ServiceRepository
import com.wire.kalium.logic.data.session.token.AccessTokenRepository
import com.wire.kalium.logic.data.session.token.AccessTokenRepositoryImpl
import com.wire.kalium.logic.data.sync.InMemoryIncrementalSyncRepository
import com.wire.kalium.logic.data.sync.IncrementalSyncRepository
import com.wire.kalium.logic.data.sync.SlowSyncRepository
import com.wire.kalium.logic.data.sync.SlowSyncRepositoryImpl
import com.wire.kalium.logic.data.team.TeamDataSource
import com.wire.kalium.logic.data.team.TeamRepository
import com.wire.kalium.logic.data.user.AccountRepository
import com.wire.kalium.logic.data.user.AccountRepositoryImpl
import com.wire.kalium.logic.data.user.UserDataSource
import com.wire.kalium.logic.data.user.UserId
import com.wire.kalium.logic.data.user.UserRepository
import com.wire.kalium.logic.di.MapperProvider
import com.wire.kalium.logic.di.PlatformUserStorageProperties
import com.wire.kalium.logic.di.RootPathsProvider
import com.wire.kalium.logic.di.UserStorageProvider
import com.wire.kalium.logic.feature.analytics.AnalyticsIdentifierManager
import com.wire.kalium.logic.feature.analytics.GetAnalyticsContactsDataUseCase
import com.wire.kalium.logic.feature.analytics.GetCurrentAnalyticsTrackingIdentifierUseCase
import com.wire.kalium.logic.feature.analytics.ObserveAnalyticsTrackingIdentifierStatusUseCase
import com.wire.kalium.logic.feature.analytics.SetNewUserTrackingIdentifierUseCase
import com.wire.kalium.logic.feature.applock.AppLockTeamFeatureConfigObserver
import com.wire.kalium.logic.feature.applock.AppLockTeamFeatureConfigObserverImpl
import com.wire.kalium.logic.feature.applock.MarkTeamAppLockStatusAsNotifiedUseCase
import com.wire.kalium.logic.feature.applock.MarkTeamAppLockStatusAsNotifiedUseCaseImpl
import com.wire.kalium.logic.feature.asset.ValidateAssetFileTypeUseCase
import com.wire.kalium.logic.feature.asset.ValidateAssetFileTypeUseCaseImpl
import com.wire.kalium.logic.feature.auth.AuthenticationScope
import com.wire.kalium.logic.feature.auth.AuthenticationScopeProvider
import com.wire.kalium.logic.feature.auth.ClearUserDataUseCase
import com.wire.kalium.logic.feature.auth.ClearUserDataUseCaseImpl
import com.wire.kalium.logic.feature.auth.LogoutCallback
import com.wire.kalium.logic.feature.auth.LogoutUseCase
import com.wire.kalium.logic.feature.auth.LogoutUseCaseImpl
import com.wire.kalium.logic.feature.backup.BackupScope
import com.wire.kalium.logic.feature.backup.MultiPlatformBackupScope
import com.wire.kalium.logic.feature.call.CallManager
import com.wire.kalium.logic.feature.call.CallsScope
import com.wire.kalium.logic.feature.call.GlobalCallManager
import com.wire.kalium.logic.feature.call.usecase.ConversationClientsInCallUpdater
import com.wire.kalium.logic.feature.call.usecase.ConversationClientsInCallUpdaterImpl
import com.wire.kalium.logic.feature.call.usecase.CreateAndPersistRecentlyEndedCallMetadataUseCase
import com.wire.kalium.logic.feature.call.usecase.CreateAndPersistRecentlyEndedCallMetadataUseCaseImpl
import com.wire.kalium.logic.feature.call.usecase.GetCallConversationTypeProvider
import com.wire.kalium.logic.feature.call.usecase.GetCallConversationTypeProviderImpl
import com.wire.kalium.logic.feature.call.usecase.UpdateConversationClientsForCurrentCallUseCase
import com.wire.kalium.logic.feature.call.usecase.UpdateConversationClientsForCurrentCallUseCaseImpl
import com.wire.kalium.logic.feature.channels.ChannelsScope
import com.wire.kalium.logic.feature.client.ClientScope
import com.wire.kalium.logic.feature.client.FetchSelfClientsFromRemoteUseCase
import com.wire.kalium.logic.feature.client.FetchSelfClientsFromRemoteUseCaseImpl
import com.wire.kalium.logic.feature.client.FetchUsersClientsFromRemoteUseCase
import com.wire.kalium.logic.feature.client.FetchUsersClientsFromRemoteUseCaseImpl
import com.wire.kalium.logic.feature.client.IsAllowedToRegisterMLSClientUseCase
import com.wire.kalium.logic.feature.client.IsAllowedToRegisterMLSClientUseCaseImpl
import com.wire.kalium.logic.feature.client.IsAllowedToUseAsyncNotificationsUseCase
import com.wire.kalium.logic.feature.client.IsAllowedToUseAsyncNotificationsUseCaseImpl
import com.wire.kalium.logic.feature.client.MIN_API_VERSION_FOR_CONSUMABLE_NOTIFICATIONS
import com.wire.kalium.logic.feature.client.MLSClientManager
import com.wire.kalium.logic.feature.client.MLSClientManagerImpl
import com.wire.kalium.logic.feature.client.ProteusMigrationRecoveryHandlerImpl
import com.wire.kalium.logic.feature.client.RegisterMLSClientUseCase
import com.wire.kalium.logic.feature.client.RegisterMLSClientUseCaseImpl
import com.wire.kalium.logic.feature.client.UpdateSelfClientCapabilityToConsumableNotificationsUseCaseImpl
import com.wire.kalium.logic.feature.connection.ConnectionScope
import com.wire.kalium.logic.feature.connection.SyncConnectionsUseCase
import com.wire.kalium.logic.feature.connection.SyncConnectionsUseCaseImpl
import com.wire.kalium.logic.feature.conversation.ConversationScope
import com.wire.kalium.logic.feature.conversation.ConversationsRecoveryManager
import com.wire.kalium.logic.feature.conversation.ConversationsRecoveryManagerImpl
import com.wire.kalium.logic.feature.conversation.MLSConversationsRecoveryManager
import com.wire.kalium.logic.feature.conversation.MLSConversationsRecoveryManagerImpl
import com.wire.kalium.logic.feature.conversation.ObserveOtherUserSecurityClassificationLabelUseCase
import com.wire.kalium.logic.feature.conversation.ObserveOtherUserSecurityClassificationLabelUseCaseImpl
import com.wire.kalium.logic.feature.conversation.ObserveSecurityClassificationLabelUseCase
import com.wire.kalium.logic.feature.conversation.ObserveSecurityClassificationLabelUseCaseImpl
import com.wire.kalium.logic.feature.conversation.RecoverMLSConversationsUseCase
import com.wire.kalium.logic.feature.conversation.RecoverMLSConversationsUseCaseImpl
import com.wire.kalium.logic.feature.conversation.SyncConversationsUseCase
import com.wire.kalium.logic.feature.conversation.SyncConversationsUseCaseImpl
import com.wire.kalium.logic.feature.conversation.TypingIndicatorSyncManager
import com.wire.kalium.logic.feature.conversation.delete.DeleteConversationUseCase
import com.wire.kalium.logic.feature.conversation.delete.DeleteConversationUseCaseImpl
import com.wire.kalium.logic.feature.conversation.keyingmaterials.KeyingMaterialsManager
import com.wire.kalium.logic.feature.conversation.keyingmaterials.KeyingMaterialsManagerImpl
import com.wire.kalium.logic.feature.conversation.mls.MLSOneOnOneConversationResolver
import com.wire.kalium.logic.feature.conversation.mls.MLSOneOnOneConversationResolverImpl
import com.wire.kalium.logic.feature.conversation.mls.OneOnOneMigrator
import com.wire.kalium.logic.feature.conversation.mls.OneOnOneMigratorImpl
import com.wire.kalium.logic.feature.conversation.mls.OneOnOneResolver
import com.wire.kalium.logic.feature.conversation.mls.OneOnOneResolverImpl
import com.wire.kalium.logic.feature.debug.DebugScope
import com.wire.kalium.logic.feature.e2ei.ACMECertificatesSyncUseCase
import com.wire.kalium.logic.feature.e2ei.ACMECertificatesSyncUseCaseImpl
import com.wire.kalium.logic.feature.e2ei.CheckCrlRevocationListUseCase
import com.wire.kalium.logic.feature.e2ei.usecase.FetchConversationMLSVerificationStatusUseCase
import com.wire.kalium.logic.feature.e2ei.usecase.FetchConversationMLSVerificationStatusUseCaseImpl
import com.wire.kalium.logic.feature.e2ei.usecase.FetchMLSVerificationStatusUseCase
import com.wire.kalium.logic.feature.e2ei.usecase.FetchMLSVerificationStatusUseCaseImpl
import com.wire.kalium.logic.feature.e2ei.usecase.ObserveE2EIConversationsVerificationStatusesUseCase
import com.wire.kalium.logic.feature.e2ei.usecase.ObserveE2EIConversationsVerificationStatusesUseCaseImpl
import com.wire.kalium.logic.feature.featureConfig.SyncFeatureConfigsUseCase
import com.wire.kalium.logic.feature.featureConfig.SyncFeatureConfigsUseCaseImpl
import com.wire.kalium.logic.feature.featureConfig.handler.AppLockConfigHandler
import com.wire.kalium.logic.feature.featureConfig.handler.AppsFeatureHandler
import com.wire.kalium.logic.feature.featureConfig.handler.ClassifiedDomainsConfigHandler
import com.wire.kalium.logic.feature.featureConfig.handler.ConferenceCallingConfigHandler
import com.wire.kalium.logic.feature.featureConfig.handler.ConsumableNotificationsConfigHandler
import com.wire.kalium.logic.feature.featureConfig.handler.E2EIConfigHandler
import com.wire.kalium.logic.feature.featureConfig.handler.FileSharingConfigHandler
import com.wire.kalium.logic.feature.featureConfig.handler.GuestRoomConfigHandler
import com.wire.kalium.logic.feature.featureConfig.handler.MLSConfigHandler
import com.wire.kalium.logic.feature.featureConfig.handler.MLSMigrationConfigHandler
import com.wire.kalium.logic.feature.featureConfig.handler.SecondFactorPasswordChallengeConfigHandler
import com.wire.kalium.logic.feature.featureConfig.handler.SelfDeletingMessagesConfigHandler
import com.wire.kalium.logic.feature.keypackage.KeyPackageManager
import com.wire.kalium.logic.feature.keypackage.KeyPackageManagerImpl
import com.wire.kalium.logic.feature.legalhold.ApproveLegalHoldRequestUseCase
import com.wire.kalium.logic.feature.legalhold.ApproveLegalHoldRequestUseCaseImpl
import com.wire.kalium.logic.feature.legalhold.FetchLegalHoldForSelfUserFromRemoteUseCase
import com.wire.kalium.logic.feature.legalhold.FetchLegalHoldForSelfUserFromRemoteUseCaseImpl
import com.wire.kalium.logic.feature.legalhold.MarkLegalHoldChangeAsNotifiedForSelfUseCase
import com.wire.kalium.logic.feature.legalhold.MarkLegalHoldChangeAsNotifiedForSelfUseCaseImpl
import com.wire.kalium.logic.feature.legalhold.MembersHavingLegalHoldClientUseCase
import com.wire.kalium.logic.feature.legalhold.MembersHavingLegalHoldClientUseCaseImpl
import com.wire.kalium.logic.feature.legalhold.ObserveLegalHoldChangeNotifiedForSelfUseCase
import com.wire.kalium.logic.feature.legalhold.ObserveLegalHoldChangeNotifiedForSelfUseCaseImpl
import com.wire.kalium.logic.feature.legalhold.ObserveLegalHoldRequestUseCase
import com.wire.kalium.logic.feature.legalhold.ObserveLegalHoldRequestUseCaseImpl
import com.wire.kalium.logic.feature.legalhold.ObserveLegalHoldStateForSelfUserUseCase
import com.wire.kalium.logic.feature.legalhold.ObserveLegalHoldStateForSelfUserUseCaseImpl
import com.wire.kalium.logic.feature.legalhold.ObserveLegalHoldStateForUserUseCase
import com.wire.kalium.logic.feature.legalhold.ObserveLegalHoldStateForUserUseCaseImpl
import com.wire.kalium.logic.feature.message.AddSystemMessageToAllConversationsUseCase
import com.wire.kalium.logic.feature.message.AddSystemMessageToAllConversationsUseCaseImpl
import com.wire.kalium.logic.feature.message.MessageScope
import com.wire.kalium.logic.feature.message.MessageSendingScheduler
import com.wire.kalium.logic.feature.message.PendingProposalScheduler
import com.wire.kalium.logic.feature.message.PendingProposalSchedulerImpl
import com.wire.kalium.logic.feature.message.StaleEpochVerifier
import com.wire.kalium.logic.feature.message.StaleEpochVerifierImpl
import com.wire.kalium.logic.feature.mlsmigration.MLSMigrationManager
import com.wire.kalium.logic.feature.mlsmigration.MLSMigrationManagerImpl
import com.wire.kalium.logic.feature.mlsmigration.MLSMigrationWorkerImpl
import com.wire.kalium.logic.feature.mlsmigration.MLSMigrator
import com.wire.kalium.logic.feature.mlsmigration.MLSMigratorImpl
import com.wire.kalium.logic.feature.notificationToken.PushTokenUpdater
import com.wire.kalium.logic.feature.proteus.ProteusPreKeyRefiller
import com.wire.kalium.logic.feature.proteus.ProteusPreKeyRefillerImpl
import com.wire.kalium.logic.feature.protocol.OneOnOneProtocolSelector
import com.wire.kalium.logic.feature.protocol.OneOnOneProtocolSelectorImpl
import com.wire.kalium.logic.feature.publicuser.RefreshUsersWithoutMetadataUseCase
import com.wire.kalium.logic.feature.publicuser.RefreshUsersWithoutMetadataUseCaseImpl
import com.wire.kalium.logic.feature.search.SearchScope
import com.wire.kalium.logic.feature.selfDeletingMessages.ObserveSelfDeletionTimerSettingsForConversationUseCase
import com.wire.kalium.logic.feature.selfDeletingMessages.ObserveSelfDeletionTimerSettingsForConversationUseCaseImpl
import com.wire.kalium.logic.feature.selfDeletingMessages.ObserveTeamSettingsSelfDeletingStatusUseCase
import com.wire.kalium.logic.feature.selfDeletingMessages.ObserveTeamSettingsSelfDeletingStatusUseCaseImpl
import com.wire.kalium.logic.feature.selfDeletingMessages.PersistNewSelfDeletionTimerUseCaseImpl
import com.wire.kalium.logic.feature.server.GetTeamUrlUseCase
import com.wire.kalium.logic.feature.service.ServiceScope
import com.wire.kalium.logic.feature.session.GetProxyCredentialsUseCase
import com.wire.kalium.logic.feature.session.GetProxyCredentialsUseCaseImpl
import com.wire.kalium.logic.feature.session.UpgradeCurrentSessionUseCaseImpl
import com.wire.kalium.logic.feature.session.token.AccessTokenRefresher
import com.wire.kalium.logic.feature.session.token.AccessTokenRefresherFactory
import com.wire.kalium.logic.feature.session.token.AccessTokenRefresherFactoryImpl
import com.wire.kalium.logic.feature.session.token.AccessTokenRefresherImpl
import com.wire.kalium.logic.feature.team.SyncSelfTeamUseCase
import com.wire.kalium.logic.feature.team.SyncSelfTeamUseCaseImpl
import com.wire.kalium.logic.feature.team.TeamScope
import com.wire.kalium.logic.feature.user.GetDefaultProtocolUseCase
import com.wire.kalium.logic.feature.user.GetDefaultProtocolUseCaseImpl
import com.wire.kalium.logic.feature.user.IsE2EIEnabledUseCase
import com.wire.kalium.logic.feature.user.IsE2EIEnabledUseCaseImpl
import com.wire.kalium.logic.feature.user.IsFileSharingEnabledUseCase
import com.wire.kalium.logic.feature.user.IsFileSharingEnabledUseCaseImpl
import com.wire.kalium.logic.feature.user.IsMLSEnabledUseCase
import com.wire.kalium.logic.feature.user.IsMLSEnabledUseCaseImpl
import com.wire.kalium.logic.feature.user.MarkEnablingE2EIAsNotifiedUseCase
import com.wire.kalium.logic.feature.user.MarkEnablingE2EIAsNotifiedUseCaseImpl
import com.wire.kalium.logic.feature.user.MarkFileSharingChangeAsNotifiedUseCase
import com.wire.kalium.logic.feature.user.MarkSelfDeletionStatusAsNotifiedUseCase
import com.wire.kalium.logic.feature.user.MarkSelfDeletionStatusAsNotifiedUseCaseImpl
import com.wire.kalium.logic.feature.user.ObserveE2EIRequiredUseCase
import com.wire.kalium.logic.feature.user.ObserveE2EIRequiredUseCaseImpl
import com.wire.kalium.logic.feature.user.ObserveFileSharingStatusUseCase
import com.wire.kalium.logic.feature.user.ObserveFileSharingStatusUseCaseImpl
import com.wire.kalium.logic.feature.user.SyncContactsUseCase
import com.wire.kalium.logic.feature.user.SyncContactsUseCaseImpl
import com.wire.kalium.logic.feature.user.SyncSelfUserUseCase
import com.wire.kalium.logic.feature.user.SyncSelfUserUseCaseImpl
import com.wire.kalium.logic.feature.user.UpdateSelfUserSupportedProtocolsUseCase
import com.wire.kalium.logic.feature.user.UpdateSelfUserSupportedProtocolsUseCaseImpl
import com.wire.kalium.logic.feature.user.UpdateSupportedProtocolsAndResolveOneOnOnesUseCase
import com.wire.kalium.logic.feature.user.UpdateSupportedProtocolsAndResolveOneOnOnesUseCaseImpl
import com.wire.kalium.logic.feature.user.UserScope
import com.wire.kalium.logic.feature.user.e2ei.MarkNotifyForRevokedCertificateAsNotifiedUseCase
import com.wire.kalium.logic.feature.user.e2ei.MarkNotifyForRevokedCertificateAsNotifiedUseCaseImpl
import com.wire.kalium.logic.feature.user.e2ei.ObserveShouldNotifyForRevokedCertificateUseCase
import com.wire.kalium.logic.feature.user.e2ei.ObserveShouldNotifyForRevokedCertificateUseCaseImpl
import com.wire.kalium.logic.feature.user.guestroomlink.MarkGuestLinkFeatureFlagAsNotChangedUseCase
import com.wire.kalium.logic.feature.user.guestroomlink.MarkGuestLinkFeatureFlagAsNotChangedUseCaseImpl
import com.wire.kalium.logic.feature.user.guestroomlink.ObserveGuestRoomLinkFeatureFlagUseCase
import com.wire.kalium.logic.feature.user.guestroomlink.ObserveGuestRoomLinkFeatureFlagUseCaseImpl
import com.wire.kalium.logic.feature.user.migration.MigrateFromPersonalToTeamUseCase
import com.wire.kalium.logic.feature.user.migration.MigrateFromPersonalToTeamUseCaseImpl
import com.wire.kalium.logic.feature.user.screenshotCensoring.ObserveScreenshotCensoringConfigUseCase
import com.wire.kalium.logic.feature.user.screenshotCensoring.ObserveScreenshotCensoringConfigUseCaseImpl
import com.wire.kalium.logic.feature.user.screenshotCensoring.PersistScreenshotCensoringConfigUseCase
import com.wire.kalium.logic.feature.user.screenshotCensoring.PersistScreenshotCensoringConfigUseCaseImpl
import com.wire.kalium.logic.feature.user.webSocketStatus.GetPersistentWebSocketStatus
import com.wire.kalium.logic.feature.user.webSocketStatus.GetPersistentWebSocketStatusImpl
import com.wire.kalium.logic.feature.user.webSocketStatus.PersistPersistentWebSocketConnectionStatusUseCase
import com.wire.kalium.logic.feature.user.webSocketStatus.PersistPersistentWebSocketConnectionStatusUseCaseImpl
import com.wire.kalium.logic.featureFlags.FeatureSupport
import com.wire.kalium.logic.featureFlags.FeatureSupportImpl
import com.wire.kalium.logic.featureFlags.KaliumConfigs
import com.wire.kalium.logic.network.ApiMigrationManager
import com.wire.kalium.logic.network.ApiMigrationV3
import com.wire.kalium.logic.network.SessionManagerImpl
import com.wire.kalium.logic.sync.AvsSyncStateReporter
import com.wire.kalium.logic.sync.AvsSyncStateReporterImpl
import com.wire.kalium.logic.sync.ObserveSyncStateUseCase
import com.wire.kalium.logic.sync.ObserveSyncStateUseCaseImpl
import com.wire.kalium.logic.sync.PendingMessagesSenderWorker
import com.wire.kalium.logic.sync.SyncExecutor
import com.wire.kalium.logic.sync.SyncExecutorImpl
import com.wire.kalium.logic.sync.SyncManager
import com.wire.kalium.logic.sync.SyncStateObserver
import com.wire.kalium.logic.sync.SyncStateObserverImpl
import com.wire.kalium.logic.sync.UserSessionWorkScheduler
import com.wire.kalium.logic.sync.incremental.EventGatherer
import com.wire.kalium.logic.sync.incremental.EventGathererImpl
import com.wire.kalium.logic.sync.incremental.EventProcessor
import com.wire.kalium.logic.sync.incremental.EventProcessorImpl
import com.wire.kalium.logic.sync.incremental.IncrementalSyncManager
import com.wire.kalium.logic.sync.incremental.IncrementalSyncRecoveryHandlerImpl
import com.wire.kalium.logic.sync.incremental.IncrementalSyncWorker
import com.wire.kalium.logic.sync.incremental.IncrementalSyncWorkerImpl
import com.wire.kalium.logic.sync.local.LocalEventManagerImpl
import com.wire.kalium.logic.sync.local.LocalEventRepository
import com.wire.kalium.logic.sync.local.LocalEventRepositoryImpl
import com.wire.kalium.logic.sync.periodic.UserConfigSyncWorker
import com.wire.kalium.logic.sync.periodic.UserConfigSyncWorkerImpl
import com.wire.kalium.logic.sync.receiver.ConversationEventReceiver
import com.wire.kalium.logic.sync.receiver.ConversationEventReceiverImpl
import com.wire.kalium.logic.sync.receiver.FeatureConfigEventReceiver
import com.wire.kalium.logic.sync.receiver.FeatureConfigEventReceiverImpl
import com.wire.kalium.logic.sync.receiver.FederationEventReceiver
import com.wire.kalium.logic.sync.receiver.FederationEventReceiverImpl
import com.wire.kalium.logic.sync.receiver.TeamEventReceiver
import com.wire.kalium.logic.sync.receiver.TeamEventReceiverImpl
import com.wire.kalium.logic.sync.receiver.UserEventReceiver
import com.wire.kalium.logic.sync.receiver.UserEventReceiverImpl
import com.wire.kalium.logic.sync.receiver.UserPropertiesEventReceiver
import com.wire.kalium.logic.sync.receiver.UserPropertiesEventReceiverImpl
import com.wire.kalium.logic.sync.receiver.asset.AssetMessageHandler
import com.wire.kalium.logic.sync.receiver.asset.AssetMessageHandlerImpl
import com.wire.kalium.logic.sync.receiver.conversation.AccessUpdateEventHandler
import com.wire.kalium.logic.sync.receiver.conversation.ChannelAddPermissionUpdateEventHandler
import com.wire.kalium.logic.sync.receiver.conversation.ChannelAddPermissionUpdateEventHandlerImpl
import com.wire.kalium.logic.sync.receiver.conversation.ConversationMessageTimerEventHandler
import com.wire.kalium.logic.sync.receiver.conversation.ConversationMessageTimerEventHandlerImpl
import com.wire.kalium.logic.sync.receiver.conversation.DeletedConversationEventHandler
import com.wire.kalium.logic.sync.receiver.conversation.DeletedConversationEventHandlerImpl
import com.wire.kalium.logic.sync.receiver.conversation.MLSResetConversationEventHandler
import com.wire.kalium.logic.sync.receiver.conversation.MLSResetConversationEventHandlerImpl
import com.wire.kalium.logic.sync.receiver.conversation.MLSWelcomeEventHandler
import com.wire.kalium.logic.sync.receiver.conversation.MLSWelcomeEventHandlerImpl
import com.wire.kalium.logic.sync.receiver.conversation.MemberChangeEventHandler
import com.wire.kalium.logic.sync.receiver.conversation.MemberChangeEventHandlerImpl
import com.wire.kalium.logic.sync.receiver.conversation.MemberJoinEventHandler
import com.wire.kalium.logic.sync.receiver.conversation.MemberJoinEventHandlerImpl
import com.wire.kalium.logic.sync.receiver.conversation.MemberLeaveEventHandler
import com.wire.kalium.logic.sync.receiver.conversation.MemberLeaveEventHandlerImpl
import com.wire.kalium.logic.sync.receiver.conversation.NewConversationEventHandler
import com.wire.kalium.logic.sync.receiver.conversation.NewConversationEventHandlerImpl
import com.wire.kalium.logic.sync.receiver.conversation.ProtocolUpdateEventHandler
import com.wire.kalium.logic.sync.receiver.conversation.ProtocolUpdateEventHandlerImpl
import com.wire.kalium.logic.sync.receiver.conversation.ReceiptModeUpdateEventHandler
import com.wire.kalium.logic.sync.receiver.conversation.ReceiptModeUpdateEventHandlerImpl
import com.wire.kalium.logic.sync.receiver.conversation.RenamedConversationEventHandler
import com.wire.kalium.logic.sync.receiver.conversation.RenamedConversationEventHandlerImpl
import com.wire.kalium.logic.sync.receiver.conversation.message.ApplicationMessageHandler
import com.wire.kalium.logic.sync.receiver.conversation.message.ApplicationMessageHandlerImpl
import com.wire.kalium.logic.sync.receiver.conversation.message.MLSMessageUnpacker
import com.wire.kalium.logic.sync.receiver.conversation.message.MLSMessageUnpackerImpl
import com.wire.kalium.logic.sync.receiver.conversation.message.NewMessageEventHandler
import com.wire.kalium.logic.sync.receiver.conversation.message.NewMessageEventHandlerImpl
import com.wire.kalium.logic.sync.receiver.conversation.message.ProteusMessageUnpacker
import com.wire.kalium.logic.sync.receiver.conversation.message.ProteusMessageUnpackerImpl
import com.wire.kalium.logic.sync.receiver.handler.AllowedGlobalOperationsHandler
import com.wire.kalium.logic.sync.receiver.handler.AssetAuditLogConfigHandler
import com.wire.kalium.logic.sync.receiver.handler.ButtonActionConfirmationHandler
import com.wire.kalium.logic.sync.receiver.handler.ButtonActionConfirmationHandlerImpl
import com.wire.kalium.logic.sync.receiver.handler.ButtonActionHandler
import com.wire.kalium.logic.sync.receiver.handler.ButtonActionHandlerImpl
import com.wire.kalium.logic.sync.receiver.handler.CellsConfigHandler
import com.wire.kalium.logic.sync.receiver.handler.ChatBubblesConfigHandler
import com.wire.kalium.logic.sync.receiver.handler.ClearConversationContentHandlerImpl
import com.wire.kalium.logic.sync.receiver.handler.CodeDeletedHandler
import com.wire.kalium.logic.sync.receiver.handler.CodeDeletedHandlerImpl
import com.wire.kalium.logic.sync.receiver.handler.CodeUpdateHandlerImpl
import com.wire.kalium.logic.sync.receiver.handler.CodeUpdatedHandler
import com.wire.kalium.logic.sync.receiver.handler.DataTransferEventHandler
import com.wire.kalium.logic.sync.receiver.handler.DataTransferEventHandlerImpl
import com.wire.kalium.logic.sync.receiver.handler.DeleteForMeHandlerImpl
import com.wire.kalium.logic.sync.receiver.handler.DeleteMessageHandlerImpl
import com.wire.kalium.logic.sync.receiver.handler.EnableUserProfileQRCodeConfigHandler
import com.wire.kalium.logic.sync.receiver.handler.LastReadContentHandlerImpl
import com.wire.kalium.logic.sync.receiver.handler.MessageCompositeEditHandlerImpl
import com.wire.kalium.logic.sync.receiver.handler.MessageTextEditHandlerImpl
import com.wire.kalium.logic.sync.receiver.handler.ReceiptMessageHandlerImpl
import com.wire.kalium.logic.sync.receiver.handler.TypingIndicatorHandler
import com.wire.kalium.logic.sync.receiver.handler.TypingIndicatorHandlerImpl
import com.wire.kalium.logic.sync.receiver.handler.legalhold.LegalHoldHandlerImpl
import com.wire.kalium.logic.sync.receiver.handler.legalhold.LegalHoldRequestHandlerImpl
import com.wire.kalium.logic.sync.receiver.handler.legalhold.LegalHoldSystemMessagesHandlerImpl
import com.wire.kalium.logic.sync.slow.RestartSlowSyncProcessForRecoveryUseCase
import com.wire.kalium.logic.sync.slow.RestartSlowSyncProcessForRecoveryUseCaseImpl
import com.wire.kalium.logic.sync.slow.SlowSlowSyncCriteriaProviderImpl
import com.wire.kalium.logic.sync.slow.SlowSyncCriteriaProvider
import com.wire.kalium.logic.sync.slow.SlowSyncManager
import com.wire.kalium.logic.sync.slow.SlowSyncRecoveryHandler
import com.wire.kalium.logic.sync.slow.SlowSyncRecoveryHandlerImpl
import com.wire.kalium.logic.sync.slow.SlowSyncWorker
import com.wire.kalium.logic.sync.slow.SlowSyncWorkerImpl
import com.wire.kalium.logic.sync.slow.migration.SyncMigrationStepsProvider
import com.wire.kalium.logic.sync.slow.migration.SyncMigrationStepsProviderImpl
import com.wire.kalium.logic.util.MessageContentEncoder
import com.wire.kalium.network.NetworkStateObserver
import com.wire.kalium.network.networkContainer.AuthenticatedNetworkContainer
import com.wire.kalium.network.session.SessionManager
import com.wire.kalium.network.utils.MockUnboundNetworkClient
import com.wire.kalium.persistence.client.ClientRegistrationStorage
import com.wire.kalium.persistence.client.ClientRegistrationStorageImpl
import com.wire.kalium.persistence.db.GlobalDatabaseBuilder
import com.wire.kalium.persistence.kmmSettings.GlobalPrefProvider
import com.wire.kalium.util.DelicateKaliumApi
import io.ktor.client.HttpClient
import io.mockative.Mockable
import kotlinx.coroutines.CoroutineScope
import kotlinx.coroutines.SupervisorJob
import kotlinx.coroutines.flow.Flow
import kotlinx.coroutines.flow.MutableSharedFlow
import kotlinx.coroutines.flow.firstOrNull
import kotlinx.coroutines.launch
import kotlinx.coroutines.sync.Mutex
import okio.Path.Companion.toPath
import kotlin.coroutines.CoroutineContext
import com.wire.kalium.network.api.model.UserId as UserIdDTO

@Suppress("LongParameterList", "LargeClass")
class UserSessionScope internal constructor(
    userAgent: String,
    internal val userId: UserId,
    private val globalScope: GlobalKaliumScope,
    private val globalCallManager: GlobalCallManager,
    private val globalDatabaseBuilder: GlobalDatabaseBuilder,
    private val globalPreferences: GlobalPrefProvider,
    authenticationScopeProvider: AuthenticationScopeProvider,
    private val rootPathsProvider: RootPathsProvider,
    dataStoragePaths: DataStoragePaths,
    private val kaliumConfigs: KaliumConfigs,
    private val userSessionScopeProvider: UserSessionScopeProvider,
    userStorageProvider: UserStorageProvider,
    private val clientConfig: ClientConfig,
    platformUserStorageProperties: PlatformUserStorageProperties,
    networkStateObserver: NetworkStateObserver,
    private val logoutCallback: LogoutCallback,
) : CoroutineScope {
    private val userStorage = userStorageProvider.getOrCreate(
        userId, platformUserStorageProperties, kaliumConfigs.shouldEncryptData
    )

    private var _clientId: ClientId? = null

    @OptIn(DelicateKaliumApi::class) // Use the uncached client ID in order to create the cache itself.
    private suspend fun clientId(): Either<CoreFailure, ClientId> =
        if (_clientId != null) Either.Right(_clientId!!) else {
            clientRepository.currentClientId().onSuccess {
                _clientId = it
            }
        }

    private val userScopedLogger: KaliumLogger = kaliumLogger.withUserDeviceData {
        KaliumLogger.UserClientData(userId.toLogString(), _clientId?.value?.obfuscateId() ?: "")
    }

    private val cachedClientIdClearer: CachedClientIdClearer = object : CachedClientIdClearer {
        override fun invoke() {
            _clientId = null
        }
    }

    val callMapper: CallMapper get() = MapperProvider.callMapper(userId)

    val qualifiedIdMapper: QualifiedIdMapper get() = MapperProvider.qualifiedIdMapper(userId)

    val federatedIdMapper: FederatedIdMapper
        get() = MapperProvider.federatedIdMapper(
            userId, qualifiedIdMapper, globalScope.sessionRepository
        )

    private val isClientAsyncNotificationsCapableProvider: IsClientAsyncNotificationsCapableProvider
        get() = IsClientAsyncNotificationsCapableProviderImpl(clientRegistrationStorage, this)

    val clientIdProvider = CurrentClientIdProvider { clientId() }
    private val mlsSelfConversationIdProvider: MLSSelfConversationIdProvider by lazy {
        MLSSelfConversationIdProviderImpl(
            conversationRepository
        )
    }
    private val proteusSelfConversationIdProvider: ProteusSelfConversationIdProvider by lazy {
        ProteusSelfConversationIdProviderImpl(
            conversationRepository
        )
    }
    private val selfConversationIdProvider: SelfConversationIdProvider by
    lazy {
        SelfConversationIdProviderImpl(
            clientRepository,
            mlsSelfConversationIdProvider,
            proteusSelfConversationIdProvider
        )
    }

    private val proposalTimersFlow = MutableSharedFlow<ProposalTimer>()

    // TODO(refactor): Extract to Provider class and make atomic
    // val _teamId: Atomic<Either<CoreFailure, TeamId?>> = Atomic(Either.Left(CoreFailure.Unknown(Throwable("NotInitialized"))))
    private var _teamId: Either<CoreFailure, TeamId?> = Either.Left(CoreFailure.Unknown(Throwable("NotInitialized")))

    private suspend fun teamId(): Either<CoreFailure, TeamId?> = if (_teamId.isRight()) _teamId else {
        // this can depend directly on DAO it will make it easier to user
        // and remove any circular dependency when using this inside user repository
        wrapStorageNullableRequest {
            userStorage.database.userDAO.observeUserDetailsByQualifiedID(userId.toDao()).firstOrNull()
        }.map { userDetailsEntity ->
            _teamId = Either.Right(userDetailsEntity?.team?.let { TeamId(it) })
            userDetailsEntity?.team?.let { TeamId(it) }
        }
    }

    private val invalidateTeamId = {
        _teamId = Either.Left(CoreFailure.Unknown(Throwable("NotInitialized")))
    }

    private val selfTeamId = SelfTeamIdProvider { teamId() }

    private val epochChangesObserver: EpochChangesObserver = EpochChangesObserverImpl()

    private val accessTokenRepository: AccessTokenRepository
        get() = AccessTokenRepositoryImpl(
            userId = userId,
            accessTokenApi = authenticatedNetworkContainer.accessTokenApi,
            authTokenStorage = globalPreferences.authTokenStorage
        )

    private val accessTokenRefresherFactory: AccessTokenRefresherFactory
        get() = AccessTokenRefresherFactoryImpl(
            userId = userId,
            tokenStorage = globalPreferences.authTokenStorage
        )

    private val accessTokenRefresher: AccessTokenRefresher
        get() = AccessTokenRefresherImpl(
            repository = accessTokenRepository
        )

    private val sessionManager: SessionManager = SessionManagerImpl(
        sessionRepository = globalScope.sessionRepository,
        accessTokenRefresherFactory = accessTokenRefresherFactory,
        userId = userId,
        currentClientIdProvider = clientIdProvider,
        tokenStorage = globalPreferences.authTokenStorage,
        logout = { logoutReason -> logout(reason = logoutReason, waitUntilCompletes = true) }
    )
    private val authenticatedNetworkContainer: AuthenticatedNetworkContainer = AuthenticatedNetworkContainer.create(
        sessionManager = sessionManager,
        selfUserId = UserIdDTO(userId.value, userId.domain),
        userAgent = userAgent,
        certificatePinning = kaliumConfigs.certPinningConfig,
        mockEngine = kaliumConfigs.mockedRequests?.let { MockUnboundNetworkClient.createMockEngine(it) },
        mockWebSocketSession = kaliumConfigs.mockedWebSocket?.session,
        kaliumLogger = userScopedLogger
    )
    private val featureSupport: FeatureSupport = FeatureSupportImpl(
        sessionManager.serverConfig().metaData.commonApiVersion.version
    )

    val cellsClient: HttpClient
        get() = authenticatedNetworkContainer.cellsHttpClient

    val authenticationScope: AuthenticationScope by lazy {
        authenticationScopeProvider.provide(
            serverConfig = sessionManager.getServerConfig(),
            proxyCredentials = sessionManager.getProxyCredentials(),
            globalDatabase = globalDatabaseBuilder,
            kaliumConfigs = kaliumConfigs,
        )
    }

    internal val userConfigRepository: UserConfigRepository
        get() = UserConfigDataSource(
            userStorage.preferences.userConfigStorage,
            userStorage.database.userConfigDAO,
            kaliumConfigs
        )

    private val userPropertyRepository: UserPropertyRepository
        get() = UserPropertyDataSource(
            authenticatedNetworkContainer.propertiesApi,
            userConfigRepository,
            userId
        )

    private val keyPackageLimitsProvider: KeyPackageLimitsProvider
        get() = KeyPackageLimitsProviderImpl(kaliumConfigs)

    private val proteusMigrationRecoveryHandler: ProteusMigrationRecoveryHandler by lazy {
        ProteusMigrationRecoveryHandlerImpl(lazy { logout })
    }

    val proteusClientProvider: ProteusClientProvider by lazy {
        ProteusClientProviderImpl(
            rootProteusPath = rootPathsProvider.rootProteusPath(userId),
            userId = userId,
            passphraseStorage = globalPreferences.passphraseStorage,
            proteusMigrationRecoveryHandler = proteusMigrationRecoveryHandler
        )
    }

    private val localEventRepository: LocalEventRepository = LocalEventRepositoryImpl()

    private val mlsTransportProvider: MLSTransportProvider by lazy {
        MLSTransportProviderImpl(
            selfUserId = userId,
            mlsMessageApi = authenticatedNetworkContainer.mlsMessageApi,
            localEventRepository = localEventRepository
        )
    }

    private val mlsClientProvider: MLSClientProvider by lazy {
        MLSClientProviderImpl(
            rootKeyStorePath = rootPathsProvider.rootMLSPath(userId),
            userId = userId,
            currentClientIdProvider = clientIdProvider,
            passphraseStorage = globalPreferences.passphraseStorage,
            userConfigRepository = userConfigRepository,
            featureConfigRepository = featureConfigRepository,
            mlsTransportProvider = mlsTransportProvider,
            epochObserver = epochChangesObserver,
            processingScope = this@UserSessionScope
        )
    }

    private val checkRevocationList: RevocationListChecker
        get() = RevocationListCheckerImpl(
            certificateRevocationListRepository = certificateRevocationListRepository,
            featureSupport = featureSupport,
            userConfigRepository = userConfigRepository
        )

    private val mlsMutex: Mutex = Mutex()

    private val mlsConversationRepository: MLSConversationRepository
        get() = MLSConversationDataSource(
            userId,
            keyPackageRepository,
            userStorage.database.conversationDAO,
            authenticatedNetworkContainer.clientApi,
            mlsPublicKeysRepository,
            proposalTimersFlow,
            keyPackageLimitsProvider,
            checkRevocationList,
            certificateRevocationListRepository,
            mutex = mlsMutex
        )

    private val e2eiRepository: E2EIRepository
        get() = E2EIRepositoryImpl(
            authenticatedNetworkContainer.e2eiApi,
            globalScope.unboundNetworkContainer.acmeApi,
            e2EIClientProvider,
            mlsClientProvider,
            clientIdProvider,
            mlsConversationRepository,
            userConfigRepository
        )

    private val e2EIClientProvider: E2EIClientProvider by lazy {
        EI2EIClientProviderImpl(
            currentClientIdProvider = clientIdProvider,
            mlsClientProvider = mlsClientProvider,
            userRepository = userRepository
        )
    }

    private val notificationTokenRepository get() = NotificationTokenDataSource(globalPreferences.tokenStorage)

    private val subconversationRepository =
        SubconversationRepositoryImpl(conversationApi = authenticatedNetworkContainer.conversationApi)

    private val conversationRepository: ConversationRepository
        get() = ConversationDataSource(
            userId,
            userStorage.database.conversationDAO,
            userStorage.database.memberDAO,
            authenticatedNetworkContainer.conversationApi,
            userStorage.database.messageDAO,
            userStorage.database.messageDraftDAO,
            userStorage.database.clientDAO,
            authenticatedNetworkContainer.clientApi,
            userStorage.database.conversationMetaDataDAO,
            userStorage.database.metadataDAO,
        )

    private val conversationMetaDataRepository: ConversationMetaDataRepository
        get() = ConversationMetaDataDataSource(
            userStorage.database.conversationMetaDataDAO,
        )

    private val conversationFolderRepository: ConversationFolderRepository
        get() = ConversationFolderDataSource(
            userStorage.database.conversationFolderDAO,
            authenticatedNetworkContainer.propertiesApi,
            userId
        )

    private val conversationGroupRepository: ConversationGroupRepository
        get() = ConversationGroupRepositoryImpl(
            mlsConversationRepository,
            joinExistingMLSConversationUseCase,
            localEventRepository,
            conversationMessageTimerEventHandler,
            userStorage.database.conversationDAO,
            authenticatedNetworkContainer.conversationApi,
            newConversationMembersRepository,
            userRepository,
            lazy { newGroupConversationSystemMessagesCreator },
            userId,
            selfTeamId,
            legalHoldHandler,
            cryptoTransactionProvider
        )

    private val newConversationMembersRepository: NewConversationMembersRepository
        get() = NewConversationMembersRepositoryImpl(
            userStorage.database.memberDAO,
            lazy { newGroupConversationSystemMessagesCreator }
        )

    private val messageRepository: MessageRepository
        get() = MessageDataSource(
            messageApi = authenticatedNetworkContainer.messageApi,
            mlsMessageApi = authenticatedNetworkContainer.mlsMessageApi,
            messageDAO = userStorage.database.messageDAO,
            selfUserId = userId
        )

    private val messageMetadataRepository: MessageMetadataRepository
        get() = MessageMetadataSource(messageMetaDataDAO = userStorage.database.messageMetaDataDAO)

    private val compositeMessageRepository: CompositeMessageRepository
        get() = CompositeMessageDataSource(compositeMessageDAO = userStorage.database.compositeMessageDAO)

    private val messageDraftRepository: MessageDraftRepository
        get() = MessageDraftDataSource(
            messageDraftDAO = userStorage.database.messageDraftDAO,
        )

    private val slowSyncRepository: SlowSyncRepository by lazy {
        SlowSyncRepositoryImpl(userStorage.database.metadataDAO, userScopedLogger)
    }
    private val incrementalSyncRepository: IncrementalSyncRepository by lazy {
        InMemoryIncrementalSyncRepository(userScopedLogger)
    }

    private val legalHoldSystemMessagesHandler = LegalHoldSystemMessagesHandlerImpl(
        selfUserId = userId,
        persistMessage = persistMessage,
        conversationRepository = conversationRepository,
        messageRepository = messageRepository
    )

    private val legalHoldHandler by lazy {
        LegalHoldHandlerImpl(
            selfUserId = userId,
            fetchUsersClientsFromRemote = fetchUsersClientsFromRemote,
            fetchSelfClientsFromRemote = fetchSelfClientsFromRemote,
            observeLegalHoldStateForUser = observeLegalHoldStateForUser,
            membersHavingLegalHoldClient = membersHavingLegalHoldClient,
            userConfigRepository = userConfigRepository,
            conversationRepository = conversationRepository,
            observeSyncState = observeSyncState,
            legalHoldSystemMessagesHandler = legalHoldSystemMessagesHandler,
        )
    }

    private val userRepository: UserRepository
        get() = UserDataSource(
            userDAO = userStorage.database.userDAO,
            clientDAO = userStorage.database.clientDAO,
            memberDAO = userStorage.database.memberDAO,
            selfApi = authenticatedNetworkContainer.selfApi,
            userDetailsApi = authenticatedNetworkContainer.userDetailsApi,
            upgradePersonalToTeamApi = authenticatedNetworkContainer.upgradePersonalToTeamApi,
            teamsApi = authenticatedNetworkContainer.teamsApi,
            sessionRepository = globalScope.sessionRepository,
            selfUserId = userId,
            selfTeamIdProvider = selfTeamId,
            legalHoldHandler = legalHoldHandler
        )

    private val accountRepository: AccountRepository
        get() = AccountRepositoryImpl(
            userDAO = userStorage.database.userDAO,
            selfUserId = userId,
            selfApi = authenticatedNetworkContainer.selfApi
        )

    internal val pushTokenRepository: PushTokenRepository
        get() = PushTokenDataSource(userStorage.database.metadataDAO)

    private val teamRepository: TeamRepository
        get() = TeamDataSource(
            userStorage.database.userDAO,
            userStorage.database.userConfigDAO,
            userStorage.database.teamDAO,
            authenticatedNetworkContainer.teamsApi,
            userId,
            userStorage.database.serviceDAO,
            legalHoldHandler,
            legalHoldRequestHandler,
        )

    private val serviceRepository: ServiceRepository
        get() = ServiceDataSource(
            serviceDAO = userStorage.database.serviceDAO
        )

    private val persistConversationsUseCase: PersistConversationsUseCase
        get() = PersistConversationsUseCaseImpl(
            selfUserId = userId,
            conversationRepository = conversationRepository,
            selfTeamIdProvider = selfTeamId
        )

    private val persistConversationUseCase: PersistConversationUseCase
        get() = PersistConversationUseCaseImpl(
            conversationRepository = conversationRepository,
            persistConversations = persistConversationsUseCase,
        )

    private val fetchMLSOneToOneConversationUseCase: FetchMLSOneToOneConversationUseCase
        get() = FetchMLSOneToOneConversationUseCaseImpl(
            selfUserId = userId,
            conversationRepository = conversationRepository,
            persistConversations = persistConversationsUseCase
        )

    val fetchConversationUseCase: FetchConversationUseCase
        get() = FetchConversationUseCaseImpl(
            conversationRepository = conversationRepository,
            persistConversations = persistConversationsUseCase,
            transactionProvider = cryptoTransactionProvider,
        )

    private val fetchConversationIfUnknownUseCase: FetchConversationIfUnknownUseCase
        get() = FetchConversationIfUnknownUseCaseImpl(
            conversationRepository = conversationRepository,
            fetchConversation = fetchConversationUseCase
        )

    private val fetchConversationsUseCase: FetchConversationsUseCase
        get() = FetchConversationsUseCaseImpl(
            conversationRepository = conversationRepository,
            persistConversations = persistConversationsUseCase
        )

    private val connectionRepository: ConnectionRepository
        get() = ConnectionDataSource(
            userStorage.database.conversationDAO,
            userStorage.database.memberDAO,
            userStorage.database.connectionDAO,
            authenticatedNetworkContainer.connectionApi,
            userStorage.database.userDAO,
            conversationRepository,
            persistConversationsUseCase
        )

    private val userSearchApiWrapper: UserSearchApiWrapper = UserSearchApiWrapperImpl(
        authenticatedNetworkContainer.userSearchApi,
        userStorage.database.memberDAO,
        userId
    )

    private val searchUserRepository: SearchUserRepository
        get() = SearchUserRepositoryImpl(
            userStorage.database.userDAO,
            userStorage.database.searchDAO,
            authenticatedNetworkContainer.userDetailsApi,
            userSearchApiWrapper,
            userId,
            selfTeamId
        )

    val backup: BackupScope
        get() = BackupScope(
            userId = userId,
            clientIdProvider = clientIdProvider,
            userRepository = userRepository,
            kaliumFileSystem = kaliumFileSystem,
            userStorage = userStorage,
            globalPreferences = globalPreferences,
        )

    val multiPlatformBackup: MultiPlatformBackupScope
        get() = MultiPlatformBackupScope(
            selfUserId = userId,
            backupRepository = backupRepository,
            userRepository = userRepository,
            kaliumFileSystem = kaliumFileSystem,
        )

    val persistMessage: PersistMessageUseCase
        get() = PersistMessageUseCaseImpl(messageRepository, userId, NotificationEventsManagerImpl)

    private val addSystemMessageToAllConversationsUseCase: AddSystemMessageToAllConversationsUseCase
        get() = AddSystemMessageToAllConversationsUseCaseImpl(messageRepository, userId)

    private val restartSlowSyncProcessForRecoveryUseCase: RestartSlowSyncProcessForRecoveryUseCase
        get() = RestartSlowSyncProcessForRecoveryUseCaseImpl(slowSyncRepository)

    private val callRepository: CallRepository by lazy {
        CallDataSource(
            callApi = authenticatedNetworkContainer.callApi,
            serverTimeApi = authenticatedNetworkContainer.serverTimeApi,
            qualifiedIdMapper = qualifiedIdMapper,
            callDAO = userStorage.database.callDAO,
            conversationRepository = conversationRepository,
            mlsConversationRepository = mlsConversationRepository,
            subconversationRepository = subconversationRepository,
            joinSubconversation = joinSubconversationUseCase,
            leaveSubconversation = leaveSubconversationUseCase,
            userRepository = userRepository,
            epochChangesObserver = epochChangesObserver,
            teamRepository = teamRepository,
            persistMessage = persistMessage,
            callMapper = callMapper,
            federatedIdMapper = federatedIdMapper,
            transactionProvider = cryptoTransactionProvider
        )
    }

    private val clientRemoteRepository: ClientRemoteRepository
        get() = ClientRemoteDataSource(
            authenticatedNetworkContainer.clientApi,
            clientConfig
        )

    private val clientRegistrationStorage: ClientRegistrationStorage
        get() = ClientRegistrationStorageImpl(userStorage.database.metadataDAO)

    internal val clientRepository: ClientRepository
        get() = ClientDataSource(
            clientRemoteRepository,
            clientRegistrationStorage,
            userStorage.database.clientDAO,
            userStorage.database.newClientDAO,
            userId,
            authenticatedNetworkContainer.clientApi,
        )

    private val messageSendingScheduler: MessageSendingScheduler
        get() = userSessionWorkScheduler

    private val assetRepository: AssetRepository
        get() = AssetDataSource(
            assetApi = authenticatedNetworkContainer.assetApi,
            assetDao = userStorage.database.assetDAO,
<<<<<<< HEAD
            isAssetAuditLogEnabled = lazy { users.isAssetAuditLogEnabled },
=======
            assetAuditLog = lazy { users.assetAuditLog },
>>>>>>> c8c3f270
            kaliumFileSystem = kaliumFileSystem
        )

    private val eventGatherer: EventGatherer
        get() = EventGathererImpl(
            isClientAsyncNotificationsCapableProvider = isClientAsyncNotificationsCapableProvider,
            eventRepository = eventRepository,
            logger = userScopedLogger
        )

    val cryptoTransactionProvider: CryptoTransactionProvider
        get() = CryptoTransactionProviderImpl(
            mlsClientProvider = mlsClientProvider,
            proteusClientProvider = proteusClientProvider,
        )

    private val eventProcessor: EventProcessor by lazy {
        EventProcessorImpl(
            eventRepository = eventRepository,
            conversationEventReceiver = conversationEventReceiver,
            userEventReceiver = userEventReceiver,
            teamEventReceiver = teamEventReceiver,
            featureConfigEventReceiver = featureConfigEventReceiver,
            userPropertiesEventReceiver = userPropertiesEventReceiver,
            federationEventReceiver = federationEventReceiver,
            processingScope = this@UserSessionScope,
            logger = userScopedLogger,
        )
    }

    private val slowSyncCriteriaProvider: SlowSyncCriteriaProvider
        get() = SlowSlowSyncCriteriaProviderImpl(clientRepository, logoutRepository)

    @Deprecated("Use syncStateObserver instead", ReplaceWith("syncStateObserver"))
    val syncManager: SyncManager
        get() = syncStateObserver

    val syncStateObserver: SyncStateObserver by lazy {
        SyncStateObserverImpl(
            slowSyncRepository = slowSyncRepository,
            incrementalSyncRepository = incrementalSyncRepository,
            syncScope = this,
            logger = userScopedLogger
        )
    }

    val syncExecutor: SyncExecutor by lazy {
        SyncExecutorImpl(
            syncStateObserver,
            slowSyncManager,
            incrementalSyncManager,
            this,
            userScopedLogger = userScopedLogger
        )
    }

    private val syncConversations: SyncConversationsUseCase
        get() = SyncConversationsUseCaseImpl(
            conversationRepository,
            systemMessageInserter,
            fetchConversationsUseCase,
            cryptoTransactionProvider
        )

    private val updateConversationProtocolUseCase: UpdateConversationProtocolUseCase
        get() = UpdateConversationProtocolUseCaseImpl(
            conversationRepository,
            persistConversationsUseCase
        )

    private val syncConnections: SyncConnectionsUseCase
        get() = SyncConnectionsUseCaseImpl(
            connectionRepository = connectionRepository,
            transactionProvider = cryptoTransactionProvider
        )

    private val syncSelfUser: SyncSelfUserUseCase get() = SyncSelfUserUseCaseImpl(userRepository)
    private val syncContacts: SyncContactsUseCase get() = SyncContactsUseCaseImpl(userRepository)

    private val syncSelfTeamUseCase: SyncSelfTeamUseCase
        get() = SyncSelfTeamUseCaseImpl(
            userRepository = userRepository,
            teamRepository = teamRepository,
            fetchedUsersLimit = kaliumConfigs.limitTeamMembersFetchDuringSlowSync
        )

    private val joinExistingMLSConversationUseCase: JoinExistingMLSConversationUseCase
        get() = JoinExistingMLSConversationUseCaseImpl(
            featureSupport,
            authenticatedNetworkContainer.conversationApi,
            clientRepository,
            conversationRepository,
            mlsConversationRepository,
            fetchMLSOneToOneConversationUseCase,
            fetchConversationUseCase,
            resetMlsConversation,
            userId,
        )

    private val registerMLSClientUseCase: RegisterMLSClientUseCase
        get() = RegisterMLSClientUseCaseImpl(
            mlsClientProvider,
            clientRepository,
            keyPackageRepository,
            keyPackageLimitsProvider,
            userConfigRepository
        )

    private val recoverMLSConversationsUseCase: RecoverMLSConversationsUseCase
        get() = RecoverMLSConversationsUseCaseImpl(
            featureSupport,
            clientRepository,
            conversationRepository,
            mlsConversationRepository,
            joinExistingMLSConversationUseCase
        )

    private val joinExistingMLSConversations: JoinExistingMLSConversationsUseCase
        get() = JoinExistingMLSConversationsUseCaseImpl(
            featureSupport,
            clientRepository,
            conversationRepository,
            joinExistingMLSConversationUseCase,
            cryptoTransactionProvider
        )

    private val joinSubconversationUseCase: JoinSubconversationUseCase
        get() = JoinSubconversationUseCaseImpl(
            authenticatedNetworkContainer.conversationApi,
            mlsConversationRepository,
            subconversationRepository,
            cryptoTransactionProvider
        )

    private val leaveSubconversationUseCase: LeaveSubconversationUseCase
        get() = LeaveSubconversationUseCaseImpl(
            authenticatedNetworkContainer.conversationApi,
            subconversationRepository,
            userId,
            clientIdProvider,
        )

    private val mlsOneOnOneConversationResolver: MLSOneOnOneConversationResolver
        get() = MLSOneOnOneConversationResolverImpl(
            conversationRepository,
            joinExistingMLSConversationUseCase,
            fetchMLSOneToOneConversationUseCase
        )

    private val oneOnOneMigrator: OneOnOneMigrator
        get() = OneOnOneMigratorImpl(
            mlsOneOnOneConversationResolver,
            conversationGroupRepository,
            conversationRepository,
            messageRepository,
            userRepository,
            systemMessageInserter
        )
    private val oneOnOneResolver: OneOnOneResolver
        get() = OneOnOneResolverImpl(
            userRepository,
            oneOnOneProtocolSelector,
            oneOnOneMigrator,
            incrementalSyncRepository
        )

    private val updateSupportedProtocols: UpdateSelfUserSupportedProtocolsUseCase
        get() = UpdateSelfUserSupportedProtocolsUseCaseImpl(
            clientRepository,
            userRepository,
            userConfigRepository,
            featureSupport,
            clientIdProvider,
            userScopedLogger
        )

    private val updateSupportedProtocolsAndResolveOneOnOnes: UpdateSupportedProtocolsAndResolveOneOnOnesUseCase
        get() = UpdateSupportedProtocolsAndResolveOneOnOnesUseCaseImpl(
            updateSupportedProtocols,
            oneOnOneResolver
        )

    private val slowSyncWorker: SlowSyncWorker by lazy {
        SlowSyncWorkerImpl(
            isClientAsyncNotificationsCapableProvider,
            eventRepository,
            syncSelfUser,
            syncFeatureConfigsUseCase,
            updateSupportedProtocols,
            syncConversations,
            syncConnections,
            syncSelfTeamUseCase,
            syncContacts,
            joinExistingMLSConversations,
            fetchLegalHoldForSelfUserFromRemoteUseCase,
            oneOnOneResolver,
            cryptoTransactionProvider
        )
    }

    private val slowSyncRecoveryHandler: SlowSyncRecoveryHandler
        get() = SlowSyncRecoveryHandlerImpl(logout)

    private val syncMigrationStepsProvider: () -> SyncMigrationStepsProvider = {
        SyncMigrationStepsProviderImpl(lazy { accountRepository }, selfTeamId)
    }

    private val slowSyncManager: SlowSyncManager by lazy {
        SlowSyncManager(
            slowSyncCriteriaProvider,
            slowSyncRepository,
            slowSyncWorker,
            slowSyncRecoveryHandler,
            networkStateObserver,
            syncMigrationStepsProvider,
            userScopedLogger,
        )
    }
    private val mlsConversationsRecoveryManager: MLSConversationsRecoveryManager by lazy {
        MLSConversationsRecoveryManagerImpl(
            featureSupport,
            incrementalSyncRepository,
            clientRepository,
            recoverMLSConversationsUseCase,
            slowSyncRepository,
            cryptoTransactionProvider,
            userScopedLogger
        )
    }

    private val conversationsRecoveryManager: ConversationsRecoveryManager by lazy {
        ConversationsRecoveryManagerImpl(
            incrementalSyncRepository,
            addSystemMessageToAllConversationsUseCase,
            slowSyncRepository,
            userScopedLogger
        )
    }

    private val incrementalSyncWorker: IncrementalSyncWorker by lazy {
        IncrementalSyncWorkerImpl(
            eventGatherer,
            eventProcessor,
            cryptoTransactionProvider,
            userScopedLogger,
        )
    }
    private val incrementalSyncRecoveryHandler: IncrementalSyncRecoveryHandlerImpl
        get() = IncrementalSyncRecoveryHandlerImpl(
            restartSlowSyncProcessForRecoveryUseCase,
            eventRepository,
            userScopedLogger,
        )

    private val incrementalSyncManager by lazy {
        IncrementalSyncManager(
            incrementalSyncWorker,
            incrementalSyncRepository,
            incrementalSyncRecoveryHandler,
            networkStateObserver,
            userScopedLogger,
            userSessionWorkScheduler,
        )
    }

    private val localEventManager by lazy {
        LocalEventManagerImpl(
            localEventRepository,
            eventProcessor,
            cryptoTransactionProvider,
            this
        )
    }

    private val upgradeCurrentSessionUseCase
        get() = UpgradeCurrentSessionUseCaseImpl(
            authenticatedNetworkContainer,
            accessTokenRefresher,
            sessionManager
        )

    @Suppress("MagicNumber")
    private val apiMigrations = listOf(
        Pair(3, ApiMigrationV3(clientIdProvider, upgradeCurrentSessionUseCase))
    )

    private val apiMigrationManager
        get() = ApiMigrationManager(
            sessionManager.serverConfig().metaData.commonApiVersion.version,
            userStorage.database.metadataDAO,
            apiMigrations
        )

    private val eventRepository: EventRepository = EventDataSource(
        notificationApi = authenticatedNetworkContainer.notificationApi,
        metadataDAO = userStorage.database.metadataDAO,
        eventDAO = userStorage.database.eventDAO,
        currentClientId = clientIdProvider,
        clientRegistrationStorage = clientRegistrationStorage,
        restartSlowSyncProcessForRecovery = restartSlowSyncProcessForRecoveryUseCase,
        selfUserId = userId,
        logger = userScopedLogger
    )

    private val mlsMigrator: MLSMigrator
        get() = MLSMigratorImpl(
            userId,
            selfTeamId,
            userRepository,
            conversationRepository,
            mlsConversationRepository,
            systemMessageInserter,
            callRepository,
            updateConversationProtocolUseCase,
            cryptoTransactionProvider
        )

    internal val keyPackageManager: KeyPackageManager = KeyPackageManagerImpl(
        featureSupport,
        incrementalSyncRepository,
        lazy { clientRepository },
        lazy { client.refillKeyPackages },
        lazy { client.mlsKeyPackageCountUseCase },
        lazy { users.timestampKeyRepository },
        cryptoTransactionProvider
    )

    val keyingMaterialsManager: KeyingMaterialsManager
        get() = KeyingMaterialsManagerImpl(
            featureSupport,
            syncStateObserver,
            lazy { clientRepository },
            lazy { conversations.updateMLSGroupsKeyingMaterials },
            lazy { users.timestampKeyRepository },
            this,
        )

    val mlsClientManager: MLSClientManager
        get() = MLSClientManagerImpl(
            clientIdProvider,
            isAllowedToRegisterMLSClient,
            syncStateObserver,
            lazy { slowSyncRepository },
            lazy { clientRepository },
            lazy {
                RegisterMLSClientUseCaseImpl(
                    mlsClientProvider, clientRepository, keyPackageRepository, keyPackageLimitsProvider, userConfigRepository
                )
            },
            this,
        )

    private val mlsMigrationWorker
        get() = MLSMigrationWorkerImpl(
            userConfigRepository,
            featureConfigRepository,
            mlsConfigHandler,
            mlsMigrationConfigHandler,
            mlsMigrator,
        )

    val mlsMigrationManager: MLSMigrationManager
        get() = MLSMigrationManagerImpl(
            kaliumConfigs,
            isMLSEnabled,
            syncStateObserver,
            lazy { clientRepository },
            lazy { users.timestampKeyRepository },
            lazy { mlsMigrationWorker },
            this,
        )

    private val mlsPublicKeysRepository: MLSPublicKeysRepository
        get() = MLSPublicKeysRepositoryImpl(
            authenticatedNetworkContainer.mlsPublicKeyApi,
        )

    private val videoStateChecker: VideoStateChecker get() = VideoStateCheckerImpl()

    private val pendingProposalScheduler: PendingProposalScheduler =
        PendingProposalSchedulerImpl(
            incrementalSyncRepository,
            lazy { mlsConversationRepository },
            lazy { subconversationRepository },
            cryptoTransactionProvider
        )

    private val callManager: Lazy<CallManager> = lazy {
        globalCallManager.getCallManagerForClient(
            userId = userId,
            callRepository = callRepository,
            currentClientIdProvider = clientIdProvider,
            conversationRepository = conversationRepository,
            userConfigRepository = userConfigRepository,
            selfConversationIdProvider = selfConversationIdProvider,
            messageSender = messages.messageSender,
            federatedIdMapper = federatedIdMapper,
            qualifiedIdMapper = qualifiedIdMapper,
            videoStateChecker = videoStateChecker,
            callMapper = callMapper,
            conversationClientsInCallUpdater = conversationClientsInCallUpdater,
            getCallConversationType = getCallConversationType,
            networkStateObserver = networkStateObserver,
            kaliumConfigs = kaliumConfigs,
            createAndPersistRecentlyEndedCallMetadata = createAndPersistRecentlyEndedCallMetadata
        )
    }

    private val flowManagerService by lazy {
        globalCallManager.getFlowManager()
    }

    private val mediaManagerService by lazy {
        globalCallManager.getMediaManager()
    }

    private val conversationClientsInCallUpdater: ConversationClientsInCallUpdater
        get() = ConversationClientsInCallUpdaterImpl(
            callManager = callManager,
            conversationRepository = conversationRepository,
            federatedIdMapper = federatedIdMapper
        )

    private val getCallConversationType: GetCallConversationTypeProvider by lazy {
        GetCallConversationTypeProviderImpl(
            userConfigRepository = userConfigRepository,
            conversationMetaDataRepository = conversationMetaDataRepository,
        )
    }

    private val updateConversationClientsForCurrentCall: Lazy<UpdateConversationClientsForCurrentCallUseCase>
        get() = lazy {
            UpdateConversationClientsForCurrentCallUseCaseImpl(callRepository, conversationClientsInCallUpdater)
        }

    private val reactionRepository = ReactionRepositoryImpl(userId, userStorage.database.reactionDAO)
    private val receiptRepository = ReceiptRepositoryImpl(userStorage.database.receiptDAO)
    private val persistReaction: PersistReactionUseCase
        get() = PersistReactionUseCaseImpl(
            reactionRepository
        )

    private val mlsUnpacker: MLSMessageUnpacker
        get() = MLSMessageUnpackerImpl(
            conversationRepository = conversationRepository,
            subconversationRepository = subconversationRepository,
            mlsConversationRepository = mlsConversationRepository,
            pendingProposalScheduler = pendingProposalScheduler,
            selfUserId = userId
        )

    private val proteusUnpacker: ProteusMessageUnpacker
        get() = ProteusMessageUnpackerImpl(
            selfUserId = userId
        )

    private val messageEncoder get() = MessageContentEncoder()

    private val systemMessageInserter get() = SystemMessageInserterImpl(userId, persistMessage)

    private val receiptMessageHandler
        get() = ReceiptMessageHandlerImpl(
            selfUserId = this.userId,
            receiptRepository = receiptRepository,
            messageRepository = messageRepository
        )

    private val isMessageSentInSelfConversation: IsMessageSentInSelfConversationUseCase
        get() = IsMessageSentInSelfConversationUseCaseImpl(selfConversationIdProvider)

    private val assetMessageHandler: AssetMessageHandler
        get() = AssetMessageHandlerImpl(
            messageRepository,
            persistMessage,
            userConfigRepository,
            validateAssetMimeType
        )

    private val buttonActionConfirmationHandler: ButtonActionConfirmationHandler
        get() = ButtonActionConfirmationHandlerImpl(compositeMessageRepository, messageMetadataRepository)

    private val dataTransferEventHandler: DataTransferEventHandler
        get() = DataTransferEventHandlerImpl(
            userId,
            userConfigRepository,
            userScopedLogger
        )

    private val inCallReactionsRepository: InCallReactionsRepository by lazy {
        InCallReactionsDataSource()
    }

    private val buttonActionHandler: ButtonActionHandler by lazy {
        ButtonActionHandlerImpl(userId, compositeMessageRepository, userScopedLogger)
    }

    private val applicationMessageHandler: ApplicationMessageHandler
        get() = ApplicationMessageHandlerImpl(
            userRepository,
            messageRepository,
            assetMessageHandler,
            callManager,
            persistMessage,
            persistReaction,
            MessageTextEditHandlerImpl(messageRepository, NotificationEventsManagerImpl),
            LastReadContentHandlerImpl(
                conversationRepository,
                userId,
                isMessageSentInSelfConversation,
                NotificationEventsManagerImpl
            ),
            ClearConversationContentHandlerImpl(
                conversationRepository,
                userId,
                isMessageSentInSelfConversation,
                conversations.clearConversationAssetsLocally,
                deleteConversationUseCase
            ),
            DeleteForMeHandlerImpl(messageRepository, isMessageSentInSelfConversation),
            DeleteMessageHandlerImpl(messageRepository, assetRepository, NotificationEventsManagerImpl, userId),
            messageEncoder,
            receiptMessageHandler,
            buttonActionConfirmationHandler,
            dataTransferEventHandler,
            inCallReactionsRepository,
            buttonActionHandler,
            MessageCompositeEditHandlerImpl(messageRepository),
            userId
        )

    private val staleEpochVerifier: StaleEpochVerifier
        get() = StaleEpochVerifierImpl(
            systemMessageInserter = systemMessageInserter,
            conversationRepository = conversationRepository,
            mlsConversationRepository = mlsConversationRepository,
            joinExistingMLSConversation = joinExistingMLSConversationUseCase,
            subconversationRepository = subconversationRepository,
            fetchConversation = fetchConversationUseCase
        )

    private val newMessageHandler: NewMessageEventHandler
        get() = NewMessageEventHandlerImpl(
            proteusUnpacker,
            mlsUnpacker,
            applicationMessageHandler,
            legalHoldHandler,
            { conversationId, messageId ->
                messages.ephemeralMessageDeletionHandler.startSelfDeletion(conversationId, messageId)
            },
            { conversationId, messageId ->
                messages.confirmationDeliveryHandler.enqueueConfirmationDelivery(conversationId, messageId)
            },
            userId,
            staleEpochVerifier,
            resetMlsConversation,
        )

    private val newGroupConversationSystemMessagesCreator: NewGroupConversationSystemMessagesCreator
        get() = NewGroupConversationSystemMessagesCreatorImpl(
            persistMessage = persistMessage,
            selfTeamIdProvider = selfTeamId,
            qualifiedIdMapper = qualifiedIdMapper,
            selfUserId = userId
        )

    private val newConversationHandler: NewConversationEventHandler
        get() = NewConversationEventHandlerImpl(
            conversationRepository,
            userRepository,
            selfTeamId,
            newGroupConversationSystemMessagesCreator,
            oneOnOneResolver,
            persistConversationUseCase
        )
    private val deletedConversationHandler: DeletedConversationEventHandler
        get() = DeletedConversationEventHandlerImpl(
            userRepository,
            conversationRepository,
            NotificationEventsManagerImpl,
            deleteConversationUseCase
        )
    private val memberJoinHandler: MemberJoinEventHandler
        get() = MemberJoinEventHandlerImpl(
            conversationRepository = conversationRepository,
            userRepository = userRepository,
            persistMessage = persistMessage,
            legalHoldHandler = legalHoldHandler,
            newGroupConversationSystemMessagesCreator = newGroupConversationSystemMessagesCreator,
            selfUserId = userId,
            fetchConversationUseCase
        )
    private val memberLeaveHandler: MemberLeaveEventHandler
        get() = MemberLeaveEventHandlerImpl(
            memberDAO = userStorage.database.memberDAO,
            userRepository = userRepository,
            conversationRepository = conversationRepository,
            persistMessage = persistMessage,
            updateConversationClientsForCurrentCall = updateConversationClientsForCurrentCall,
            legalHoldHandler = legalHoldHandler,
            selfTeamIdProvider = selfTeamId,
            deleteConversation = deleteConversationUseCase,
            selfUserId = userId
        )
    private val memberChangeHandler: MemberChangeEventHandler
        get() = MemberChangeEventHandlerImpl(
            conversationRepository,
            fetchConversationIfUnknownUseCase

        )
    private val mlsWelcomeHandler: MLSWelcomeEventHandler
        get() = MLSWelcomeEventHandlerImpl(
            conversationRepository = conversationRepository,
            oneOnOneResolver = oneOnOneResolver,
            refillKeyPackages = client.refillKeyPackages,
            revocationListChecker = checkRevocationList,
            certificateRevocationListRepository = certificateRevocationListRepository,
            joinExistingMLSConversation = joinExistingMLSConversationUseCase,
            fetchConversationIfUnknown = fetchConversationIfUnknownUseCase
        )

    private val renamedConversationHandler: RenamedConversationEventHandler
        get() = RenamedConversationEventHandlerImpl(
            userStorage.database.conversationDAO, persistMessage
        )

    private val receiptModeUpdateEventHandler: ReceiptModeUpdateEventHandler
        get() = ReceiptModeUpdateEventHandlerImpl(
            conversationDAO = userStorage.database.conversationDAO,
            persistMessage = persistMessage
        )

    private val conversationMessageTimerEventHandler: ConversationMessageTimerEventHandler
        get() = ConversationMessageTimerEventHandlerImpl(
            conversationDAO = userStorage.database.conversationDAO,
            persistMessage = persistMessage
        )

    private val conversationCodeUpdateHandler: CodeUpdatedHandler
        get() = CodeUpdateHandlerImpl(
            conversationDAO = userStorage.database.conversationDAO,
            sessionManager.getServerConfig().links
        )

    private val conversationCodeDeletedHandler: CodeDeletedHandler
        get() = CodeDeletedHandlerImpl(
            conversationDAO = userStorage.database.conversationDAO
        )

    private val typingIndicatorHandler: TypingIndicatorHandler
        get() = TypingIndicatorHandlerImpl(userId, conversations.typingIndicatorIncomingRepository)

    private val protocolUpdateEventHandler: ProtocolUpdateEventHandler
        get() = ProtocolUpdateEventHandlerImpl(
            systemMessageInserter = systemMessageInserter,
            callRepository = callRepository,
            updateConversationProtocolUseCase
        )

    private val channelAddPermissionUpdateEventHandler: ChannelAddPermissionUpdateEventHandler
        get() = ChannelAddPermissionUpdateEventHandlerImpl(
            conversationRepository = conversationRepository
        )

    private val conversationAccessUpdateEventHandler: AccessUpdateEventHandler
        get() = AccessUpdateEventHandler(
            conversationDAO = userStorage.database.conversationDAO,
            selfUserId = userId
        )

    private val mlsResetConversationEventHandler: MLSResetConversationEventHandler
        get() = MLSResetConversationEventHandlerImpl(
            mlsConversationRepository = mlsConversationRepository,
        )

    private val conversationEventReceiver: ConversationEventReceiver by lazy {
        ConversationEventReceiverImpl(
            newMessageHandler,
            newConversationHandler,
            deletedConversationHandler,
            memberJoinHandler,
            memberLeaveHandler,
            memberChangeHandler,
            mlsWelcomeHandler,
            renamedConversationHandler,
            receiptModeUpdateEventHandler,
            conversationMessageTimerEventHandler,
            conversationCodeUpdateHandler,
            conversationCodeDeletedHandler,
            typingIndicatorHandler,
            protocolUpdateEventHandler,
            channelAddPermissionUpdateEventHandler,
            conversationAccessUpdateEventHandler,
            mlsResetConversationEventHandler,
        )
    }
    override val coroutineContext: CoroutineContext = SupervisorJob()

    private val legalHoldRequestHandler = LegalHoldRequestHandlerImpl(
        selfUserId = userId,
        userConfigRepository = userConfigRepository
    )

    val observeLegalHoldStateForUser: ObserveLegalHoldStateForUserUseCase
        get() = ObserveLegalHoldStateForUserUseCaseImpl(clientRepository)

    val observeAnalyticsTrackingIdentifierStatus: ObserveAnalyticsTrackingIdentifierStatusUseCase
        get() = ObserveAnalyticsTrackingIdentifierStatusUseCase(userConfigRepository, userScopedLogger)

    val setNewUserTrackingIdentifier: SetNewUserTrackingIdentifierUseCase
        get() = SetNewUserTrackingIdentifierUseCase(userConfigRepository)

    val getCurrentAnalyticsTrackingIdentifier: GetCurrentAnalyticsTrackingIdentifierUseCase
        get() = GetCurrentAnalyticsTrackingIdentifierUseCase(userConfigRepository)

    val analyticsIdentifierManager: AnalyticsIdentifierManager
        get() = AnalyticsIdentifierManager(
            messages.messageSender,
            userConfigRepository,
            userId,
            clientIdProvider,
            selfConversationIdProvider,
            syncManager,
            userScopedLogger
        )

    suspend fun observeIfE2EIRequiredDuringLogin(): Flow<Boolean?> = clientRepository.observeIsClientRegistrationBlockedByE2EI()

    val observeLegalHoldForSelfUser: ObserveLegalHoldStateForSelfUserUseCase
        get() = ObserveLegalHoldStateForSelfUserUseCaseImpl(userId, observeLegalHoldStateForUser, observeLegalHoldRequest)

    val observeLegalHoldChangeNotifiedForSelf: ObserveLegalHoldChangeNotifiedForSelfUseCase
        get() = ObserveLegalHoldChangeNotifiedForSelfUseCaseImpl(userId, userConfigRepository, observeLegalHoldStateForUser)

    val markLegalHoldChangeAsNotifiedForSelf: MarkLegalHoldChangeAsNotifiedForSelfUseCase
        get() = MarkLegalHoldChangeAsNotifiedForSelfUseCaseImpl(userConfigRepository)

    val observeLegalHoldRequest: ObserveLegalHoldRequestUseCase
        get() = ObserveLegalHoldRequestUseCaseImpl(
            userConfigRepository = userConfigRepository,
            transactionProvider = cryptoTransactionProvider
        )

    val approveLegalHoldRequest: ApproveLegalHoldRequestUseCase
        get() = ApproveLegalHoldRequestUseCaseImpl(
            teamRepository = teamRepository,
            selfTeamIdProvider = selfTeamId,
        )

    private val fetchSelfClientsFromRemote: FetchSelfClientsFromRemoteUseCase
        get() = FetchSelfClientsFromRemoteUseCaseImpl(
            clientRepository = clientRepository,
            provideClientId = clientIdProvider
        )
    private val fetchUsersClientsFromRemote: FetchUsersClientsFromRemoteUseCase
        get() = FetchUsersClientsFromRemoteUseCaseImpl(
            clientRemoteRepository = clientRemoteRepository,
            clientRepository = clientRepository
        )

    val membersHavingLegalHoldClient: MembersHavingLegalHoldClientUseCase
        get() = MembersHavingLegalHoldClientUseCaseImpl(clientRepository)

    private val updateSelfClientCapabilityToConsumableNotifications by lazy {
        UpdateSelfClientCapabilityToConsumableNotificationsUseCaseImpl(
            selfClientIdProvider = clientIdProvider,
            clientRepository = clientRepository,
            clientRemoteRepository = clientRemoteRepository,
            incrementalSyncRepository = incrementalSyncRepository,
            selfServerConfig = users.serverLinks,
            syncRequester = { syncExecutor.request { waitUntilLiveOrFailure() } },
            slowSyncRepository = slowSyncRepository,
            logger = userScopedLogger
        )
    }

    private val fetchLegalHoldForSelfUserFromRemoteUseCase: FetchLegalHoldForSelfUserFromRemoteUseCase
        get() = FetchLegalHoldForSelfUserFromRemoteUseCaseImpl(
            teamRepository = teamRepository,
            selfTeamIdProvider = selfTeamId,
        )

    private val userEventReceiver: UserEventReceiver
        get() = UserEventReceiverImpl(
            clientRepository,
            connectionRepository,
            userRepository,
            logout,
            oneOnOneResolver,
            userId,
            clientIdProvider,
            lazy { newGroupConversationSystemMessagesCreator },
            legalHoldRequestHandler,
            legalHoldHandler
        )

    private val userPropertiesEventReceiver: UserPropertiesEventReceiver
        get() = UserPropertiesEventReceiverImpl(userConfigRepository, conversationFolderRepository)

    private val federationEventReceiver: FederationEventReceiver
        get() = FederationEventReceiverImpl(
            conversationRepository, connectionRepository, userRepository,
            userStorage.database.memberDAO, persistMessage, userId
        )

    private val teamEventReceiver: TeamEventReceiver
        get() = TeamEventReceiverImpl(userRepository, persistMessage, userId)

    private val guestRoomConfigHandler
        get() = GuestRoomConfigHandler(userConfigRepository, kaliumConfigs)

    private val fileSharingConfigHandler
        get() = FileSharingConfigHandler(userConfigRepository)

    private val mlsConfigHandler
        get() = MLSConfigHandler(userConfigRepository, updateSupportedProtocolsAndResolveOneOnOnes, cryptoTransactionProvider)

    private val mlsMigrationConfigHandler
        get() = MLSMigrationConfigHandler(userConfigRepository, updateSupportedProtocolsAndResolveOneOnOnes, cryptoTransactionProvider)

    private val classifiedDomainsConfigHandler
        get() = ClassifiedDomainsConfigHandler(userConfigRepository)

    private val conferenceCallingConfigHandler
        get() = ConferenceCallingConfigHandler(userConfigRepository)

    private val consumableNotificationsConfigHandler
        get() = ConsumableNotificationsConfigHandler(userConfigRepository)

    private val appsFeatureHandler
        get() = AppsFeatureHandler(userConfigRepository)

    private val secondFactorPasswordChallengeConfigHandler
        get() = SecondFactorPasswordChallengeConfigHandler(userConfigRepository)

    private val selfDeletingMessagesConfigHandler
        get() = SelfDeletingMessagesConfigHandler(userConfigRepository, kaliumConfigs)

    private val e2eiConfigHandler
        get() = E2EIConfigHandler(userConfigRepository)

    private val appLockConfigHandler
        get() = AppLockConfigHandler(userConfigRepository)

    private val allowedGlobalOperationsHandler
        get() = AllowedGlobalOperationsHandler(userConfigRepository)

    private val cellsConfigHandler
        get() = CellsConfigHandler(userConfigRepository)

    private val chatBubblesConfigHandler
        get() = ChatBubblesConfigHandler(userConfigRepository)

    private val enableUserProfileQRCodeConfigHandler
        get() = EnableUserProfileQRCodeConfigHandler(userConfigRepository)

    private val assetAuditLogConfigHandler
        get() = AssetAuditLogConfigHandler(userConfigRepository)

    private val featureConfigEventReceiver: FeatureConfigEventReceiver
        get() = FeatureConfigEventReceiverImpl(
            guestRoomConfigHandler,
            fileSharingConfigHandler,
            mlsConfigHandler,
            mlsMigrationConfigHandler,
            classifiedDomainsConfigHandler,
            conferenceCallingConfigHandler,
            selfDeletingMessagesConfigHandler,
            e2eiConfigHandler,
            appLockConfigHandler,
            allowedGlobalOperationsHandler,
            cellsConfigHandler,
            chatBubblesConfigHandler,
            enableUserProfileQRCodeConfigHandler,
            assetAuditLogConfigHandler,
        )

    private val preKeyRepository: PreKeyRepository
        get() = PreKeyDataSource(
            authenticatedNetworkContainer.preKeyApi,
            proteusClientProvider,
            clientIdProvider,
            userStorage.database.prekeyDAO,
            userStorage.database.clientDAO,
            userStorage.database.metadataDAO,
        )
    private val certificateRevocationListRepository: CertificateRevocationListRepository
        get() = CertificateRevocationListRepositoryDataSource(
            acmeApi = globalScope.unboundNetworkContainer.acmeApi,
            metadataDAO = userStorage.database.metadataDAO,
            userConfigRepository = userConfigRepository
        )

    private val proteusPreKeyRefiller: ProteusPreKeyRefiller
        get() = ProteusPreKeyRefillerImpl(preKeyRepository)

    internal val userConfigSyncWorker: UserConfigSyncWorker by lazy {
        UserConfigSyncWorkerImpl(
            incrementalSyncRepository = incrementalSyncRepository,
            syncFeatureConfigsUseCase = syncFeatureConfigsUseCase,
            proteusPreKeyRefiller = proteusPreKeyRefiller,
            mlsPublicKeysRepository = mlsPublicKeysRepository,
            acmeCertificatesSyncUseCase = acmeCertificatesSyncUseCase,
            kaliumLogger = userScopedLogger,
        )
    }

    internal val pendingMessagesSenderWorker: PendingMessagesSenderWorker by lazy {
        PendingMessagesSenderWorker(
            messageRepository = messageRepository,
            messageSender = messages.messageSender,
            userId = userId,
        )
    }

    private val keyPackageRepository: KeyPackageRepository
        get() = KeyPackageDataSource(
            clientIdProvider,
            authenticatedNetworkContainer.keyPackageApi,
            userId
        )

    private val logoutRepository: LogoutRepository = LogoutDataSource(
        authenticatedNetworkContainer.logoutApi,
        userStorage.database.metadataDAO
    )

    private val backupRepository: BackupRepository
        get() = BackupDataSource(
            selfUserId = userId,
            userDAO = userStorage.database.userDAO,
            conversationDAO = userStorage.database.conversationDAO,
            messageDAO = userStorage.database.messageDAO,
        )

    val observeSyncState: ObserveSyncStateUseCase
        get() = ObserveSyncStateUseCaseImpl(syncManager)

    private val avsSyncStateReporter: AvsSyncStateReporter by lazy {
        AvsSyncStateReporterImpl(
            callManager = callManager,
            incrementalSyncRepository = incrementalSyncRepository,
            kaliumLogger = userScopedLogger
        )
    }

    private val protoContentMapper: ProtoContentMapper
        get() = ProtoContentMapperImpl(selfUserId = userId)

    private val oneOnOneProtocolSelector: OneOnOneProtocolSelector
        get() = OneOnOneProtocolSelectorImpl(
            userRepository,
            userConfigRepository
        )

    private val acmeCertificatesSyncUseCase: ACMECertificatesSyncUseCase by lazy {
        ACMECertificatesSyncUseCaseImpl(
            e2eiRepository = e2eiRepository,
            kaliumLogger = userScopedLogger,
            isE2EIEnabledUseCase = isE2EIEnabled
        )
    }

    private val refreshUsersWithoutMetadata: RefreshUsersWithoutMetadataUseCase
        get() = RefreshUsersWithoutMetadataUseCaseImpl(
            userRepository
        )

    private val isAllowedToUseAsyncNotifications: IsAllowedToUseAsyncNotificationsUseCase
        get() = IsAllowedToUseAsyncNotificationsUseCaseImpl(
            userConfigRepository = userConfigRepository,
            isAllowedByCurrentBackendVersionProvider = {
                sessionManager.serverConfig().metaData.commonApiVersion.version >= MIN_API_VERSION_FOR_CONSUMABLE_NOTIFICATIONS
            }
        )

    @OptIn(DelicateKaliumApi::class)
    val client: ClientScope by lazy {
        ClientScope(
            clientRepository,
            pushTokenRepository,
            logoutRepository,
            preKeyRepository,
            keyPackageRepository,
            keyPackageLimitsProvider,
            mlsClientProvider,
            notificationTokenRepository,
            clientRemoteRepository,
            proteusClientProvider,
            globalScope.sessionRepository,
            upgradeCurrentSessionUseCase,
            userId,
            isAllowedToRegisterMLSClient,
            clientIdProvider,
            userRepository,
            authenticationScope.secondFactorVerificationRepository,
            slowSyncRepository,
            cachedClientIdClearer,
            updateSupportedProtocolsAndResolveOneOnOnes,
            registerMLSClientUseCase,
            syncFeatureConfigsUseCase,
            userConfigRepository,
            cryptoTransactionProvider,
            isAllowedToUseAsyncNotifications
        )
    }
    val conversations: ConversationScope by lazy {
        ConversationScope(
            conversationRepository,
            conversationGroupRepository,
            connectionRepository,
            userRepository,
            conversationFolderRepository,
            syncManager,
            mlsConversationRepository,
            clientIdProvider,
            messages.messageSender,
            teamRepository,
            slowSyncRepository,
            userId,
            selfConversationIdProvider,
            persistMessage,
            selfTeamId,
            messages.sendConfirmation,
            renamedConversationHandler,
            authenticationScope.serverConfigRepository,
            userStorage,
            userPropertyRepository,
            messages.deleteEphemeralMessageEndDate,
            oneOnOneResolver,
            this,
            userScopedLogger,
            refreshUsersWithoutMetadata,
            sessionManager.getServerConfig().links,
            messages.messageRepository,
            assetRepository,
            newGroupConversationSystemMessagesCreator,
            deleteConversationUseCase,
            persistConversationsUseCase,
            cryptoTransactionProvider,
            resetMlsConversation,
        )
    }

    val channels: ChannelsScope by lazy {
        ChannelsScope(
            { users.getSelfUser },
            { conversationRepository },
            { userStorage.database.metadataDAO },
            { userRepository }
        )
    }

    val debug: DebugScope by lazy {
        DebugScope(
            messageRepository,
            conversationRepository,
            mlsConversationRepository,
            { joinExistingMLSConversationUseCase },
            clientRepository,
            clientRemoteRepository,
            clientIdProvider,
            preKeyRepository,
            userRepository,
            featureConfigRepository,
            userId,
            assetRepository,
            eventRepository,
            syncManager,
            slowSyncRepository,
            messageSendingScheduler,
            selfConversationIdProvider,
            staleEpochVerifier,
            eventProcessor,
            legalHoldHandler,
            notificationTokenRepository,
            this,
            userStorage,
            updateSelfClientCapabilityToConsumableNotifications,
            users.serverLinks,
            fetchConversationUseCase,
            cryptoTransactionProvider,
            userScopedLogger,
        )
    }

    val messages: MessageScope by lazy {
        MessageScope(
            connectionRepository,
            messageDraftRepository,
            userId,
            clientIdProvider,
            selfConversationIdProvider,
            messageRepository,
            conversationRepository,
            cells.messageAttachmentsDraftRepository,
            mlsConversationRepository,
            clientRepository,
            clientRemoteRepository,
            preKeyRepository,
            userRepository,
            assetRepository,
            reactionRepository,
            receiptRepository,
            syncManager,
            slowSyncRepository,
            messageSendingScheduler,
            userPropertyRepository,
            incrementalSyncRepository,
            protoContentMapper,
            observeSelfDeletingMessages,
            messageMetadataRepository,
            staleEpochVerifier,
            legalHoldHandler,
            observeFileSharingStatus,
            cells.publishAttachments,
            cells.removeAttachments,
            cells.deleteAttachmentsUseCase,
            fetchConversationUseCase,
            cryptoTransactionProvider,
            compositeMessageRepository,
            { joinExistingMLSConversationUseCase },
            this,
            userScopedLogger,
        )
    }

    val users: UserScope by lazy {
        UserScope(
            userRepository,
            userConfigRepository,
            accountRepository,
            syncManager,
            assetRepository,
            teamRepository,
            globalScope.sessionRepository,
            authenticationScope.serverConfigRepository,
            userId,
            userStorage.database.metadataDAO,
            userPropertyRepository,
            messages.messageSender,
            clientIdProvider,
            e2eiRepository,
            mlsConversationRepository,
            conversationRepository,
            team.isSelfATeamMember,
            updateSupportedProtocols,
            clientRepository,
            joinExistingMLSConversations,
            refreshUsersWithoutMetadata,
            isE2EIEnabled,
            certificateRevocationListRepository,
            incrementalSyncRepository,
            sessionManager,
            selfTeamId,
            checkRevocationList,
            userScopedLogger,
            getTeamUrlUseCase,
            isMLSEnabled,
            globalScope.updateApiVersions,
            userConfigSyncWorker,
            mlsClientManager,
            mlsMigrationManager,
            keyingMaterialsManager,
            cryptoTransactionProvider,
            this,
        )
    }

    val search: SearchScope by lazy {
        SearchScope(
            mlsPublicKeysRepository = mlsPublicKeysRepository,
            getDefaultProtocol = getDefaultProtocol,
            getConversationProtocolInfo = conversations.getConversationProtocolInfo,
            searchUserRepository = searchUserRepository,
            selfUserId = userId,
            sessionRepository = globalScope.sessionRepository,
            kaliumConfigs = kaliumConfigs
        )
    }

    private val clearUserData: ClearUserDataUseCase get() = ClearUserDataUseCaseImpl(userStorage)

    private val validateAssetMimeType: ValidateAssetFileTypeUseCase get() = ValidateAssetFileTypeUseCaseImpl()

    val logout: LogoutUseCase
        get() = LogoutUseCaseImpl(
            logoutRepository,
            globalScope.sessionRepository,
            clientRepository,
            userConfigRepository,
            userId,
            client.deregisterNativePushToken,
            client.clearClientData,
            clearUserData,
            userSessionScopeProvider,
            pushTokenRepository,
            globalScope,
            userSessionWorkScheduler,
            calls.establishedCall,
            calls.endCall,
            logoutCallback,
            kaliumConfigs
        )
    val persistPersistentWebSocketConnectionStatus: PersistPersistentWebSocketConnectionStatusUseCase
        get() = PersistPersistentWebSocketConnectionStatusUseCaseImpl(userId, globalScope.sessionRepository)

    val getPersistentWebSocketStatus: GetPersistentWebSocketStatus
        get() = GetPersistentWebSocketStatusImpl(userId, globalScope.sessionRepository)

    private val featureConfigRepository: FeatureConfigRepository
        get() = FeatureConfigDataSource(
            featureConfigApi = authenticatedNetworkContainer.featureConfigApi
        )
    val isFileSharingEnabled: IsFileSharingEnabledUseCase get() = IsFileSharingEnabledUseCaseImpl(userConfigRepository)
    val observeFileSharingStatus: ObserveFileSharingStatusUseCase
        get() = ObserveFileSharingStatusUseCaseImpl(userConfigRepository)

    val observeShouldNotifyForRevokedCertificate: ObserveShouldNotifyForRevokedCertificateUseCase
            by lazy { ObserveShouldNotifyForRevokedCertificateUseCaseImpl(userConfigRepository) }

    val markNotifyForRevokedCertificateAsNotified: MarkNotifyForRevokedCertificateAsNotifiedUseCase
            by lazy { MarkNotifyForRevokedCertificateAsNotifiedUseCaseImpl(userConfigRepository) }

    val markGuestLinkFeatureFlagAsNotChanged: MarkGuestLinkFeatureFlagAsNotChangedUseCase
        get() = MarkGuestLinkFeatureFlagAsNotChangedUseCaseImpl(userConfigRepository)

    val appLockTeamFeatureConfigObserver: AppLockTeamFeatureConfigObserver
        get() = AppLockTeamFeatureConfigObserverImpl(userConfigRepository)

    val markTeamAppLockStatusAsNotified: MarkTeamAppLockStatusAsNotifiedUseCase
        get() = MarkTeamAppLockStatusAsNotifiedUseCaseImpl(userConfigRepository)

    val markSelfDeletingMessagesAsNotified: MarkSelfDeletionStatusAsNotifiedUseCase
        get() = MarkSelfDeletionStatusAsNotifiedUseCaseImpl(userConfigRepository)

    val observeSelfDeletingMessages: ObserveSelfDeletionTimerSettingsForConversationUseCase
        get() = ObserveSelfDeletionTimerSettingsForConversationUseCaseImpl(userConfigRepository, conversationRepository)

    val observeTeamSettingsSelfDeletionStatus: ObserveTeamSettingsSelfDeletingStatusUseCase
        get() = ObserveTeamSettingsSelfDeletingStatusUseCaseImpl(userConfigRepository)

    val persistNewSelfDeletionStatus: PersistNewSelfDeletionTimerUseCaseImpl
        get() = PersistNewSelfDeletionTimerUseCaseImpl(conversationRepository)

    val observeGuestRoomLinkFeatureFlag: ObserveGuestRoomLinkFeatureFlagUseCase
        get() = ObserveGuestRoomLinkFeatureFlagUseCaseImpl(userConfigRepository)

    val markFileSharingStatusAsNotified: MarkFileSharingChangeAsNotifiedUseCase
        get() = MarkFileSharingChangeAsNotifiedUseCase(userConfigRepository)

    val isMLSEnabled: IsMLSEnabledUseCase get() = IsMLSEnabledUseCaseImpl(featureSupport, userConfigRepository)
    val isE2EIEnabled: IsE2EIEnabledUseCase
        get() = IsE2EIEnabledUseCaseImpl(
            userConfigRepository,
            isMLSEnabled
        )

    val getDefaultProtocol: GetDefaultProtocolUseCase
        get() = GetDefaultProtocolUseCaseImpl(
            userConfigRepository = userConfigRepository
        )

    val observeE2EIRequired: ObserveE2EIRequiredUseCase
        get() = ObserveE2EIRequiredUseCaseImpl(
            userConfigRepository,
            featureSupport,
            users.getE2EICertificate,
            clientIdProvider
        )
    val markE2EIRequiredAsNotified: MarkEnablingE2EIAsNotifiedUseCase
        get() = MarkEnablingE2EIAsNotifiedUseCaseImpl(userConfigRepository)

    @OptIn(DelicateKaliumApi::class)
    private val isAllowedToRegisterMLSClient: IsAllowedToRegisterMLSClientUseCase
        get() = IsAllowedToRegisterMLSClientUseCaseImpl(
            featureSupport,
            mlsPublicKeysRepository,
            userConfigRepository
        )

    private val syncFeatureConfigsUseCase: SyncFeatureConfigsUseCase
        get() = SyncFeatureConfigsUseCaseImpl(
            featureConfigRepository,
            guestRoomConfigHandler,
            fileSharingConfigHandler,
            mlsConfigHandler,
            mlsMigrationConfigHandler,
            classifiedDomainsConfigHandler,
            conferenceCallingConfigHandler,
            secondFactorPasswordChallengeConfigHandler,
            selfDeletingMessagesConfigHandler,
            e2eiConfigHandler,
            appLockConfigHandler,
            channels.channelsFeatureConfigHandler,
            consumableNotificationsConfigHandler,
            allowedGlobalOperationsHandler,
            cellsConfigHandler,
            appsFeatureHandler,
            chatBubblesConfigHandler,
            enableUserProfileQRCodeConfigHandler,
            assetAuditLogConfigHandler,
        )

    val team: TeamScope
        get() = TeamScope(
            teamRepository = teamRepository,
            slowSyncRepository = slowSyncRepository,
            selfTeamIdProvider = selfTeamId
        )

    val service: ServiceScope
        get() = ServiceScope(
            serviceRepository,
            teamRepository,
            userConfigRepository,
            selfTeamId
        )

    val calls: CallsScope
        get() = CallsScope(
            callManager = callManager,
            callRepository = callRepository,
            conversationRepository = conversationRepository,
            flowManagerService = flowManagerService,
            mediaManagerService = mediaManagerService,
            syncManager = lazy { syncManager },
            qualifiedIdMapper = qualifiedIdMapper,
            currentClientIdProvider = clientIdProvider,
            userConfigRepository = userConfigRepository,
            getCallConversationType = getCallConversationType,
            conversationClientsInCallUpdater = conversationClientsInCallUpdater,
            kaliumConfigs = kaliumConfigs,
            inCallReactionsRepository = inCallReactionsRepository,
            selfUserId = userId,
            userRepository = userRepository
        )

    val connection: ConnectionScope
        get() = ConnectionScope(
            connectionRepository,
            conversationRepository,
            userRepository,
            oneOnOneResolver,
            newGroupConversationSystemMessagesCreator,
            fetchConversationUseCase,
            cryptoTransactionProvider
        )

    val observeSecurityClassificationLabel: ObserveSecurityClassificationLabelUseCase
        get() = ObserveSecurityClassificationLabelUseCaseImpl(
            conversations.observeConversationMembers, conversationRepository, userConfigRepository
        )

    val getOtherUserSecurityClassificationLabel: ObserveOtherUserSecurityClassificationLabelUseCase
        get() = ObserveOtherUserSecurityClassificationLabelUseCaseImpl(userConfigRepository, userId)

    val persistScreenshotCensoringConfig: PersistScreenshotCensoringConfigUseCase
        get() = PersistScreenshotCensoringConfigUseCaseImpl(userConfigRepository = userConfigRepository)

    val observeScreenshotCensoringConfig: ObserveScreenshotCensoringConfigUseCase
        get() = ObserveScreenshotCensoringConfigUseCaseImpl(userConfigRepository = userConfigRepository)

    val fetchConversationMLSVerificationStatus: FetchConversationMLSVerificationStatusUseCase
        get() = FetchConversationMLSVerificationStatusUseCaseImpl(
            conversationRepository,
            fetchMLSVerificationStatusUseCase,
            cryptoTransactionProvider
        )

    val kaliumFileSystem: KaliumFileSystem by lazy {
        // Create the cache and asset storage directories
        KaliumFileSystemImpl(dataStoragePaths).also {
            if (!it.exists(dataStoragePaths.cachePath.value.toPath()))
                it.createDirectories(dataStoragePaths.cachePath.value.toPath())
            if (!it.exists(dataStoragePaths.assetStoragePath.value.toPath()))
                it.createDirectories(dataStoragePaths.assetStoragePath.value.toPath())
        }
    }

    val checkCrlRevocationList: CheckCrlRevocationListUseCase
        get() = CheckCrlRevocationListUseCase(
            certificateRevocationListRepository,
            checkRevocationList,
            cryptoTransactionProvider,
            userScopedLogger
        )

    private val createAndPersistRecentlyEndedCallMetadata: CreateAndPersistRecentlyEndedCallMetadataUseCase
        get() = CreateAndPersistRecentlyEndedCallMetadataUseCaseImpl(
            callRepository = callRepository,
            observeConversationMembers = conversations.observeConversationMembers,
            selfTeamIdProvider = selfTeamId
        )

    val migrateFromPersonalToTeam: MigrateFromPersonalToTeamUseCase
        get() = MigrateFromPersonalToTeamUseCaseImpl(userId, userRepository, syncContacts, invalidateTeamId)

    internal val getProxyCredentials: GetProxyCredentialsUseCase
        get() = GetProxyCredentialsUseCaseImpl(sessionManager)

    private fun createPushTokenUpdater() = PushTokenUpdater(
        clientRepository, notificationTokenRepository, pushTokenRepository
    )

    private val fetchMLSVerificationStatusUseCase: FetchMLSVerificationStatusUseCase by lazy {
        FetchMLSVerificationStatusUseCaseImpl(
            conversationRepository,
            persistMessage,
            mlsConversationRepository,
            userId,
            userRepository,
            userScopedLogger,
        )
    }

    private val observeE2EIConversationsVerificationStatuses: ObserveE2EIConversationsVerificationStatusesUseCase by lazy {
        ObserveE2EIConversationsVerificationStatusesUseCaseImpl(
            fetchMLSVerificationStatus = fetchMLSVerificationStatusUseCase,
            epochChangesObserver = epochChangesObserver,
            kaliumLogger = userScopedLogger,
            transactionProvider = cryptoTransactionProvider
        )
    }

    private val typingIndicatorSyncManager: TypingIndicatorSyncManager =
        TypingIndicatorSyncManager(
            typingIndicatorIncomingRepository = lazy { conversations.typingIndicatorIncomingRepository },
            observeSyncStateUseCase = observeSyncState,
            kaliumLogger = userScopedLogger,
        )

    private val analyticsRepository: AnalyticsRepository
        get() = AnalyticsDataSource(
            userDAO = userStorage.database.userDAO,
            selfUserId = userId,
            metadataDAO = userStorage.database.metadataDAO
        )

    val getTeamUrlUseCase: GetTeamUrlUseCase
        get() = GetTeamUrlUseCase(
            userId,
            authenticationScope.serverConfigRepository,
        )

    val getAnalyticsContactsData: GetAnalyticsContactsDataUseCase
        get() = GetAnalyticsContactsDataUseCase(
            selfTeamIdProvider = selfTeamId,
            analyticsRepository = analyticsRepository,
            userConfigRepository = userConfigRepository,
            coroutineScope = this,
        )

    val cells: CellsScope by lazy {
        CellsScope(
            cellsClient = cellsClient,
            dao = with(userStorage.database) {
                CellsScope.CellScopeDao(
                    attachmentDraftDao = messageAttachmentDraftDao,
                    conversationsDao = conversationDAO,
                    attachmentsDao = messageAttachments,
                    assetsDao = assetDAO,
                    userDao = userDAO,
                )
            },
            sessionManager = sessionManager,
            accessTokenApi = authenticatedNetworkContainer.accessTokenApi,
        )
    }

    private val deleteConversationUseCase: DeleteConversationUseCase
        get() = DeleteConversationUseCaseImpl(
            conversationRepository = conversationRepository,
            mlsConversationRepository = mlsConversationRepository,
        )

    val userSessionWorkScheduler: UserSessionWorkScheduler = globalScope.workSchedulerProvider.userSessionWorkScheduler(this)

    val resetMlsConversation: ResetMLSConversationUseCase
        get() = ResetMLSConversationUseCaseImpl(
            userConfig = userConfigRepository,
            transactionProvider = cryptoTransactionProvider,
            conversationRepository = conversationRepository,
            mlsConversationRepository = mlsConversationRepository,
            fetchConversationUseCase = fetchConversationUseCase,
            kaliumConfigs = kaliumConfigs,
        )

    /**
     * This will start subscribers of observable work per user session, as long as the user is logged in.
     * When the user logs out, this work will be canceled.
     */
    init {
        launch {
            apiMigrationManager.performMigrations()
            callRepository.updateOpenCallsToClosedStatus()
            messageRepository.resetAssetTransferStatus()
        }

        launch {
            val pushTokenUpdater = createPushTokenUpdater()
            pushTokenUpdater.monitorTokenChanges()
        }

        launch {
            mlsConversationsRecoveryManager.invoke()
        }

        launch {
            conversationsRecoveryManager.invoke()
        }

        launch {
            messages.ephemeralMessageDeletionHandler.enqueuePendingSelfDeletionMessages()
        }

        launch {
            observeE2EIConversationsVerificationStatuses.invoke()
        }

        launch {
            typingIndicatorSyncManager.execute()
        }

        launch {
            if (isAllowedToUseAsyncNotifications()) {
                updateSelfClientCapabilityToConsumableNotifications()
            }
        }

        launch {
            clientIdProvider().map {
                avsSyncStateReporter.execute()
            }
        }

        launch {
            messages.confirmationDeliveryHandler.sendPendingConfirmations()
        }

        syncExecutor.startAndStopSyncAsNeeded()

        launch {
            localEventManager.startProcessing()
        }

        userSessionWorkScheduler.schedulePeriodicUserConfigSync()
    }
}

@Mockable
fun interface CachedClientIdClearer {
    operator fun invoke()
}<|MERGE_RESOLUTION|>--- conflicted
+++ resolved
@@ -1058,11 +1058,7 @@
         get() = AssetDataSource(
             assetApi = authenticatedNetworkContainer.assetApi,
             assetDao = userStorage.database.assetDAO,
-<<<<<<< HEAD
-            isAssetAuditLogEnabled = lazy { users.isAssetAuditLogEnabled },
-=======
             assetAuditLog = lazy { users.assetAuditLog },
->>>>>>> c8c3f270
             kaliumFileSystem = kaliumFileSystem
         )
 
