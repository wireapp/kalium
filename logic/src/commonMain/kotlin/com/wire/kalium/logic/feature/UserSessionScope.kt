--- conflicted
+++ resolved
@@ -155,9 +155,6 @@
     val listenToEvents: ListenToEventsUseCase get() = ListenToEventsUseCase(syncManager, eventRepository, conversationEventReceiver)
     val client: ClientScope get() = ClientScope(clientRepository, authenticatedDataSourceSet.proteusClient)
     val conversations: ConversationScope get() = ConversationScope(conversationRepository, syncManager)
-<<<<<<< HEAD
-    val messages: MessageScope get() = MessageScope(messageRepository, clientRepository, userRepository, authenticatedDataSourceSet.syncManager)
-=======
 
     val messages: MessageScope
         get() = MessageScope(
@@ -169,6 +166,5 @@
             userRepository,
             syncManager
         )
->>>>>>> 7c753d77
     val users: UserScope get() = UserScope(userRepository, syncManager, assetRepository)
 }