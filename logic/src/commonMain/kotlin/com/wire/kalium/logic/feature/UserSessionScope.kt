/*
 * Wire
 * Copyright (C) 2024 Wire Swiss GmbH
 *
 * This program is free software: you can redistribute it and/or modify
 * it under the terms of the GNU General Public License as published by
 * the Free Software Foundation, either version 3 of the License, or
 * (at your option) any later version.
 *
 * This program is distributed in the hope that it will be useful,
 * but WITHOUT ANY WARRANTY; without even the implied warranty of
 * MERCHANTABILITY or FITNESS FOR A PARTICULAR PURPOSE. See the
 * GNU General Public License for more details.
 *
 * You should have received a copy of the GNU General Public License
 * along with this program. If not, see http://www.gnu.org/licenses/.
 */
@file:Suppress("konsist.useCasesShouldNotAccessDaoLayerDirectly", "konsist.useCasesShouldNotAccessNetworkLayerDirectly")

package com.wire.kalium.logic.feature

import com.wire.kalium.logger.KaliumLogger
import com.wire.kalium.logger.obfuscateId
import com.wire.kalium.logic.CoreFailure
import com.wire.kalium.logic.GlobalKaliumScope
import com.wire.kalium.logic.cache.MLSSelfConversationIdProvider
import com.wire.kalium.logic.cache.MLSSelfConversationIdProviderImpl
import com.wire.kalium.logic.cache.ProteusSelfConversationIdProvider
import com.wire.kalium.logic.cache.ProteusSelfConversationIdProviderImpl
import com.wire.kalium.logic.cache.SelfConversationIdProvider
import com.wire.kalium.logic.cache.SelfConversationIdProviderImpl
import com.wire.kalium.logic.configuration.ClientConfig
import com.wire.kalium.logic.configuration.UserConfigDataSource
import com.wire.kalium.logic.configuration.UserConfigRepository
import com.wire.kalium.logic.configuration.notification.NotificationTokenDataSource
import com.wire.kalium.logic.data.asset.AssetDataSource
import com.wire.kalium.logic.data.asset.AssetRepository
import com.wire.kalium.logic.data.asset.DataStoragePaths
import com.wire.kalium.logic.data.asset.KaliumFileSystem
import com.wire.kalium.logic.data.asset.KaliumFileSystemImpl
import com.wire.kalium.logic.data.call.CallDataSource
import com.wire.kalium.logic.data.call.CallRepository
import com.wire.kalium.logic.data.call.VideoStateChecker
import com.wire.kalium.logic.data.call.VideoStateCheckerImpl
import com.wire.kalium.logic.data.call.mapper.CallMapper
import com.wire.kalium.logic.data.client.ClientDataSource
import com.wire.kalium.logic.data.client.ClientRepository
import com.wire.kalium.logic.data.client.E2EIClientProvider
import com.wire.kalium.logic.data.client.EI2EIClientProviderImpl
import com.wire.kalium.logic.data.client.MLSClientProvider
import com.wire.kalium.logic.data.client.MLSClientProviderImpl
import com.wire.kalium.logic.data.client.ProteusClientProvider
import com.wire.kalium.logic.data.client.ProteusClientProviderImpl
import com.wire.kalium.logic.data.client.remote.ClientRemoteDataSource
import com.wire.kalium.logic.data.client.remote.ClientRemoteRepository
import com.wire.kalium.logic.data.connection.ConnectionDataSource
import com.wire.kalium.logic.data.connection.ConnectionRepository
import com.wire.kalium.logic.data.conversation.ClientId
import com.wire.kalium.logic.data.conversation.CommitBundleEventReceiverImpl
import com.wire.kalium.logic.data.conversation.ConversationDataSource
import com.wire.kalium.logic.data.conversation.ConversationGroupRepository
import com.wire.kalium.logic.data.conversation.ConversationGroupRepositoryImpl
import com.wire.kalium.logic.data.conversation.ConversationRepository
import com.wire.kalium.logic.data.conversation.EpochChangesObserverImpl
import com.wire.kalium.logic.data.conversation.JoinExistingMLSConversationUseCase
import com.wire.kalium.logic.data.conversation.JoinExistingMLSConversationUseCaseImpl
import com.wire.kalium.logic.data.conversation.JoinExistingMLSConversationsUseCase
import com.wire.kalium.logic.data.conversation.JoinExistingMLSConversationsUseCaseImpl
import com.wire.kalium.logic.data.conversation.JoinSubconversationUseCase
import com.wire.kalium.logic.data.conversation.JoinSubconversationUseCaseImpl
import com.wire.kalium.logic.data.conversation.LeaveSubconversationUseCase
import com.wire.kalium.logic.data.conversation.LeaveSubconversationUseCaseImpl
import com.wire.kalium.logic.data.conversation.MLSConversationDataSource
import com.wire.kalium.logic.data.conversation.MLSConversationRepository
import com.wire.kalium.logic.data.conversation.NewConversationMembersRepository
import com.wire.kalium.logic.data.conversation.NewConversationMembersRepositoryImpl
import com.wire.kalium.logic.data.conversation.ProposalTimer
import com.wire.kalium.logic.data.conversation.SubconversationRepositoryImpl
import com.wire.kalium.logic.data.conversation.UpdateKeyingMaterialThresholdProvider
import com.wire.kalium.logic.data.conversation.UpdateKeyingMaterialThresholdProviderImpl
import com.wire.kalium.logic.data.e2ei.CertificateRevocationListRepository
import com.wire.kalium.logic.data.e2ei.CertificateRevocationListRepositoryDataSource
import com.wire.kalium.logic.data.e2ei.E2EIRepository
import com.wire.kalium.logic.data.e2ei.E2EIRepositoryImpl
import com.wire.kalium.logic.data.e2ei.RevocationListChecker
import com.wire.kalium.logic.data.e2ei.RevocationListCheckerImpl
import com.wire.kalium.logic.data.event.EventDataSource
import com.wire.kalium.logic.data.event.EventRepository
import com.wire.kalium.logic.data.featureConfig.FeatureConfigDataSource
import com.wire.kalium.logic.data.featureConfig.FeatureConfigRepository
import com.wire.kalium.logic.data.id.CurrentClientIdProvider
import com.wire.kalium.logic.data.id.FederatedIdMapper
import com.wire.kalium.logic.data.id.GroupID
import com.wire.kalium.logic.data.id.QualifiedIdMapper
import com.wire.kalium.logic.data.id.SelfTeamIdProvider
import com.wire.kalium.logic.data.id.TeamId
import com.wire.kalium.logic.data.id.toDao
import com.wire.kalium.logic.data.keypackage.KeyPackageDataSource
import com.wire.kalium.logic.data.keypackage.KeyPackageLimitsProvider
import com.wire.kalium.logic.data.keypackage.KeyPackageLimitsProviderImpl
import com.wire.kalium.logic.data.keypackage.KeyPackageRepository
import com.wire.kalium.logic.data.logout.LogoutDataSource
import com.wire.kalium.logic.data.logout.LogoutRepository
import com.wire.kalium.logic.data.message.CompositeMessageDataSource
import com.wire.kalium.logic.data.message.CompositeMessageRepository
import com.wire.kalium.logic.data.message.IsMessageSentInSelfConversationUseCase
import com.wire.kalium.logic.data.message.IsMessageSentInSelfConversationUseCaseImpl
import com.wire.kalium.logic.data.message.MessageDataSource
import com.wire.kalium.logic.data.message.MessageMetadataRepository
import com.wire.kalium.logic.data.message.MessageMetadataSource
import com.wire.kalium.logic.data.message.MessageRepository
import com.wire.kalium.logic.data.message.PersistMessageUseCase
import com.wire.kalium.logic.data.message.PersistMessageUseCaseImpl
import com.wire.kalium.logic.data.message.PersistReactionUseCase
import com.wire.kalium.logic.data.message.PersistReactionUseCaseImpl
import com.wire.kalium.logic.data.message.ProtoContentMapper
import com.wire.kalium.logic.data.message.ProtoContentMapperImpl
import com.wire.kalium.logic.data.message.SystemMessageInserterImpl
import com.wire.kalium.logic.data.message.draft.MessageDraftDataSource
import com.wire.kalium.logic.data.message.draft.MessageDraftRepository
import com.wire.kalium.logic.data.message.reaction.ReactionRepositoryImpl
import com.wire.kalium.logic.data.message.receipt.ReceiptRepositoryImpl
import com.wire.kalium.logic.data.mlspublickeys.MLSPublicKeysRepository
import com.wire.kalium.logic.data.mlspublickeys.MLSPublicKeysRepositoryImpl
import com.wire.kalium.logic.data.notification.NotificationEventsManagerImpl
import com.wire.kalium.logic.data.notification.PushTokenDataSource
import com.wire.kalium.logic.data.notification.PushTokenRepository
import com.wire.kalium.logic.data.prekey.PreKeyDataSource
import com.wire.kalium.logic.data.prekey.PreKeyRepository
import com.wire.kalium.logic.data.properties.UserPropertyDataSource
import com.wire.kalium.logic.data.properties.UserPropertyRepository
import com.wire.kalium.logic.data.publicuser.SearchUserRepository
import com.wire.kalium.logic.data.publicuser.SearchUserRepositoryImpl
import com.wire.kalium.logic.data.publicuser.UserSearchApiWrapper
import com.wire.kalium.logic.data.publicuser.UserSearchApiWrapperImpl
import com.wire.kalium.logic.data.service.ServiceDataSource
import com.wire.kalium.logic.data.service.ServiceRepository
import com.wire.kalium.logic.data.session.token.AccessTokenRepository
import com.wire.kalium.logic.data.session.token.AccessTokenRepositoryImpl
import com.wire.kalium.logic.data.sync.InMemoryIncrementalSyncRepository
import com.wire.kalium.logic.data.sync.IncrementalSyncRepository
import com.wire.kalium.logic.data.sync.SlowSyncRepository
import com.wire.kalium.logic.data.sync.SlowSyncRepositoryImpl
import com.wire.kalium.logic.data.team.TeamDataSource
import com.wire.kalium.logic.data.team.TeamRepository
import com.wire.kalium.logic.data.user.AccountRepository
import com.wire.kalium.logic.data.user.AccountRepositoryImpl
import com.wire.kalium.logic.data.user.UserDataSource
import com.wire.kalium.logic.data.user.UserId
import com.wire.kalium.logic.data.user.UserRepository
import com.wire.kalium.logic.di.MapperProvider
import com.wire.kalium.logic.di.PlatformUserStorageProperties
import com.wire.kalium.logic.di.RootPathsProvider
import com.wire.kalium.logic.di.UserStorageProvider
import com.wire.kalium.logic.feature.analytics.AnalyticsIdentifierManager
import com.wire.kalium.logic.feature.analytics.GetCurrentAnalyticsTrackingIdentifierUseCase
import com.wire.kalium.logic.feature.analytics.ObserveAnalyticsTrackingIdentifierStatusUseCase
import com.wire.kalium.logic.feature.applock.AppLockTeamFeatureConfigObserver
import com.wire.kalium.logic.feature.applock.AppLockTeamFeatureConfigObserverImpl
import com.wire.kalium.logic.feature.applock.MarkTeamAppLockStatusAsNotifiedUseCase
import com.wire.kalium.logic.feature.applock.MarkTeamAppLockStatusAsNotifiedUseCaseImpl
import com.wire.kalium.logic.feature.asset.ValidateAssetFileTypeUseCase
import com.wire.kalium.logic.feature.asset.ValidateAssetFileTypeUseCaseImpl
import com.wire.kalium.logic.feature.auth.AuthenticationScope
import com.wire.kalium.logic.feature.auth.AuthenticationScopeProvider
import com.wire.kalium.logic.feature.auth.ClearUserDataUseCase
import com.wire.kalium.logic.feature.auth.ClearUserDataUseCaseImpl
import com.wire.kalium.logic.feature.auth.LogoutCallback
import com.wire.kalium.logic.feature.auth.LogoutUseCase
import com.wire.kalium.logic.feature.auth.LogoutUseCaseImpl
import com.wire.kalium.logic.feature.backup.BackupScope
import com.wire.kalium.logic.feature.call.CallManager
import com.wire.kalium.logic.feature.call.CallsScope
import com.wire.kalium.logic.feature.call.GlobalCallManager
import com.wire.kalium.logic.feature.call.usecase.ConversationClientsInCallUpdater
import com.wire.kalium.logic.feature.call.usecase.ConversationClientsInCallUpdaterImpl
import com.wire.kalium.logic.feature.call.usecase.GetCallConversationTypeProvider
import com.wire.kalium.logic.feature.call.usecase.GetCallConversationTypeProviderImpl
import com.wire.kalium.logic.feature.call.usecase.UpdateConversationClientsForCurrentCallUseCase
import com.wire.kalium.logic.feature.call.usecase.UpdateConversationClientsForCurrentCallUseCaseImpl
import com.wire.kalium.logic.feature.client.ClientScope
import com.wire.kalium.logic.feature.client.FetchSelfClientsFromRemoteUseCase
import com.wire.kalium.logic.feature.client.FetchSelfClientsFromRemoteUseCaseImpl
import com.wire.kalium.logic.feature.client.FetchUsersClientsFromRemoteUseCase
import com.wire.kalium.logic.feature.client.FetchUsersClientsFromRemoteUseCaseImpl
import com.wire.kalium.logic.feature.client.IsAllowedToRegisterMLSClientUseCase
import com.wire.kalium.logic.feature.client.IsAllowedToRegisterMLSClientUseCaseImpl
import com.wire.kalium.logic.feature.client.MLSClientManager
import com.wire.kalium.logic.feature.client.MLSClientManagerImpl
import com.wire.kalium.logic.feature.client.RegisterMLSClientUseCase
import com.wire.kalium.logic.feature.client.RegisterMLSClientUseCaseImpl
import com.wire.kalium.logic.feature.connection.ConnectionScope
import com.wire.kalium.logic.feature.connection.SyncConnectionsUseCase
import com.wire.kalium.logic.feature.connection.SyncConnectionsUseCaseImpl
import com.wire.kalium.logic.feature.conversation.ConversationScope
import com.wire.kalium.logic.feature.conversation.ConversationsRecoveryManager
import com.wire.kalium.logic.feature.conversation.ConversationsRecoveryManagerImpl
import com.wire.kalium.logic.feature.conversation.MLSConversationsRecoveryManager
import com.wire.kalium.logic.feature.conversation.MLSConversationsRecoveryManagerImpl
import com.wire.kalium.logic.feature.conversation.ObserveOtherUserSecurityClassificationLabelUseCase
import com.wire.kalium.logic.feature.conversation.ObserveOtherUserSecurityClassificationLabelUseCaseImpl
import com.wire.kalium.logic.feature.conversation.ObserveSecurityClassificationLabelUseCase
import com.wire.kalium.logic.feature.conversation.ObserveSecurityClassificationLabelUseCaseImpl
import com.wire.kalium.logic.feature.conversation.RecoverMLSConversationsUseCase
import com.wire.kalium.logic.feature.conversation.RecoverMLSConversationsUseCaseImpl
import com.wire.kalium.logic.feature.conversation.SyncConversationsUseCase
import com.wire.kalium.logic.feature.conversation.SyncConversationsUseCaseImpl
import com.wire.kalium.logic.feature.conversation.TypingIndicatorSyncManager
import com.wire.kalium.logic.feature.conversation.keyingmaterials.KeyingMaterialsManager
import com.wire.kalium.logic.feature.conversation.keyingmaterials.KeyingMaterialsManagerImpl
import com.wire.kalium.logic.feature.conversation.mls.MLSOneOnOneConversationResolver
import com.wire.kalium.logic.feature.conversation.mls.MLSOneOnOneConversationResolverImpl
import com.wire.kalium.logic.feature.conversation.mls.OneOnOneMigrator
import com.wire.kalium.logic.feature.conversation.mls.OneOnOneMigratorImpl
import com.wire.kalium.logic.feature.conversation.mls.OneOnOneResolver
import com.wire.kalium.logic.feature.conversation.mls.OneOnOneResolverImpl
import com.wire.kalium.logic.feature.debug.DebugScope
import com.wire.kalium.logic.feature.e2ei.ACMECertificatesSyncWorker
import com.wire.kalium.logic.feature.e2ei.ACMECertificatesSyncWorkerImpl
import com.wire.kalium.logic.feature.e2ei.CheckCrlRevocationListUseCase
import com.wire.kalium.logic.feature.e2ei.usecase.FetchConversationMLSVerificationStatusUseCase
import com.wire.kalium.logic.feature.e2ei.usecase.FetchConversationMLSVerificationStatusUseCaseImpl
import com.wire.kalium.logic.feature.e2ei.usecase.FetchMLSVerificationStatusUseCase
import com.wire.kalium.logic.feature.e2ei.usecase.FetchMLSVerificationStatusUseCaseImpl
import com.wire.kalium.logic.feature.e2ei.usecase.ObserveE2EIConversationsVerificationStatusesUseCase
import com.wire.kalium.logic.feature.e2ei.usecase.ObserveE2EIConversationsVerificationStatusesUseCaseImpl
import com.wire.kalium.logic.feature.featureConfig.SyncFeatureConfigsUseCase
import com.wire.kalium.logic.feature.featureConfig.SyncFeatureConfigsUseCaseImpl
import com.wire.kalium.logic.feature.featureConfig.handler.AppLockConfigHandler
import com.wire.kalium.logic.feature.featureConfig.handler.ClassifiedDomainsConfigHandler
import com.wire.kalium.logic.feature.featureConfig.handler.ConferenceCallingConfigHandler
import com.wire.kalium.logic.feature.featureConfig.handler.E2EIConfigHandler
import com.wire.kalium.logic.feature.featureConfig.handler.FileSharingConfigHandler
import com.wire.kalium.logic.feature.featureConfig.handler.GuestRoomConfigHandler
import com.wire.kalium.logic.feature.featureConfig.handler.MLSConfigHandler
import com.wire.kalium.logic.feature.featureConfig.handler.MLSMigrationConfigHandler
import com.wire.kalium.logic.feature.featureConfig.handler.SecondFactorPasswordChallengeConfigHandler
import com.wire.kalium.logic.feature.featureConfig.handler.SelfDeletingMessagesConfigHandler
import com.wire.kalium.logic.feature.keypackage.KeyPackageManager
import com.wire.kalium.logic.feature.keypackage.KeyPackageManagerImpl
import com.wire.kalium.logic.feature.legalhold.ApproveLegalHoldRequestUseCase
import com.wire.kalium.logic.feature.legalhold.ApproveLegalHoldRequestUseCaseImpl
import com.wire.kalium.logic.feature.legalhold.FetchLegalHoldForSelfUserFromRemoteUseCase
import com.wire.kalium.logic.feature.legalhold.FetchLegalHoldForSelfUserFromRemoteUseCaseImpl
import com.wire.kalium.logic.feature.legalhold.MarkLegalHoldChangeAsNotifiedForSelfUseCase
import com.wire.kalium.logic.feature.legalhold.MarkLegalHoldChangeAsNotifiedForSelfUseCaseImpl
import com.wire.kalium.logic.feature.legalhold.MembersHavingLegalHoldClientUseCase
import com.wire.kalium.logic.feature.legalhold.MembersHavingLegalHoldClientUseCaseImpl
import com.wire.kalium.logic.feature.legalhold.ObserveLegalHoldChangeNotifiedForSelfUseCase
import com.wire.kalium.logic.feature.legalhold.ObserveLegalHoldChangeNotifiedForSelfUseCaseImpl
import com.wire.kalium.logic.feature.legalhold.ObserveLegalHoldRequestUseCase
import com.wire.kalium.logic.feature.legalhold.ObserveLegalHoldRequestUseCaseImpl
import com.wire.kalium.logic.feature.legalhold.ObserveLegalHoldStateForSelfUserUseCase
import com.wire.kalium.logic.feature.legalhold.ObserveLegalHoldStateForSelfUserUseCaseImpl
import com.wire.kalium.logic.feature.legalhold.ObserveLegalHoldStateForUserUseCase
import com.wire.kalium.logic.feature.legalhold.ObserveLegalHoldStateForUserUseCaseImpl
import com.wire.kalium.logic.feature.legalhold.UpdateSelfClientCapabilityToLegalHoldConsentUseCase
import com.wire.kalium.logic.feature.legalhold.UpdateSelfClientCapabilityToLegalHoldConsentUseCaseImpl
import com.wire.kalium.logic.feature.message.AddSystemMessageToAllConversationsUseCase
import com.wire.kalium.logic.feature.message.AddSystemMessageToAllConversationsUseCaseImpl
import com.wire.kalium.logic.feature.message.MessageScope
import com.wire.kalium.logic.feature.message.MessageSendingScheduler
import com.wire.kalium.logic.feature.message.PendingProposalScheduler
import com.wire.kalium.logic.feature.message.PendingProposalSchedulerImpl
import com.wire.kalium.logic.feature.message.PersistMigratedMessagesUseCase
import com.wire.kalium.logic.feature.message.PersistMigratedMessagesUseCaseImpl
import com.wire.kalium.logic.feature.message.StaleEpochVerifier
import com.wire.kalium.logic.feature.message.StaleEpochVerifierImpl
import com.wire.kalium.logic.feature.migration.MigrationScope
import com.wire.kalium.logic.feature.mlsmigration.MLSMigrationManager
import com.wire.kalium.logic.feature.mlsmigration.MLSMigrationManagerImpl
import com.wire.kalium.logic.feature.mlsmigration.MLSMigrationWorkerImpl
import com.wire.kalium.logic.feature.mlsmigration.MLSMigrator
import com.wire.kalium.logic.feature.mlsmigration.MLSMigratorImpl
import com.wire.kalium.logic.feature.notificationToken.PushTokenUpdater
import com.wire.kalium.logic.feature.proteus.ProteusPreKeyRefiller
import com.wire.kalium.logic.feature.proteus.ProteusPreKeyRefillerImpl
import com.wire.kalium.logic.feature.proteus.ProteusSyncWorker
import com.wire.kalium.logic.feature.proteus.ProteusSyncWorkerImpl
import com.wire.kalium.logic.feature.protocol.OneOnOneProtocolSelector
import com.wire.kalium.logic.feature.protocol.OneOnOneProtocolSelectorImpl
import com.wire.kalium.logic.feature.publicuser.RefreshUsersWithoutMetadataUseCase
import com.wire.kalium.logic.feature.publicuser.RefreshUsersWithoutMetadataUseCaseImpl
import com.wire.kalium.logic.feature.search.SearchScope
import com.wire.kalium.logic.feature.selfDeletingMessages.ObserveSelfDeletionTimerSettingsForConversationUseCase
import com.wire.kalium.logic.feature.selfDeletingMessages.ObserveSelfDeletionTimerSettingsForConversationUseCaseImpl
import com.wire.kalium.logic.feature.selfDeletingMessages.ObserveTeamSettingsSelfDeletingStatusUseCase
import com.wire.kalium.logic.feature.selfDeletingMessages.ObserveTeamSettingsSelfDeletingStatusUseCaseImpl
import com.wire.kalium.logic.feature.selfDeletingMessages.PersistNewSelfDeletionTimerUseCaseImpl
import com.wire.kalium.logic.feature.service.ServiceScope
import com.wire.kalium.logic.feature.session.GetProxyCredentialsUseCase
import com.wire.kalium.logic.feature.session.GetProxyCredentialsUseCaseImpl
import com.wire.kalium.logic.feature.session.UpgradeCurrentSessionUseCaseImpl
import com.wire.kalium.logic.feature.session.token.AccessTokenRefresher
import com.wire.kalium.logic.feature.session.token.AccessTokenRefresherFactory
import com.wire.kalium.logic.feature.session.token.AccessTokenRefresherFactoryImpl
import com.wire.kalium.logic.feature.session.token.AccessTokenRefresherImpl
import com.wire.kalium.logic.feature.team.SyncSelfTeamUseCase
import com.wire.kalium.logic.feature.team.SyncSelfTeamUseCaseImpl
import com.wire.kalium.logic.feature.team.TeamScope
import com.wire.kalium.logic.feature.user.GetDefaultProtocolUseCase
import com.wire.kalium.logic.feature.user.GetDefaultProtocolUseCaseImpl
import com.wire.kalium.logic.feature.user.IsE2EIEnabledUseCase
import com.wire.kalium.logic.feature.user.IsE2EIEnabledUseCaseImpl
import com.wire.kalium.logic.feature.user.IsFileSharingEnabledUseCase
import com.wire.kalium.logic.feature.user.IsFileSharingEnabledUseCaseImpl
import com.wire.kalium.logic.feature.user.IsMLSEnabledUseCase
import com.wire.kalium.logic.feature.user.IsMLSEnabledUseCaseImpl
import com.wire.kalium.logic.feature.user.MarkEnablingE2EIAsNotifiedUseCase
import com.wire.kalium.logic.feature.user.MarkEnablingE2EIAsNotifiedUseCaseImpl
import com.wire.kalium.logic.feature.user.MarkFileSharingChangeAsNotifiedUseCase
import com.wire.kalium.logic.feature.user.MarkSelfDeletionStatusAsNotifiedUseCase
import com.wire.kalium.logic.feature.user.MarkSelfDeletionStatusAsNotifiedUseCaseImpl
import com.wire.kalium.logic.feature.user.ObserveE2EIRequiredUseCase
import com.wire.kalium.logic.feature.user.ObserveE2EIRequiredUseCaseImpl
import com.wire.kalium.logic.feature.user.ObserveFileSharingStatusUseCase
import com.wire.kalium.logic.feature.user.ObserveFileSharingStatusUseCaseImpl
import com.wire.kalium.logic.feature.user.SyncContactsUseCase
import com.wire.kalium.logic.feature.user.SyncContactsUseCaseImpl
import com.wire.kalium.logic.feature.user.SyncSelfUserUseCase
import com.wire.kalium.logic.feature.user.SyncSelfUserUseCaseImpl
import com.wire.kalium.logic.feature.user.UpdateSelfUserSupportedProtocolsUseCase
import com.wire.kalium.logic.feature.user.UpdateSelfUserSupportedProtocolsUseCaseImpl
import com.wire.kalium.logic.feature.user.UpdateSupportedProtocolsAndResolveOneOnOnesUseCase
import com.wire.kalium.logic.feature.user.UpdateSupportedProtocolsAndResolveOneOnOnesUseCaseImpl
import com.wire.kalium.logic.feature.user.UserScope
import com.wire.kalium.logic.feature.user.e2ei.MarkNotifyForRevokedCertificateAsNotifiedUseCase
import com.wire.kalium.logic.feature.user.e2ei.MarkNotifyForRevokedCertificateAsNotifiedUseCaseImpl
import com.wire.kalium.logic.feature.user.e2ei.ObserveShouldNotifyForRevokedCertificateUseCase
import com.wire.kalium.logic.feature.user.e2ei.ObserveShouldNotifyForRevokedCertificateUseCaseImpl
import com.wire.kalium.logic.feature.user.guestroomlink.MarkGuestLinkFeatureFlagAsNotChangedUseCase
import com.wire.kalium.logic.feature.user.guestroomlink.MarkGuestLinkFeatureFlagAsNotChangedUseCaseImpl
import com.wire.kalium.logic.feature.user.guestroomlink.ObserveGuestRoomLinkFeatureFlagUseCase
import com.wire.kalium.logic.feature.user.guestroomlink.ObserveGuestRoomLinkFeatureFlagUseCaseImpl
import com.wire.kalium.logic.feature.user.screenshotCensoring.ObserveScreenshotCensoringConfigUseCase
import com.wire.kalium.logic.feature.user.screenshotCensoring.ObserveScreenshotCensoringConfigUseCaseImpl
import com.wire.kalium.logic.feature.user.screenshotCensoring.PersistScreenshotCensoringConfigUseCase
import com.wire.kalium.logic.feature.user.screenshotCensoring.PersistScreenshotCensoringConfigUseCaseImpl
import com.wire.kalium.logic.feature.user.webSocketStatus.GetPersistentWebSocketStatus
import com.wire.kalium.logic.feature.user.webSocketStatus.GetPersistentWebSocketStatusImpl
import com.wire.kalium.logic.feature.user.webSocketStatus.PersistPersistentWebSocketConnectionStatusUseCase
import com.wire.kalium.logic.feature.user.webSocketStatus.PersistPersistentWebSocketConnectionStatusUseCaseImpl
import com.wire.kalium.logic.featureFlags.FeatureSupport
import com.wire.kalium.logic.featureFlags.FeatureSupportImpl
import com.wire.kalium.logic.featureFlags.KaliumConfigs
import com.wire.kalium.logic.functional.Either
import com.wire.kalium.logic.functional.isRight
import com.wire.kalium.logic.functional.map
import com.wire.kalium.logic.functional.onSuccess
import com.wire.kalium.logic.kaliumLogger
import com.wire.kalium.logic.network.ApiMigrationManager
import com.wire.kalium.logic.network.ApiMigrationV3
import com.wire.kalium.logic.network.SessionManagerImpl
import com.wire.kalium.logic.sync.AvsSyncStateReporter
import com.wire.kalium.logic.sync.AvsSyncStateReporterImpl
import com.wire.kalium.logic.sync.ObserveSyncStateUseCase
import com.wire.kalium.logic.sync.ObserveSyncStateUseCaseImpl
import com.wire.kalium.logic.sync.SetConnectionPolicyUseCase
import com.wire.kalium.logic.sync.SyncManager
import com.wire.kalium.logic.sync.SyncManagerImpl
import com.wire.kalium.logic.sync.UserSessionWorkScheduler
import com.wire.kalium.logic.sync.incremental.EventGatherer
import com.wire.kalium.logic.sync.incremental.EventGathererImpl
import com.wire.kalium.logic.sync.incremental.EventProcessor
import com.wire.kalium.logic.sync.incremental.EventProcessorImpl
import com.wire.kalium.logic.sync.incremental.IncrementalSyncManager
import com.wire.kalium.logic.sync.incremental.IncrementalSyncRecoveryHandlerImpl
import com.wire.kalium.logic.sync.incremental.IncrementalSyncWorker
import com.wire.kalium.logic.sync.incremental.IncrementalSyncWorkerImpl
import com.wire.kalium.logic.sync.receiver.ConversationEventReceiver
import com.wire.kalium.logic.sync.receiver.ConversationEventReceiverImpl
import com.wire.kalium.logic.sync.receiver.FeatureConfigEventReceiver
import com.wire.kalium.logic.sync.receiver.FeatureConfigEventReceiverImpl
import com.wire.kalium.logic.sync.receiver.FederationEventReceiver
import com.wire.kalium.logic.sync.receiver.FederationEventReceiverImpl
import com.wire.kalium.logic.sync.receiver.TeamEventReceiver
import com.wire.kalium.logic.sync.receiver.TeamEventReceiverImpl
import com.wire.kalium.logic.sync.receiver.UserEventReceiver
import com.wire.kalium.logic.sync.receiver.UserEventReceiverImpl
import com.wire.kalium.logic.sync.receiver.UserPropertiesEventReceiver
import com.wire.kalium.logic.sync.receiver.UserPropertiesEventReceiverImpl
import com.wire.kalium.logic.sync.receiver.asset.AssetMessageHandler
import com.wire.kalium.logic.sync.receiver.asset.AssetMessageHandlerImpl
import com.wire.kalium.logic.sync.receiver.conversation.AccessUpdateEventHandler
import com.wire.kalium.logic.sync.receiver.conversation.ConversationMessageTimerEventHandler
import com.wire.kalium.logic.sync.receiver.conversation.ConversationMessageTimerEventHandlerImpl
import com.wire.kalium.logic.sync.receiver.conversation.DeletedConversationEventHandler
import com.wire.kalium.logic.sync.receiver.conversation.DeletedConversationEventHandlerImpl
import com.wire.kalium.logic.sync.receiver.conversation.MLSWelcomeEventHandler
import com.wire.kalium.logic.sync.receiver.conversation.MLSWelcomeEventHandlerImpl
import com.wire.kalium.logic.sync.receiver.conversation.MemberChangeEventHandler
import com.wire.kalium.logic.sync.receiver.conversation.MemberChangeEventHandlerImpl
import com.wire.kalium.logic.sync.receiver.conversation.MemberJoinEventHandler
import com.wire.kalium.logic.sync.receiver.conversation.MemberJoinEventHandlerImpl
import com.wire.kalium.logic.sync.receiver.conversation.MemberLeaveEventHandler
import com.wire.kalium.logic.sync.receiver.conversation.MemberLeaveEventHandlerImpl
import com.wire.kalium.logic.sync.receiver.conversation.NewConversationEventHandler
import com.wire.kalium.logic.sync.receiver.conversation.NewConversationEventHandlerImpl
import com.wire.kalium.logic.sync.receiver.conversation.ProtocolUpdateEventHandler
import com.wire.kalium.logic.sync.receiver.conversation.ProtocolUpdateEventHandlerImpl
import com.wire.kalium.logic.sync.receiver.conversation.ReceiptModeUpdateEventHandler
import com.wire.kalium.logic.sync.receiver.conversation.ReceiptModeUpdateEventHandlerImpl
import com.wire.kalium.logic.sync.receiver.conversation.RenamedConversationEventHandler
import com.wire.kalium.logic.sync.receiver.conversation.RenamedConversationEventHandlerImpl
import com.wire.kalium.logic.sync.receiver.conversation.message.ApplicationMessageHandler
import com.wire.kalium.logic.sync.receiver.conversation.message.ApplicationMessageHandlerImpl
import com.wire.kalium.logic.sync.receiver.conversation.message.MLSMessageUnpacker
import com.wire.kalium.logic.sync.receiver.conversation.message.MLSMessageUnpackerImpl
import com.wire.kalium.logic.sync.receiver.conversation.message.NewMessageEventHandler
import com.wire.kalium.logic.sync.receiver.conversation.message.NewMessageEventHandlerImpl
import com.wire.kalium.logic.sync.receiver.conversation.message.ProteusMessageUnpacker
import com.wire.kalium.logic.sync.receiver.conversation.message.ProteusMessageUnpackerImpl
import com.wire.kalium.logic.sync.receiver.handler.ButtonActionConfirmationHandler
import com.wire.kalium.logic.sync.receiver.handler.ButtonActionConfirmationHandlerImpl
import com.wire.kalium.logic.sync.receiver.handler.ClearConversationContentHandlerImpl
import com.wire.kalium.logic.sync.receiver.handler.CodeDeletedHandler
import com.wire.kalium.logic.sync.receiver.handler.CodeDeletedHandlerImpl
import com.wire.kalium.logic.sync.receiver.handler.CodeUpdateHandlerImpl
import com.wire.kalium.logic.sync.receiver.handler.CodeUpdatedHandler
import com.wire.kalium.logic.sync.receiver.handler.DataTransferEventHandler
import com.wire.kalium.logic.sync.receiver.handler.DataTransferEventHandlerImpl
import com.wire.kalium.logic.sync.receiver.handler.DeleteForMeHandlerImpl
import com.wire.kalium.logic.sync.receiver.handler.DeleteMessageHandlerImpl
import com.wire.kalium.logic.sync.receiver.handler.LastReadContentHandlerImpl
import com.wire.kalium.logic.sync.receiver.handler.MessageTextEditHandlerImpl
import com.wire.kalium.logic.sync.receiver.handler.ReceiptMessageHandlerImpl
import com.wire.kalium.logic.sync.receiver.handler.TypingIndicatorHandler
import com.wire.kalium.logic.sync.receiver.handler.TypingIndicatorHandlerImpl
import com.wire.kalium.logic.sync.receiver.handler.legalhold.LegalHoldHandlerImpl
import com.wire.kalium.logic.sync.receiver.handler.legalhold.LegalHoldRequestHandlerImpl
import com.wire.kalium.logic.sync.receiver.handler.legalhold.LegalHoldSystemMessagesHandlerImpl
import com.wire.kalium.logic.sync.slow.RestartSlowSyncProcessForRecoveryUseCase
import com.wire.kalium.logic.sync.slow.RestartSlowSyncProcessForRecoveryUseCaseImpl
import com.wire.kalium.logic.sync.slow.SlowSlowSyncCriteriaProviderImpl
import com.wire.kalium.logic.sync.slow.SlowSyncCriteriaProvider
import com.wire.kalium.logic.sync.slow.SlowSyncManager
import com.wire.kalium.logic.sync.slow.SlowSyncRecoveryHandler
import com.wire.kalium.logic.sync.slow.SlowSyncRecoveryHandlerImpl
import com.wire.kalium.logic.sync.slow.SlowSyncWorker
import com.wire.kalium.logic.sync.slow.SlowSyncWorkerImpl
import com.wire.kalium.logic.sync.slow.migration.SyncMigrationStepsProvider
import com.wire.kalium.logic.sync.slow.migration.SyncMigrationStepsProviderImpl
import com.wire.kalium.logic.util.MessageContentEncoder
import com.wire.kalium.logic.wrapStorageNullableRequest
import com.wire.kalium.network.NetworkStateObserver
import com.wire.kalium.network.networkContainer.AuthenticatedNetworkContainer
import com.wire.kalium.network.session.SessionManager
import com.wire.kalium.network.utils.MockUnboundNetworkClient
import com.wire.kalium.network.utils.MockWebSocketSession
import com.wire.kalium.persistence.client.ClientRegistrationStorage
import com.wire.kalium.persistence.client.ClientRegistrationStorageImpl
import com.wire.kalium.persistence.db.GlobalDatabaseBuilder
import com.wire.kalium.persistence.kmmSettings.GlobalPrefProvider
import com.wire.kalium.util.DelicateKaliumApi
import kotlinx.coroutines.CoroutineScope
import kotlinx.coroutines.SupervisorJob
import kotlinx.coroutines.flow.Flow
import kotlinx.coroutines.flow.MutableSharedFlow
import kotlinx.coroutines.flow.firstOrNull
import kotlinx.coroutines.launch
import okio.Path.Companion.toPath
import kotlin.coroutines.CoroutineContext
import com.wire.kalium.network.api.model.UserId as UserIdDTO

@Suppress("LongParameterList", "LargeClass")
class UserSessionScope internal constructor(
    userAgent: String,
    private val userId: UserId,
    private val globalScope: GlobalKaliumScope,
    private val globalCallManager: GlobalCallManager,
    private val globalDatabaseBuilder: GlobalDatabaseBuilder,
    private val globalPreferences: GlobalPrefProvider,
    authenticationScopeProvider: AuthenticationScopeProvider,
    private val userSessionWorkScheduler: UserSessionWorkScheduler,
    private val rootPathsProvider: RootPathsProvider,
    dataStoragePaths: DataStoragePaths,
    private val kaliumConfigs: KaliumConfigs,
    private val userSessionScopeProvider: UserSessionScopeProvider,
    userStorageProvider: UserStorageProvider,
    private val clientConfig: ClientConfig,
    platformUserStorageProperties: PlatformUserStorageProperties,
    networkStateObserver: NetworkStateObserver,
    private val logoutCallback: LogoutCallback,
) : CoroutineScope {
    private val userStorage = userStorageProvider.getOrCreate(
        userId, platformUserStorageProperties, kaliumConfigs.shouldEncryptData
    )

    private var _clientId: ClientId? = null

    @OptIn(DelicateKaliumApi::class) // Use the uncached client ID in order to create the cache itself.
    private suspend fun clientId(): Either<CoreFailure, ClientId> =
        if (_clientId != null) Either.Right(_clientId!!) else {
            clientRepository.currentClientId().onSuccess {
                _clientId = it
            }
        }

    private val userScopedLogger: KaliumLogger = kaliumLogger.withUserDeviceData {
        KaliumLogger.UserClientData(userId.toLogString(), _clientId?.value?.obfuscateId() ?: "")
    }

    private val cachedClientIdClearer: CachedClientIdClearer = object : CachedClientIdClearer {
        override fun invoke() {
            _clientId = null
        }
    }

    val callMapper: CallMapper get() = MapperProvider.callMapper(userId)

    val qualifiedIdMapper: QualifiedIdMapper get() = MapperProvider.qualifiedIdMapper(userId)

    val federatedIdMapper: FederatedIdMapper
        get() = MapperProvider.federatedIdMapper(
            userId, qualifiedIdMapper, globalScope.sessionRepository
        )

    val clientIdProvider = CurrentClientIdProvider { clientId() }
    private val mlsSelfConversationIdProvider: MLSSelfConversationIdProvider by lazy {
        MLSSelfConversationIdProviderImpl(
            conversationRepository
        )
    }
    private val proteusSelfConversationIdProvider: ProteusSelfConversationIdProvider by lazy {
        ProteusSelfConversationIdProviderImpl(
            conversationRepository
        )
    }
    private val selfConversationIdProvider: SelfConversationIdProvider by
    lazy {
        SelfConversationIdProviderImpl(
            clientRepository,
            mlsSelfConversationIdProvider,
            proteusSelfConversationIdProvider
        )
    }

    private val epochsFlow = MutableSharedFlow<GroupID>()

    private val proposalTimersFlow = MutableSharedFlow<ProposalTimer>()

    // TODO(refactor): Extract to Provider class and make atomic
    // val _teamId: Atomic<Either<CoreFailure, TeamId?>> = Atomic(Either.Left(CoreFailure.Unknown(Throwable("NotInitialized"))))
    private var _teamId: Either<CoreFailure, TeamId?> = Either.Left(CoreFailure.Unknown(Throwable("NotInitialized")))

    private suspend fun teamId(): Either<CoreFailure, TeamId?> = if (_teamId.isRight()) _teamId else {
        // this can depend directly on DAO it will make it easier to user
        // and remove any circular dependency when using this inside user repository
        wrapStorageNullableRequest {
            userStorage.database.userDAO.observeUserDetailsByQualifiedID(userId.toDao()).firstOrNull()
        }.map { userDetailsEntity ->
            _teamId = Either.Right(userDetailsEntity?.team?.let { TeamId(it) })
            userDetailsEntity?.team?.let { TeamId(it) }
        }
    }

    private val selfTeamId = SelfTeamIdProvider { teamId() }

    private val accessTokenRepository: AccessTokenRepository
        get() = AccessTokenRepositoryImpl(
            userId = userId,
            accessTokenApi = authenticatedNetworkContainer.accessTokenApi,
            authTokenStorage = globalPreferences.authTokenStorage
        )

    private val accessTokenRefresherFactory: AccessTokenRefresherFactory
        get() = AccessTokenRefresherFactoryImpl(
            userId = userId,
            tokenStorage = globalPreferences.authTokenStorage
        )

    private val accessTokenRefresher: AccessTokenRefresher
        get() = AccessTokenRefresherImpl(
            repository = accessTokenRepository
        )

    private val sessionManager: SessionManager = SessionManagerImpl(
        sessionRepository = globalScope.sessionRepository,
        accessTokenRefresherFactory = accessTokenRefresherFactory,
        userId = userId,
        tokenStorage = globalPreferences.authTokenStorage,
        logout = { logoutReason -> logout(reason = logoutReason, waitUntilCompletes = true) }
    )
    private val authenticatedNetworkContainer: AuthenticatedNetworkContainer = AuthenticatedNetworkContainer.create(
        sessionManager = sessionManager,
        selfUserId = UserIdDTO(userId.value, userId.domain),
        userAgent = userAgent,
        certificatePinning = kaliumConfigs.certPinningConfig,
        mockEngine = kaliumConfigs.mockedRequests?.let { MockUnboundNetworkClient.createMockEngine(it) },
        mockWebSocketSession = if (kaliumConfigs.mockedWebSocket) MockWebSocketSession() else null,
        kaliumLogger = userScopedLogger
    )
    private val featureSupport: FeatureSupport = FeatureSupportImpl(
        kaliumConfigs,
        sessionManager.serverConfig().metaData.commonApiVersion.version
    )

    val authenticationScope: AuthenticationScope by lazy {
        authenticationScopeProvider.provide(
            serverConfig = sessionManager.getServerConfig(),
            proxyCredentials = sessionManager.getProxyCredentials(),
            globalDatabase = globalDatabaseBuilder,
            kaliumConfigs = kaliumConfigs,
        )
    }

    internal val userConfigRepository: UserConfigRepository
        get() = UserConfigDataSource(
            userStorage.preferences.userConfigStorage,
            userStorage.database.userConfigDAO,
            kaliumConfigs
        )

    private val userPropertyRepository: UserPropertyRepository
        get() = UserPropertyDataSource(
            authenticatedNetworkContainer.propertiesApi,
            userConfigRepository
        )

    private val keyPackageLimitsProvider: KeyPackageLimitsProvider
        get() = KeyPackageLimitsProviderImpl(kaliumConfigs)

    private val updateKeyingMaterialThresholdProvider: UpdateKeyingMaterialThresholdProvider
        get() = UpdateKeyingMaterialThresholdProviderImpl(kaliumConfigs)

    val proteusClientProvider: ProteusClientProvider by lazy {
        ProteusClientProviderImpl(
            rootProteusPath = rootPathsProvider.rootProteusPath(userId),
            userId = userId,
            passphraseStorage = globalPreferences.passphraseStorage,
            kaliumConfigs = kaliumConfigs
        )
    }

    private val mlsClientProvider: MLSClientProvider by lazy {
        MLSClientProviderImpl(
            rootKeyStorePath = rootPathsProvider.rootMLSPath(userId),
            userId = userId,
            currentClientIdProvider = clientIdProvider,
            passphraseStorage = globalPreferences.passphraseStorage,
            userConfigRepository = userConfigRepository,
            featureConfigRepository = featureConfigRepository
        )
    }

    private val commitBundleEventReceiver: CommitBundleEventReceiverImpl
        get() = CommitBundleEventReceiverImpl(
            memberJoinHandler, memberLeaveHandler
        )

    private val checkRevocationList: RevocationListChecker
        get() = RevocationListCheckerImpl(
            certificateRevocationListRepository = certificateRevocationListRepository,
            currentClientIdProvider = clientIdProvider,
            mlsClientProvider = mlsClientProvider,
            featureSupport = featureSupport,
            userConfigRepository = userConfigRepository
        )

    private val mlsConversationRepository: MLSConversationRepository
        get() = MLSConversationDataSource(
            userId,
            keyPackageRepository,
            mlsClientProvider,
            authenticatedNetworkContainer.mlsMessageApi,
            userStorage.database.conversationDAO,
            authenticatedNetworkContainer.clientApi,
            syncManager,
            mlsPublicKeysRepository,
            commitBundleEventReceiver,
            epochsFlow,
            proposalTimersFlow,
            keyPackageLimitsProvider,
            checkRevocationList,
            certificateRevocationListRepository
        )

    private val e2eiRepository: E2EIRepository
        get() = E2EIRepositoryImpl(
            authenticatedNetworkContainer.e2eiApi,
            globalScope.unboundNetworkContainer.acmeApi,
            e2EIClientProvider,
            mlsClientProvider,
            clientIdProvider,
            mlsConversationRepository,
            userConfigRepository
        )

    private val e2EIClientProvider: E2EIClientProvider by lazy {
        EI2EIClientProviderImpl(
            currentClientIdProvider = clientIdProvider,
            mlsClientProvider = mlsClientProvider,
            userRepository = userRepository
        )
    }

    private val notificationTokenRepository get() = NotificationTokenDataSource(globalPreferences.tokenStorage)

    private val subconversationRepository =
        SubconversationRepositoryImpl(conversationApi = authenticatedNetworkContainer.conversationApi)

    private val conversationRepository: ConversationRepository
        get() = ConversationDataSource(
            userId,
            mlsClientProvider,
            selfTeamId,
            userStorage.database.conversationDAO,
            userStorage.database.memberDAO,
            authenticatedNetworkContainer.conversationApi,
            userStorage.database.messageDAO,
            userStorage.database.clientDAO,
            authenticatedNetworkContainer.clientApi,
            userStorage.database.conversationMetaDataDAO,
            userStorage.database.messageDraftDAO
        )

    private val conversationGroupRepository: ConversationGroupRepository
        get() = ConversationGroupRepositoryImpl(
            mlsConversationRepository,
            joinExistingMLSConversationUseCase,
            memberJoinHandler,
            memberLeaveHandler,
            conversationMessageTimerEventHandler,
            userStorage.database.conversationDAO,
            authenticatedNetworkContainer.conversationApi,
            newConversationMembersRepository,
            userRepository,
            lazy { conversations.newGroupConversationSystemMessagesCreator },
            userId,
            selfTeamId,
            legalHoldHandler,
        )

    private val newConversationMembersRepository: NewConversationMembersRepository
        get() = NewConversationMembersRepositoryImpl(
            userStorage.database.memberDAO,
            lazy { conversations.newGroupConversationSystemMessagesCreator }
        )

    private val messageRepository: MessageRepository
        get() = MessageDataSource(
            messageApi = authenticatedNetworkContainer.messageApi,
            mlsMessageApi = authenticatedNetworkContainer.mlsMessageApi,
            messageDAO = userStorage.database.messageDAO,
            selfUserId = userId
        )

    private val messageMetadataRepository: MessageMetadataRepository
        get() = MessageMetadataSource(messageMetaDataDAO = userStorage.database.messageMetaDataDAO)

    private val compositeMessageRepository: CompositeMessageRepository
        get() = CompositeMessageDataSource(compositeMessageDAO = userStorage.database.compositeMessageDAO)

    private val messageDraftRepository: MessageDraftRepository
        get() = MessageDraftDataSource(
            messageDraftDAO = userStorage.database.messageDraftDAO,
        )

    private val slowSyncRepository: SlowSyncRepository by lazy {
        SlowSyncRepositoryImpl(userStorage.database.metadataDAO, userScopedLogger)
    }
    private val incrementalSyncRepository: IncrementalSyncRepository by lazy {
        InMemoryIncrementalSyncRepository(userScopedLogger)
    }

    private val legalHoldSystemMessagesHandler = LegalHoldSystemMessagesHandlerImpl(
        selfUserId = userId,
        persistMessage = persistMessage,
        conversationRepository = conversationRepository,
        messageRepository = messageRepository
    )

    private val legalHoldHandler = LegalHoldHandlerImpl(
        selfUserId = userId,
        fetchUsersClientsFromRemote = fetchUsersClientsFromRemote,
        fetchSelfClientsFromRemote = fetchSelfClientsFromRemote,
        observeLegalHoldStateForUser = observeLegalHoldStateForUser,
        membersHavingLegalHoldClient = membersHavingLegalHoldClient,
        userConfigRepository = userConfigRepository,
        conversationRepository = conversationRepository,
        observeSyncState = observeSyncState,
        legalHoldSystemMessagesHandler = legalHoldSystemMessagesHandler,
    )

    private val userRepository: UserRepository = UserDataSource(
        userStorage.database.userDAO,
        userStorage.database.metadataDAO,
        userStorage.database.clientDAO,
        authenticatedNetworkContainer.selfApi,
        authenticatedNetworkContainer.userDetailsApi,
        authenticatedNetworkContainer.teamsApi,
        globalScope.sessionRepository,
        userId,
        selfTeamId,
        legalHoldHandler
    )

    private val accountRepository: AccountRepository
        get() = AccountRepositoryImpl(
            userDAO = userStorage.database.userDAO,
            selfUserId = userId,
            selfApi = authenticatedNetworkContainer.selfApi
        )

    internal val pushTokenRepository: PushTokenRepository
        get() = PushTokenDataSource(userStorage.database.metadataDAO)

    private val teamRepository: TeamRepository
        get() = TeamDataSource(
            userStorage.database.userDAO,
            userStorage.database.userConfigDAO,
            userStorage.database.teamDAO,
            authenticatedNetworkContainer.teamsApi,
            userId,
            userStorage.database.serviceDAO,
            legalHoldHandler,
            legalHoldRequestHandler,
        )

    private val serviceRepository: ServiceRepository
        get() = ServiceDataSource(
            serviceDAO = userStorage.database.serviceDAO
        )

    private val connectionRepository: ConnectionRepository
        get() = ConnectionDataSource(
            userStorage.database.conversationDAO,
            userStorage.database.memberDAO,
            userStorage.database.connectionDAO,
            authenticatedNetworkContainer.connectionApi,
            userStorage.database.userDAO,
            conversationRepository
        )

    private val userSearchApiWrapper: UserSearchApiWrapper = UserSearchApiWrapperImpl(
        authenticatedNetworkContainer.userSearchApi,
        userStorage.database.memberDAO,
        userId
    )

    private val searchUserRepository: SearchUserRepository
        get() = SearchUserRepositoryImpl(
            userStorage.database.userDAO,
            userStorage.database.searchDAO,
            authenticatedNetworkContainer.userDetailsApi,
            userSearchApiWrapper,
            userId,
            selfTeamId
        )

    val backup: BackupScope
        get() = BackupScope(
            userId,
            clientIdProvider,
            userRepository,
            kaliumFileSystem,
            userStorage,
            persistMigratedMessage,
            restartSlowSyncProcessForRecoveryUseCase,
            globalPreferences,
        )

    val persistMessage: PersistMessageUseCase
        get() = PersistMessageUseCaseImpl(messageRepository, userId, NotificationEventsManagerImpl)

    private val addSystemMessageToAllConversationsUseCase: AddSystemMessageToAllConversationsUseCase
        get() = AddSystemMessageToAllConversationsUseCaseImpl(messageRepository, userId)

    private val restartSlowSyncProcessForRecoveryUseCase: RestartSlowSyncProcessForRecoveryUseCase
        get() = RestartSlowSyncProcessForRecoveryUseCaseImpl(slowSyncRepository)

    private val callRepository: CallRepository by lazy {
        CallDataSource(
            callApi = authenticatedNetworkContainer.callApi,
            qualifiedIdMapper = qualifiedIdMapper,
            callDAO = userStorage.database.callDAO,
            conversationRepository = conversationRepository,
            mlsConversationRepository = mlsConversationRepository,
            subconversationRepository = subconversationRepository,
            joinSubconversation = joinSubconversationUseCase,
            leaveSubconversation = leaveSubconversationUseCase,
            mlsClientProvider = mlsClientProvider,
            userRepository = userRepository,
            epochChangesObserver = epochChangesObserver,
            teamRepository = teamRepository,
            persistMessage = persistMessage,
            callMapper = callMapper,
            federatedIdMapper = federatedIdMapper
        )
    }

    private val clientRemoteRepository: ClientRemoteRepository
        get() = ClientRemoteDataSource(
            authenticatedNetworkContainer.clientApi,
            clientConfig
        )

    private val clientRegistrationStorage: ClientRegistrationStorage
        get() = ClientRegistrationStorageImpl(userStorage.database.metadataDAO)

    internal val clientRepository: ClientRepository
        get() = ClientDataSource(
            clientRemoteRepository,
            clientRegistrationStorage,
            userStorage.database.clientDAO,
            userStorage.database.newClientDAO,
            userId,
            authenticatedNetworkContainer.clientApi,
        )

    private val messageSendingScheduler: MessageSendingScheduler
        get() = userSessionWorkScheduler

    private val assetRepository: AssetRepository
        get() = AssetDataSource(
            assetApi = authenticatedNetworkContainer.assetApi,
            assetDao = userStorage.database.assetDAO,
            kaliumFileSystem = kaliumFileSystem
        )

<<<<<<< HEAD
    private val eventGatherer: EventGatherer get() = EventGathererImpl(
        eventRepository = eventRepository,
        incrementalSyncRepository = incrementalSyncRepository,
        logger = userScopedLogger
    )
=======
    private val eventGatherer: EventGatherer
        get() = EventGathererImpl(
            eventRepository,
            incrementalSyncRepository,
            userScopedLogger,
        )
>>>>>>> 75b92ab8

    private val eventProcessor: EventProcessor by lazy {
        EventProcessorImpl(
            eventRepository = eventRepository,
            conversationEventReceiver = conversationEventReceiver,
            userEventReceiver = userEventReceiver,
            teamEventReceiver = teamEventReceiver,
            featureConfigEventReceiver = featureConfigEventReceiver,
            userPropertiesEventReceiver = userPropertiesEventReceiver,
            federationEventReceiver = federationEventReceiver,
            processingScope = this@UserSessionScope,
            logger = userScopedLogger,
        )
    }

    private val slowSyncCriteriaProvider: SlowSyncCriteriaProvider
        get() = SlowSlowSyncCriteriaProviderImpl(clientRepository, logoutRepository)

    val syncManager: SyncManager by lazy {
        SyncManagerImpl(
            slowSyncRepository = slowSyncRepository,
            incrementalSyncRepository = incrementalSyncRepository,
            logger = userScopedLogger
        )
    }

    private val syncConversations: SyncConversationsUseCase
        get() = SyncConversationsUseCaseImpl(
            conversationRepository,
            systemMessageInserter
        )

    private val syncConnections: SyncConnectionsUseCase
        get() = SyncConnectionsUseCaseImpl(
            connectionRepository = connectionRepository
        )

    private val syncSelfUser: SyncSelfUserUseCase get() = SyncSelfUserUseCaseImpl(userRepository)
    private val syncContacts: SyncContactsUseCase get() = SyncContactsUseCaseImpl(userRepository)

    private val syncSelfTeamUseCase: SyncSelfTeamUseCase
        get() = SyncSelfTeamUseCaseImpl(
            userRepository = userRepository,
            teamRepository = teamRepository,
            fetchedUsersLimit = kaliumConfigs.limitTeamMembersFetchDuringSlowSync
        )

    private val joinExistingMLSConversationUseCase: JoinExistingMLSConversationUseCase
        get() = JoinExistingMLSConversationUseCaseImpl(
            featureSupport,
            authenticatedNetworkContainer.conversationApi,
            clientRepository,
            conversationRepository,
            mlsConversationRepository
        )

    private val registerMLSClientUseCase: RegisterMLSClientUseCase
        get() = RegisterMLSClientUseCaseImpl(
            mlsClientProvider,
            clientRepository,
            keyPackageRepository,
            keyPackageLimitsProvider,
            userConfigRepository
        )

    private val recoverMLSConversationsUseCase: RecoverMLSConversationsUseCase
        get() = RecoverMLSConversationsUseCaseImpl(
            featureSupport,
            clientRepository,
            conversationRepository,
            mlsConversationRepository,
            joinExistingMLSConversationUseCase
        )

    private val joinExistingMLSConversations: JoinExistingMLSConversationsUseCase
        get() = JoinExistingMLSConversationsUseCaseImpl(
            featureSupport,
            clientRepository,
            conversationRepository,
            joinExistingMLSConversationUseCase
        )

    private val joinSubconversationUseCase: JoinSubconversationUseCase
        get() = JoinSubconversationUseCaseImpl(
            authenticatedNetworkContainer.conversationApi,
            mlsConversationRepository,
            subconversationRepository,
            mlsUnpacker
        )

    private val leaveSubconversationUseCase: LeaveSubconversationUseCase
        get() = LeaveSubconversationUseCaseImpl(
            authenticatedNetworkContainer.conversationApi,
            mlsClientProvider,
            subconversationRepository,
            userId,
            clientIdProvider,
        )

    private val mlsOneOnOneConversationResolver: MLSOneOnOneConversationResolver
        get() = MLSOneOnOneConversationResolverImpl(
            conversationRepository,
            joinExistingMLSConversationUseCase
        )

    private val oneOnOneMigrator: OneOnOneMigrator
        get() = OneOnOneMigratorImpl(
            mlsOneOnOneConversationResolver,
            conversationGroupRepository,
            conversationRepository,
            messageRepository,
            userRepository,
            systemMessageInserter
        )
    private val oneOnOneResolver: OneOnOneResolver
        get() = OneOnOneResolverImpl(
            userRepository,
            oneOnOneProtocolSelector,
            oneOnOneMigrator,
            incrementalSyncRepository
        )

    private val updateSupportedProtocols: UpdateSelfUserSupportedProtocolsUseCase
        get() = UpdateSelfUserSupportedProtocolsUseCaseImpl(
            clientRepository,
            userRepository,
            userConfigRepository,
            featureSupport,
            clientIdProvider,
            userScopedLogger
        )

    private val updateSupportedProtocolsAndResolveOneOnOnes: UpdateSupportedProtocolsAndResolveOneOnOnesUseCase
        get() = UpdateSupportedProtocolsAndResolveOneOnOnesUseCaseImpl(
            updateSupportedProtocols,
            oneOnOneResolver
        )

    private val slowSyncWorker: SlowSyncWorker by lazy {
        SlowSyncWorkerImpl(
            eventRepository,
            syncSelfUser,
            syncFeatureConfigsUseCase,
            updateSupportedProtocols,
            syncConversations,
            syncConnections,
            syncSelfTeamUseCase,
            syncContacts,
            joinExistingMLSConversations,
            fetchLegalHoldForSelfUserFromRemoteUseCase,
            oneOnOneResolver
        )
    }

    private val slowSyncRecoveryHandler: SlowSyncRecoveryHandler
        get() = SlowSyncRecoveryHandlerImpl(logout)

    private val syncMigrationStepsProvider: () -> SyncMigrationStepsProvider = {
        SyncMigrationStepsProviderImpl(lazy { accountRepository }, selfTeamId)
    }

    private val slowSyncManager: SlowSyncManager by lazy {
        SlowSyncManager(
            slowSyncCriteriaProvider,
            slowSyncRepository,
            slowSyncWorker,
            slowSyncRecoveryHandler,
            networkStateObserver,
            syncMigrationStepsProvider,
            userScopedLogger,
        )
    }
    private val mlsConversationsRecoveryManager: MLSConversationsRecoveryManager by lazy {
        MLSConversationsRecoveryManagerImpl(
            featureSupport,
            incrementalSyncRepository,
            clientRepository,
            recoverMLSConversationsUseCase,
            slowSyncRepository,
            userScopedLogger
        )
    }

    private val conversationsRecoveryManager: ConversationsRecoveryManager by lazy {
        ConversationsRecoveryManagerImpl(
            incrementalSyncRepository,
            addSystemMessageToAllConversationsUseCase,
            slowSyncRepository,
            userScopedLogger
        )
    }

    private val incrementalSyncWorker: IncrementalSyncWorker by lazy {
        IncrementalSyncWorkerImpl(
            eventGatherer,
            eventProcessor,
            userScopedLogger,
        )
    }
    private val incrementalSyncRecoveryHandler: IncrementalSyncRecoveryHandlerImpl
        get() = IncrementalSyncRecoveryHandlerImpl(
            restartSlowSyncProcessForRecoveryUseCase,
            eventRepository,
            userScopedLogger,
        )

    private val incrementalSyncManager by lazy {
        IncrementalSyncManager(
            slowSyncRepository,
            incrementalSyncWorker,
            incrementalSyncRepository,
            incrementalSyncRecoveryHandler,
            networkStateObserver,
            userScopedLogger,
        )
    }

    private val upgradeCurrentSessionUseCase
        get() = UpgradeCurrentSessionUseCaseImpl(
            authenticatedNetworkContainer,
            accessTokenRefresher,
            sessionManager
        )

    @Suppress("MagicNumber")
    private val apiMigrations = listOf(
        Pair(3, ApiMigrationV3(clientIdProvider, upgradeCurrentSessionUseCase))
    )

    private val apiMigrationManager
        get() = ApiMigrationManager(
            sessionManager.serverConfig().metaData.commonApiVersion.version,
            userStorage.database.metadataDAO,
            apiMigrations
        )

    private val eventRepository: EventRepository
        get() = EventDataSource(
            authenticatedNetworkContainer.notificationApi, userStorage.database.metadataDAO, clientIdProvider, userId
        )

    private val mlsMigrator: MLSMigrator
        get() = MLSMigratorImpl(
            userId,
            selfTeamId,
            userRepository,
            conversationRepository,
            mlsConversationRepository,
            systemMessageInserter,
            callRepository
        )

    internal val keyPackageManager: KeyPackageManager = KeyPackageManagerImpl(featureSupport,
        incrementalSyncRepository,
        lazy { clientRepository },
        lazy { client.refillKeyPackages },
        lazy { client.mlsKeyPackageCountUseCase },
        lazy { users.timestampKeyRepository })
    internal val keyingMaterialsManager: KeyingMaterialsManager = KeyingMaterialsManagerImpl(featureSupport,
        incrementalSyncRepository,
        lazy { clientRepository },
        lazy { conversations.updateMLSGroupsKeyingMaterials },
        lazy { users.timestampKeyRepository })

    val mlsClientManager: MLSClientManager = MLSClientManagerImpl(clientIdProvider,
        isAllowedToRegisterMLSClient,
        incrementalSyncRepository,
        lazy { slowSyncRepository },
        lazy { clientRepository },
        lazy {
            RegisterMLSClientUseCaseImpl(
                mlsClientProvider, clientRepository, keyPackageRepository, keyPackageLimitsProvider, userConfigRepository
            )
        })

    internal val mlsMigrationWorker
        get() =
            MLSMigrationWorkerImpl(
                userConfigRepository,
                featureConfigRepository,
                mlsConfigHandler,
                mlsMigrationConfigHandler,
                mlsMigrator,
            )

    internal val mlsMigrationManager: MLSMigrationManager = MLSMigrationManagerImpl(
        kaliumConfigs,
        isMLSEnabled,
        incrementalSyncRepository,
        lazy { clientRepository },
        lazy { users.timestampKeyRepository },
        lazy { mlsMigrationWorker }
    )

    private val mlsPublicKeysRepository: MLSPublicKeysRepository
        get() = MLSPublicKeysRepositoryImpl(
            authenticatedNetworkContainer.mlsPublicKeyApi,
        )

    private val videoStateChecker: VideoStateChecker get() = VideoStateCheckerImpl()

    private val pendingProposalScheduler: PendingProposalScheduler =
        PendingProposalSchedulerImpl(
            kaliumConfigs,
            incrementalSyncRepository,
            lazy { mlsConversationRepository },
            lazy { subconversationRepository }
        )

    private val callManager: Lazy<CallManager> = lazy {
        globalCallManager.getCallManagerForClient(
            userId = userId,
            callRepository = callRepository,
            userRepository = userRepository,
            currentClientIdProvider = clientIdProvider,
            conversationRepository = conversationRepository,
            userConfigRepository = userConfigRepository,
            selfConversationIdProvider = selfConversationIdProvider,
            messageSender = messages.messageSender,
            federatedIdMapper = federatedIdMapper,
            qualifiedIdMapper = qualifiedIdMapper,
            videoStateChecker = videoStateChecker,
            callMapper = callMapper,
            conversationClientsInCallUpdater = conversationClientsInCallUpdater,
            getCallConversationType = getCallConversationType,
            networkStateObserver = networkStateObserver,
            kaliumConfigs = kaliumConfigs
        )
    }

    private val flowManagerService by lazy {
        globalCallManager.getFlowManager()
    }

    private val mediaManagerService by lazy {
        globalCallManager.getMediaManager()
    }

    private val conversationClientsInCallUpdater: ConversationClientsInCallUpdater
        get() = ConversationClientsInCallUpdaterImpl(
            callManager = callManager,
            conversationRepository = conversationRepository,
            federatedIdMapper = federatedIdMapper
        )

    private val getCallConversationType: GetCallConversationTypeProvider by lazy {
        GetCallConversationTypeProviderImpl(
            userConfigRepository = userConfigRepository,
            conversationRepository = conversationRepository,
            callMapper = callMapper
        )
    }

    private val updateConversationClientsForCurrentCall: Lazy<UpdateConversationClientsForCurrentCallUseCase>
        get() = lazy {
            UpdateConversationClientsForCurrentCallUseCaseImpl(callRepository, conversationClientsInCallUpdater)
        }

    private val reactionRepository = ReactionRepositoryImpl(userId, userStorage.database.reactionDAO)
    private val receiptRepository = ReceiptRepositoryImpl(userStorage.database.receiptDAO)
    private val persistReaction: PersistReactionUseCase
        get() = PersistReactionUseCaseImpl(
            reactionRepository
        )

    private val mlsUnpacker: MLSMessageUnpacker
        get() = MLSMessageUnpackerImpl(
            conversationRepository = conversationRepository,
            subconversationRepository = subconversationRepository,
            mlsConversationRepository = mlsConversationRepository,
            pendingProposalScheduler = pendingProposalScheduler,
            selfUserId = userId
        )

    private val proteusUnpacker: ProteusMessageUnpacker
        get() = ProteusMessageUnpackerImpl(
            proteusClientProvider = proteusClientProvider, selfUserId = userId
        )

    private val messageEncoder get() = MessageContentEncoder()

    private val systemMessageInserter get() = SystemMessageInserterImpl(userId, persistMessage)

    private val receiptMessageHandler
        get() = ReceiptMessageHandlerImpl(
            selfUserId = this.userId,
            receiptRepository = receiptRepository,
            messageRepository = messageRepository
        )

    private val isMessageSentInSelfConversation: IsMessageSentInSelfConversationUseCase
        get() = IsMessageSentInSelfConversationUseCaseImpl(selfConversationIdProvider)

    private val assetMessageHandler: AssetMessageHandler
        get() = AssetMessageHandlerImpl(
            messageRepository,
            persistMessage,
            userConfigRepository,
            validateAssetMimeType
        )

    private val buttonActionConfirmationHandler: ButtonActionConfirmationHandler
        get() = ButtonActionConfirmationHandlerImpl(compositeMessageRepository, messageMetadataRepository)

    private val dataTransferEventHandler: DataTransferEventHandler
        get() = DataTransferEventHandlerImpl(
            userId,
            userConfigRepository,
            userScopedLogger
        )

    private val applicationMessageHandler: ApplicationMessageHandler
        get() = ApplicationMessageHandlerImpl(
            userRepository,
            messageRepository,
            assetMessageHandler,
            callManager,
            persistMessage,
            persistReaction,
            MessageTextEditHandlerImpl(messageRepository, NotificationEventsManagerImpl),
            LastReadContentHandlerImpl(
                conversationRepository,
                userId,
                isMessageSentInSelfConversation,
                NotificationEventsManagerImpl
            ),
            ClearConversationContentHandlerImpl(
                conversationRepository,
                userId,
                isMessageSentInSelfConversation,
            ),
            DeleteForMeHandlerImpl(messageRepository, isMessageSentInSelfConversation),
            DeleteMessageHandlerImpl(messageRepository, assetRepository, NotificationEventsManagerImpl, userId),
            messageEncoder,
            receiptMessageHandler,
            buttonActionConfirmationHandler,
            dataTransferEventHandler,
            userId
        )

    private val staleEpochVerifier: StaleEpochVerifier
        get() = StaleEpochVerifierImpl(
            systemMessageInserter = systemMessageInserter,
            conversationRepository = conversationRepository,
            mlsConversationRepository = mlsConversationRepository,
            joinExistingMLSConversation = joinExistingMLSConversationUseCase
        )

    private val newMessageHandler: NewMessageEventHandler
        get() = NewMessageEventHandlerImpl(
            proteusUnpacker,
            mlsUnpacker,
            applicationMessageHandler,
            legalHoldHandler,
            { conversationId, messageId ->
                messages.ephemeralMessageDeletionHandler.startSelfDeletion(conversationId, messageId)
            },
            { conversationId, messageId ->
                messages.confirmationDeliveryHandler.enqueueConfirmationDelivery(conversationId, messageId)
            },
            userId,
            staleEpochVerifier
        )

    private val newConversationHandler: NewConversationEventHandler
        get() = NewConversationEventHandlerImpl(
            conversationRepository,
            userRepository,
            selfTeamId,
            conversations.newGroupConversationSystemMessagesCreator,
            oneOnOneResolver,
        )
    private val deletedConversationHandler: DeletedConversationEventHandler
        get() = DeletedConversationEventHandlerImpl(
            userRepository,
            conversationRepository,
            NotificationEventsManagerImpl
        )
    private val memberJoinHandler: MemberJoinEventHandler
        get() = MemberJoinEventHandlerImpl(
            conversationRepository = conversationRepository,
            userRepository = userRepository,
            persistMessage = persistMessage,
            legalHoldHandler = legalHoldHandler
        )
    private val memberLeaveHandler: MemberLeaveEventHandler
        get() = MemberLeaveEventHandlerImpl(
            memberDAO = userStorage.database.memberDAO,
            userRepository = userRepository,
            persistMessage = persistMessage,
            updateConversationClientsForCurrentCall = updateConversationClientsForCurrentCall,
            legalHoldHandler = legalHoldHandler,
            selfTeamIdProvider = selfTeamId
        )
    private val memberChangeHandler: MemberChangeEventHandler
        get() = MemberChangeEventHandlerImpl(
            conversationRepository
        )
    private val mlsWelcomeHandler: MLSWelcomeEventHandler
        get() = MLSWelcomeEventHandlerImpl(
            mlsClientProvider = mlsClientProvider,
            conversationRepository = conversationRepository,
            oneOnOneResolver = oneOnOneResolver,
            refillKeyPackages = client.refillKeyPackages,
            revocationListChecker = checkRevocationList,
            certificateRevocationListRepository = certificateRevocationListRepository
        )

    private val renamedConversationHandler: RenamedConversationEventHandler
        get() = RenamedConversationEventHandlerImpl(
            userStorage.database.conversationDAO, persistMessage
        )

    private val receiptModeUpdateEventHandler: ReceiptModeUpdateEventHandler
        get() = ReceiptModeUpdateEventHandlerImpl(
            conversationDAO = userStorage.database.conversationDAO,
            persistMessage = persistMessage
        )

    private val conversationMessageTimerEventHandler: ConversationMessageTimerEventHandler
        get() = ConversationMessageTimerEventHandlerImpl(
            conversationDAO = userStorage.database.conversationDAO,
            persistMessage = persistMessage
        )

    private val conversationCodeUpdateHandler: CodeUpdatedHandler
        get() = CodeUpdateHandlerImpl(
            conversationDAO = userStorage.database.conversationDAO,
            sessionManager.getServerConfig().links
        )

    private val conversationCodeDeletedHandler: CodeDeletedHandler
        get() = CodeDeletedHandlerImpl(
            conversationDAO = userStorage.database.conversationDAO
        )

    private val typingIndicatorHandler: TypingIndicatorHandler
        get() = TypingIndicatorHandlerImpl(userId, conversations.typingIndicatorIncomingRepository)

    private val protocolUpdateEventHandler: ProtocolUpdateEventHandler
        get() = ProtocolUpdateEventHandlerImpl(
            conversationRepository = conversationRepository,
            systemMessageInserter = systemMessageInserter,
            callRepository = callRepository
        )

    private val conversationAccessUpdateEventHandler: AccessUpdateEventHandler
        get() = AccessUpdateEventHandler(
            conversationDAO = userStorage.database.conversationDAO,
            selfUserId = userId
        )

    private val conversationEventReceiver: ConversationEventReceiver by lazy {
        ConversationEventReceiverImpl(
            newMessageHandler,
            newConversationHandler,
            deletedConversationHandler,
            memberJoinHandler,
            memberLeaveHandler,
            memberChangeHandler,
            mlsWelcomeHandler,
            renamedConversationHandler,
            receiptModeUpdateEventHandler,
            conversationMessageTimerEventHandler,
            conversationCodeUpdateHandler,
            conversationCodeDeletedHandler,
            typingIndicatorHandler,
            protocolUpdateEventHandler,
            conversationAccessUpdateEventHandler
        )
    }
    override val coroutineContext: CoroutineContext = SupervisorJob()

    private val legalHoldRequestHandler = LegalHoldRequestHandlerImpl(
        selfUserId = userId,
        userConfigRepository = userConfigRepository
    )

    val observeLegalHoldStateForUser: ObserveLegalHoldStateForUserUseCase
        get() = ObserveLegalHoldStateForUserUseCaseImpl(clientRepository)

    val observeAnalyticsTrackingIdentifierStatus: ObserveAnalyticsTrackingIdentifierStatusUseCase
        get() = ObserveAnalyticsTrackingIdentifierStatusUseCase(userConfigRepository, userScopedLogger)

    val getCurrentAnalyticsTrackingIdentifier: GetCurrentAnalyticsTrackingIdentifierUseCase
        get() = GetCurrentAnalyticsTrackingIdentifierUseCase(userConfigRepository)

    val analyticsIdentifierManager: AnalyticsIdentifierManager
        get() = AnalyticsIdentifierManager(
            messages.messageSender,
            userConfigRepository,
            userId,
            clientIdProvider,
            selfConversationIdProvider,
            syncManager,
            userScopedLogger
        )

    suspend fun observeIfE2EIRequiredDuringLogin(): Flow<Boolean?> = clientRepository.observeIsClientRegistrationBlockedByE2EI()

    val observeLegalHoldForSelfUser: ObserveLegalHoldStateForSelfUserUseCase
        get() = ObserveLegalHoldStateForSelfUserUseCaseImpl(userId, observeLegalHoldStateForUser, observeLegalHoldRequest)

    val observeLegalHoldChangeNotifiedForSelf: ObserveLegalHoldChangeNotifiedForSelfUseCase
        get() = ObserveLegalHoldChangeNotifiedForSelfUseCaseImpl(userId, userConfigRepository, observeLegalHoldStateForUser)

    val markLegalHoldChangeAsNotifiedForSelf: MarkLegalHoldChangeAsNotifiedForSelfUseCase
        get() = MarkLegalHoldChangeAsNotifiedForSelfUseCaseImpl(userConfigRepository)

    val observeLegalHoldRequest: ObserveLegalHoldRequestUseCase
        get() = ObserveLegalHoldRequestUseCaseImpl(
            userConfigRepository = userConfigRepository,
            preKeyRepository = preKeyRepository
        )

    val approveLegalHoldRequest: ApproveLegalHoldRequestUseCase
        get() = ApproveLegalHoldRequestUseCaseImpl(
            teamRepository = teamRepository,
            selfTeamIdProvider = selfTeamId,
        )

    private val fetchSelfClientsFromRemote: FetchSelfClientsFromRemoteUseCase
        get() = FetchSelfClientsFromRemoteUseCaseImpl(
            clientRepository = clientRepository,
            provideClientId = clientIdProvider
        )
    private val fetchUsersClientsFromRemote: FetchUsersClientsFromRemoteUseCase
        get() = FetchUsersClientsFromRemoteUseCaseImpl(
            clientRemoteRepository = clientRemoteRepository,
            clientRepository = clientRepository
        )

    val membersHavingLegalHoldClient: MembersHavingLegalHoldClientUseCase
        get() = MembersHavingLegalHoldClientUseCaseImpl(clientRepository)

    private val updateSelfClientCapabilityToLegalHoldConsent: UpdateSelfClientCapabilityToLegalHoldConsentUseCase
        get() = UpdateSelfClientCapabilityToLegalHoldConsentUseCaseImpl(
            clientRemoteRepository = clientRemoteRepository,
            userConfigRepository = userConfigRepository,
            selfClientIdProvider = clientIdProvider,
            incrementalSyncRepository = incrementalSyncRepository,
            kaliumLogger = userScopedLogger,
        )

    private val fetchLegalHoldForSelfUserFromRemoteUseCase: FetchLegalHoldForSelfUserFromRemoteUseCase
        get() = FetchLegalHoldForSelfUserFromRemoteUseCaseImpl(
            teamRepository = teamRepository,
            selfTeamIdProvider = selfTeamId,
        )

    private val userEventReceiver: UserEventReceiver
        get() = UserEventReceiverImpl(
            clientRepository,
            connectionRepository,
            userRepository,
            logout,
            oneOnOneResolver,
            userId,
            clientIdProvider,
            lazy { conversations.newGroupConversationSystemMessagesCreator },
            legalHoldRequestHandler,
            legalHoldHandler
        )

    private val userPropertiesEventReceiver: UserPropertiesEventReceiver
        get() = UserPropertiesEventReceiverImpl(userConfigRepository)

    private val federationEventReceiver: FederationEventReceiver
        get() = FederationEventReceiverImpl(
            conversationRepository, connectionRepository, userRepository,
            userStorage.database.memberDAO, persistMessage, userId
        )

    private val teamEventReceiver: TeamEventReceiver
        get() = TeamEventReceiverImpl(userRepository, persistMessage, userId)

    private val guestRoomConfigHandler
        get() = GuestRoomConfigHandler(userConfigRepository, kaliumConfigs)

    private val fileSharingConfigHandler
        get() = FileSharingConfigHandler(userConfigRepository)

    private val mlsConfigHandler
        get() = MLSConfigHandler(userConfigRepository, updateSupportedProtocolsAndResolveOneOnOnes)

    private val mlsMigrationConfigHandler
        get() = MLSMigrationConfigHandler(userConfigRepository, updateSupportedProtocolsAndResolveOneOnOnes)

    private val classifiedDomainsConfigHandler
        get() = ClassifiedDomainsConfigHandler(userConfigRepository)

    private val conferenceCallingConfigHandler
        get() = ConferenceCallingConfigHandler(userConfigRepository)

    private val secondFactorPasswordChallengeConfigHandler
        get() = SecondFactorPasswordChallengeConfigHandler(userConfigRepository)

    private val selfDeletingMessagesConfigHandler
        get() = SelfDeletingMessagesConfigHandler(userConfigRepository, kaliumConfigs)

    private val e2eiConfigHandler
        get() = E2EIConfigHandler(userConfigRepository)

    private val appLockConfigHandler
        get() = AppLockConfigHandler(userConfigRepository)

    private val featureConfigEventReceiver: FeatureConfigEventReceiver
        get() = FeatureConfigEventReceiverImpl(
            guestRoomConfigHandler,
            fileSharingConfigHandler,
            mlsConfigHandler,
            mlsMigrationConfigHandler,
            classifiedDomainsConfigHandler,
            conferenceCallingConfigHandler,
            selfDeletingMessagesConfigHandler,
            e2eiConfigHandler,
            appLockConfigHandler
        )

    private val preKeyRepository: PreKeyRepository
        get() = PreKeyDataSource(
            authenticatedNetworkContainer.preKeyApi,
            proteusClientProvider,
            clientIdProvider,
            userStorage.database.prekeyDAO,
            userStorage.database.clientDAO,
            userStorage.database.metadataDAO,
        )
    private val certificateRevocationListRepository: CertificateRevocationListRepository
        get() = CertificateRevocationListRepositoryDataSource(
            acmeApi = globalScope.unboundNetworkContainer.acmeApi,
            metadataDAO = userStorage.database.metadataDAO,
            userConfigRepository = userConfigRepository
        )

    private val proteusPreKeyRefiller: ProteusPreKeyRefiller
        get() = ProteusPreKeyRefillerImpl(preKeyRepository)

    private val proteusSyncWorker: ProteusSyncWorker by lazy {
        ProteusSyncWorkerImpl(
            incrementalSyncRepository = incrementalSyncRepository,
            proteusPreKeyRefiller = proteusPreKeyRefiller,
            preKeyRepository = preKeyRepository,
            kaliumLogger = userScopedLogger,
        )
    }

    private val keyPackageRepository: KeyPackageRepository
        get() = KeyPackageDataSource(
            clientIdProvider, authenticatedNetworkContainer.keyPackageApi, mlsClientProvider, userId
        )

    private val logoutRepository: LogoutRepository = LogoutDataSource(
        authenticatedNetworkContainer.logoutApi,
        userStorage.database.metadataDAO
    )

    val observeSyncState: ObserveSyncStateUseCase
        get() = ObserveSyncStateUseCaseImpl(slowSyncRepository, incrementalSyncRepository)

    private val avsSyncStateReporter: AvsSyncStateReporter by lazy {
        AvsSyncStateReporterImpl(
            callManager = callManager,
            incrementalSyncRepository = incrementalSyncRepository,
            kaliumLogger = userScopedLogger
        )
    }

    val setConnectionPolicy: SetConnectionPolicyUseCase
        get() = SetConnectionPolicyUseCase(incrementalSyncRepository)

    private val protoContentMapper: ProtoContentMapper
        get() = ProtoContentMapperImpl(selfUserId = userId)

    val persistMigratedMessage: PersistMigratedMessagesUseCase
        get() = PersistMigratedMessagesUseCaseImpl(
            userId,
            userStorage.database.migrationDAO,
            protoContentMapper = protoContentMapper
        )

    private val oneOnOneProtocolSelector: OneOnOneProtocolSelector
        get() = OneOnOneProtocolSelectorImpl(
            userRepository,
            userConfigRepository
        )

    private val acmeCertificatesSyncWorker: ACMECertificatesSyncWorker by lazy {
        ACMECertificatesSyncWorkerImpl(
            e2eiRepository = e2eiRepository,
            kaliumLogger = userScopedLogger,
            isE2EIEnabledUseCase = isE2EIEnabled
        )
    }

    private val refreshUsersWithoutMetadata: RefreshUsersWithoutMetadataUseCase
        get() = RefreshUsersWithoutMetadataUseCaseImpl(
            userRepository
        )

    @OptIn(DelicateKaliumApi::class)
    val client: ClientScope by lazy {
        ClientScope(
            clientRepository,
            pushTokenRepository,
            logoutRepository,
            preKeyRepository,
            keyPackageRepository,
            keyPackageLimitsProvider,
            mlsClientProvider,
            notificationTokenRepository,
            clientRemoteRepository,
            proteusClientProvider,
            globalScope.sessionRepository,
            upgradeCurrentSessionUseCase,
            userId,
            isAllowedToRegisterMLSClient,
            clientIdProvider,
            userRepository,
            authenticationScope.secondFactorVerificationRepository,
            slowSyncRepository,
            cachedClientIdClearer,
            updateSupportedProtocolsAndResolveOneOnOnes,
            registerMLSClientUseCase,
            syncFeatureConfigsUseCase
        )
    }
    val conversations: ConversationScope by lazy {
        ConversationScope(
            conversationRepository,
            conversationGroupRepository,
            connectionRepository,
            userRepository,
            syncManager,
            mlsConversationRepository,
            clientIdProvider,
            messages.messageSender,
            teamRepository,
            userId,
            selfConversationIdProvider,
            persistMessage,
            updateKeyingMaterialThresholdProvider,
            selfTeamId,
            messages.sendConfirmation,
            renamedConversationHandler,
            qualifiedIdMapper,
            authenticationScope.serverConfigRepository,
            userStorage,
            userPropertyRepository,
            messages.deleteEphemeralMessageEndDate,
            oneOnOneResolver,
            this,
            userScopedLogger,
            refreshUsersWithoutMetadata,
            sessionManager.getServerConfig().links
        )
    }

    val migration by lazy { MigrationScope(userId, userStorage.database) }
    val debug: DebugScope by lazy {
        DebugScope(
            messageRepository,
            conversationRepository,
            mlsConversationRepository,
            clientRepository,
            clientRemoteRepository,
            clientIdProvider,
            proteusClientProvider,
            mlsClientProvider,
            preKeyRepository,
            userRepository,
            userId,
            assetRepository,
            eventRepository,
            syncManager,
            slowSyncRepository,
            messageSendingScheduler,
            selfConversationIdProvider,
            staleEpochVerifier,
            eventProcessor,
            legalHoldHandler,
            notificationTokenRepository,
            this,
            userScopedLogger,
        )
    }

    val messages: MessageScope by lazy {
        MessageScope(
            connectionRepository,
            messageDraftRepository,
            userId,
            clientIdProvider,
            selfConversationIdProvider,
            messageRepository,
            conversationRepository,
            mlsConversationRepository,
            clientRepository,
            clientRemoteRepository,
            proteusClientProvider,
            mlsClientProvider,
            preKeyRepository,
            userRepository,
            assetRepository,
            reactionRepository,
            receiptRepository,
            syncManager,
            slowSyncRepository,
            messageSendingScheduler,
            userPropertyRepository,
            incrementalSyncRepository,
            protoContentMapper,
            observeSelfDeletingMessages,
            messageMetadataRepository,
            staleEpochVerifier,
            legalHoldHandler,
            observeFileSharingStatus,
            this,
            userScopedLogger,
        )
    }

    val users: UserScope by lazy {
        UserScope(
            userRepository,
            userConfigRepository,
            accountRepository,
            syncManager,
            assetRepository,
            teamRepository,
            globalScope.sessionRepository,
            authenticationScope.serverConfigRepository,
            userId,
            userStorage.database.metadataDAO,
            userPropertyRepository,
            messages.messageSender,
            clientIdProvider,
            e2eiRepository,
            mlsConversationRepository,
            conversationRepository,
            team.isSelfATeamMember,
            updateSupportedProtocols,
            clientRepository,
            joinExistingMLSConversations,
            refreshUsersWithoutMetadata,
            isE2EIEnabled,
            certificateRevocationListRepository,
            incrementalSyncRepository,
            checkRevocationList,
            syncFeatureConfigsUseCase,
            userScopedLogger
        )
    }

    val search: SearchScope by lazy {
        SearchScope(
            searchUserRepository = searchUserRepository,
            selfUserId = userId,
            sessionRepository = globalScope.sessionRepository,
            kaliumConfigs = kaliumConfigs
        )
    }

    private val clearUserData: ClearUserDataUseCase get() = ClearUserDataUseCaseImpl(userStorage)

    private val validateAssetMimeType: ValidateAssetFileTypeUseCase get() = ValidateAssetFileTypeUseCaseImpl()

    val logout: LogoutUseCase
        get() = LogoutUseCaseImpl(
            logoutRepository,
            globalScope.sessionRepository,
            clientRepository,
            userConfigRepository,
            userId,
            client.deregisterNativePushToken,
            client.clearClientData,
            clearUserData,
            userSessionScopeProvider,
            pushTokenRepository,
            globalScope,
            userSessionWorkScheduler,
            calls.establishedCall,
            calls.endCall,
            logoutCallback,
            kaliumConfigs
        )
    val persistPersistentWebSocketConnectionStatus: PersistPersistentWebSocketConnectionStatusUseCase
        get() = PersistPersistentWebSocketConnectionStatusUseCaseImpl(userId, globalScope.sessionRepository)

    val getPersistentWebSocketStatus: GetPersistentWebSocketStatus
        get() = GetPersistentWebSocketStatusImpl(userId, globalScope.sessionRepository)

    private val featureConfigRepository: FeatureConfigRepository
        get() = FeatureConfigDataSource(
            featureConfigApi = authenticatedNetworkContainer.featureConfigApi
        )
    val isFileSharingEnabled: IsFileSharingEnabledUseCase get() = IsFileSharingEnabledUseCaseImpl(userConfigRepository)
    val observeFileSharingStatus: ObserveFileSharingStatusUseCase
        get() = ObserveFileSharingStatusUseCaseImpl(userConfigRepository)

    val observeShouldNotifyForRevokedCertificate: ObserveShouldNotifyForRevokedCertificateUseCase
            by lazy { ObserveShouldNotifyForRevokedCertificateUseCaseImpl(userConfigRepository) }

    val markNotifyForRevokedCertificateAsNotified: MarkNotifyForRevokedCertificateAsNotifiedUseCase
            by lazy { MarkNotifyForRevokedCertificateAsNotifiedUseCaseImpl(userConfigRepository) }

    val markGuestLinkFeatureFlagAsNotChanged: MarkGuestLinkFeatureFlagAsNotChangedUseCase
        get() = MarkGuestLinkFeatureFlagAsNotChangedUseCaseImpl(userConfigRepository)

    val appLockTeamFeatureConfigObserver: AppLockTeamFeatureConfigObserver
        get() = AppLockTeamFeatureConfigObserverImpl(userConfigRepository)

    val markTeamAppLockStatusAsNotified: MarkTeamAppLockStatusAsNotifiedUseCase
        get() = MarkTeamAppLockStatusAsNotifiedUseCaseImpl(userConfigRepository)

    val markSelfDeletingMessagesAsNotified: MarkSelfDeletionStatusAsNotifiedUseCase
        get() = MarkSelfDeletionStatusAsNotifiedUseCaseImpl(userConfigRepository)

    val observeSelfDeletingMessages: ObserveSelfDeletionTimerSettingsForConversationUseCase
        get() = ObserveSelfDeletionTimerSettingsForConversationUseCaseImpl(userConfigRepository, conversationRepository)

    val observeTeamSettingsSelfDeletionStatus: ObserveTeamSettingsSelfDeletingStatusUseCase
        get() = ObserveTeamSettingsSelfDeletingStatusUseCaseImpl(userConfigRepository)

    val persistNewSelfDeletionStatus: PersistNewSelfDeletionTimerUseCaseImpl
        get() = PersistNewSelfDeletionTimerUseCaseImpl(conversationRepository)

    val observeGuestRoomLinkFeatureFlag: ObserveGuestRoomLinkFeatureFlagUseCase
        get() = ObserveGuestRoomLinkFeatureFlagUseCaseImpl(userConfigRepository)

    val markFileSharingStatusAsNotified: MarkFileSharingChangeAsNotifiedUseCase
        get() = MarkFileSharingChangeAsNotifiedUseCase(userConfigRepository)

    val isMLSEnabled: IsMLSEnabledUseCase get() = IsMLSEnabledUseCaseImpl(featureSupport, userConfigRepository)
    val isE2EIEnabled: IsE2EIEnabledUseCase
        get() = IsE2EIEnabledUseCaseImpl(
            userConfigRepository,
            isMLSEnabled
        )

    val getDefaultProtocol: GetDefaultProtocolUseCase
        get() = GetDefaultProtocolUseCaseImpl(
            userConfigRepository = userConfigRepository
        )

    val observeE2EIRequired: ObserveE2EIRequiredUseCase
        get() = ObserveE2EIRequiredUseCaseImpl(
            userConfigRepository,
            featureSupport,
            users.getE2EICertificate,
            clientIdProvider
        )
    val markE2EIRequiredAsNotified: MarkEnablingE2EIAsNotifiedUseCase
        get() = MarkEnablingE2EIAsNotifiedUseCaseImpl(userConfigRepository)

    @OptIn(DelicateKaliumApi::class)
    private val isAllowedToRegisterMLSClient: IsAllowedToRegisterMLSClientUseCase
        get() = IsAllowedToRegisterMLSClientUseCaseImpl(featureSupport, mlsPublicKeysRepository)

    private val syncFeatureConfigsUseCase: SyncFeatureConfigsUseCase
        get() = SyncFeatureConfigsUseCaseImpl(
            featureConfigRepository,
            guestRoomConfigHandler,
            fileSharingConfigHandler,
            mlsConfigHandler,
            mlsMigrationConfigHandler,
            classifiedDomainsConfigHandler,
            conferenceCallingConfigHandler,
            secondFactorPasswordChallengeConfigHandler,
            selfDeletingMessagesConfigHandler,
            e2eiConfigHandler,
            appLockConfigHandler
        )

    val team: TeamScope
        get() = TeamScope(
            teamRepository = teamRepository,
            conversationRepository = conversationRepository,
            slowSyncRepository = slowSyncRepository,
            selfTeamIdProvider = selfTeamId
        )

    val service: ServiceScope
        get() = ServiceScope(
            serviceRepository,
            teamRepository,
            selfTeamId
        )

    val calls: CallsScope
        get() = CallsScope(
            callManager = callManager,
            callRepository = callRepository,
            conversationRepository = conversationRepository,
            userRepository = userRepository,
            flowManagerService = flowManagerService,
            mediaManagerService = mediaManagerService,
            syncManager = syncManager,
            qualifiedIdMapper = qualifiedIdMapper,
            currentClientIdProvider = clientIdProvider,
            userConfigRepository = userConfigRepository,
            getCallConversationType = getCallConversationType,
            conversationClientsInCallUpdater = conversationClientsInCallUpdater,
            kaliumConfigs = kaliumConfigs
        )

    val connection: ConnectionScope
        get() = ConnectionScope(
            connectionRepository,
            conversationRepository,
            userRepository,
            oneOnOneResolver,
            conversations.newGroupConversationSystemMessagesCreator
        )

    val observeSecurityClassificationLabel: ObserveSecurityClassificationLabelUseCase
        get() = ObserveSecurityClassificationLabelUseCaseImpl(
            conversations.observeConversationMembers, conversationRepository, userConfigRepository
        )

    val getOtherUserSecurityClassificationLabel: ObserveOtherUserSecurityClassificationLabelUseCase
        get() = ObserveOtherUserSecurityClassificationLabelUseCaseImpl(userConfigRepository, userId)

    val persistScreenshotCensoringConfig: PersistScreenshotCensoringConfigUseCase
        get() = PersistScreenshotCensoringConfigUseCaseImpl(userConfigRepository = userConfigRepository)

    val observeScreenshotCensoringConfig: ObserveScreenshotCensoringConfigUseCase
        get() = ObserveScreenshotCensoringConfigUseCaseImpl(userConfigRepository = userConfigRepository)

    val fetchConversationMLSVerificationStatus: FetchConversationMLSVerificationStatusUseCase
        get() = FetchConversationMLSVerificationStatusUseCaseImpl(conversationRepository, fetchMLSVerificationStatusUseCase)

    val kaliumFileSystem: KaliumFileSystem by lazy {
        // Create the cache and asset storage directories
        KaliumFileSystemImpl(dataStoragePaths).also {
            if (!it.exists(dataStoragePaths.cachePath.value.toPath()))
                it.createDirectories(dataStoragePaths.cachePath.value.toPath())
            if (!it.exists(dataStoragePaths.assetStoragePath.value.toPath()))
                it.createDirectories(dataStoragePaths.assetStoragePath.value.toPath())
        }
    }

    val checkCrlRevocationList: CheckCrlRevocationListUseCase
        get() = CheckCrlRevocationListUseCase(
            certificateRevocationListRepository,
            checkRevocationList,
            userScopedLogger
        )

    internal val getProxyCredentials: GetProxyCredentialsUseCase
        get() = GetProxyCredentialsUseCaseImpl(sessionManager)

    private fun createPushTokenUpdater() = PushTokenUpdater(
        clientRepository, notificationTokenRepository, pushTokenRepository
    )

    private val epochChangesObserver by lazy { EpochChangesObserverImpl(epochsFlow) }

    private val fetchMLSVerificationStatusUseCase: FetchMLSVerificationStatusUseCase by lazy {
        FetchMLSVerificationStatusUseCaseImpl(
            conversationRepository,
            persistMessage,
            mlsClientProvider,
            mlsConversationRepository,
            userId,
            userRepository,
            userScopedLogger,
        )
    }

    private val observeE2EIConversationsVerificationStatuses: ObserveE2EIConversationsVerificationStatusesUseCase by lazy {
        ObserveE2EIConversationsVerificationStatusesUseCaseImpl(
            fetchMLSVerificationStatusUseCase,
            epochChangesObserver,
            userScopedLogger,
        )
    }

    private val typingIndicatorSyncManager: TypingIndicatorSyncManager =
        TypingIndicatorSyncManager(
            typingIndicatorIncomingRepository = lazy { conversations.typingIndicatorIncomingRepository },
            observeSyncStateUseCase = observeSyncState,
            kaliumLogger = userScopedLogger,
        )

    /**
     * This will start subscribers of observable work per user session, as long as the user is logged in.
     * When the user logs out, this work will be canceled.
     */
    init {
        launch {
            apiMigrationManager.performMigrations()
            // TODO: Add a public start function to the Managers
            incrementalSyncManager
            slowSyncManager

            callRepository.updateOpenCallsToClosedStatus()
            messageRepository.resetAssetTransferStatus()
        }

        launch {
            val pushTokenUpdater = createPushTokenUpdater()
            pushTokenUpdater.monitorTokenChanges()
        }

        launch {
            mlsConversationsRecoveryManager.invoke()
        }

        launch {
            conversationsRecoveryManager.invoke()
        }

        launch {
            messages.ephemeralMessageDeletionHandler.enqueuePendingSelfDeletionMessages()
        }

        launch {
            proteusSyncWorker.execute()
        }

        launch {
            observeE2EIConversationsVerificationStatuses.invoke()
        }

        launch {
            typingIndicatorSyncManager.execute()
        }

        launch {
            acmeCertificatesSyncWorker.execute()
        }

        launch {
            updateSelfClientCapabilityToLegalHoldConsent()
        }
        launch {
            clientIdProvider().map {
                avsSyncStateReporter.execute()
            }
        }

        launch {
            messages.confirmationDeliveryHandler.sendPendingConfirmations()
        }
    }
}

fun interface CachedClientIdClearer {
    operator fun invoke()
}<|MERGE_RESOLUTION|>--- conflicted
+++ resolved
@@ -918,20 +918,11 @@
             kaliumFileSystem = kaliumFileSystem
         )
 
-<<<<<<< HEAD
     private val eventGatherer: EventGatherer get() = EventGathererImpl(
         eventRepository = eventRepository,
         incrementalSyncRepository = incrementalSyncRepository,
         logger = userScopedLogger
     )
-=======
-    private val eventGatherer: EventGatherer
-        get() = EventGathererImpl(
-            eventRepository,
-            incrementalSyncRepository,
-            userScopedLogger,
-        )
->>>>>>> 75b92ab8
 
     private val eventProcessor: EventProcessor by lazy {
         EventProcessorImpl(
