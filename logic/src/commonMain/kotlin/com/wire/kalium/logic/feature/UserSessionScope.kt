--- conflicted
+++ resolved
@@ -644,13 +644,9 @@
             commitBundleEventReceiver,
             epochsFlow,
             proposalTimersFlow,
-<<<<<<< HEAD
             keyPackageLimitsProvider,
             checkRevocationList,
             certificateRevocationListRepository
-=======
-            keyPackageLimitsProvider
->>>>>>> 60f68e28
         )
 
     private val e2eiRepository: E2EIRepository
