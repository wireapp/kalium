/*
 * Wire
 * Copyright (C) 2023 Wire Swiss GmbH
 *
 * This program is free software: you can redistribute it and/or modify
 * it under the terms of the GNU General Public License as published by
 * the Free Software Foundation, either version 3 of the License, or
 * (at your option) any later version.
 *
 * This program is distributed in the hope that it will be useful,
 * but WITHOUT ANY WARRANTY; without even the implied warranty of
 * MERCHANTABILITY or FITNESS FOR A PARTICULAR PURPOSE. See the
 * GNU General Public License for more details.
 *
 * You should have received a copy of the GNU General Public License
 * along with this program. If not, see http://www.gnu.org/licenses/.
 */

package com.wire.kalium.logic.feature

import com.wire.kalium.logic.CoreFailure
import com.wire.kalium.logic.GlobalKaliumScope
import com.wire.kalium.logic.cache.MLSSelfConversationIdProvider
import com.wire.kalium.logic.cache.MLSSelfConversationIdProviderImpl
import com.wire.kalium.logic.cache.ProteusSelfConversationIdProvider
import com.wire.kalium.logic.cache.ProteusSelfConversationIdProviderImpl
import com.wire.kalium.logic.cache.SelfConversationIdProvider
import com.wire.kalium.logic.cache.SelfConversationIdProviderImpl
import com.wire.kalium.logic.configuration.ClientConfig
import com.wire.kalium.logic.configuration.UserConfigDataSource
import com.wire.kalium.logic.configuration.UserConfigRepository
import com.wire.kalium.logic.configuration.notification.NotificationTokenDataSource
import com.wire.kalium.logic.data.asset.AssetDataSource
import com.wire.kalium.logic.data.asset.AssetRepository
import com.wire.kalium.logic.data.asset.DataStoragePaths
import com.wire.kalium.logic.data.asset.KaliumFileSystem
import com.wire.kalium.logic.data.asset.KaliumFileSystemImpl
import com.wire.kalium.logic.data.call.CallDataSource
import com.wire.kalium.logic.data.call.CallRepository
import com.wire.kalium.logic.data.call.VideoStateChecker
import com.wire.kalium.logic.data.call.VideoStateCheckerImpl
import com.wire.kalium.logic.data.call.mapper.CallMapper
import com.wire.kalium.logic.data.client.ClientDataSource
import com.wire.kalium.logic.data.client.ClientRepository
import com.wire.kalium.logic.data.client.MLSClientProvider
import com.wire.kalium.logic.data.client.MLSClientProviderImpl
import com.wire.kalium.logic.data.client.remote.ClientRemoteDataSource
import com.wire.kalium.logic.data.client.remote.ClientRemoteRepository
import com.wire.kalium.logic.data.connection.ConnectionDataSource
import com.wire.kalium.logic.data.connection.ConnectionRepository
import com.wire.kalium.logic.data.conversation.ClientId
import com.wire.kalium.logic.data.conversation.CommitBundleEventReceiverImpl
import com.wire.kalium.logic.data.conversation.ConversationDataSource
import com.wire.kalium.logic.data.conversation.ConversationGroupRepository
import com.wire.kalium.logic.data.conversation.ConversationGroupRepositoryImpl
import com.wire.kalium.logic.data.conversation.ConversationRepository
import com.wire.kalium.logic.data.conversation.MLSConversationDataSource
import com.wire.kalium.logic.data.conversation.MLSConversationRepository
import com.wire.kalium.logic.data.conversation.SubconversationRepositoryImpl
import com.wire.kalium.logic.data.conversation.UpdateKeyingMaterialThresholdProvider
import com.wire.kalium.logic.data.conversation.UpdateKeyingMaterialThresholdProviderImpl
import com.wire.kalium.logic.data.event.EventDataSource
import com.wire.kalium.logic.data.event.EventRepository
import com.wire.kalium.logic.data.featureConfig.FeatureConfigDataSource
import com.wire.kalium.logic.data.featureConfig.FeatureConfigRepository
import com.wire.kalium.logic.data.id.FederatedIdMapper
import com.wire.kalium.logic.data.id.GroupID
import com.wire.kalium.logic.data.id.QualifiedIdMapper
import com.wire.kalium.logic.data.id.TeamId
import com.wire.kalium.logic.data.keypackage.KeyPackageDataSource
import com.wire.kalium.logic.data.keypackage.KeyPackageLimitsProvider
import com.wire.kalium.logic.data.keypackage.KeyPackageLimitsProviderImpl
import com.wire.kalium.logic.data.keypackage.KeyPackageRepository
import com.wire.kalium.logic.data.logout.LogoutDataSource
import com.wire.kalium.logic.data.logout.LogoutRepository
import com.wire.kalium.logic.data.message.IsMessageSentInSelfConversationUseCase
import com.wire.kalium.logic.data.message.IsMessageSentInSelfConversationUseCaseImpl
import com.wire.kalium.logic.data.message.MessageDataSource
import com.wire.kalium.logic.data.message.MessageRepository
import com.wire.kalium.logic.data.message.PersistMessageUseCase
import com.wire.kalium.logic.data.message.PersistMessageUseCaseImpl
import com.wire.kalium.logic.data.message.PersistReactionUseCase
import com.wire.kalium.logic.data.message.PersistReactionUseCaseImpl
import com.wire.kalium.logic.data.message.ProtoContentMapper
import com.wire.kalium.logic.data.message.ProtoContentMapperImpl
import com.wire.kalium.logic.data.message.reaction.ReactionRepositoryImpl
import com.wire.kalium.logic.data.message.receipt.ReceiptRepositoryImpl
import com.wire.kalium.logic.data.mlspublickeys.MLSPublicKeysRepository
import com.wire.kalium.logic.data.mlspublickeys.MLSPublicKeysRepositoryImpl
import com.wire.kalium.logic.data.notification.PushTokenDataSource
import com.wire.kalium.logic.data.notification.PushTokenRepository
import com.wire.kalium.logic.data.prekey.PreKeyDataSource
import com.wire.kalium.logic.data.prekey.PreKeyRepository
import com.wire.kalium.logic.data.properties.UserPropertyDataSource
import com.wire.kalium.logic.data.properties.UserPropertyRepository
import com.wire.kalium.logic.data.publicuser.SearchUserRepository
import com.wire.kalium.logic.data.publicuser.SearchUserRepositoryImpl
import com.wire.kalium.logic.data.publicuser.UserSearchApiWrapper
import com.wire.kalium.logic.data.publicuser.UserSearchApiWrapperImpl
import com.wire.kalium.logic.data.sync.InMemoryIncrementalSyncRepository
import com.wire.kalium.logic.data.sync.IncrementalSyncRepository
import com.wire.kalium.logic.data.sync.SlowSyncRepository
import com.wire.kalium.logic.data.sync.SlowSyncRepositoryImpl
import com.wire.kalium.logic.data.team.TeamDataSource
import com.wire.kalium.logic.data.team.TeamRepository
import com.wire.kalium.logic.data.user.UserDataSource
import com.wire.kalium.logic.data.user.UserId
import com.wire.kalium.logic.data.user.UserRepository
import com.wire.kalium.logic.di.MapperProvider
import com.wire.kalium.logic.di.PlatformUserStorageProperties
import com.wire.kalium.logic.di.UserStorageProvider
import com.wire.kalium.logic.feature.auth.ClearUserDataUseCase
import com.wire.kalium.logic.feature.auth.ClearUserDataUseCaseImpl
import com.wire.kalium.logic.feature.auth.LogoutUseCase
import com.wire.kalium.logic.feature.auth.LogoutUseCaseImpl
import com.wire.kalium.logic.feature.backup.BackupScope
import com.wire.kalium.logic.feature.backup.CreateBackupUseCase
import com.wire.kalium.logic.feature.backup.RestoreBackupUseCase
import com.wire.kalium.logic.feature.backup.VerifyBackupUseCase
import com.wire.kalium.logic.feature.call.CallManager
import com.wire.kalium.logic.feature.call.CallsScope
import com.wire.kalium.logic.feature.call.GlobalCallManager
import com.wire.kalium.logic.feature.client.ClientScope
import com.wire.kalium.logic.feature.client.IsAllowedToRegisterMLSClientUseCase
import com.wire.kalium.logic.feature.client.IsAllowedToRegisterMLSClientUseCaseImpl
import com.wire.kalium.logic.feature.client.MLSClientManager
import com.wire.kalium.logic.feature.client.MLSClientManagerImpl
import com.wire.kalium.logic.feature.client.NewClientManager
import com.wire.kalium.logic.feature.client.NewClientManagerImpl
import com.wire.kalium.logic.feature.client.RegisterMLSClientUseCaseImpl
import com.wire.kalium.logic.feature.connection.ConnectionScope
import com.wire.kalium.logic.feature.connection.SyncConnectionsUseCase
import com.wire.kalium.logic.feature.connection.SyncConnectionsUseCaseImpl
import com.wire.kalium.logic.feature.conversation.ClearConversationContentImpl
import com.wire.kalium.logic.feature.conversation.ConversationScope
import com.wire.kalium.logic.feature.conversation.ConversationsRecoveryManager
import com.wire.kalium.logic.feature.conversation.ConversationsRecoveryManagerImpl
import com.wire.kalium.logic.feature.conversation.GetOtherUserSecurityClassificationLabelUseCase
import com.wire.kalium.logic.feature.conversation.GetOtherUserSecurityClassificationLabelUseCaseImpl
import com.wire.kalium.logic.feature.conversation.JoinExistingMLSConversationUseCase
import com.wire.kalium.logic.feature.conversation.JoinExistingMLSConversationUseCaseImpl
import com.wire.kalium.logic.feature.conversation.JoinExistingMLSConversationsUseCase
import com.wire.kalium.logic.feature.conversation.JoinExistingMLSConversationsUseCaseImpl
import com.wire.kalium.logic.feature.conversation.JoinSubconversationUseCase
import com.wire.kalium.logic.feature.conversation.JoinSubconversationUseCaseImpl
import com.wire.kalium.logic.feature.conversation.LeaveSubconversationUseCase
import com.wire.kalium.logic.feature.conversation.LeaveSubconversationUseCaseImpl
import com.wire.kalium.logic.feature.conversation.MLSConversationsRecoveryManager
import com.wire.kalium.logic.feature.conversation.MLSConversationsRecoveryManagerImpl
import com.wire.kalium.logic.feature.conversation.ObserveSecurityClassificationLabelUseCase
import com.wire.kalium.logic.feature.conversation.ObserveSecurityClassificationLabelUseCaseImpl
import com.wire.kalium.logic.feature.conversation.RecoverMLSConversationsUseCase
import com.wire.kalium.logic.feature.conversation.RecoverMLSConversationsUseCaseImpl
import com.wire.kalium.logic.feature.conversation.SyncConversationsUseCase
import com.wire.kalium.logic.feature.conversation.keyingmaterials.KeyingMaterialsManager
import com.wire.kalium.logic.feature.conversation.keyingmaterials.KeyingMaterialsManagerImpl
import com.wire.kalium.logic.feature.debug.DebugScope
import com.wire.kalium.logic.feature.featureConfig.SyncFeatureConfigsUseCase
import com.wire.kalium.logic.feature.featureConfig.SyncFeatureConfigsUseCaseImpl
import com.wire.kalium.logic.feature.keypackage.KeyPackageManager
import com.wire.kalium.logic.feature.keypackage.KeyPackageManagerImpl
import com.wire.kalium.logic.feature.message.AddSystemMessageToAllConversationsUseCase
import com.wire.kalium.logic.feature.message.AddSystemMessageToAllConversationsUseCaseImpl
import com.wire.kalium.logic.feature.message.EphemeralNotificationsManager
import com.wire.kalium.logic.feature.message.MLSMessageCreator
import com.wire.kalium.logic.feature.message.MLSMessageCreatorImpl
import com.wire.kalium.logic.feature.message.MessageEnvelopeCreator
import com.wire.kalium.logic.feature.message.MessageEnvelopeCreatorImpl
import com.wire.kalium.logic.feature.message.MessageScope
import com.wire.kalium.logic.feature.message.MessageSendingScheduler
import com.wire.kalium.logic.feature.message.PendingProposalScheduler
import com.wire.kalium.logic.feature.message.PendingProposalSchedulerImpl
import com.wire.kalium.logic.feature.message.PersistMigratedMessagesUseCase
import com.wire.kalium.logic.feature.message.PersistMigratedMessagesUseCaseImpl
import com.wire.kalium.logic.feature.message.SessionEstablisher
import com.wire.kalium.logic.feature.message.SessionEstablisherImpl
import com.wire.kalium.logic.feature.message.ephemeral.EnqueueMessageSelfDeletionUseCase
import com.wire.kalium.logic.feature.message.ephemeral.EnqueueMessageSelfDeletionUseCaseImpl
import com.wire.kalium.logic.feature.message.ephemeral.EphemeralMessageDeletionHandlerImpl
import com.wire.kalium.logic.feature.migration.MigrationScope
import com.wire.kalium.logic.feature.notificationToken.PushTokenUpdater
import com.wire.kalium.logic.feature.session.GetProxyCredentialsUseCase
import com.wire.kalium.logic.feature.session.GetProxyCredentialsUseCaseImpl
import com.wire.kalium.logic.feature.session.UpgradeCurrentSessionUseCaseImpl
import com.wire.kalium.logic.feature.team.SyncSelfTeamUseCase
import com.wire.kalium.logic.feature.team.SyncSelfTeamUseCaseImpl
import com.wire.kalium.logic.feature.team.TeamScope
import com.wire.kalium.logic.feature.user.IsFileSharingEnabledUseCase
import com.wire.kalium.logic.feature.user.IsFileSharingEnabledUseCaseImpl
import com.wire.kalium.logic.feature.user.IsMLSEnabledUseCase
import com.wire.kalium.logic.feature.user.IsMLSEnabledUseCaseImpl
import com.wire.kalium.logic.feature.user.MarkFileSharingChangeAsNotifiedUseCase
import com.wire.kalium.logic.feature.user.ObserveFileSharingStatusUseCase
import com.wire.kalium.logic.feature.user.ObserveFileSharingStatusUseCaseImpl
import com.wire.kalium.logic.feature.user.SyncContactsUseCase
import com.wire.kalium.logic.feature.user.SyncContactsUseCaseImpl
import com.wire.kalium.logic.feature.user.SyncSelfUserUseCase
import com.wire.kalium.logic.feature.user.UserScope
import com.wire.kalium.logic.feature.user.guestroomlink.GetGuestRoomLinkFeatureStatusUseCase
import com.wire.kalium.logic.feature.user.guestroomlink.GetGuestRoomLinkFeatureStatusUseCaseImpl
import com.wire.kalium.logic.feature.user.guestroomlink.MarkGuestLinkFeatureFlagAsNotChangedUseCase
import com.wire.kalium.logic.feature.user.guestroomlink.MarkGuestLinkFeatureFlagAsNotChangedUseCaseImpl
import com.wire.kalium.logic.feature.user.guestroomlink.ObserveGuestRoomLinkFeatureFlagUseCase
import com.wire.kalium.logic.feature.user.guestroomlink.ObserveGuestRoomLinkFeatureFlagUseCaseImpl
import com.wire.kalium.logic.feature.user.webSocketStatus.GetPersistentWebSocketStatus
import com.wire.kalium.logic.feature.user.webSocketStatus.GetPersistentWebSocketStatusImpl
import com.wire.kalium.logic.feature.user.webSocketStatus.PersistPersistentWebSocketConnectionStatusUseCase
import com.wire.kalium.logic.feature.user.webSocketStatus.PersistPersistentWebSocketConnectionStatusUseCaseImpl
import com.wire.kalium.logic.featureFlags.FeatureSupport
import com.wire.kalium.logic.featureFlags.KaliumConfigs
import com.wire.kalium.logic.functional.Either
import com.wire.kalium.logic.functional.isRight
import com.wire.kalium.logic.functional.map
import com.wire.kalium.logic.functional.onSuccess
import com.wire.kalium.logic.network.ApiMigrationManager
import com.wire.kalium.logic.network.ApiMigrationV3
import com.wire.kalium.logic.network.NetworkStateObserver
import com.wire.kalium.logic.sync.ObserveSyncStateUseCase
import com.wire.kalium.logic.sync.SetConnectionPolicyUseCase
import com.wire.kalium.logic.sync.SyncManager
import com.wire.kalium.logic.sync.SyncManagerImpl
import com.wire.kalium.logic.sync.incremental.EventGatherer
import com.wire.kalium.logic.sync.incremental.EventGathererImpl
import com.wire.kalium.logic.sync.incremental.EventProcessor
import com.wire.kalium.logic.sync.incremental.EventProcessorImpl
import com.wire.kalium.logic.sync.incremental.IncrementalSyncManager
import com.wire.kalium.logic.sync.incremental.IncrementalSyncRecoveryHandlerImpl
import com.wire.kalium.logic.sync.incremental.IncrementalSyncWorker
import com.wire.kalium.logic.sync.incremental.IncrementalSyncWorkerImpl
import com.wire.kalium.logic.sync.incremental.RestartSlowSyncProcessForRecoveryUseCase
import com.wire.kalium.logic.sync.incremental.RestartSlowSyncProcessForRecoveryUseCaseImpl
import com.wire.kalium.logic.sync.receiver.ConversationEventReceiver
import com.wire.kalium.logic.sync.receiver.ConversationEventReceiverImpl
import com.wire.kalium.logic.sync.receiver.FeatureConfigEventReceiver
import com.wire.kalium.logic.sync.receiver.FeatureConfigEventReceiverImpl
import com.wire.kalium.logic.sync.receiver.TeamEventReceiver
import com.wire.kalium.logic.sync.receiver.TeamEventReceiverImpl
import com.wire.kalium.logic.sync.receiver.UserEventReceiver
import com.wire.kalium.logic.sync.receiver.UserEventReceiverImpl
import com.wire.kalium.logic.sync.receiver.UserPropertiesEventReceiver
import com.wire.kalium.logic.sync.receiver.UserPropertiesEventReceiverImpl
import com.wire.kalium.logic.sync.receiver.asset.AssetMessageHandler
import com.wire.kalium.logic.sync.receiver.asset.AssetMessageHandlerImpl
import com.wire.kalium.logic.sync.receiver.conversation.DeletedConversationEventHandler
import com.wire.kalium.logic.sync.receiver.conversation.DeletedConversationEventHandlerImpl
import com.wire.kalium.logic.sync.receiver.conversation.MLSWelcomeEventHandler
import com.wire.kalium.logic.sync.receiver.conversation.MLSWelcomeEventHandlerImpl
import com.wire.kalium.logic.sync.receiver.conversation.MemberChangeEventHandler
import com.wire.kalium.logic.sync.receiver.conversation.MemberChangeEventHandlerImpl
import com.wire.kalium.logic.sync.receiver.conversation.MemberJoinEventHandler
import com.wire.kalium.logic.sync.receiver.conversation.MemberJoinEventHandlerImpl
import com.wire.kalium.logic.sync.receiver.conversation.MemberLeaveEventHandler
import com.wire.kalium.logic.sync.receiver.conversation.MemberLeaveEventHandlerImpl
import com.wire.kalium.logic.sync.receiver.conversation.NewConversationEventHandler
import com.wire.kalium.logic.sync.receiver.conversation.NewConversationEventHandlerImpl
import com.wire.kalium.logic.sync.receiver.conversation.ReceiptModeUpdateEventHandler
import com.wire.kalium.logic.sync.receiver.conversation.ReceiptModeUpdateEventHandlerImpl
import com.wire.kalium.logic.sync.receiver.conversation.RenamedConversationEventHandler
import com.wire.kalium.logic.sync.receiver.conversation.RenamedConversationEventHandlerImpl
import com.wire.kalium.logic.sync.receiver.conversation.message.ApplicationMessageHandler
import com.wire.kalium.logic.sync.receiver.conversation.message.ApplicationMessageHandlerImpl
import com.wire.kalium.logic.sync.receiver.conversation.message.MLSMessageUnpacker
import com.wire.kalium.logic.sync.receiver.conversation.message.MLSMessageUnpackerImpl
import com.wire.kalium.logic.sync.receiver.conversation.message.NewMessageEventHandlerImpl
import com.wire.kalium.logic.sync.receiver.conversation.message.ProteusMessageUnpacker
import com.wire.kalium.logic.sync.receiver.conversation.message.ProteusMessageUnpackerImpl
import com.wire.kalium.logic.sync.receiver.message.ClearConversationContentHandlerImpl
import com.wire.kalium.logic.sync.receiver.message.DeleteForMeHandlerImpl
import com.wire.kalium.logic.sync.receiver.message.LastReadContentHandlerImpl
import com.wire.kalium.logic.sync.receiver.message.MessageTextEditHandlerImpl
import com.wire.kalium.logic.sync.receiver.message.ReceiptMessageHandlerImpl
import com.wire.kalium.logic.sync.slow.SlowSlowSyncCriteriaProviderImpl
import com.wire.kalium.logic.sync.slow.SlowSyncCriteriaProvider
import com.wire.kalium.logic.sync.slow.SlowSyncManager
import com.wire.kalium.logic.sync.slow.SlowSyncRecoveryHandler
import com.wire.kalium.logic.sync.slow.SlowSyncRecoveryHandlerImpl
import com.wire.kalium.logic.sync.slow.SlowSyncWorker
import com.wire.kalium.logic.sync.slow.SlowSyncWorkerImpl
import com.wire.kalium.logic.util.MessageContentEncoder
import com.wire.kalium.network.session.SessionManager
import com.wire.kalium.persistence.client.ClientRegistrationStorage
import com.wire.kalium.persistence.client.ClientRegistrationStorageImpl
import com.wire.kalium.persistence.kmmSettings.GlobalPrefProvider
import com.wire.kalium.util.DelicateKaliumApi
import kotlinx.coroutines.CoroutineScope
import kotlinx.coroutines.SupervisorJob
import kotlinx.coroutines.cancel
import kotlinx.coroutines.flow.MutableSharedFlow
import kotlinx.coroutines.launch
import okio.Path.Companion.toPath
import kotlin.coroutines.CoroutineContext

@Suppress("LongParameterList", "LargeClass")
class UserSessionScope internal constructor(
    private val userId: UserId,
    private val authenticatedDataSourceSet: AuthenticatedDataSourceSet,
    private val globalScope: GlobalKaliumScope,
    private val globalCallManager: GlobalCallManager,
    private val globalPreferences: GlobalPrefProvider,
    private val sessionManager: SessionManager,
    dataStoragePaths: DataStoragePaths,
    private val kaliumConfigs: KaliumConfigs,
    private val featureSupport: FeatureSupport,
    private val userSessionScopeProvider: UserSessionScopeProvider,
    userStorageProvider: UserStorageProvider,
    private val clientConfig: ClientConfig,
    platformUserStorageProperties: PlatformUserStorageProperties,
    networkStateObserver: NetworkStateObserver
) : CoroutineScope {

    private val userStorage = userStorageProvider.getOrCreate(
        userId, platformUserStorageProperties, kaliumConfigs.shouldEncryptData
    )

    private var _clientId: ClientId? = null

    @OptIn(DelicateKaliumApi::class) // Use the uncached client ID in order to create the cache itself.
    private suspend fun clientId(): Either<CoreFailure, ClientId> = if (_clientId != null) Either.Right(_clientId!!) else {
        clientRepository.currentClientId().onSuccess {
            _clientId = it
        }
    }

    val callMapper: CallMapper get() = MapperProvider.callMapper(userId)

    val qualifiedIdMapper: QualifiedIdMapper get() = MapperProvider.qualifiedIdMapper(userId)

    val federatedIdMapper: FederatedIdMapper
        get() = MapperProvider.federatedIdMapper(
            userId, qualifiedIdMapper, globalScope.sessionRepository
        )

    private val clientIdProvider = CurrentClientIdProvider { clientId() }
    private val mlsSelfConversationIdProvider: MLSSelfConversationIdProvider by lazy {
        MLSSelfConversationIdProviderImpl(
            conversationRepository
        )
    }
    private val proteusSelfConversationIdProvider: ProteusSelfConversationIdProvider by lazy {
        ProteusSelfConversationIdProviderImpl(
            conversationRepository
        )
    }
    private val selfConversationIdProvider: SelfConversationIdProvider by
    lazy {
        SelfConversationIdProviderImpl(
            clientRepository,
            mlsSelfConversationIdProvider,
            proteusSelfConversationIdProvider
        )
    }

    private val epochsFlow = MutableSharedFlow<GroupID>()

    // TODO(refactor): Extract to Provider class and make atomic
    // val _teamId: Atomic<Either<CoreFailure, TeamId?>> = Atomic(Either.Left(CoreFailure.Unknown(Throwable("NotInitialized"))))
    private var _teamId: Either<CoreFailure, TeamId?> = Either.Left(CoreFailure.Unknown(Throwable("NotInitialized")))

    private suspend fun teamId(): Either<CoreFailure, TeamId?> = if (_teamId.isRight()) _teamId else {
        userRepository.userById(userId).map {
            _teamId = Either.Right(it.teamId)
            it.teamId
        }
    }

    private val selfTeamId = SelfTeamIdProvider { teamId() }

    private val userConfigRepository: UserConfigRepository
        get() = UserConfigDataSource(userStorage.preferences.userConfigStorage)

    private val userPropertyRepository: UserPropertyRepository
        get() = UserPropertyDataSource(
            authenticatedDataSourceSet.authenticatedNetworkContainer.propertiesApi,
            userConfigRepository
        )

    private val keyPackageLimitsProvider: KeyPackageLimitsProvider
        get() = KeyPackageLimitsProviderImpl(kaliumConfigs)

    private val updateKeyingMaterialThresholdProvider: UpdateKeyingMaterialThresholdProvider
        get() = UpdateKeyingMaterialThresholdProviderImpl(kaliumConfigs)

    private val mlsClientProvider: MLSClientProvider by lazy {
        MLSClientProviderImpl(
            "${authenticatedDataSourceSet.authenticatedRootDir}/mls", userId, clientIdProvider, globalPreferences.passphraseStorage
        )
    }

    private val commitBundleEventReceiver: CommitBundleEventReceiverImpl
        get() = CommitBundleEventReceiverImpl(
            memberJoinHandler, memberLeaveHandler
        )

    private val mlsConversationRepository: MLSConversationRepository
        get() = MLSConversationDataSource(
            keyPackageRepository,
            mlsClientProvider,
            authenticatedDataSourceSet.authenticatedNetworkContainer.mlsMessageApi,
            userStorage.database.conversationDAO,
            authenticatedDataSourceSet.authenticatedNetworkContainer.clientApi,
            syncManager,
            mlsPublicKeysRepository,
            commitBundleEventReceiver,
            epochsFlow
        )

    private val notificationTokenRepository get() = NotificationTokenDataSource(globalPreferences.tokenStorage)

    private val subconversationRepository = SubconversationRepositoryImpl()

    private val conversationRepository: ConversationRepository
        get() = ConversationDataSource(
            userId,
            mlsClientProvider,
            selfTeamId,
            userStorage.database.conversationDAO,
            authenticatedDataSourceSet.authenticatedNetworkContainer.conversationApi,
            userStorage.database.messageDAO,
            userStorage.database.clientDAO,
            authenticatedDataSourceSet.authenticatedNetworkContainer.clientApi
        )

    private val conversationGroupRepository: ConversationGroupRepository
        get() = ConversationGroupRepositoryImpl(
            mlsConversationRepository,
            joinExistingMLSConversationUseCase,
            memberJoinHandler,
            memberLeaveHandler,
            userStorage.database.conversationDAO,
            authenticatedDataSourceSet.authenticatedNetworkContainer.conversationApi,
            userId,
            selfTeamId
        )

    private val messageRepository: MessageRepository
        get() = MessageDataSource(
            messageApi = authenticatedDataSourceSet.authenticatedNetworkContainer.messageApi,
            mlsMessageApi = authenticatedDataSourceSet.authenticatedNetworkContainer.mlsMessageApi,
            messageDAO = userStorage.database.messageDAO,
            selfUserId = userId
        )

<<<<<<< HEAD
    private val userRepository: UserRepository
        get() = UserDataSource(
            userStorage.database.userDAO,
            userStorage.database.metadataDAO,
            userStorage.database.clientDAO,
            authenticatedDataSourceSet.authenticatedNetworkContainer.selfApi,
            authenticatedDataSourceSet.authenticatedNetworkContainer.userDetailsApi,
            globalScope.sessionRepository,
            userId,
            qualifiedIdMapper,
            selfTeamId,
            clientRemoteRepository
        )
=======
    private val userRepository: UserRepository = UserDataSource(
        userStorage.database.userDAO,
        userStorage.database.metadataDAO,
        userStorage.database.clientDAO,
        authenticatedDataSourceSet.authenticatedNetworkContainer.selfApi,
        authenticatedDataSourceSet.authenticatedNetworkContainer.userDetailsApi,
        globalScope.sessionRepository,
        userId,
        qualifiedIdMapper,
        selfTeamId,
    )
>>>>>>> d99bdb44

    internal val pushTokenRepository: PushTokenRepository
        get() = PushTokenDataSource(userStorage.database.metadataDAO)

    private val teamRepository: TeamRepository
        get() = TeamDataSource(
            userStorage.database.userDAO,
            userStorage.database.teamDAO,
            authenticatedDataSourceSet.authenticatedNetworkContainer.teamsApi,
            authenticatedDataSourceSet.authenticatedNetworkContainer.userDetailsApi,
            userId,
        )

    private val connectionRepository: ConnectionRepository
        get() = ConnectionDataSource(
            userStorage.database.conversationDAO,
            userStorage.database.connectionDAO,
            authenticatedDataSourceSet.authenticatedNetworkContainer.connectionApi,
            authenticatedDataSourceSet.authenticatedNetworkContainer.userDetailsApi,
            userStorage.database.userDAO,
            userId,
            selfTeamId,
            conversationRepository
        )

    private val userSearchApiWrapper: UserSearchApiWrapper = UserSearchApiWrapperImpl(
        authenticatedDataSourceSet.authenticatedNetworkContainer.userSearchApi,
        userStorage.database.conversationDAO,
        userStorage.database.userDAO,
        userStorage.database.metadataDAO
    )

    private val publicUserRepository: SearchUserRepository
        get() = SearchUserRepositoryImpl(
            userStorage.database.userDAO,
            userStorage.database.metadataDAO,
            authenticatedDataSourceSet.authenticatedNetworkContainer.userDetailsApi,
            userSearchApiWrapper
        )

    val backup: BackupScope
        get() = BackupScope(
            userId,
            clientIdProvider,
            userRepository,
            kaliumFileSystem,
            userStorage,
            persistMigratedMessage,
            restartSlowSyncProcessForRecoveryUseCase,
            globalPreferences,
        )

    @Deprecated("UseCases should be in their respective scopes", ReplaceWith("backup.create"))
    val createBackup: CreateBackupUseCase get() = backup.create

    @Deprecated("UseCases should be in their respective scopes", ReplaceWith("backup.verify"))
    val verifyBackupUseCase: VerifyBackupUseCase get() = backup.verify

    @Deprecated("UseCases should be in their respective scopes", ReplaceWith("backup.restore"))
    val restoreBackup: RestoreBackupUseCase get() = backup.restore

    val persistMessage: PersistMessageUseCase
        get() = PersistMessageUseCaseImpl(messageRepository, userId)

    private val addSystemMessageToAllConversationsUseCase: AddSystemMessageToAllConversationsUseCase
        get() = AddSystemMessageToAllConversationsUseCaseImpl(messageRepository, userId)

    private val restartSlowSyncProcessForRecoveryUseCase: RestartSlowSyncProcessForRecoveryUseCase
        get() = RestartSlowSyncProcessForRecoveryUseCaseImpl(slowSyncRepository)

    private val callRepository: CallRepository by lazy {
        CallDataSource(
            callApi = authenticatedDataSourceSet.authenticatedNetworkContainer.callApi,
            qualifiedIdMapper = qualifiedIdMapper,
            callDAO = userStorage.database.callDAO,
            conversationRepository = conversationRepository,
            mlsConversationRepository = mlsConversationRepository,
            subconversationRepository = subconversationRepository,
            joinSubconversation = joinSubconversationUseCase,
            leaveSubconversation = leaveSubconversationUseCase,
            mlsClientProvider = mlsClientProvider,
            userRepository = userRepository,
            teamRepository = teamRepository,
            persistMessage = persistMessage,
            callMapper = callMapper,
            federatedIdMapper = federatedIdMapper
        )
    }

    private val clientRemoteRepository: ClientRemoteRepository
        get() = ClientRemoteDataSource(
            authenticatedDataSourceSet.authenticatedNetworkContainer.clientApi,
            clientConfig
        )

    private val clientRegistrationStorage: ClientRegistrationStorage
        get() = ClientRegistrationStorageImpl(userStorage.database.metadataDAO)

    private val clientRepository: ClientRepository
        get() = ClientDataSource(
            clientRemoteRepository,
            clientRegistrationStorage,
            userStorage.database.clientDAO,
            userId,
            authenticatedDataSourceSet.authenticatedNetworkContainer.clientApi
        )

    private val sessionEstablisher: SessionEstablisher
        get() = SessionEstablisherImpl(authenticatedDataSourceSet.proteusClientProvider, preKeyRepository)

    private val messageEnvelopeCreator: MessageEnvelopeCreator
        get() = MessageEnvelopeCreatorImpl(
            proteusClientProvider = authenticatedDataSourceSet.proteusClientProvider, selfUserId = userId
        )

    private val mlsMessageCreator: MLSMessageCreator
        get() = MLSMessageCreatorImpl(
            mlsClientProvider = mlsClientProvider, selfUserId = userId
        )

    private val messageSendingScheduler: MessageSendingScheduler
        get() = authenticatedDataSourceSet.userSessionWorkScheduler

    private val assetRepository: AssetRepository
        get() = AssetDataSource(
            assetApi = authenticatedDataSourceSet.authenticatedNetworkContainer.assetApi,
            assetDao = userStorage.database.assetDAO,
            kaliumFileSystem = kaliumFileSystem
        )

    private val incrementalSyncRepository: IncrementalSyncRepository by lazy {
        InMemoryIncrementalSyncRepository()
    }

    private val slowSyncRepository: SlowSyncRepository by lazy { SlowSyncRepositoryImpl(userStorage.database.metadataDAO) }

    private val eventGatherer: EventGatherer get() = EventGathererImpl(eventRepository, incrementalSyncRepository, slowSyncRepository)

    private val eventProcessor: EventProcessor
        get() = EventProcessorImpl(
            eventRepository,
            conversationEventReceiver,
            userEventReceiver,
            teamEventReceiver,
            featureConfigEventReceiver,
            userPropertiesEventReceiver
        )

    private val slowSyncCriteriaProvider: SlowSyncCriteriaProvider
        get() = SlowSlowSyncCriteriaProviderImpl(clientRepository, logoutRepository)

    val syncManager: SyncManager by lazy {
        SyncManagerImpl(
            slowSyncRepository, incrementalSyncRepository
        )
    }

    private val syncConversations: SyncConversationsUseCase
        get() = SyncConversationsUseCase(conversationRepository)

    private val syncConnections: SyncConnectionsUseCase
        get() = SyncConnectionsUseCaseImpl(
            connectionRepository = connectionRepository
        )

    private val syncSelfUser: SyncSelfUserUseCase get() = SyncSelfUserUseCase(userRepository)
    private val syncContacts: SyncContactsUseCase get() = SyncContactsUseCaseImpl(userRepository)

    private val syncSelfTeamUseCase: SyncSelfTeamUseCase
        get() = SyncSelfTeamUseCaseImpl(
            userRepository = userRepository, teamRepository = teamRepository
        )

    private val joinExistingMLSConversationUseCase: JoinExistingMLSConversationUseCase
        get() = JoinExistingMLSConversationUseCaseImpl(
            featureSupport,
            authenticatedDataSourceSet.authenticatedNetworkContainer.conversationApi,
            clientRepository,
            conversationRepository,
            mlsConversationRepository
        )

    private val recoverMLSConversationsUseCase: RecoverMLSConversationsUseCase
        get() = RecoverMLSConversationsUseCaseImpl(
            featureSupport,
            clientRepository,
            conversationRepository,
            mlsConversationRepository,
            joinExistingMLSConversationUseCase
        )

    private val joinExistingMLSConversations: JoinExistingMLSConversationsUseCase
        get() = JoinExistingMLSConversationsUseCaseImpl(
            featureSupport,
            clientRepository,
            conversationRepository,
            joinExistingMLSConversationUseCase
        )

    private val joinSubconversationUseCase: JoinSubconversationUseCase
        get() = JoinSubconversationUseCaseImpl(
            authenticatedDataSourceSet.authenticatedNetworkContainer.conversationApi,
            mlsConversationRepository,
            subconversationRepository
        )

    private val leaveSubconversationUseCase: LeaveSubconversationUseCase
        get() = LeaveSubconversationUseCaseImpl(
            authenticatedDataSourceSet.authenticatedNetworkContainer.conversationApi,
            mlsClientProvider,
            subconversationRepository,
            userId,
            clientIdProvider,
        )

    private val slowSyncWorker: SlowSyncWorker by lazy {
        SlowSyncWorkerImpl(
            syncSelfUser,
            syncFeatureConfigsUseCase,
            syncConversations,
            syncConnections,
            syncSelfTeamUseCase,
            syncContacts,
            joinExistingMLSConversations
        )
    }

    private val slowSyncRecoveryHandler: SlowSyncRecoveryHandler
        get() = SlowSyncRecoveryHandlerImpl(logout)

    private val slowSyncManager: SlowSyncManager by lazy {
        SlowSyncManager(
            slowSyncCriteriaProvider,
            slowSyncRepository,
            slowSyncWorker,
            slowSyncRecoveryHandler,
            networkStateObserver
        )
    }
    private val mlsConversationsRecoveryManager: MLSConversationsRecoveryManager by lazy {
        MLSConversationsRecoveryManagerImpl(
            featureSupport,
            incrementalSyncRepository,
            clientRepository,
            recoverMLSConversationsUseCase,
            slowSyncRepository
        )
    }

    private val conversationsRecoveryManager: ConversationsRecoveryManager by lazy {
        ConversationsRecoveryManagerImpl(
            incrementalSyncRepository,
            addSystemMessageToAllConversationsUseCase,
            slowSyncRepository
        )
    }

    private val incrementalSyncWorker: IncrementalSyncWorker by lazy {
        IncrementalSyncWorkerImpl(
            eventGatherer,
            eventProcessor
        )
    }
    private val incrementalSyncRecoveryHandler: IncrementalSyncRecoveryHandlerImpl
        get() = IncrementalSyncRecoveryHandlerImpl(restartSlowSyncProcessForRecoveryUseCase)

    private val incrementalSyncManager by lazy {
        IncrementalSyncManager(
            slowSyncRepository,
            incrementalSyncWorker,
            incrementalSyncRepository,
            incrementalSyncRecoveryHandler,
            networkStateObserver
        )
    }

    private val upgradeCurrentSessionUseCase
        get() =
            UpgradeCurrentSessionUseCaseImpl(
                authenticatedDataSourceSet.authenticatedNetworkContainer,
                authenticatedDataSourceSet.authenticatedNetworkContainer.accessTokenApi,
                sessionManager
            )

    @Suppress("MagicNumber")
    private val apiMigrations = listOf(
        Pair(3, ApiMigrationV3(clientIdProvider, upgradeCurrentSessionUseCase))
    )

    private val apiMigrationManager
        get() = ApiMigrationManager(
            sessionManager.serverConfig().metaData.commonApiVersion.version, userStorage.database.metadataDAO, apiMigrations
        )

    private val eventRepository: EventRepository
        get() = EventDataSource(
            authenticatedDataSourceSet.authenticatedNetworkContainer.notificationApi, userStorage.database.metadataDAO, clientIdProvider
        )

    internal val keyPackageManager: KeyPackageManager = KeyPackageManagerImpl(featureSupport,
        incrementalSyncRepository,
        lazy { clientRepository },
        lazy { client.refillKeyPackages },
        lazy { client.mlsKeyPackageCountUseCase },
        lazy { users.timestampKeyRepository })
    internal val keyingMaterialsManager: KeyingMaterialsManager = KeyingMaterialsManagerImpl(featureSupport,
        incrementalSyncRepository,
        lazy { clientRepository },
        lazy { conversations.updateMLSGroupsKeyingMaterials },
        lazy { users.timestampKeyRepository })

    internal val mlsClientManager: MLSClientManager = MLSClientManagerImpl(clientIdProvider,
        isMLSEnabled,
        incrementalSyncRepository,
        lazy { slowSyncRepository },
        lazy { clientRepository },
        lazy {
            RegisterMLSClientUseCaseImpl(
                mlsClientProvider, clientRepository, keyPackageRepository, keyPackageLimitsProvider
            )
        })

    private val mlsPublicKeysRepository: MLSPublicKeysRepository
        get() = MLSPublicKeysRepositoryImpl(
            authenticatedDataSourceSet.authenticatedNetworkContainer.mlsPublicKeyApi,
        )

    private val videoStateChecker: VideoStateChecker get() = VideoStateCheckerImpl()

    private val pendingProposalScheduler: PendingProposalScheduler =
        PendingProposalSchedulerImpl(kaliumConfigs, incrementalSyncRepository, lazy { mlsConversationRepository })

    private val callManager: Lazy<CallManager> = lazy {
        globalCallManager.getCallManagerForClient(
            userId = userId,
            callRepository = callRepository,
            userRepository = userRepository,
            currentClientIdProvider = clientIdProvider,
            conversationRepository = conversationRepository,
            selfConversationIdProvider = selfConversationIdProvider,
            messageSender = messages.messageSender,
            federatedIdMapper = federatedIdMapper,
            qualifiedIdMapper = qualifiedIdMapper,
            videoStateChecker = videoStateChecker,
            callMapper = callMapper
        )
    }

    private val flowManagerService by lazy {
        globalCallManager.getFlowManager()
    }

    private val mediaManagerService by lazy {
        globalCallManager.getMediaManager()
    }

    private val reactionRepository = ReactionRepositoryImpl(userId, userStorage.database.reactionDAO)
    private val receiptRepository = ReceiptRepositoryImpl(userStorage.database.receiptDAO)
    private val persistReaction: PersistReactionUseCase
        get() = PersistReactionUseCaseImpl(
            reactionRepository
        )

    private val mlsUnpacker: MLSMessageUnpacker
        get() = MLSMessageUnpackerImpl(
            mlsClientProvider = mlsClientProvider,
            conversationRepository = conversationRepository,
            subconversationRepository = subconversationRepository,
            pendingProposalScheduler = pendingProposalScheduler,
            epochsFlow = epochsFlow,
            selfUserId = userId
        )

    private val proteusUnpacker: ProteusMessageUnpacker
        get() = ProteusMessageUnpackerImpl(
            proteusClientProvider = authenticatedDataSourceSet.proteusClientProvider, selfUserId = userId
        )

    private val messageEncoder get() = MessageContentEncoder()

    private val receiptMessageHandler
        get() = ReceiptMessageHandlerImpl(
            selfUserId = this.userId,
            receiptRepository = receiptRepository
        )

    private val isMessageSentInSelfConversation: IsMessageSentInSelfConversationUseCase
        get() = IsMessageSentInSelfConversationUseCaseImpl(selfConversationIdProvider)

    private val assetMessageHandler: AssetMessageHandler
        get() = AssetMessageHandlerImpl(
            messageRepository,
            persistMessage,
            userConfigRepository
        )

    private val applicationMessageHandler: ApplicationMessageHandler
        get() = ApplicationMessageHandlerImpl(
            userRepository,
            assetRepository,
            messageRepository,
            assetMessageHandler,
            callManager,
            persistMessage,
            persistReaction,
            MessageTextEditHandlerImpl(messageRepository),
            LastReadContentHandlerImpl(conversationRepository, userId, isMessageSentInSelfConversation),
            ClearConversationContentHandlerImpl(
                ClearConversationContentImpl(conversationRepository, assetRepository),
                userId,
                isMessageSentInSelfConversation,
            ),
            DeleteForMeHandlerImpl(messageRepository, isMessageSentInSelfConversation),
            messageEncoder,
            receiptMessageHandler,
            userId
        )

    private val newMessageHandler: NewMessageEventHandlerImpl
        get() = NewMessageEventHandlerImpl(
            proteusUnpacker, mlsUnpacker, applicationMessageHandler
        )

    private val newConversationHandler: NewConversationEventHandler
        get() = NewConversationEventHandlerImpl(
            conversationRepository,
            userRepository,
            selfTeamId,
            persistMessage,
            qualifiedIdMapper,
            team.isSelfATeamMember
        )
    private val deletedConversationHandler: DeletedConversationEventHandler
        get() = DeletedConversationEventHandlerImpl(
            userRepository, conversationRepository, EphemeralNotificationsManager
        )
    private val memberJoinHandler: MemberJoinEventHandler
        get() = MemberJoinEventHandlerImpl(
            conversationRepository, userRepository, persistMessage
        )
    private val memberLeaveHandler: MemberLeaveEventHandler
        get() = MemberLeaveEventHandlerImpl(
            userStorage.database.conversationDAO, userRepository, persistMessage
        )
    private val memberChangeHandler: MemberChangeEventHandler get() = MemberChangeEventHandlerImpl(conversationRepository)
    private val mlsWelcomeHandler: MLSWelcomeEventHandler
        get() = MLSWelcomeEventHandlerImpl(
            mlsClientProvider, userStorage.database.conversationDAO
        )
    private val renamedConversationHandler: RenamedConversationEventHandler
        get() = RenamedConversationEventHandlerImpl(
            userStorage.database.conversationDAO, persistMessage
        )

    private val receiptModeUpdateEventHandler: ReceiptModeUpdateEventHandler
        get() = ReceiptModeUpdateEventHandlerImpl(
            conversationDAO = userStorage.database.conversationDAO,
            persistMessage = persistMessage
        )

    private val conversationEventReceiver: ConversationEventReceiver by lazy {
        ConversationEventReceiverImpl(
            newMessageHandler,
            newConversationHandler,
            deletedConversationHandler,
            memberJoinHandler,
            memberLeaveHandler,
            memberChangeHandler,
            mlsWelcomeHandler,
            renamedConversationHandler,
            receiptModeUpdateEventHandler
        )
    }

    private val newClientManager: NewClientManager = NewClientManagerImpl

    private val userEventReceiver: UserEventReceiver
        get() = UserEventReceiverImpl(
            newClientManager, connectionRepository, conversationRepository, userRepository, logout, userId, clientIdProvider
        )

    private val userPropertiesEventReceiver: UserPropertiesEventReceiver
        get() = UserPropertiesEventReceiverImpl(userConfigRepository)

    private val teamEventReceiver: TeamEventReceiver
        get() = TeamEventReceiverImpl(teamRepository, conversationRepository, userRepository, persistMessage, userId)

    private val featureConfigEventReceiver: FeatureConfigEventReceiver
        get() = FeatureConfigEventReceiverImpl(userConfigRepository, userRepository, kaliumConfigs, userId)

    private val preKeyRepository: PreKeyRepository
        get() = PreKeyDataSource(
            authenticatedDataSourceSet.authenticatedNetworkContainer.preKeyApi,
            authenticatedDataSourceSet.proteusClientProvider,
            userStorage.database.prekeyDAO,
            userStorage.database.clientDAO
        )

    private val keyPackageRepository: KeyPackageRepository
        get() = KeyPackageDataSource(
            clientIdProvider, authenticatedDataSourceSet.authenticatedNetworkContainer.keyPackageApi, mlsClientProvider, userId
        )

    private val logoutRepository: LogoutRepository = LogoutDataSource(
        authenticatedDataSourceSet.authenticatedNetworkContainer.logoutApi,
        userStorage.database.metadataDAO
    )

    val observeSyncState: ObserveSyncStateUseCase
        get() = ObserveSyncStateUseCase(slowSyncRepository, incrementalSyncRepository)

    val setConnectionPolicy: SetConnectionPolicyUseCase
        get() = SetConnectionPolicyUseCase(incrementalSyncRepository)

    private val protoContentMapper: ProtoContentMapper
        get() = ProtoContentMapperImpl(selfUserId = userId)

    val persistMigratedMessage: PersistMigratedMessagesUseCase
        get() = PersistMigratedMessagesUseCaseImpl(
            userId,
            userStorage.database.migrationDAO,
            protoContentMapper = protoContentMapper
        )

    @OptIn(DelicateKaliumApi::class)
    val client: ClientScope
        get() = ClientScope(
            clientRepository,
            preKeyRepository,
            keyPackageRepository,
            keyPackageLimitsProvider,
            mlsClientProvider,
            notificationTokenRepository,
            clientRemoteRepository,
            authenticatedDataSourceSet.proteusClientProvider,
            globalScope.sessionRepository,
            upgradeCurrentSessionUseCase,
            userId,
            isAllowedToRegisterMLSClient,
            clientIdProvider,
            userRepository,
            authenticatedDataSourceSet.authenticationScope.secondFactorVerificationRepository,
            slowSyncRepository
        )
    val conversations: ConversationScope
        get() = ConversationScope(
            conversationRepository,
            conversationGroupRepository,
            connectionRepository,
            userRepository,
            syncManager,
            mlsConversationRepository,
            clientIdProvider,
            assetRepository,
            messages.messageSender,
            teamRepository,
            userId,
            selfConversationIdProvider,
            persistMessage,
            updateKeyingMaterialThresholdProvider,
            selfTeamId,
            messages.sendConfirmation,
            renamedConversationHandler,
            qualifiedIdMapper,
            team.isSelfATeamMember
        )

    val migration get() = MigrationScope(userStorage.database)
    val debug: DebugScope
        get() = DebugScope(
            messageRepository,
            conversationRepository,
            mlsConversationRepository,
            clientRepository,
            clientIdProvider,
            authenticatedDataSourceSet.proteusClientProvider,
            mlsClientProvider,
            preKeyRepository,
            userRepository,
            userId,
            assetRepository,
            syncManager,
            slowSyncRepository,
            messageSendingScheduler,
            this,
        )
    val messages: MessageScope
        get() = MessageScope(
            connectionRepository,
            userId,
            clientIdProvider,
            selfConversationIdProvider,
            messageRepository,
            conversationRepository,
            mlsConversationRepository,
            clientRepository,
            authenticatedDataSourceSet.proteusClientProvider,
            mlsClientProvider,
            preKeyRepository,
            userRepository,
            assetRepository,
            reactionRepository,
            receiptRepository,
            syncManager,
            slowSyncRepository,
            messageSendingScheduler,
            userStorage,
            userPropertyRepository,
            incrementalSyncRepository,
            protoContentMapper,
            this
        )
    val users: UserScope
        get() = UserScope(
            userRepository,
            publicUserRepository,
            syncManager,
            assetRepository,
            teamRepository,
            connectionRepository,
            qualifiedIdMapper,
            globalScope.sessionRepository,
            globalScope.serverConfigRepository,
            userId,
            userStorage.database.metadataDAO,
            userPropertyRepository,
            messages.messageSender,
            clientIdProvider,
            conversationRepository,
            team.isSelfATeamMember
        )
    private val clearUserData: ClearUserDataUseCase get() = ClearUserDataUseCaseImpl(userStorage)
    val logout: LogoutUseCase
        get() = LogoutUseCaseImpl(
            logoutRepository,
            globalScope.sessionRepository,
            clientRepository,
            userId,
            client.deregisterNativePushToken,
            client.clearClientData,
            clearUserData,
            userSessionScopeProvider,
            pushTokenRepository,
            globalScope,
            authenticatedDataSourceSet.userSessionWorkScheduler,
            kaliumConfigs
        )
    val persistPersistentWebSocketConnectionStatus: PersistPersistentWebSocketConnectionStatusUseCase
        get() = PersistPersistentWebSocketConnectionStatusUseCaseImpl(userId, globalScope.sessionRepository)

    val getPersistentWebSocketStatus: GetPersistentWebSocketStatus
        get() = GetPersistentWebSocketStatusImpl(userId, globalScope.sessionRepository)

    private val featureConfigRepository: FeatureConfigRepository
        get() = FeatureConfigDataSource(
            featureConfigApi = authenticatedDataSourceSet.authenticatedNetworkContainer.featureConfigApi
        )
    val isFileSharingEnabled: IsFileSharingEnabledUseCase get() = IsFileSharingEnabledUseCaseImpl(userConfigRepository)
    val observeFileSharingStatus: ObserveFileSharingStatusUseCase
        get() = ObserveFileSharingStatusUseCaseImpl(userConfigRepository)

    val getGuestRoomLinkFeature: GetGuestRoomLinkFeatureStatusUseCase get() = GetGuestRoomLinkFeatureStatusUseCaseImpl(userConfigRepository)

    val markGuestLinkFeatureFlagAsNotChanged: MarkGuestLinkFeatureFlagAsNotChangedUseCase
        get() = MarkGuestLinkFeatureFlagAsNotChangedUseCaseImpl(userConfigRepository)

    val observeGuestRoomLinkFeatureFlag: ObserveGuestRoomLinkFeatureFlagUseCase
        get() = ObserveGuestRoomLinkFeatureFlagUseCaseImpl(userConfigRepository)

    val markFileSharingStatusAsNotified: MarkFileSharingChangeAsNotifiedUseCase
        get() = MarkFileSharingChangeAsNotifiedUseCase(userConfigRepository)

    val isMLSEnabled: IsMLSEnabledUseCase get() = IsMLSEnabledUseCaseImpl(featureSupport, userConfigRepository)

    @OptIn(DelicateKaliumApi::class)
    private val isAllowedToRegisterMLSClient: IsAllowedToRegisterMLSClientUseCase
        get() = IsAllowedToRegisterMLSClientUseCaseImpl(featureSupport, featureConfigRepository, userId)

    private val syncFeatureConfigsUseCase: SyncFeatureConfigsUseCase
        get() = SyncFeatureConfigsUseCaseImpl(
            userConfigRepository, featureConfigRepository, isFileSharingEnabled, getGuestRoomLinkFeature, kaliumConfigs, userId
        )

    private val ephemeralMessageDeletionHandler = EphemeralMessageDeletionHandlerImpl(
        userSessionCoroutineScope = this,
        messageRepository = messageRepository
    )

    val enqueueMessageSelfDeletionUseCase: EnqueueMessageSelfDeletionUseCase = EnqueueMessageSelfDeletionUseCaseImpl(
        ephemeralMessageDeletionHandler = ephemeralMessageDeletionHandler
    )

    val team: TeamScope get() = TeamScope(userRepository, teamRepository, conversationRepository, selfTeamId)

    val calls: CallsScope
        get() = CallsScope(
            callManager,
            callRepository,
            conversationRepository,
            userRepository,
            flowManagerService,
            mediaManagerService,
            syncManager,
            qualifiedIdMapper,
            clientIdProvider,
            userConfigRepository,
            kaliumConfigs
        )

    val connection: ConnectionScope get() = ConnectionScope(connectionRepository, conversationRepository)

    val observeSecurityClassificationLabel: ObserveSecurityClassificationLabelUseCase
        get() = ObserveSecurityClassificationLabelUseCaseImpl(conversationRepository, userConfigRepository)

    val getOtherUserSecurityClassificationLabel: GetOtherUserSecurityClassificationLabelUseCase
        get() = GetOtherUserSecurityClassificationLabelUseCaseImpl(userConfigRepository)

    val kaliumFileSystem: KaliumFileSystem by lazy {
        // Create the cache and asset storage directories
        KaliumFileSystemImpl(dataStoragePaths).also {
            if (!it.exists(dataStoragePaths.cachePath.value.toPath()))
                it.createDirectories(dataStoragePaths.cachePath.value.toPath())
            if (!it.exists(dataStoragePaths.assetStoragePath.value.toPath()))
                it.createDirectories(dataStoragePaths.assetStoragePath.value.toPath())
        }
    }

    internal val getProxyCredentials: GetProxyCredentialsUseCase
        get() = GetProxyCredentialsUseCaseImpl(sessionManager)

    private fun createPushTokenUpdater() = PushTokenUpdater(
        clientRepository, notificationTokenRepository, pushTokenRepository
    )

    override val coroutineContext: CoroutineContext = SupervisorJob()

    init {
        launch {
            apiMigrationManager.performMigrations()
            // TODO: Add a public start function to the Managers
            incrementalSyncManager
            slowSyncManager

            callRepository.updateOpenCallsToClosedStatus()
            messageRepository.resetAssetProgressStatus()
        }

        launch {
            val pushTokenUpdater = createPushTokenUpdater()
            pushTokenUpdater.monitorTokenChanges()
        }

        launch {
            mlsConversationsRecoveryManager.invoke()
        }

        launch {
            conversationsRecoveryManager.invoke()
        }
        launch {
            ephemeralMessageDeletionHandler.enqueuePendingSelfDeletionMessages()
        }
    }

    fun onDestroy() {
        cancel()
    }
}<|MERGE_RESOLUTION|>--- conflicted
+++ resolved
@@ -440,9 +440,7 @@
             selfUserId = userId
         )
 
-<<<<<<< HEAD
-    private val userRepository: UserRepository
-        get() = UserDataSource(
+    private val userRepository: UserRepository = UserDataSource(
             userStorage.database.userDAO,
             userStorage.database.metadataDAO,
             userStorage.database.clientDAO,
@@ -451,22 +449,8 @@
             globalScope.sessionRepository,
             userId,
             qualifiedIdMapper,
-            selfTeamId,
-            clientRemoteRepository
-        )
-=======
-    private val userRepository: UserRepository = UserDataSource(
-        userStorage.database.userDAO,
-        userStorage.database.metadataDAO,
-        userStorage.database.clientDAO,
-        authenticatedDataSourceSet.authenticatedNetworkContainer.selfApi,
-        authenticatedDataSourceSet.authenticatedNetworkContainer.userDetailsApi,
-        globalScope.sessionRepository,
-        userId,
-        qualifiedIdMapper,
-        selfTeamId,
-    )
->>>>>>> d99bdb44
+            selfTeamId
+        )
 
     internal val pushTokenRepository: PushTokenRepository
         get() = PushTokenDataSource(userStorage.database.metadataDAO)
