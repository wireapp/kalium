/*
 * Wire
 * Copyright (C) 2023 Wire Swiss GmbH
 *
 * This program is free software: you can redistribute it and/or modify
 * it under the terms of the GNU General Public License as published by
 * the Free Software Foundation, either version 3 of the License, or
 * (at your option) any later version.
 *
 * This program is distributed in the hope that it will be useful,
 * but WITHOUT ANY WARRANTY; without even the implied warranty of
 * MERCHANTABILITY or FITNESS FOR A PARTICULAR PURPOSE. See the
 * GNU General Public License for more details.
 *
 * You should have received a copy of the GNU General Public License
 * along with this program. If not, see http://www.gnu.org/licenses/.
 */

package com.wire.kalium.logic.feature

import com.wire.kalium.logic.CoreFailure
import com.wire.kalium.logic.GlobalKaliumScope
import com.wire.kalium.logic.cache.MLSSelfConversationIdProvider
import com.wire.kalium.logic.cache.MLSSelfConversationIdProviderImpl
import com.wire.kalium.logic.cache.ProteusSelfConversationIdProvider
import com.wire.kalium.logic.cache.ProteusSelfConversationIdProviderImpl
import com.wire.kalium.logic.cache.SelfConversationIdProvider
import com.wire.kalium.logic.cache.SelfConversationIdProviderImpl
import com.wire.kalium.logic.configuration.ClientConfig
import com.wire.kalium.logic.configuration.UserConfigDataSource
import com.wire.kalium.logic.configuration.UserConfigRepository
import com.wire.kalium.logic.configuration.notification.NotificationTokenDataSource
import com.wire.kalium.logic.data.asset.AssetDataSource
import com.wire.kalium.logic.data.asset.AssetRepository
import com.wire.kalium.logic.data.asset.DataStoragePaths
import com.wire.kalium.logic.data.asset.KaliumFileSystem
import com.wire.kalium.logic.data.asset.KaliumFileSystemImpl
import com.wire.kalium.logic.data.call.CallDataSource
import com.wire.kalium.logic.data.call.CallRepository
import com.wire.kalium.logic.data.call.VideoStateChecker
import com.wire.kalium.logic.data.call.VideoStateCheckerImpl
import com.wire.kalium.logic.data.call.mapper.CallMapper
import com.wire.kalium.logic.data.client.ClientDataSource
import com.wire.kalium.logic.data.client.ClientRepository
import com.wire.kalium.logic.data.client.E2EClientProvider
import com.wire.kalium.logic.data.client.E2EIClientProviderImpl
import com.wire.kalium.logic.data.client.MLSClientProvider
import com.wire.kalium.logic.data.client.MLSClientProviderImpl
import com.wire.kalium.logic.data.client.remote.ClientRemoteDataSource
import com.wire.kalium.logic.data.client.remote.ClientRemoteRepository
import com.wire.kalium.logic.data.connection.ConnectionDataSource
import com.wire.kalium.logic.data.connection.ConnectionRepository
import com.wire.kalium.logic.data.conversation.ClientId
import com.wire.kalium.logic.data.conversation.CommitBundleEventReceiverImpl
import com.wire.kalium.logic.data.conversation.ConversationDataSource
import com.wire.kalium.logic.data.conversation.ConversationGroupRepository
import com.wire.kalium.logic.data.conversation.ConversationGroupRepositoryImpl
import com.wire.kalium.logic.data.conversation.ConversationRepository
import com.wire.kalium.logic.data.conversation.MLSConversationDataSource
import com.wire.kalium.logic.data.conversation.MLSConversationRepository
import com.wire.kalium.logic.data.conversation.NewConversationMembersRepository
import com.wire.kalium.logic.data.conversation.NewConversationMembersRepositoryImpl
import com.wire.kalium.logic.data.conversation.ProposalTimer
import com.wire.kalium.logic.data.conversation.SubconversationRepositoryImpl
import com.wire.kalium.logic.data.conversation.UpdateKeyingMaterialThresholdProvider
import com.wire.kalium.logic.data.conversation.UpdateKeyingMaterialThresholdProviderImpl
import com.wire.kalium.logic.data.e2ei.E2EIRepository
import com.wire.kalium.logic.data.e2ei.E2EIRepositoryImpl
import com.wire.kalium.logic.data.event.EventDataSource
import com.wire.kalium.logic.data.event.EventRepository
import com.wire.kalium.logic.data.featureConfig.FeatureConfigDataSource
import com.wire.kalium.logic.data.featureConfig.FeatureConfigRepository
import com.wire.kalium.logic.data.id.FederatedIdMapper
import com.wire.kalium.logic.data.id.GroupID
import com.wire.kalium.logic.data.id.QualifiedIdMapper
import com.wire.kalium.logic.data.id.TeamId
import com.wire.kalium.logic.data.keypackage.KeyPackageDataSource
import com.wire.kalium.logic.data.keypackage.KeyPackageLimitsProvider
import com.wire.kalium.logic.data.keypackage.KeyPackageLimitsProviderImpl
import com.wire.kalium.logic.data.keypackage.KeyPackageRepository
import com.wire.kalium.logic.data.logout.LogoutDataSource
import com.wire.kalium.logic.data.logout.LogoutRepository
import com.wire.kalium.logic.data.message.IsMessageSentInSelfConversationUseCase
import com.wire.kalium.logic.data.message.IsMessageSentInSelfConversationUseCaseImpl
import com.wire.kalium.logic.data.message.MessageDataSource
import com.wire.kalium.logic.data.message.MessageRepository
import com.wire.kalium.logic.data.message.PersistMessageUseCase
import com.wire.kalium.logic.data.message.PersistMessageUseCaseImpl
import com.wire.kalium.logic.data.message.PersistReactionUseCase
import com.wire.kalium.logic.data.message.PersistReactionUseCaseImpl
import com.wire.kalium.logic.data.message.ProtoContentMapper
import com.wire.kalium.logic.data.message.ProtoContentMapperImpl
import com.wire.kalium.logic.data.message.reaction.ReactionRepositoryImpl
import com.wire.kalium.logic.data.message.receipt.ReceiptRepositoryImpl
import com.wire.kalium.logic.data.mlspublickeys.MLSPublicKeysRepository
import com.wire.kalium.logic.data.mlspublickeys.MLSPublicKeysRepositoryImpl
import com.wire.kalium.logic.data.notification.PushTokenDataSource
import com.wire.kalium.logic.data.notification.PushTokenRepository
import com.wire.kalium.logic.data.prekey.PreKeyDataSource
import com.wire.kalium.logic.data.prekey.PreKeyRepository
import com.wire.kalium.logic.data.properties.UserPropertyDataSource
import com.wire.kalium.logic.data.properties.UserPropertyRepository
import com.wire.kalium.logic.data.publicuser.SearchUserRepository
import com.wire.kalium.logic.data.publicuser.SearchUserRepositoryImpl
import com.wire.kalium.logic.data.publicuser.UserSearchApiWrapper
import com.wire.kalium.logic.data.publicuser.UserSearchApiWrapperImpl
import com.wire.kalium.logic.data.service.ServiceDataSource
import com.wire.kalium.logic.data.service.ServiceRepository
import com.wire.kalium.logic.data.sync.InMemoryIncrementalSyncRepository
import com.wire.kalium.logic.data.sync.IncrementalSyncRepository
import com.wire.kalium.logic.data.sync.SlowSyncRepository
import com.wire.kalium.logic.data.sync.SlowSyncRepositoryImpl
import com.wire.kalium.logic.data.team.TeamDataSource
import com.wire.kalium.logic.data.team.TeamRepository
import com.wire.kalium.logic.data.user.AccountRepository
import com.wire.kalium.logic.data.user.AccountRepositoryImpl
import com.wire.kalium.logic.data.user.UserDataSource
import com.wire.kalium.logic.data.user.UserId
import com.wire.kalium.logic.data.user.UserRepository
import com.wire.kalium.logic.di.MapperProvider
import com.wire.kalium.logic.di.PlatformUserStorageProperties
import com.wire.kalium.logic.di.RootPathsProvider
import com.wire.kalium.logic.di.UserStorageProvider
import com.wire.kalium.logic.feature.asset.ValidateAssetMimeTypeUseCase
import com.wire.kalium.logic.feature.asset.ValidateAssetMimeTypeUseCaseImpl
import com.wire.kalium.logic.feature.auth.AuthenticationScope
import com.wire.kalium.logic.feature.auth.AuthenticationScopeProvider
import com.wire.kalium.logic.feature.auth.ClearUserDataUseCase
import com.wire.kalium.logic.feature.auth.ClearUserDataUseCaseImpl
import com.wire.kalium.logic.feature.auth.LogoutUseCase
import com.wire.kalium.logic.feature.auth.LogoutUseCaseImpl
import com.wire.kalium.logic.feature.backup.BackupScope
import com.wire.kalium.logic.feature.backup.CreateBackupUseCase
import com.wire.kalium.logic.feature.backup.RestoreBackupUseCase
import com.wire.kalium.logic.feature.backup.VerifyBackupUseCase
import com.wire.kalium.logic.feature.call.CallManager
import com.wire.kalium.logic.feature.call.CallsScope
import com.wire.kalium.logic.feature.call.GlobalCallManager
import com.wire.kalium.logic.feature.client.ClientScope
import com.wire.kalium.logic.feature.client.IsAllowedToRegisterMLSClientUseCase
import com.wire.kalium.logic.feature.client.IsAllowedToRegisterMLSClientUseCaseImpl
import com.wire.kalium.logic.feature.client.MLSClientManager
import com.wire.kalium.logic.feature.client.MLSClientManagerImpl
import com.wire.kalium.logic.feature.client.RegisterMLSClientUseCaseImpl
import com.wire.kalium.logic.feature.connection.ConnectionScope
import com.wire.kalium.logic.feature.connection.SyncConnectionsUseCase
import com.wire.kalium.logic.feature.connection.SyncConnectionsUseCaseImpl
import com.wire.kalium.logic.feature.conversation.ConversationScope
import com.wire.kalium.logic.feature.conversation.ConversationsRecoveryManager
import com.wire.kalium.logic.feature.conversation.ConversationsRecoveryManagerImpl
import com.wire.kalium.logic.feature.conversation.GetConversationVerificationStatusUseCase
import com.wire.kalium.logic.feature.conversation.GetConversationVerificationStatusUseCaseImpl
import com.wire.kalium.logic.feature.conversation.GetOtherUserSecurityClassificationLabelUseCase
import com.wire.kalium.logic.feature.conversation.GetOtherUserSecurityClassificationLabelUseCaseImpl
import com.wire.kalium.logic.feature.conversation.JoinExistingMLSConversationUseCase
import com.wire.kalium.logic.feature.conversation.JoinExistingMLSConversationUseCaseImpl
import com.wire.kalium.logic.feature.conversation.JoinExistingMLSConversationsUseCase
import com.wire.kalium.logic.feature.conversation.JoinExistingMLSConversationsUseCaseImpl
import com.wire.kalium.logic.feature.conversation.JoinSubconversationUseCase
import com.wire.kalium.logic.feature.conversation.JoinSubconversationUseCaseImpl
import com.wire.kalium.logic.feature.conversation.LeaveSubconversationUseCase
import com.wire.kalium.logic.feature.conversation.LeaveSubconversationUseCaseImpl
import com.wire.kalium.logic.feature.conversation.MLSConversationsRecoveryManager
import com.wire.kalium.logic.feature.conversation.MLSConversationsRecoveryManagerImpl
import com.wire.kalium.logic.feature.conversation.ObserveSecurityClassificationLabelUseCase
import com.wire.kalium.logic.feature.conversation.ObserveSecurityClassificationLabelUseCaseImpl
import com.wire.kalium.logic.feature.conversation.RecoverMLSConversationsUseCase
import com.wire.kalium.logic.feature.conversation.RecoverMLSConversationsUseCaseImpl
import com.wire.kalium.logic.feature.conversation.SyncConversationsUseCase
import com.wire.kalium.logic.feature.conversation.keyingmaterials.KeyingMaterialsManager
import com.wire.kalium.logic.feature.conversation.keyingmaterials.KeyingMaterialsManagerImpl
import com.wire.kalium.logic.feature.debug.DebugScope
import com.wire.kalium.logic.feature.e2ei.EnrollE2EIUseCase
import com.wire.kalium.logic.feature.e2ei.EnrollE2EIUseCaseImpl
import com.wire.kalium.logic.feature.featureConfig.SyncFeatureConfigsUseCase
import com.wire.kalium.logic.feature.featureConfig.SyncFeatureConfigsUseCaseImpl
import com.wire.kalium.logic.feature.keypackage.KeyPackageManager
import com.wire.kalium.logic.feature.keypackage.KeyPackageManagerImpl
import com.wire.kalium.logic.feature.message.AddSystemMessageToAllConversationsUseCase
import com.wire.kalium.logic.feature.message.AddSystemMessageToAllConversationsUseCaseImpl
import com.wire.kalium.logic.feature.message.DeleteConversationNotificationsManagerImpl
import com.wire.kalium.logic.feature.message.MLSMessageCreator
import com.wire.kalium.logic.feature.message.MLSMessageCreatorImpl
import com.wire.kalium.logic.feature.message.MessageEnvelopeCreator
import com.wire.kalium.logic.feature.message.MessageEnvelopeCreatorImpl
import com.wire.kalium.logic.feature.message.MessageScope
import com.wire.kalium.logic.feature.message.MessageSendingScheduler
import com.wire.kalium.logic.feature.message.PendingProposalScheduler
import com.wire.kalium.logic.feature.message.PendingProposalSchedulerImpl
import com.wire.kalium.logic.feature.message.PersistMigratedMessagesUseCase
import com.wire.kalium.logic.feature.message.PersistMigratedMessagesUseCaseImpl
import com.wire.kalium.logic.feature.message.SessionEstablisher
import com.wire.kalium.logic.feature.message.SessionEstablisherImpl
import com.wire.kalium.logic.feature.migration.MigrationScope
import com.wire.kalium.logic.feature.notificationToken.PushTokenUpdater
import com.wire.kalium.logic.feature.selfDeletingMessages.ObserveSelfDeletionTimerSettingsForConversationUseCase
import com.wire.kalium.logic.feature.selfDeletingMessages.ObserveSelfDeletionTimerSettingsForConversationUseCaseImpl
import com.wire.kalium.logic.feature.selfDeletingMessages.ObserveTeamSettingsSelfDeletingStatusUseCase
import com.wire.kalium.logic.feature.selfDeletingMessages.ObserveTeamSettingsSelfDeletingStatusUseCaseImpl
import com.wire.kalium.logic.feature.selfDeletingMessages.PersistNewSelfDeletionTimerUseCaseImpl
import com.wire.kalium.logic.feature.service.ServiceScope
import com.wire.kalium.logic.feature.session.GetProxyCredentialsUseCase
import com.wire.kalium.logic.feature.session.GetProxyCredentialsUseCaseImpl
import com.wire.kalium.logic.feature.session.UpgradeCurrentSessionUseCaseImpl
import com.wire.kalium.logic.feature.team.SyncSelfTeamUseCase
import com.wire.kalium.logic.feature.team.SyncSelfTeamUseCaseImpl
import com.wire.kalium.logic.feature.team.TeamScope
import com.wire.kalium.logic.feature.user.IsFileSharingEnabledUseCase
import com.wire.kalium.logic.feature.user.IsFileSharingEnabledUseCaseImpl
import com.wire.kalium.logic.feature.user.IsMLSEnabledUseCase
import com.wire.kalium.logic.feature.user.IsMLSEnabledUseCaseImpl
import com.wire.kalium.logic.feature.user.MarkFileSharingChangeAsNotifiedUseCase
import com.wire.kalium.logic.feature.user.MarkEnablingE2EIAsNotifiedUseCase
import com.wire.kalium.logic.feature.user.MarkEnablingE2EIAsNotifiedUseCaseImpl
import com.wire.kalium.logic.feature.user.MarkSelfDeletionStatusAsNotifiedUseCase
import com.wire.kalium.logic.feature.user.MarkSelfDeletionStatusAsNotifiedUseCaseImpl
import com.wire.kalium.logic.feature.user.ObserveFileSharingStatusUseCase
import com.wire.kalium.logic.feature.user.ObserveFileSharingStatusUseCaseImpl
import com.wire.kalium.logic.feature.user.ObserveE2EIRequiredUseCase
import com.wire.kalium.logic.feature.user.ObserveE2EIRequiredUseCaseImpl
import com.wire.kalium.logic.feature.user.SyncContactsUseCase
import com.wire.kalium.logic.feature.user.SyncContactsUseCaseImpl
import com.wire.kalium.logic.feature.user.SyncSelfUserUseCase
import com.wire.kalium.logic.feature.user.UserScope
import com.wire.kalium.logic.feature.user.guestroomlink.GetGuestRoomLinkFeatureStatusUseCase
import com.wire.kalium.logic.feature.user.guestroomlink.GetGuestRoomLinkFeatureStatusUseCaseImpl
import com.wire.kalium.logic.feature.user.guestroomlink.MarkGuestLinkFeatureFlagAsNotChangedUseCase
import com.wire.kalium.logic.feature.user.guestroomlink.MarkGuestLinkFeatureFlagAsNotChangedUseCaseImpl
import com.wire.kalium.logic.feature.user.guestroomlink.ObserveGuestRoomLinkFeatureFlagUseCase
import com.wire.kalium.logic.feature.user.guestroomlink.ObserveGuestRoomLinkFeatureFlagUseCaseImpl
import com.wire.kalium.logic.feature.user.webSocketStatus.GetPersistentWebSocketStatus
import com.wire.kalium.logic.feature.user.webSocketStatus.GetPersistentWebSocketStatusImpl
import com.wire.kalium.logic.feature.user.webSocketStatus.PersistPersistentWebSocketConnectionStatusUseCase
import com.wire.kalium.logic.feature.user.webSocketStatus.PersistPersistentWebSocketConnectionStatusUseCaseImpl
import com.wire.kalium.logic.featureFlags.FeatureSupport
import com.wire.kalium.logic.featureFlags.FeatureSupportImpl
import com.wire.kalium.logic.featureFlags.KaliumConfigs
import com.wire.kalium.logic.functional.Either
import com.wire.kalium.logic.functional.isRight
import com.wire.kalium.logic.functional.map
import com.wire.kalium.logic.functional.onSuccess
import com.wire.kalium.logic.network.ApiMigrationManager
import com.wire.kalium.logic.network.ApiMigrationV3
import com.wire.kalium.logic.network.NetworkStateObserver
import com.wire.kalium.logic.network.SessionManagerImpl
import com.wire.kalium.logic.sync.MissingMetadataUpdateManager
import com.wire.kalium.logic.sync.MissingMetadataUpdateManagerImpl
import com.wire.kalium.logic.sync.ObserveSyncStateUseCase
import com.wire.kalium.logic.sync.SetConnectionPolicyUseCase
import com.wire.kalium.logic.sync.SyncManager
import com.wire.kalium.logic.sync.SyncManagerImpl
import com.wire.kalium.logic.sync.UserSessionWorkScheduler
import com.wire.kalium.logic.sync.incremental.EventGatherer
import com.wire.kalium.logic.sync.incremental.EventGathererImpl
import com.wire.kalium.logic.sync.incremental.EventProcessor
import com.wire.kalium.logic.sync.incremental.EventProcessorImpl
import com.wire.kalium.logic.sync.incremental.IncrementalSyncManager
import com.wire.kalium.logic.sync.incremental.IncrementalSyncRecoveryHandlerImpl
import com.wire.kalium.logic.sync.incremental.IncrementalSyncWorker
import com.wire.kalium.logic.sync.incremental.IncrementalSyncWorkerImpl
import com.wire.kalium.logic.sync.incremental.RestartSlowSyncProcessForRecoveryUseCase
import com.wire.kalium.logic.sync.incremental.RestartSlowSyncProcessForRecoveryUseCaseImpl
import com.wire.kalium.logic.sync.receiver.ConversationEventReceiver
import com.wire.kalium.logic.sync.receiver.ConversationEventReceiverImpl
import com.wire.kalium.logic.sync.receiver.FeatureConfigEventReceiver
import com.wire.kalium.logic.sync.receiver.FeatureConfigEventReceiverImpl
import com.wire.kalium.logic.sync.receiver.TeamEventReceiver
import com.wire.kalium.logic.sync.receiver.TeamEventReceiverImpl
import com.wire.kalium.logic.sync.receiver.UserEventReceiver
import com.wire.kalium.logic.sync.receiver.UserEventReceiverImpl
import com.wire.kalium.logic.sync.receiver.UserPropertiesEventReceiver
import com.wire.kalium.logic.sync.receiver.UserPropertiesEventReceiverImpl
import com.wire.kalium.logic.sync.receiver.asset.AssetMessageHandler
import com.wire.kalium.logic.sync.receiver.asset.AssetMessageHandlerImpl
import com.wire.kalium.logic.sync.receiver.conversation.ConversationMessageTimerEventHandler
import com.wire.kalium.logic.sync.receiver.conversation.ConversationMessageTimerEventHandlerImpl
import com.wire.kalium.logic.sync.receiver.conversation.DeletedConversationEventHandler
import com.wire.kalium.logic.sync.receiver.conversation.DeletedConversationEventHandlerImpl
import com.wire.kalium.logic.sync.receiver.conversation.MLSWelcomeEventHandler
import com.wire.kalium.logic.sync.receiver.conversation.MLSWelcomeEventHandlerImpl
import com.wire.kalium.logic.sync.receiver.conversation.MemberChangeEventHandler
import com.wire.kalium.logic.sync.receiver.conversation.MemberChangeEventHandlerImpl
import com.wire.kalium.logic.sync.receiver.conversation.MemberJoinEventHandler
import com.wire.kalium.logic.sync.receiver.conversation.MemberJoinEventHandlerImpl
import com.wire.kalium.logic.sync.receiver.conversation.MemberLeaveEventHandler
import com.wire.kalium.logic.sync.receiver.conversation.MemberLeaveEventHandlerImpl
import com.wire.kalium.logic.sync.receiver.conversation.NewConversationEventHandler
import com.wire.kalium.logic.sync.receiver.conversation.NewConversationEventHandlerImpl
import com.wire.kalium.logic.sync.receiver.conversation.ReceiptModeUpdateEventHandler
import com.wire.kalium.logic.sync.receiver.conversation.ReceiptModeUpdateEventHandlerImpl
import com.wire.kalium.logic.sync.receiver.conversation.RenamedConversationEventHandler
import com.wire.kalium.logic.sync.receiver.conversation.RenamedConversationEventHandlerImpl
import com.wire.kalium.logic.sync.receiver.conversation.message.ApplicationMessageHandler
import com.wire.kalium.logic.sync.receiver.conversation.message.ApplicationMessageHandlerImpl
import com.wire.kalium.logic.sync.receiver.conversation.message.MLSMessageUnpacker
import com.wire.kalium.logic.sync.receiver.conversation.message.MLSMessageUnpackerImpl
import com.wire.kalium.logic.sync.receiver.conversation.message.MLSWrongEpochHandler
import com.wire.kalium.logic.sync.receiver.conversation.message.MLSWrongEpochHandlerImpl
import com.wire.kalium.logic.sync.receiver.conversation.message.NewMessageEventHandlerImpl
import com.wire.kalium.logic.sync.receiver.conversation.message.ProteusMessageUnpacker
import com.wire.kalium.logic.sync.receiver.conversation.message.ProteusMessageUnpackerImpl
import com.wire.kalium.logic.sync.receiver.handler.ClearConversationContentHandlerImpl
import com.wire.kalium.logic.sync.receiver.handler.DeleteForMeHandlerImpl
import com.wire.kalium.logic.sync.receiver.handler.DeleteMessageHandlerImpl
import com.wire.kalium.logic.sync.receiver.handler.LastReadContentHandlerImpl
import com.wire.kalium.logic.sync.receiver.handler.MessageTextEditHandlerImpl
import com.wire.kalium.logic.sync.receiver.handler.ReceiptMessageHandlerImpl
import com.wire.kalium.logic.sync.slow.SlowSlowSyncCriteriaProviderImpl
import com.wire.kalium.logic.sync.slow.SlowSyncCriteriaProvider
import com.wire.kalium.logic.sync.slow.SlowSyncManager
import com.wire.kalium.logic.sync.slow.SlowSyncRecoveryHandler
import com.wire.kalium.logic.sync.slow.SlowSyncRecoveryHandlerImpl
import com.wire.kalium.logic.sync.slow.SlowSyncWorker
import com.wire.kalium.logic.sync.slow.SlowSyncWorkerImpl
import com.wire.kalium.logic.util.MessageContentEncoder
import com.wire.kalium.network.networkContainer.AuthenticatedNetworkContainer
import com.wire.kalium.network.session.SessionManager
import com.wire.kalium.persistence.client.ClientRegistrationStorage
import com.wire.kalium.persistence.client.ClientRegistrationStorageImpl
import com.wire.kalium.persistence.kmmSettings.GlobalPrefProvider
import com.wire.kalium.util.DelicateKaliumApi
import kotlinx.coroutines.CoroutineScope
import kotlinx.coroutines.SupervisorJob
import kotlinx.coroutines.cancel
import kotlinx.coroutines.flow.MutableSharedFlow
import kotlinx.coroutines.launch
import okio.Path.Companion.toPath
import kotlin.coroutines.CoroutineContext
import com.wire.kalium.network.api.base.model.UserId as UserIdDTO

@Suppress("LongParameterList", "LargeClass")
class UserSessionScope internal constructor(
    userAgent: String,
    private val userId: UserId,
    private val globalScope: GlobalKaliumScope,
    private val globalCallManager: GlobalCallManager,
    private val globalPreferences: GlobalPrefProvider,
    authenticationScopeProvider: AuthenticationScopeProvider,
    private val userSessionWorkScheduler: UserSessionWorkScheduler,
    private val rootPathsProvider: RootPathsProvider,
    dataStoragePaths: DataStoragePaths,
    private val kaliumConfigs: KaliumConfigs,
    private val userSessionScopeProvider: UserSessionScopeProvider,
    userStorageProvider: UserStorageProvider,
    private val clientConfig: ClientConfig,
    platformUserStorageProperties: PlatformUserStorageProperties,
    networkStateObserver: NetworkStateObserver
) : CoroutineScope {

    private val userStorage = userStorageProvider.getOrCreate(
        userId, platformUserStorageProperties, kaliumConfigs.shouldEncryptData
    )

    private var _clientId: ClientId? = null

    @OptIn(DelicateKaliumApi::class) // Use the uncached client ID in order to create the cache itself.
    private suspend fun clientId(): Either<CoreFailure, ClientId> = if (_clientId != null) Either.Right(_clientId!!) else {
        clientRepository.currentClientId().onSuccess {
            _clientId = it
        }
    }

    private val cachedClientIdClearer: CachedClientIdClearer = object : CachedClientIdClearer {
        override fun invoke() {
            _clientId = null
        }
    }

    val callMapper: CallMapper get() = MapperProvider.callMapper(userId)

    val qualifiedIdMapper: QualifiedIdMapper get() = MapperProvider.qualifiedIdMapper(userId)

    val federatedIdMapper: FederatedIdMapper
        get() = MapperProvider.federatedIdMapper(
            userId, qualifiedIdMapper, globalScope.sessionRepository
        )

    private val clientIdProvider = CurrentClientIdProvider { clientId() }
    private val mlsSelfConversationIdProvider: MLSSelfConversationIdProvider by lazy {
        MLSSelfConversationIdProviderImpl(
            conversationRepository
        )
    }
    private val proteusSelfConversationIdProvider: ProteusSelfConversationIdProvider by lazy {
        ProteusSelfConversationIdProviderImpl(
            conversationRepository
        )
    }
    private val selfConversationIdProvider: SelfConversationIdProvider by
    lazy {
        SelfConversationIdProviderImpl(
            clientRepository,
            mlsSelfConversationIdProvider,
            proteusSelfConversationIdProvider
        )
    }

    private val epochsFlow = MutableSharedFlow<GroupID>()

    private val proposalTimersFlow = MutableSharedFlow<ProposalTimer>()

    // TODO(refactor): Extract to Provider class and make atomic
    // val _teamId: Atomic<Either<CoreFailure, TeamId?>> = Atomic(Either.Left(CoreFailure.Unknown(Throwable("NotInitialized"))))
    private var _teamId: Either<CoreFailure, TeamId?> = Either.Left(CoreFailure.Unknown(Throwable("NotInitialized")))

    private suspend fun teamId(): Either<CoreFailure, TeamId?> = if (_teamId.isRight()) _teamId else {
        userRepository.userById(userId).map {
            _teamId = Either.Right(it.teamId)
            it.teamId
        }
    }

    private val selfTeamId = SelfTeamIdProvider { teamId() }

    private val sessionManager: SessionManager = SessionManagerImpl(
        sessionRepository = globalScope.sessionRepository,
        userId = userId,
        tokenStorage = globalPreferences.authTokenStorage,
        logout = { logoutReason -> logout(logoutReason) }
    )
    private val authenticatedNetworkContainer: AuthenticatedNetworkContainer = AuthenticatedNetworkContainer.create(
        sessionManager,
        UserIdDTO(userId.value, userId.domain),
        userAgent
    )
    private val featureSupport: FeatureSupport = FeatureSupportImpl(
        kaliumConfigs,
        sessionManager.serverConfig().metaData.commonApiVersion.version
    )
    val authenticationScope: AuthenticationScope = authenticationScopeProvider.provide(
        sessionManager.getServerConfig(),
        sessionManager.getProxyCredentials(),
        globalScope.serverConfigRepository
    )

    private val userConfigRepository: UserConfigRepository
        get() = UserConfigDataSource(userStorage.preferences.userConfigStorage, userStorage.database.userConfigDAO, kaliumConfigs)

    private val userPropertyRepository: UserPropertyRepository
        get() = UserPropertyDataSource(
            authenticatedNetworkContainer.propertiesApi,
            userConfigRepository
        )

    private val keyPackageLimitsProvider: KeyPackageLimitsProvider
        get() = KeyPackageLimitsProviderImpl(kaliumConfigs)

    private val updateKeyingMaterialThresholdProvider: UpdateKeyingMaterialThresholdProvider
        get() = UpdateKeyingMaterialThresholdProviderImpl(kaliumConfigs)

    val proteusClientProvider: ProteusClientProvider by lazy {
        ProteusClientProviderImpl(
            rootProteusPath = rootPathsProvider.rootProteusPath(userId),
            userId = userId,
            passphraseStorage = globalPreferences.passphraseStorage,
            kaliumConfigs = kaliumConfigs
        )
    }

    private val mlsClientProvider: MLSClientProvider by lazy {
        MLSClientProviderImpl(
            rootKeyStorePath = rootPathsProvider.rootMLSPath(userId),
            userId = userId,
            currentClientIdProvider = clientIdProvider,
            passphraseStorage = globalPreferences.passphraseStorage
        )
    }

    private val commitBundleEventReceiver: CommitBundleEventReceiverImpl
        get() = CommitBundleEventReceiverImpl(
            memberJoinHandler, memberLeaveHandler
        )

    private val mlsConversationRepository: MLSConversationRepository
        get() = MLSConversationDataSource(
            keyPackageRepository,
            mlsClientProvider,
            authenticatedNetworkContainer.mlsMessageApi,
            userStorage.database.conversationDAO,
            authenticatedNetworkContainer.clientApi,
            syncManager,
            mlsPublicKeysRepository,
            commitBundleEventReceiver,
            epochsFlow,
            proposalTimersFlow
        )

    private val e2eiRepository: E2EIRepository
        get() = E2EIRepositoryImpl(
            authenticatedNetworkContainer.e2eiApi,
            globalScope.unboundNetworkContainer.acmeApi,
            e2EIClientProvider,
            mlsClientProvider,
            clientIdProvider
        )

    private val e2EIClientProvider: E2EClientProvider by lazy {
        E2EIClientProviderImpl(
            userId = userId,
            currentClientIdProvider = clientIdProvider,
            mlsClientProvider = mlsClientProvider,
            userRepository = userRepository
        )
    }

    val enrollE2EI: EnrollE2EIUseCase get() = EnrollE2EIUseCaseImpl(e2eiRepository)

    private val notificationTokenRepository get() = NotificationTokenDataSource(globalPreferences.tokenStorage)

    private val subconversationRepository = SubconversationRepositoryImpl()

    private val conversationRepository: ConversationRepository
        get() = ConversationDataSource(
            userId,
            mlsClientProvider,
            selfTeamId,
            userStorage.database.conversationDAO,
            userStorage.database.memberDAO,
            authenticatedNetworkContainer.conversationApi,
            userStorage.database.messageDAO,
            userStorage.database.clientDAO,
            authenticatedNetworkContainer.clientApi
        )

    private val conversationGroupRepository: ConversationGroupRepository
        get() = ConversationGroupRepositoryImpl(
            mlsConversationRepository,
            joinExistingMLSConversationUseCase,
            memberJoinHandler,
            memberLeaveHandler,
            userStorage.database.conversationDAO,
            authenticatedNetworkContainer.conversationApi,
            newConversationMembersRepository,
            lazy { conversations.newGroupConversationSystemMessagesCreator },
            userId,
            selfTeamId
        )

    private val newConversationMembersRepository: NewConversationMembersRepository
        get() = NewConversationMembersRepositoryImpl(
            userStorage.database.memberDAO,
            lazy { conversations.newGroupConversationSystemMessagesCreator }
        )

    private val messageRepository: MessageRepository
        get() = MessageDataSource(
            messageApi = authenticatedNetworkContainer.messageApi,
            mlsMessageApi = authenticatedNetworkContainer.mlsMessageApi,
            messageDAO = userStorage.database.messageDAO,
            selfUserId = userId
        )

    private val userRepository: UserRepository = UserDataSource(
        userStorage.database.userDAO,
        userStorage.database.metadataDAO,
        userStorage.database.clientDAO,
        authenticatedNetworkContainer.selfApi,
        authenticatedNetworkContainer.userDetailsApi,
        globalScope.sessionRepository,
        userId,
        qualifiedIdMapper,
        selfTeamId
    )

    private val accountRepository: AccountRepository
        get() = AccountRepositoryImpl(
            userDAO = userStorage.database.userDAO,
            selfUserId = userId,
            selfApi = authenticatedNetworkContainer.selfApi
        )

    internal val pushTokenRepository: PushTokenRepository
        get() = PushTokenDataSource(userStorage.database.metadataDAO)

    private val teamRepository: TeamRepository
        get() = TeamDataSource(
            userStorage.database.userDAO,
            userStorage.database.teamDAO,
            authenticatedNetworkContainer.teamsApi,
            authenticatedNetworkContainer.userDetailsApi,
            userId,
            userStorage.database.serviceDAO
        )

    private val serviceRepository: ServiceRepository
        get() = ServiceDataSource(
            serviceDAO = userStorage.database.serviceDAO
        )

    private val connectionRepository: ConnectionRepository
        get() = ConnectionDataSource(
            userStorage.database.conversationDAO,
            userStorage.database.memberDAO,
            userStorage.database.connectionDAO,
            authenticatedNetworkContainer.connectionApi,
            authenticatedNetworkContainer.userDetailsApi,
            userStorage.database.userDAO,
            userId,
            selfTeamId,
            conversationRepository
        )

    private val userSearchApiWrapper: UserSearchApiWrapper = UserSearchApiWrapperImpl(
        authenticatedNetworkContainer.userSearchApi,
        userStorage.database.conversationDAO,
        userStorage.database.memberDAO,
        userStorage.database.userDAO,
        userStorage.database.metadataDAO
    )

    private val publicUserRepository: SearchUserRepository
        get() = SearchUserRepositoryImpl(
            userStorage.database.userDAO,
            userStorage.database.metadataDAO,
            authenticatedNetworkContainer.userDetailsApi,
            userSearchApiWrapper
        )

    val backup: BackupScope
        get() = BackupScope(
            userId,
            clientIdProvider,
            userRepository,
            kaliumFileSystem,
            userStorage,
            persistMigratedMessage,
            restartSlowSyncProcessForRecoveryUseCase,
            globalPreferences,
        )

    @Deprecated("UseCases should be in their respective scopes", ReplaceWith("backup.create"))
    val createBackup: CreateBackupUseCase get() = backup.create

    @Deprecated("UseCases should be in their respective scopes", ReplaceWith("backup.verify"))
    val verifyBackupUseCase: VerifyBackupUseCase get() = backup.verify

    @Deprecated("UseCases should be in their respective scopes", ReplaceWith("backup.restore"))
    val restoreBackup: RestoreBackupUseCase get() = backup.restore

    val persistMessage: PersistMessageUseCase
        get() = PersistMessageUseCaseImpl(messageRepository, userId)

    private val addSystemMessageToAllConversationsUseCase: AddSystemMessageToAllConversationsUseCase
        get() = AddSystemMessageToAllConversationsUseCaseImpl(messageRepository, userId)

    private val restartSlowSyncProcessForRecoveryUseCase: RestartSlowSyncProcessForRecoveryUseCase
        get() = RestartSlowSyncProcessForRecoveryUseCaseImpl(slowSyncRepository)

    private val callRepository: CallRepository by lazy {
        CallDataSource(
            callApi = authenticatedNetworkContainer.callApi,
            qualifiedIdMapper = qualifiedIdMapper,
            callDAO = userStorage.database.callDAO,
            conversationRepository = conversationRepository,
            mlsConversationRepository = mlsConversationRepository,
            subconversationRepository = subconversationRepository,
            joinSubconversation = joinSubconversationUseCase,
            leaveSubconversation = leaveSubconversationUseCase,
            mlsClientProvider = mlsClientProvider,
            userRepository = userRepository,
            teamRepository = teamRepository,
            persistMessage = persistMessage,
            callMapper = callMapper,
            federatedIdMapper = federatedIdMapper
        )
    }

    private val clientRemoteRepository: ClientRemoteRepository
        get() = ClientRemoteDataSource(
            authenticatedNetworkContainer.clientApi,
            clientConfig
        )

    private val clientRegistrationStorage: ClientRegistrationStorage
        get() = ClientRegistrationStorageImpl(userStorage.database.metadataDAO)

    internal val clientRepository: ClientRepository
        get() = ClientDataSource(
            clientRemoteRepository,
            clientRegistrationStorage,
            userStorage.database.clientDAO,
            userStorage.database.newClientDAO,
            userId,
            authenticatedNetworkContainer.clientApi,
        )

    private val sessionEstablisher: SessionEstablisher
        get() = SessionEstablisherImpl(proteusClientProvider, preKeyRepository)

    private val messageEnvelopeCreator: MessageEnvelopeCreator
        get() = MessageEnvelopeCreatorImpl(
            proteusClientProvider = proteusClientProvider, selfUserId = userId
        )

    private val mlsMessageCreator: MLSMessageCreator
        get() = MLSMessageCreatorImpl(
            mlsClientProvider = mlsClientProvider, selfUserId = userId
        )

    private val messageSendingScheduler: MessageSendingScheduler
        get() = userSessionWorkScheduler

    private val assetRepository: AssetRepository
        get() = AssetDataSource(
            assetApi = authenticatedNetworkContainer.assetApi,
            assetDao = userStorage.database.assetDAO,
            kaliumFileSystem = kaliumFileSystem
        )

    private val incrementalSyncRepository: IncrementalSyncRepository by lazy {
        InMemoryIncrementalSyncRepository()
    }

    private val slowSyncRepository: SlowSyncRepository by lazy { SlowSyncRepositoryImpl(userStorage.database.metadataDAO) }

    private val eventGatherer: EventGatherer get() = EventGathererImpl(eventRepository, incrementalSyncRepository)

    private val eventProcessor: EventProcessor
        get() = EventProcessorImpl(
            eventRepository,
            conversationEventReceiver,
            userEventReceiver,
            teamEventReceiver,
            featureConfigEventReceiver,
            userPropertiesEventReceiver
        )

    private val slowSyncCriteriaProvider: SlowSyncCriteriaProvider
        get() = SlowSlowSyncCriteriaProviderImpl(clientRepository, logoutRepository)

    val syncManager: SyncManager by lazy {
        SyncManagerImpl(
            slowSyncRepository, incrementalSyncRepository
        )
    }

    internal val missingMetadataUpdateManager: MissingMetadataUpdateManager = MissingMetadataUpdateManagerImpl(
        incrementalSyncRepository,
        lazy { users.refreshUsersWithoutMetadata },
        lazy { conversations.refreshConversationsWithoutMetadata },
        lazy { users.timestampKeyRepository }
    )

    private val syncConversations: SyncConversationsUseCase
        get() = SyncConversationsUseCase(conversationRepository)

    private val syncConnections: SyncConnectionsUseCase
        get() = SyncConnectionsUseCaseImpl(
            connectionRepository = connectionRepository
        )

    private val syncSelfUser: SyncSelfUserUseCase get() = SyncSelfUserUseCase(userRepository)
    private val syncContacts: SyncContactsUseCase get() = SyncContactsUseCaseImpl(userRepository)

    private val syncSelfTeamUseCase: SyncSelfTeamUseCase
        get() = SyncSelfTeamUseCaseImpl(
            userRepository = userRepository, teamRepository = teamRepository
        )

    private val joinExistingMLSConversationUseCase: JoinExistingMLSConversationUseCase
        get() = JoinExistingMLSConversationUseCaseImpl(
            featureSupport,
            authenticatedNetworkContainer.conversationApi,
            clientRepository,
            conversationRepository,
            mlsConversationRepository
        )

    private val recoverMLSConversationsUseCase: RecoverMLSConversationsUseCase
        get() = RecoverMLSConversationsUseCaseImpl(
            featureSupport,
            clientRepository,
            conversationRepository,
            mlsConversationRepository,
            joinExistingMLSConversationUseCase
        )

    private val joinExistingMLSConversations: JoinExistingMLSConversationsUseCase
        get() = JoinExistingMLSConversationsUseCaseImpl(
            featureSupport,
            clientRepository,
            conversationRepository,
            joinExistingMLSConversationUseCase
        )

    private val joinSubconversationUseCase: JoinSubconversationUseCase
        get() = JoinSubconversationUseCaseImpl(
            authenticatedNetworkContainer.conversationApi,
            mlsConversationRepository,
            subconversationRepository
        )

    private val leaveSubconversationUseCase: LeaveSubconversationUseCase
        get() = LeaveSubconversationUseCaseImpl(
            authenticatedNetworkContainer.conversationApi,
            mlsClientProvider,
            subconversationRepository,
            userId,
            clientIdProvider,
        )

    private val slowSyncWorker: SlowSyncWorker by lazy {
        SlowSyncWorkerImpl(
            syncSelfUser,
            syncFeatureConfigsUseCase,
            syncConversations,
            syncConnections,
            syncSelfTeamUseCase,
            syncContacts,
            joinExistingMLSConversations
        )
    }

    private val slowSyncRecoveryHandler: SlowSyncRecoveryHandler
        get() = SlowSyncRecoveryHandlerImpl(logout)

    private val slowSyncManager: SlowSyncManager by lazy {
        SlowSyncManager(
            slowSyncCriteriaProvider,
            slowSyncRepository,
            slowSyncWorker,
            slowSyncRecoveryHandler,
            networkStateObserver
        )
    }
    private val mlsConversationsRecoveryManager: MLSConversationsRecoveryManager by lazy {
        MLSConversationsRecoveryManagerImpl(
            featureSupport,
            incrementalSyncRepository,
            clientRepository,
            recoverMLSConversationsUseCase,
            slowSyncRepository
        )
    }

    private val conversationsRecoveryManager: ConversationsRecoveryManager by lazy {
        ConversationsRecoveryManagerImpl(
            incrementalSyncRepository,
            addSystemMessageToAllConversationsUseCase,
            slowSyncRepository
        )
    }

    private val incrementalSyncWorker: IncrementalSyncWorker by lazy {
        IncrementalSyncWorkerImpl(
            eventGatherer,
            eventProcessor
        )
    }
    private val incrementalSyncRecoveryHandler: IncrementalSyncRecoveryHandlerImpl
        get() = IncrementalSyncRecoveryHandlerImpl(restartSlowSyncProcessForRecoveryUseCase)

    private val incrementalSyncManager by lazy {
        IncrementalSyncManager(
            slowSyncRepository,
            incrementalSyncWorker,
            incrementalSyncRepository,
            incrementalSyncRecoveryHandler,
            networkStateObserver
        )
    }

    private val upgradeCurrentSessionUseCase
        get() =
            UpgradeCurrentSessionUseCaseImpl(
                authenticatedNetworkContainer,
                authenticatedNetworkContainer.accessTokenApi,
                sessionManager
            )

    @Suppress("MagicNumber")
    private val apiMigrations = listOf(
        Pair(3, ApiMigrationV3(clientIdProvider, upgradeCurrentSessionUseCase))
    )

    private val apiMigrationManager
        get() = ApiMigrationManager(
            sessionManager.serverConfig().metaData.commonApiVersion.version, userStorage.database.metadataDAO, apiMigrations
        )

    private val eventRepository: EventRepository
        get() = EventDataSource(
            authenticatedNetworkContainer.notificationApi, userStorage.database.metadataDAO, clientIdProvider
        )

    internal val keyPackageManager: KeyPackageManager = KeyPackageManagerImpl(featureSupport,
        incrementalSyncRepository,
        lazy { clientRepository },
        lazy { client.refillKeyPackages },
        lazy { client.mlsKeyPackageCountUseCase },
        lazy { users.timestampKeyRepository })
    internal val keyingMaterialsManager: KeyingMaterialsManager = KeyingMaterialsManagerImpl(featureSupport,
        incrementalSyncRepository,
        lazy { clientRepository },
        lazy { conversations.updateMLSGroupsKeyingMaterials },
        lazy { users.timestampKeyRepository })

    internal val mlsClientManager: MLSClientManager = MLSClientManagerImpl(clientIdProvider,
        isMLSEnabled,
        incrementalSyncRepository,
        lazy { slowSyncRepository },
        lazy { clientRepository },
        lazy {
            RegisterMLSClientUseCaseImpl(
                mlsClientProvider, clientRepository, keyPackageRepository, keyPackageLimitsProvider
            )
        })

    private val mlsPublicKeysRepository: MLSPublicKeysRepository
        get() = MLSPublicKeysRepositoryImpl(
            authenticatedNetworkContainer.mlsPublicKeyApi,
        )

    private val videoStateChecker: VideoStateChecker get() = VideoStateCheckerImpl()

    private val pendingProposalScheduler: PendingProposalScheduler =
        PendingProposalSchedulerImpl(
            kaliumConfigs,
            incrementalSyncRepository,
            lazy { mlsConversationRepository },
            lazy { subconversationRepository }
        )

    private val callManager: Lazy<CallManager> = lazy {
        globalCallManager.getCallManagerForClient(
            userId = userId,
            callRepository = callRepository,
            userRepository = userRepository,
            currentClientIdProvider = clientIdProvider,
            conversationRepository = conversationRepository,
            selfConversationIdProvider = selfConversationIdProvider,
            messageSender = messages.messageSender,
            federatedIdMapper = federatedIdMapper,
            qualifiedIdMapper = qualifiedIdMapper,
            videoStateChecker = videoStateChecker,
            callMapper = callMapper,
            kaliumConfigs = kaliumConfigs
        )
    }

    private val flowManagerService by lazy {
        globalCallManager.getFlowManager()
    }

    private val mediaManagerService by lazy {
        globalCallManager.getMediaManager()
    }

    private val reactionRepository = ReactionRepositoryImpl(userId, userStorage.database.reactionDAO)
    private val receiptRepository = ReceiptRepositoryImpl(userStorage.database.receiptDAO)
    private val persistReaction: PersistReactionUseCase
        get() = PersistReactionUseCaseImpl(
            reactionRepository
        )

    private val mlsUnpacker: MLSMessageUnpacker
        get() = MLSMessageUnpackerImpl(
            mlsClientProvider = mlsClientProvider,
            conversationRepository = conversationRepository,
            subconversationRepository = subconversationRepository,
            pendingProposalScheduler = pendingProposalScheduler,
            epochsFlow = epochsFlow,
            selfUserId = userId
        )

    private val proteusUnpacker: ProteusMessageUnpacker
        get() = ProteusMessageUnpackerImpl(
            proteusClientProvider = proteusClientProvider, selfUserId = userId
        )

    private val messageEncoder get() = MessageContentEncoder()

    private val receiptMessageHandler
        get() = ReceiptMessageHandlerImpl(
            selfUserId = this.userId,
            receiptRepository = receiptRepository
        )

    private val isMessageSentInSelfConversation: IsMessageSentInSelfConversationUseCase
        get() = IsMessageSentInSelfConversationUseCaseImpl(selfConversationIdProvider)

    private val assetMessageHandler: AssetMessageHandler
        get() = AssetMessageHandlerImpl(
            messageRepository,
            persistMessage,
            userConfigRepository,
            validateAssetMimeType
        )

    private val applicationMessageHandler: ApplicationMessageHandler
        get() = ApplicationMessageHandlerImpl(
            userRepository,
            messageRepository,
            assetMessageHandler,
            callManager,
            persistMessage,
            persistReaction,
            MessageTextEditHandlerImpl(messageRepository),
            LastReadContentHandlerImpl(conversationRepository, userId, isMessageSentInSelfConversation),
            ClearConversationContentHandlerImpl(
                conversationRepository,
                userId,
                isMessageSentInSelfConversation,
            ),
            DeleteForMeHandlerImpl(messageRepository, isMessageSentInSelfConversation),
            DeleteMessageHandlerImpl(messageRepository, assetRepository, userId),
            messageEncoder,
            receiptMessageHandler,
            userId
        )

    private val mlsWrongEpochHandler: MLSWrongEpochHandler
        get() = MLSWrongEpochHandlerImpl(
            selfUserId = userId,
            persistMessage = persistMessage,
            conversationRepository = conversationRepository,
            joinExistingMLSConversation = joinExistingMLSConversationUseCase
        )

    private val newMessageHandler: NewMessageEventHandlerImpl
        get() = NewMessageEventHandlerImpl(
            proteusUnpacker, mlsUnpacker, applicationMessageHandler, mlsWrongEpochHandler
        )

    private val newConversationHandler: NewConversationEventHandler
        get() = NewConversationEventHandlerImpl(
            conversationRepository,
            userRepository,
            selfTeamId,
            conversations.newGroupConversationSystemMessagesCreator
        )
    private val deletedConversationHandler: DeletedConversationEventHandler
        get() = DeletedConversationEventHandlerImpl(
            userRepository, conversationRepository, DeleteConversationNotificationsManagerImpl
        )
    private val memberJoinHandler: MemberJoinEventHandler
        get() = MemberJoinEventHandlerImpl(
            conversationRepository, userRepository, persistMessage
        )
    private val memberLeaveHandler: MemberLeaveEventHandler
        get() = MemberLeaveEventHandlerImpl(
            userStorage.database.memberDAO, userRepository, persistMessage
        )
    private val memberChangeHandler: MemberChangeEventHandler get() = MemberChangeEventHandlerImpl(conversationRepository)
    private val mlsWelcomeHandler: MLSWelcomeEventHandler
        get() = MLSWelcomeEventHandlerImpl(
            mlsClientProvider, userStorage.database.conversationDAO, conversationRepository
        )
    private val renamedConversationHandler: RenamedConversationEventHandler
        get() = RenamedConversationEventHandlerImpl(
            userStorage.database.conversationDAO, persistMessage
        )

    private val receiptModeUpdateEventHandler: ReceiptModeUpdateEventHandler
        get() = ReceiptModeUpdateEventHandlerImpl(
            conversationDAO = userStorage.database.conversationDAO,
            persistMessage = persistMessage
        )

    private val conversationMessageTimerEventHandler: ConversationMessageTimerEventHandler
        get() = ConversationMessageTimerEventHandlerImpl(
            conversationDAO = userStorage.database.conversationDAO,
            persistMessage = persistMessage
        )

    private val conversationEventReceiver: ConversationEventReceiver by lazy {
        ConversationEventReceiverImpl(
            newMessageHandler,
            newConversationHandler,
            deletedConversationHandler,
            memberJoinHandler,
            memberLeaveHandler,
            memberChangeHandler,
            mlsWelcomeHandler,
            renamedConversationHandler,
            receiptModeUpdateEventHandler,
            conversationMessageTimerEventHandler
        )
    }

    private val userEventReceiver: UserEventReceiver
        get() = UserEventReceiverImpl(
            clientRepository, connectionRepository, conversationRepository, userRepository, logout, userId, clientIdProvider
        )

    private val userPropertiesEventReceiver: UserPropertiesEventReceiver
        get() = UserPropertiesEventReceiverImpl(userConfigRepository)

    private val teamEventReceiver: TeamEventReceiver
        get() = TeamEventReceiverImpl(teamRepository, conversationRepository, userRepository, persistMessage, userId)

    private val featureConfigEventReceiver: FeatureConfigEventReceiver
        get() = FeatureConfigEventReceiverImpl(userConfigRepository, kaliumConfigs, userId)

    private val preKeyRepository: PreKeyRepository
        get() = PreKeyDataSource(
            authenticatedNetworkContainer.preKeyApi,
            proteusClientProvider,
            userStorage.database.prekeyDAO,
            userStorage.database.clientDAO
        )

    private val keyPackageRepository: KeyPackageRepository
        get() = KeyPackageDataSource(
            clientIdProvider, authenticatedNetworkContainer.keyPackageApi, mlsClientProvider, userId
        )

    private val logoutRepository: LogoutRepository = LogoutDataSource(
        authenticatedNetworkContainer.logoutApi,
        userStorage.database.metadataDAO
    )

    val observeSyncState: ObserveSyncStateUseCase
        get() = ObserveSyncStateUseCase(slowSyncRepository, incrementalSyncRepository)

    val setConnectionPolicy: SetConnectionPolicyUseCase
        get() = SetConnectionPolicyUseCase(incrementalSyncRepository)

    private val protoContentMapper: ProtoContentMapper
        get() = ProtoContentMapperImpl(selfUserId = userId)

    val persistMigratedMessage: PersistMigratedMessagesUseCase
        get() = PersistMigratedMessagesUseCaseImpl(
            userId,
            userStorage.database.migrationDAO,
            protoContentMapper = protoContentMapper
        )

    @OptIn(DelicateKaliumApi::class)
    val client: ClientScope
        get() = ClientScope(
            clientRepository,
            pushTokenRepository,
            logoutRepository,
            preKeyRepository,
            keyPackageRepository,
            keyPackageLimitsProvider,
            mlsClientProvider,
            notificationTokenRepository,
            clientRemoteRepository,
            proteusClientProvider,
            globalScope.sessionRepository,
            upgradeCurrentSessionUseCase,
            userId,
            isAllowedToRegisterMLSClient,
            clientIdProvider,
            userRepository,
            authenticationScope.secondFactorVerificationRepository,
            slowSyncRepository,
            cachedClientIdClearer
        )
    val conversations: ConversationScope
        get() = ConversationScope(
            conversationRepository,
            conversationGroupRepository,
            connectionRepository,
            userRepository,
            syncManager,
            mlsConversationRepository,
            clientIdProvider,
            assetRepository,
            messages.messageSender,
            teamRepository,
            userId,
            selfConversationIdProvider,
            persistMessage,
            updateKeyingMaterialThresholdProvider,
            selfTeamId,
            messages.sendConfirmation,
            renamedConversationHandler,
            qualifiedIdMapper,
            team.isSelfATeamMember,
            this
        )

    val migration get() = MigrationScope(userStorage.database)
    val debug: DebugScope
        get() = DebugScope(
            messageRepository,
            conversationRepository,
            mlsConversationRepository,
            clientRepository,
            clientIdProvider,
            proteusClientProvider,
            mlsClientProvider,
            preKeyRepository,
            userRepository,
            userId,
            assetRepository,
            syncManager,
            slowSyncRepository,
            messageSendingScheduler,
            selfConversationIdProvider,
            this
        )
    val messages: MessageScope
        get() = MessageScope(
            connectionRepository,
            userId,
            clientIdProvider,
            selfConversationIdProvider,
            messageRepository,
            conversationRepository,
            mlsConversationRepository,
            clientRepository,
            proteusClientProvider,
            mlsClientProvider,
            preKeyRepository,
            userRepository,
            assetRepository,
            reactionRepository,
            receiptRepository,
            syncManager,
            slowSyncRepository,
            messageSendingScheduler,
            userPropertyRepository,
            incrementalSyncRepository,
            protoContentMapper,
            observeSelfDeletingMessages,
            this
        )
    val users: UserScope
        get() = UserScope(
            userRepository,
            accountRepository,
            publicUserRepository,
            syncManager,
            assetRepository,
            teamRepository,
            connectionRepository,
            qualifiedIdMapper,
            globalScope.sessionRepository,
            globalScope.serverConfigRepository,
            userId,
            userStorage.database.metadataDAO,
            userPropertyRepository,
            messages.messageSender,
            clientIdProvider,
<<<<<<< HEAD
            conversationRepository,
            team.isSelfATeamMember,
            e2eiRepository
=======
            team.isSelfATeamMember
>>>>>>> 1a3db5fd
        )
    private val clearUserData: ClearUserDataUseCase get() = ClearUserDataUseCaseImpl(userStorage)

    val validateAssetMimeType: ValidateAssetMimeTypeUseCase get() = ValidateAssetMimeTypeUseCaseImpl()
    val logout: LogoutUseCase
        get() = LogoutUseCaseImpl(
            logoutRepository,
            globalScope.sessionRepository,
            clientRepository,
            userId,
            client.deregisterNativePushToken,
            client.clearClientData,
            clearUserData,
            userSessionScopeProvider,
            pushTokenRepository,
            globalScope,
            userSessionWorkScheduler,
            calls.establishedCall,
            calls.endCall,
            kaliumConfigs
        )
    val persistPersistentWebSocketConnectionStatus: PersistPersistentWebSocketConnectionStatusUseCase
        get() = PersistPersistentWebSocketConnectionStatusUseCaseImpl(userId, globalScope.sessionRepository)

    val getPersistentWebSocketStatus: GetPersistentWebSocketStatus
        get() = GetPersistentWebSocketStatusImpl(userId, globalScope.sessionRepository)

    private val featureConfigRepository: FeatureConfigRepository
        get() = FeatureConfigDataSource(
            featureConfigApi = authenticatedNetworkContainer.featureConfigApi
        )
    val isFileSharingEnabled: IsFileSharingEnabledUseCase get() = IsFileSharingEnabledUseCaseImpl(userConfigRepository)
    val observeFileSharingStatus: ObserveFileSharingStatusUseCase
        get() = ObserveFileSharingStatusUseCaseImpl(userConfigRepository)

    val getGuestRoomLinkFeature: GetGuestRoomLinkFeatureStatusUseCase get() = GetGuestRoomLinkFeatureStatusUseCaseImpl(userConfigRepository)

    val markGuestLinkFeatureFlagAsNotChanged: MarkGuestLinkFeatureFlagAsNotChangedUseCase
        get() = MarkGuestLinkFeatureFlagAsNotChangedUseCaseImpl(userConfigRepository)

    val markSelfDeletingMessagesAsNotified: MarkSelfDeletionStatusAsNotifiedUseCase
        get() = MarkSelfDeletionStatusAsNotifiedUseCaseImpl(userConfigRepository)

    val observeSelfDeletingMessages: ObserveSelfDeletionTimerSettingsForConversationUseCase
        get() = ObserveSelfDeletionTimerSettingsForConversationUseCaseImpl(userConfigRepository, conversationRepository)

    val observeTeamSettingsSelfDeletionStatus: ObserveTeamSettingsSelfDeletingStatusUseCase
        get() = ObserveTeamSettingsSelfDeletingStatusUseCaseImpl(userConfigRepository)

    val persistNewSelfDeletionStatus: PersistNewSelfDeletionTimerUseCaseImpl
        get() = PersistNewSelfDeletionTimerUseCaseImpl(conversationRepository)

    val observeGuestRoomLinkFeatureFlag: ObserveGuestRoomLinkFeatureFlagUseCase
        get() = ObserveGuestRoomLinkFeatureFlagUseCaseImpl(userConfigRepository)

    val markFileSharingStatusAsNotified: MarkFileSharingChangeAsNotifiedUseCase
        get() = MarkFileSharingChangeAsNotifiedUseCase(userConfigRepository)

    val isMLSEnabled: IsMLSEnabledUseCase get() = IsMLSEnabledUseCaseImpl(featureSupport, userConfigRepository)

    val observeE2EIRequired: ObserveE2EIRequiredUseCase get() = ObserveE2EIRequiredUseCaseImpl(userConfigRepository)
    val markE2EIRequiredAsNotified: MarkEnablingE2EIAsNotifiedUseCase
        get() = MarkEnablingE2EIAsNotifiedUseCaseImpl(userConfigRepository)

    @OptIn(DelicateKaliumApi::class)
    private val isAllowedToRegisterMLSClient: IsAllowedToRegisterMLSClientUseCase
        get() = IsAllowedToRegisterMLSClientUseCaseImpl(featureSupport, mlsPublicKeysRepository)

    private val syncFeatureConfigsUseCase: SyncFeatureConfigsUseCase
        get() = SyncFeatureConfigsUseCaseImpl(
            userConfigRepository, featureConfigRepository, getGuestRoomLinkFeature, kaliumConfigs, userId
        )

    val team: TeamScope get() = TeamScope(userRepository, teamRepository, conversationRepository, selfTeamId)

    val service: ServiceScope
        get() = ServiceScope(
            serviceRepository,
            teamRepository,
            selfTeamId
        )

    val calls: CallsScope
        get() = CallsScope(
            callManager,
            callRepository,
            conversationRepository,
            userRepository,
            flowManagerService,
            mediaManagerService,
            syncManager,
            qualifiedIdMapper,
            clientIdProvider,
            userConfigRepository,
            kaliumConfigs
        )

    val connection: ConnectionScope get() = ConnectionScope(connectionRepository, conversationRepository)

    val observeSecurityClassificationLabel: ObserveSecurityClassificationLabelUseCase
        get() = ObserveSecurityClassificationLabelUseCaseImpl(
            conversations.observeConversationMembers, conversationRepository, userConfigRepository
        )

    val getOtherUserSecurityClassificationLabel: GetOtherUserSecurityClassificationLabelUseCase
        get() = GetOtherUserSecurityClassificationLabelUseCaseImpl(userConfigRepository)

    val kaliumFileSystem: KaliumFileSystem by lazy {
        // Create the cache and asset storage directories
        KaliumFileSystemImpl(dataStoragePaths).also {
            if (!it.exists(dataStoragePaths.cachePath.value.toPath()))
                it.createDirectories(dataStoragePaths.cachePath.value.toPath())
            if (!it.exists(dataStoragePaths.assetStoragePath.value.toPath()))
                it.createDirectories(dataStoragePaths.assetStoragePath.value.toPath())
        }
    }

    val getConversationVerificationStatus: GetConversationVerificationStatusUseCase
        get() = GetConversationVerificationStatusUseCaseImpl(
            conversationRepository,
            mlsConversationRepository
        )

    internal val getProxyCredentials: GetProxyCredentialsUseCase
        get() = GetProxyCredentialsUseCaseImpl(sessionManager)

    private fun createPushTokenUpdater() = PushTokenUpdater(
        clientRepository, notificationTokenRepository, pushTokenRepository
    )

    override val coroutineContext: CoroutineContext = SupervisorJob()

    init {
        launch {
            apiMigrationManager.performMigrations()
            // TODO: Add a public start function to the Managers
            incrementalSyncManager
            slowSyncManager

            callRepository.updateOpenCallsToClosedStatus()
            messageRepository.resetAssetProgressStatus()
        }

        launch {
            val pushTokenUpdater = createPushTokenUpdater()
            pushTokenUpdater.monitorTokenChanges()
        }

        launch {
            mlsConversationsRecoveryManager.invoke()
        }

        launch {
            conversationsRecoveryManager.invoke()
        }

        launch {
            messages.ephemeralMessageDeletionHandler.enqueuePendingSelfDeletionMessages()
        }
    }

    fun onDestroy() {
        cancel()
    }
}

fun interface CachedClientIdClearer {
    operator fun invoke()
}<|MERGE_RESOLUTION|>--- conflicted
+++ resolved
@@ -1236,13 +1236,8 @@
             userPropertyRepository,
             messages.messageSender,
             clientIdProvider,
-<<<<<<< HEAD
-            conversationRepository,
             team.isSelfATeamMember,
             e2eiRepository
-=======
-            team.isSelfATeamMember
->>>>>>> 1a3db5fd
         )
     private val clearUserData: ClearUserDataUseCase get() = ClearUserDataUseCaseImpl(userStorage)
 
