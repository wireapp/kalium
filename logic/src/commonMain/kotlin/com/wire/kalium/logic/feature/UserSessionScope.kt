/*
 * Wire
 * Copyright (C) 2023 Wire Swiss GmbH
 *
 * This program is free software: you can redistribute it and/or modify
 * it under the terms of the GNU General Public License as published by
 * the Free Software Foundation, either version 3 of the License, or
 * (at your option) any later version.
 *
 * This program is distributed in the hope that it will be useful,
 * but WITHOUT ANY WARRANTY; without even the implied warranty of
 * MERCHANTABILITY or FITNESS FOR A PARTICULAR PURPOSE. See the
 * GNU General Public License for more details.
 *
 * You should have received a copy of the GNU General Public License
 * along with this program. If not, see http://www.gnu.org/licenses/.
 */

package com.wire.kalium.logic.feature

import com.wire.kalium.logic.CoreFailure
import com.wire.kalium.logic.GlobalKaliumScope
import com.wire.kalium.logic.cache.MLSSelfConversationIdProvider
import com.wire.kalium.logic.cache.MLSSelfConversationIdProviderImpl
import com.wire.kalium.logic.cache.ProteusSelfConversationIdProvider
import com.wire.kalium.logic.cache.ProteusSelfConversationIdProviderImpl
import com.wire.kalium.logic.cache.SelfConversationIdProvider
import com.wire.kalium.logic.cache.SelfConversationIdProviderImpl
import com.wire.kalium.logic.configuration.ClientConfig
import com.wire.kalium.logic.configuration.UserConfigDataSource
import com.wire.kalium.logic.configuration.UserConfigRepository
import com.wire.kalium.logic.configuration.notification.NotificationTokenDataSource
import com.wire.kalium.logic.data.asset.AssetDataSource
import com.wire.kalium.logic.data.asset.AssetRepository
import com.wire.kalium.logic.data.asset.DataStoragePaths
import com.wire.kalium.logic.data.asset.KaliumFileSystem
import com.wire.kalium.logic.data.asset.KaliumFileSystemImpl
import com.wire.kalium.logic.data.call.CallDataSource
import com.wire.kalium.logic.data.call.CallRepository
import com.wire.kalium.logic.data.call.VideoStateChecker
import com.wire.kalium.logic.data.call.VideoStateCheckerImpl
import com.wire.kalium.logic.data.call.mapper.CallMapper
import com.wire.kalium.logic.data.client.ClientDataSource
import com.wire.kalium.logic.data.client.ClientRepository
import com.wire.kalium.logic.data.client.MLSClientProvider
import com.wire.kalium.logic.data.client.MLSClientProviderImpl
import com.wire.kalium.logic.data.client.remote.ClientRemoteDataSource
import com.wire.kalium.logic.data.client.remote.ClientRemoteRepository
import com.wire.kalium.logic.data.connection.ConnectionDataSource
import com.wire.kalium.logic.data.connection.ConnectionRepository
import com.wire.kalium.logic.data.conversation.ClientId
import com.wire.kalium.logic.data.conversation.CommitBundleEventReceiverImpl
import com.wire.kalium.logic.data.conversation.ConversationDataSource
import com.wire.kalium.logic.data.conversation.ConversationGroupRepository
import com.wire.kalium.logic.data.conversation.ConversationGroupRepositoryImpl
import com.wire.kalium.logic.data.conversation.ConversationRepository
import com.wire.kalium.logic.data.conversation.MLSConversationDataSource
import com.wire.kalium.logic.data.conversation.MLSConversationRepository
import com.wire.kalium.logic.data.conversation.SubconversationRepositoryImpl
import com.wire.kalium.logic.data.conversation.UpdateKeyingMaterialThresholdProvider
import com.wire.kalium.logic.data.conversation.UpdateKeyingMaterialThresholdProviderImpl
import com.wire.kalium.logic.data.event.EventDataSource
import com.wire.kalium.logic.data.event.EventRepository
import com.wire.kalium.logic.data.featureConfig.FeatureConfigDataSource
import com.wire.kalium.logic.data.featureConfig.FeatureConfigRepository
import com.wire.kalium.logic.data.id.FederatedIdMapper
import com.wire.kalium.logic.data.id.GroupID
import com.wire.kalium.logic.data.id.QualifiedIdMapper
import com.wire.kalium.logic.data.id.TeamId
import com.wire.kalium.logic.data.keypackage.KeyPackageDataSource
import com.wire.kalium.logic.data.keypackage.KeyPackageLimitsProvider
import com.wire.kalium.logic.data.keypackage.KeyPackageLimitsProviderImpl
import com.wire.kalium.logic.data.keypackage.KeyPackageRepository
import com.wire.kalium.logic.data.logout.LogoutDataSource
import com.wire.kalium.logic.data.logout.LogoutRepository
import com.wire.kalium.logic.data.message.IsMessageSentInSelfConversationUseCase
import com.wire.kalium.logic.data.message.IsMessageSentInSelfConversationUseCaseImpl
import com.wire.kalium.logic.data.message.MessageDataSource
import com.wire.kalium.logic.data.message.MessageRepository
import com.wire.kalium.logic.data.message.PersistMessageUseCase
import com.wire.kalium.logic.data.message.PersistMessageUseCaseImpl
import com.wire.kalium.logic.data.message.PersistReactionUseCase
import com.wire.kalium.logic.data.message.PersistReactionUseCaseImpl
import com.wire.kalium.logic.data.message.ProtoContentMapper
import com.wire.kalium.logic.data.message.ProtoContentMapperImpl
import com.wire.kalium.logic.data.message.reaction.ReactionRepositoryImpl
import com.wire.kalium.logic.data.message.receipt.ReceiptRepositoryImpl
import com.wire.kalium.logic.data.mlspublickeys.MLSPublicKeysRepository
import com.wire.kalium.logic.data.mlspublickeys.MLSPublicKeysRepositoryImpl
import com.wire.kalium.logic.data.notification.PushTokenDataSource
import com.wire.kalium.logic.data.notification.PushTokenRepository
import com.wire.kalium.logic.data.prekey.PreKeyDataSource
import com.wire.kalium.logic.data.prekey.PreKeyRepository
import com.wire.kalium.logic.data.properties.UserPropertyDataSource
import com.wire.kalium.logic.data.properties.UserPropertyRepository
import com.wire.kalium.logic.data.publicuser.SearchUserRepository
import com.wire.kalium.logic.data.publicuser.SearchUserRepositoryImpl
import com.wire.kalium.logic.data.publicuser.UserSearchApiWrapper
import com.wire.kalium.logic.data.publicuser.UserSearchApiWrapperImpl
import com.wire.kalium.logic.data.sync.InMemoryIncrementalSyncRepository
import com.wire.kalium.logic.data.sync.IncrementalSyncRepository
import com.wire.kalium.logic.data.sync.SlowSyncRepository
import com.wire.kalium.logic.data.sync.SlowSyncRepositoryImpl
import com.wire.kalium.logic.data.team.TeamDataSource
import com.wire.kalium.logic.data.team.TeamRepository
import com.wire.kalium.logic.data.user.UserDataSource
import com.wire.kalium.logic.data.user.UserId
import com.wire.kalium.logic.data.user.UserRepository
import com.wire.kalium.logic.di.MapperProvider
import com.wire.kalium.logic.di.PlatformUserStorageProperties
import com.wire.kalium.logic.di.UserStorageProvider
import com.wire.kalium.logic.feature.auth.ClearUserDataUseCase
import com.wire.kalium.logic.feature.auth.ClearUserDataUseCaseImpl
import com.wire.kalium.logic.feature.auth.LogoutUseCase
import com.wire.kalium.logic.feature.auth.LogoutUseCaseImpl
import com.wire.kalium.logic.feature.backup.BackupScope
import com.wire.kalium.logic.feature.backup.CreateBackupUseCase
import com.wire.kalium.logic.feature.backup.RestoreBackupUseCase
<<<<<<< HEAD
import com.wire.kalium.logic.feature.backup.RestoreBackupUseCaseImpl
import com.wire.kalium.logic.feature.backup.RestoreWebBackupUseCase
import com.wire.kalium.logic.feature.backup.RestoreWebBackupUseCaseImpl
=======
>>>>>>> a729d558
import com.wire.kalium.logic.feature.backup.VerifyBackupUseCase
import com.wire.kalium.logic.feature.call.CallManager
import com.wire.kalium.logic.feature.call.CallsScope
import com.wire.kalium.logic.feature.call.GlobalCallManager
import com.wire.kalium.logic.feature.client.ClientScope
import com.wire.kalium.logic.feature.client.IsAllowedToRegisterMLSClientUseCase
import com.wire.kalium.logic.feature.client.IsAllowedToRegisterMLSClientUseCaseImpl
import com.wire.kalium.logic.feature.client.MLSClientManager
import com.wire.kalium.logic.feature.client.MLSClientManagerImpl
import com.wire.kalium.logic.feature.client.RegisterMLSClientUseCaseImpl
import com.wire.kalium.logic.feature.connection.ConnectionScope
import com.wire.kalium.logic.feature.connection.SyncConnectionsUseCase
import com.wire.kalium.logic.feature.connection.SyncConnectionsUseCaseImpl
import com.wire.kalium.logic.feature.conversation.ClearConversationContentImpl
import com.wire.kalium.logic.feature.conversation.ConversationScope
import com.wire.kalium.logic.feature.conversation.ConversationsRecoveryManager
import com.wire.kalium.logic.feature.conversation.ConversationsRecoveryManagerImpl
import com.wire.kalium.logic.feature.conversation.GetOtherUserSecurityClassificationLabelUseCase
import com.wire.kalium.logic.feature.conversation.GetOtherUserSecurityClassificationLabelUseCaseImpl
import com.wire.kalium.logic.feature.conversation.JoinExistingMLSConversationUseCase
import com.wire.kalium.logic.feature.conversation.JoinExistingMLSConversationUseCaseImpl
import com.wire.kalium.logic.feature.conversation.JoinExistingMLSConversationsUseCase
import com.wire.kalium.logic.feature.conversation.JoinExistingMLSConversationsUseCaseImpl
import com.wire.kalium.logic.feature.conversation.JoinSubconversationUseCase
import com.wire.kalium.logic.feature.conversation.JoinSubconversationUseCaseImpl
import com.wire.kalium.logic.feature.conversation.LeaveSubconversationUseCase
import com.wire.kalium.logic.feature.conversation.LeaveSubconversationUseCaseImpl
import com.wire.kalium.logic.feature.conversation.MLSConversationsRecoveryManager
import com.wire.kalium.logic.feature.conversation.MLSConversationsRecoveryManagerImpl
import com.wire.kalium.logic.feature.conversation.ObserveSecurityClassificationLabelUseCase
import com.wire.kalium.logic.feature.conversation.ObserveSecurityClassificationLabelUseCaseImpl
import com.wire.kalium.logic.feature.conversation.RecoverMLSConversationsUseCase
import com.wire.kalium.logic.feature.conversation.RecoverMLSConversationsUseCaseImpl
import com.wire.kalium.logic.feature.conversation.SyncConversationsUseCase
import com.wire.kalium.logic.feature.conversation.keyingmaterials.KeyingMaterialsManager
import com.wire.kalium.logic.feature.conversation.keyingmaterials.KeyingMaterialsManagerImpl
import com.wire.kalium.logic.feature.debug.DebugScope
import com.wire.kalium.logic.feature.featureConfig.SyncFeatureConfigsUseCase
import com.wire.kalium.logic.feature.featureConfig.SyncFeatureConfigsUseCaseImpl
import com.wire.kalium.logic.feature.keypackage.KeyPackageManager
import com.wire.kalium.logic.feature.keypackage.KeyPackageManagerImpl
import com.wire.kalium.logic.feature.message.AddSystemMessageToAllConversationsUseCase
import com.wire.kalium.logic.feature.message.AddSystemMessageToAllConversationsUseCaseImpl
import com.wire.kalium.logic.feature.message.EphemeralNotificationsManager
import com.wire.kalium.logic.feature.message.MessageScope
import com.wire.kalium.logic.feature.message.MessageSendingScheduler
import com.wire.kalium.logic.feature.message.PendingProposalScheduler
import com.wire.kalium.logic.feature.message.PendingProposalSchedulerImpl
<<<<<<< HEAD
import com.wire.kalium.logic.feature.message.PersistMigratedMessagesUseCase
import com.wire.kalium.logic.feature.message.PersistMigratedMessagesUseCaseImpl
import com.wire.kalium.logic.feature.message.SessionEstablisher
import com.wire.kalium.logic.feature.message.SessionEstablisherImpl
=======
>>>>>>> a729d558
import com.wire.kalium.logic.feature.migration.MigrationScope
import com.wire.kalium.logic.feature.notificationToken.PushTokenUpdater
import com.wire.kalium.logic.feature.session.GetProxyCredentialsUseCase
import com.wire.kalium.logic.feature.session.GetProxyCredentialsUseCaseImpl
import com.wire.kalium.logic.feature.session.UpgradeCurrentSessionUseCaseImpl
import com.wire.kalium.logic.feature.team.SyncSelfTeamUseCase
import com.wire.kalium.logic.feature.team.SyncSelfTeamUseCaseImpl
import com.wire.kalium.logic.feature.team.TeamScope
import com.wire.kalium.logic.feature.user.IsFileSharingEnabledUseCase
import com.wire.kalium.logic.feature.user.IsFileSharingEnabledUseCaseImpl
import com.wire.kalium.logic.feature.user.IsMLSEnabledUseCase
import com.wire.kalium.logic.feature.user.IsMLSEnabledUseCaseImpl
import com.wire.kalium.logic.feature.user.MarkFileSharingChangeAsNotifiedUseCase
import com.wire.kalium.logic.feature.user.ObserveFileSharingStatusUseCase
import com.wire.kalium.logic.feature.user.ObserveFileSharingStatusUseCaseImpl
import com.wire.kalium.logic.feature.user.SyncContactsUseCase
import com.wire.kalium.logic.feature.user.SyncContactsUseCaseImpl
import com.wire.kalium.logic.feature.user.SyncSelfUserUseCase
import com.wire.kalium.logic.feature.user.UserScope
import com.wire.kalium.logic.feature.user.guestroomlink.GetGuestRoomLinkFeatureStatusUseCase
import com.wire.kalium.logic.feature.user.guestroomlink.GetGuestRoomLinkFeatureStatusUseCaseImpl
import com.wire.kalium.logic.feature.user.guestroomlink.MarkGuestLinkFeatureFlagAsNotChangedUseCase
import com.wire.kalium.logic.feature.user.guestroomlink.MarkGuestLinkFeatureFlagAsNotChangedUseCaseImpl
import com.wire.kalium.logic.feature.user.guestroomlink.ObserveGuestRoomLinkFeatureFlagUseCase
import com.wire.kalium.logic.feature.user.guestroomlink.ObserveGuestRoomLinkFeatureFlagUseCaseImpl
import com.wire.kalium.logic.feature.user.webSocketStatus.GetPersistentWebSocketStatus
import com.wire.kalium.logic.feature.user.webSocketStatus.GetPersistentWebSocketStatusImpl
import com.wire.kalium.logic.feature.user.webSocketStatus.PersistPersistentWebSocketConnectionStatusUseCase
import com.wire.kalium.logic.feature.user.webSocketStatus.PersistPersistentWebSocketConnectionStatusUseCaseImpl
import com.wire.kalium.logic.featureFlags.FeatureSupport
import com.wire.kalium.logic.featureFlags.KaliumConfigs
import com.wire.kalium.logic.functional.Either
import com.wire.kalium.logic.functional.isRight
import com.wire.kalium.logic.functional.map
import com.wire.kalium.logic.functional.onSuccess
import com.wire.kalium.logic.network.ApiMigrationManager
import com.wire.kalium.logic.network.ApiMigrationV3
import com.wire.kalium.logic.network.NetworkStateObserver
import com.wire.kalium.logic.sync.ObserveSyncStateUseCase
import com.wire.kalium.logic.sync.SetConnectionPolicyUseCase
import com.wire.kalium.logic.sync.SyncManager
import com.wire.kalium.logic.sync.SyncManagerImpl
import com.wire.kalium.logic.sync.incremental.EventGatherer
import com.wire.kalium.logic.sync.incremental.EventGathererImpl
import com.wire.kalium.logic.sync.incremental.EventProcessor
import com.wire.kalium.logic.sync.incremental.EventProcessorImpl
import com.wire.kalium.logic.sync.incremental.IncrementalSyncManager
import com.wire.kalium.logic.sync.incremental.IncrementalSyncRecoveryHandlerImpl
import com.wire.kalium.logic.sync.incremental.IncrementalSyncWorker
import com.wire.kalium.logic.sync.incremental.IncrementalSyncWorkerImpl
import com.wire.kalium.logic.sync.incremental.RestartSlowSyncProcessForRecoveryUseCase
import com.wire.kalium.logic.sync.incremental.RestartSlowSyncProcessForRecoveryUseCaseImpl
import com.wire.kalium.logic.sync.receiver.ConversationEventReceiver
import com.wire.kalium.logic.sync.receiver.ConversationEventReceiverImpl
import com.wire.kalium.logic.sync.receiver.FeatureConfigEventReceiver
import com.wire.kalium.logic.sync.receiver.FeatureConfigEventReceiverImpl
import com.wire.kalium.logic.sync.receiver.TeamEventReceiver
import com.wire.kalium.logic.sync.receiver.TeamEventReceiverImpl
import com.wire.kalium.logic.sync.receiver.UserEventReceiver
import com.wire.kalium.logic.sync.receiver.UserEventReceiverImpl
import com.wire.kalium.logic.sync.receiver.UserPropertiesEventReceiver
import com.wire.kalium.logic.sync.receiver.UserPropertiesEventReceiverImpl
import com.wire.kalium.logic.sync.receiver.asset.AssetMessageHandler
import com.wire.kalium.logic.sync.receiver.asset.AssetMessageHandlerImpl
import com.wire.kalium.logic.sync.receiver.conversation.DeletedConversationEventHandler
import com.wire.kalium.logic.sync.receiver.conversation.DeletedConversationEventHandlerImpl
import com.wire.kalium.logic.sync.receiver.conversation.MLSWelcomeEventHandler
import com.wire.kalium.logic.sync.receiver.conversation.MLSWelcomeEventHandlerImpl
import com.wire.kalium.logic.sync.receiver.conversation.MemberChangeEventHandler
import com.wire.kalium.logic.sync.receiver.conversation.MemberChangeEventHandlerImpl
import com.wire.kalium.logic.sync.receiver.conversation.MemberJoinEventHandler
import com.wire.kalium.logic.sync.receiver.conversation.MemberJoinEventHandlerImpl
import com.wire.kalium.logic.sync.receiver.conversation.MemberLeaveEventHandler
import com.wire.kalium.logic.sync.receiver.conversation.MemberLeaveEventHandlerImpl
import com.wire.kalium.logic.sync.receiver.conversation.NewConversationEventHandler
import com.wire.kalium.logic.sync.receiver.conversation.NewConversationEventHandlerImpl
import com.wire.kalium.logic.sync.receiver.conversation.ReceiptModeUpdateEventHandler
import com.wire.kalium.logic.sync.receiver.conversation.ReceiptModeUpdateEventHandlerImpl
import com.wire.kalium.logic.sync.receiver.conversation.RenamedConversationEventHandler
import com.wire.kalium.logic.sync.receiver.conversation.RenamedConversationEventHandlerImpl
import com.wire.kalium.logic.sync.receiver.conversation.message.ApplicationMessageHandler
import com.wire.kalium.logic.sync.receiver.conversation.message.ApplicationMessageHandlerImpl
import com.wire.kalium.logic.sync.receiver.conversation.message.MLSMessageUnpacker
import com.wire.kalium.logic.sync.receiver.conversation.message.MLSMessageUnpackerImpl
import com.wire.kalium.logic.sync.receiver.conversation.message.NewMessageEventHandlerImpl
import com.wire.kalium.logic.sync.receiver.conversation.message.ProteusMessageUnpacker
import com.wire.kalium.logic.sync.receiver.conversation.message.ProteusMessageUnpackerImpl
import com.wire.kalium.logic.sync.receiver.message.ClearConversationContentHandlerImpl
import com.wire.kalium.logic.sync.receiver.message.DeleteForMeHandlerImpl
import com.wire.kalium.logic.sync.receiver.message.LastReadContentHandlerImpl
import com.wire.kalium.logic.sync.receiver.message.MessageTextEditHandlerImpl
import com.wire.kalium.logic.sync.receiver.message.ReceiptMessageHandlerImpl
import com.wire.kalium.logic.sync.slow.SlowSlowSyncCriteriaProviderImpl
import com.wire.kalium.logic.sync.slow.SlowSyncCriteriaProvider
import com.wire.kalium.logic.sync.slow.SlowSyncManager
import com.wire.kalium.logic.sync.slow.SlowSyncRecoveryHandler
import com.wire.kalium.logic.sync.slow.SlowSyncRecoveryHandlerImpl
import com.wire.kalium.logic.sync.slow.SlowSyncWorker
import com.wire.kalium.logic.sync.slow.SlowSyncWorkerImpl
import com.wire.kalium.logic.util.MessageContentEncoder
import com.wire.kalium.network.session.SessionManager
import com.wire.kalium.persistence.client.ClientRegistrationStorage
import com.wire.kalium.persistence.client.ClientRegistrationStorageImpl
import com.wire.kalium.persistence.kmmSettings.GlobalPrefProvider
import com.wire.kalium.util.DelicateKaliumApi
import kotlinx.coroutines.CoroutineScope
import kotlinx.coroutines.SupervisorJob
import kotlinx.coroutines.cancel
import kotlinx.coroutines.flow.MutableSharedFlow
import kotlinx.coroutines.launch
import okio.Path.Companion.toPath
import kotlin.coroutines.CoroutineContext

@Suppress("LongParameterList", "LargeClass")
class UserSessionScope internal constructor(
    private val userId: UserId,
    private val authenticatedDataSourceSet: AuthenticatedDataSourceSet,
    private val globalScope: GlobalKaliumScope,
    private val globalCallManager: GlobalCallManager,
    private val globalPreferences: GlobalPrefProvider,
    private val sessionManager: SessionManager,
    dataStoragePaths: DataStoragePaths,
    private val kaliumConfigs: KaliumConfigs,
    private val featureSupport: FeatureSupport,
    private val userSessionScopeProvider: UserSessionScopeProvider,
    userStorageProvider: UserStorageProvider,
    private val clientConfig: ClientConfig,
    platformUserStorageProperties: PlatformUserStorageProperties,
    networkStateObserver: NetworkStateObserver
) : CoroutineScope {

    private val userStorage = userStorageProvider.getOrCreate(
        userId, platformUserStorageProperties, kaliumConfigs.shouldEncryptData
    )

    private var _clientId: ClientId? = null

    @OptIn(DelicateKaliumApi::class) // Use the uncached client ID in order to create the cache itself.
    private suspend fun clientId(): Either<CoreFailure, ClientId> = if (_clientId != null) Either.Right(_clientId!!) else {
        clientRepository.currentClientId().onSuccess {
            _clientId = it
        }
    }

    val callMapper: CallMapper get() = MapperProvider.callMapper(userId)

    val qualifiedIdMapper: QualifiedIdMapper get() = MapperProvider.qualifiedIdMapper(userId)

    val federatedIdMapper: FederatedIdMapper
        get() = MapperProvider.federatedIdMapper(
            userId, qualifiedIdMapper, globalScope.sessionRepository
        )

    private val clientIdProvider = CurrentClientIdProvider { clientId() }
    private val mlsSelfConversationIdProvider: MLSSelfConversationIdProvider by lazy {
        MLSSelfConversationIdProviderImpl(
            conversationRepository
        )
    }
    private val proteusSelfConversationIdProvider: ProteusSelfConversationIdProvider by lazy {
        ProteusSelfConversationIdProviderImpl(
            conversationRepository
        )
    }
    private val selfConversationIdProvider: SelfConversationIdProvider by
    lazy {
        SelfConversationIdProviderImpl(
            clientRepository,
            mlsSelfConversationIdProvider,
            proteusSelfConversationIdProvider
        )
    }

    private val epochsFlow = MutableSharedFlow<GroupID>()

    // TODO(refactor): Extract to Provider class and make atomic
    // val _teamId: Atomic<Either<CoreFailure, TeamId?>> = Atomic(Either.Left(CoreFailure.Unknown(Throwable("NotInitialized"))))
    private var _teamId: Either<CoreFailure, TeamId?> = Either.Left(CoreFailure.Unknown(Throwable("NotInitialized")))

    private suspend fun teamId(): Either<CoreFailure, TeamId?> = if (_teamId.isRight()) _teamId else {
        userRepository.userById(userId).map {
            _teamId = Either.Right(it.teamId)
            it.teamId
        }
    }

    private val selfTeamId = SelfTeamIdProvider { teamId() }

    private val userConfigRepository: UserConfigRepository
        get() = UserConfigDataSource(userStorage.preferences.userConfigStorage)

    private val userPropertyRepository: UserPropertyRepository
        get() = UserPropertyDataSource(
            authenticatedDataSourceSet.authenticatedNetworkContainer.propertiesApi,
            userConfigRepository
        )

    private val keyPackageLimitsProvider: KeyPackageLimitsProvider
        get() = KeyPackageLimitsProviderImpl(kaliumConfigs)

    private val updateKeyingMaterialThresholdProvider: UpdateKeyingMaterialThresholdProvider
        get() = UpdateKeyingMaterialThresholdProviderImpl(kaliumConfigs)

    private val mlsClientProvider: MLSClientProvider by lazy {
        MLSClientProviderImpl(
            "${authenticatedDataSourceSet.authenticatedRootDir}/mls", userId, clientIdProvider, globalPreferences.passphraseStorage
        )
    }

    private val commitBundleEventReceiver: CommitBundleEventReceiverImpl
        get() = CommitBundleEventReceiverImpl(
            memberJoinHandler, memberLeaveHandler
        )

    private val mlsConversationRepository: MLSConversationRepository
        get() = MLSConversationDataSource(
            keyPackageRepository,
            mlsClientProvider,
            authenticatedDataSourceSet.authenticatedNetworkContainer.mlsMessageApi,
            userStorage.database.conversationDAO,
            authenticatedDataSourceSet.authenticatedNetworkContainer.clientApi,
            syncManager,
            mlsPublicKeysRepository,
            commitBundleEventReceiver,
            epochsFlow
        )

    private val notificationTokenRepository get() = NotificationTokenDataSource(globalPreferences.tokenStorage)

    private val subconversationRepository = SubconversationRepositoryImpl()

    private val conversationRepository: ConversationRepository
        get() = ConversationDataSource(
            userId,
            mlsClientProvider,
            selfTeamId,
            userStorage.database.conversationDAO,
            authenticatedDataSourceSet.authenticatedNetworkContainer.conversationApi,
            userStorage.database.messageDAO,
            userStorage.database.clientDAO,
            authenticatedDataSourceSet.authenticatedNetworkContainer.clientApi
        )

    private val conversationGroupRepository: ConversationGroupRepository
        get() = ConversationGroupRepositoryImpl(
            mlsConversationRepository,
            memberJoinHandler,
            memberLeaveHandler,
            userStorage.database.conversationDAO,
            authenticatedDataSourceSet.authenticatedNetworkContainer.conversationApi,
            userId,
            selfTeamId
        )

    private val messageRepository: MessageRepository
        get() = MessageDataSource(
            messageApi = authenticatedDataSourceSet.authenticatedNetworkContainer.messageApi,
            mlsMessageApi = authenticatedDataSourceSet.authenticatedNetworkContainer.mlsMessageApi,
            messageDAO = userStorage.database.messageDAO,
            selfUserId = userId
        )

    private val userRepository: UserRepository
        get() = UserDataSource(
            userStorage.database.userDAO,
            userStorage.database.metadataDAO,
            userStorage.database.clientDAO,
            authenticatedDataSourceSet.authenticatedNetworkContainer.selfApi,
            authenticatedDataSourceSet.authenticatedNetworkContainer.userDetailsApi,
            globalScope.sessionRepository,
            userId,
            qualifiedIdMapper
        )

    internal val pushTokenRepository: PushTokenRepository
        get() = PushTokenDataSource(userStorage.database.metadataDAO)

    private val teamRepository: TeamRepository
        get() = TeamDataSource(
            userStorage.database.userDAO,
            userStorage.database.teamDAO,
            authenticatedDataSourceSet.authenticatedNetworkContainer.teamsApi,
            authenticatedDataSourceSet.authenticatedNetworkContainer.userDetailsApi,
            userId,
        )

    private val connectionRepository: ConnectionRepository
        get() = ConnectionDataSource(
            userStorage.database.conversationDAO,
            userStorage.database.connectionDAO,
            authenticatedDataSourceSet.authenticatedNetworkContainer.connectionApi,
            authenticatedDataSourceSet.authenticatedNetworkContainer.userDetailsApi,
            userStorage.database.userDAO,
            userId,
            selfTeamId,
            conversationRepository
        )

    private val userSearchApiWrapper: UserSearchApiWrapper = UserSearchApiWrapperImpl(
        authenticatedDataSourceSet.authenticatedNetworkContainer.userSearchApi,
        userStorage.database.conversationDAO,
        userStorage.database.userDAO,
        userStorage.database.metadataDAO
    )

    private val publicUserRepository: SearchUserRepository
        get() = SearchUserRepositoryImpl(
            userStorage.database.userDAO,
            userStorage.database.metadataDAO,
            authenticatedDataSourceSet.authenticatedNetworkContainer.userDetailsApi,
            userSearchApiWrapper
        )

    val backup: BackupScope
        get() = BackupScope(
            userId,
            clientIdProvider,
            userRepository,
            kaliumFileSystem,
            userStorage,
            globalPreferences
        )

    @Deprecated("UseCases should be in their respective scopes", ReplaceWith("backup.create"))
    val createBackup: CreateBackupUseCase get() = backup.create

<<<<<<< HEAD
    val restoreWebBackup: RestoreWebBackupUseCase
        get() = RestoreWebBackupUseCaseImpl(
            kaliumFileSystem,
            userId,
            persistMigratedMessage,
            restartSlowSyncProcessForRecoveryUseCase,
            userStorage.database.migrationDAO
        )

    val restoreBackup: RestoreBackupUseCase
        get() = RestoreBackupUseCaseImpl(
            userStorage.database.databaseImporter,
            kaliumFileSystem,
            userId,
            userRepository,
            clientIdProvider,
            restoreWebBackup
        )
=======
    @Deprecated("UseCases should be in their respective scopes", ReplaceWith("backup.verify"))
    val verifyBackupUseCase: VerifyBackupUseCase get() = backup.verify

    @Deprecated("UseCases should be in their respective scopes", ReplaceWith("backup.restore"))
    val restoreBackup: RestoreBackupUseCase get() = backup.restore
>>>>>>> a729d558

    val persistMessage: PersistMessageUseCase
        get() = PersistMessageUseCaseImpl(messageRepository, userId)

    private val addSystemMessageToAllConversationsUseCase: AddSystemMessageToAllConversationsUseCase
        get() = AddSystemMessageToAllConversationsUseCaseImpl(messageRepository, userId)

    private val restartSlowSyncProcessForRecoveryUseCase: RestartSlowSyncProcessForRecoveryUseCase
        get() = RestartSlowSyncProcessForRecoveryUseCaseImpl(slowSyncRepository)

    private val callRepository: CallRepository by lazy {
        CallDataSource(
            callApi = authenticatedDataSourceSet.authenticatedNetworkContainer.callApi,
            qualifiedIdMapper = qualifiedIdMapper,
            callDAO = userStorage.database.callDAO,
            conversationRepository = conversationRepository,
            mlsConversationRepository = mlsConversationRepository,
            subconversationRepository = subconversationRepository,
            joinSubconversation = joinSubconversationUseCase,
            leaveSubconversation = leaveSubconversationUseCase,
            mlsClientProvider = mlsClientProvider,
            userRepository = userRepository,
            teamRepository = teamRepository,
            persistMessage = persistMessage,
            callMapper = callMapper,
            federatedIdMapper = federatedIdMapper
        )
    }

    private val clientRemoteRepository: ClientRemoteRepository
        get() = ClientRemoteDataSource(
            authenticatedDataSourceSet.authenticatedNetworkContainer.clientApi,
            clientConfig
        )

    private val clientRegistrationStorage: ClientRegistrationStorage
        get() = ClientRegistrationStorageImpl(userStorage.database.metadataDAO)

    private val clientRepository: ClientRepository
        get() = ClientDataSource(
            clientRemoteRepository,
            clientRegistrationStorage,
            userStorage.database.clientDAO,
        )

    private val messageSendingScheduler: MessageSendingScheduler
        get() = authenticatedDataSourceSet.userSessionWorkScheduler

    private val assetRepository: AssetRepository
        get() = AssetDataSource(
            assetApi = authenticatedDataSourceSet.authenticatedNetworkContainer.assetApi,
            assetDao = userStorage.database.assetDAO,
            kaliumFileSystem = kaliumFileSystem
        )

    private val incrementalSyncRepository: IncrementalSyncRepository by lazy {
        InMemoryIncrementalSyncRepository()
    }

    private val slowSyncRepository: SlowSyncRepository by lazy { SlowSyncRepositoryImpl(userStorage.database.metadataDAO) }

    private val eventGatherer: EventGatherer get() = EventGathererImpl(eventRepository, incrementalSyncRepository, slowSyncRepository)

    private val eventProcessor: EventProcessor
        get() = EventProcessorImpl(
            eventRepository,
            conversationEventReceiver,
            userEventReceiver,
            teamEventReceiver,
            featureConfigEventReceiver,
            userPropertiesEventReceiver
        )

    private val slowSyncCriteriaProvider: SlowSyncCriteriaProvider
        get() = SlowSlowSyncCriteriaProviderImpl(clientRepository, logoutRepository)

    val syncManager: SyncManager by lazy {
        SyncManagerImpl(
            slowSyncRepository, incrementalSyncRepository
        )
    }

    private val syncConversations: SyncConversationsUseCase
        get() = SyncConversationsUseCase(conversationRepository)

    private val syncConnections: SyncConnectionsUseCase
        get() = SyncConnectionsUseCaseImpl(
            connectionRepository = connectionRepository
        )

    private val syncSelfUser: SyncSelfUserUseCase get() = SyncSelfUserUseCase(userRepository)
    private val syncContacts: SyncContactsUseCase get() = SyncContactsUseCaseImpl(userRepository)

    private val syncSelfTeamUseCase: SyncSelfTeamUseCase
        get() = SyncSelfTeamUseCaseImpl(
            userRepository = userRepository, teamRepository = teamRepository
        )

    private val joinExistingMLSConversationUseCase: JoinExistingMLSConversationUseCase
        get() = JoinExistingMLSConversationUseCaseImpl(
            featureSupport,
            authenticatedDataSourceSet.authenticatedNetworkContainer.conversationApi,
            clientRepository,
            conversationRepository,
            mlsConversationRepository
        )

    private val recoverMLSConversationsUseCase: RecoverMLSConversationsUseCase
        get() = RecoverMLSConversationsUseCaseImpl(
            featureSupport,
            clientRepository,
            conversationRepository,
            mlsConversationRepository,
            joinExistingMLSConversationUseCase
        )

    private val joinExistingMLSConversations: JoinExistingMLSConversationsUseCase
        get() = JoinExistingMLSConversationsUseCaseImpl(
            featureSupport,
            clientRepository,
            conversationRepository,
            joinExistingMLSConversationUseCase
        )

    private val joinSubconversationUseCase: JoinSubconversationUseCase
        get() = JoinSubconversationUseCaseImpl(
            authenticatedDataSourceSet.authenticatedNetworkContainer.conversationApi,
            mlsConversationRepository,
            subconversationRepository
        )

    private val leaveSubconversationUseCase: LeaveSubconversationUseCase
        get() = LeaveSubconversationUseCaseImpl(
            authenticatedDataSourceSet.authenticatedNetworkContainer.conversationApi,
            mlsClientProvider,
            subconversationRepository,
            userId,
            clientIdProvider,
        )

    private val slowSyncWorker: SlowSyncWorker by lazy {
        SlowSyncWorkerImpl(
            syncSelfUser,
            syncFeatureConfigsUseCase,
            syncConversations,
            syncConnections,
            syncSelfTeamUseCase,
            syncContacts,
            joinExistingMLSConversations
        )
    }

    private val slowSyncRecoveryHandler: SlowSyncRecoveryHandler
        get() = SlowSyncRecoveryHandlerImpl(logout)

    private val slowSyncManager: SlowSyncManager by lazy {
        SlowSyncManager(
            slowSyncCriteriaProvider,
            slowSyncRepository,
            slowSyncWorker,
            slowSyncRecoveryHandler,
            networkStateObserver
        )
    }
    private val mlsConversationsRecoveryManager: MLSConversationsRecoveryManager by lazy {
        MLSConversationsRecoveryManagerImpl(
            featureSupport,
            incrementalSyncRepository,
            clientRepository,
            recoverMLSConversationsUseCase,
            slowSyncRepository
        )
    }

    private val conversationsRecoveryManager: ConversationsRecoveryManager by lazy {
        ConversationsRecoveryManagerImpl(
            incrementalSyncRepository,
            addSystemMessageToAllConversationsUseCase,
            slowSyncRepository
        )
    }

    private val incrementalSyncWorker: IncrementalSyncWorker by lazy {
        IncrementalSyncWorkerImpl(
            eventGatherer,
            eventProcessor
        )
    }
    private val incrementalSyncRecoveryHandler: IncrementalSyncRecoveryHandlerImpl
        get() = IncrementalSyncRecoveryHandlerImpl(restartSlowSyncProcessForRecoveryUseCase)

    private val incrementalSyncManager by lazy {
        IncrementalSyncManager(
            slowSyncRepository,
            incrementalSyncWorker,
            incrementalSyncRepository,
            incrementalSyncRecoveryHandler,
            networkStateObserver
        )
    }

    private val upgradeCurrentSessionUseCase
        get() =
            UpgradeCurrentSessionUseCaseImpl(
                authenticatedDataSourceSet.authenticatedNetworkContainer,
                authenticatedDataSourceSet.authenticatedNetworkContainer.accessTokenApi,
                sessionManager
            )

    @Suppress("MagicNumber")
    private val apiMigrations = listOf(
        Pair(3, ApiMigrationV3(clientIdProvider, upgradeCurrentSessionUseCase))
    )

    private val apiMigrationManager
        get() = ApiMigrationManager(
            sessionManager.serverConfig().metaData.commonApiVersion.version, userStorage.database.metadataDAO, apiMigrations
        )

    private val eventRepository: EventRepository
        get() = EventDataSource(
            authenticatedDataSourceSet.authenticatedNetworkContainer.notificationApi, userStorage.database.metadataDAO, clientIdProvider
        )

    internal val keyPackageManager: KeyPackageManager = KeyPackageManagerImpl(featureSupport,
        incrementalSyncRepository,
        lazy { clientRepository },
        lazy { client.refillKeyPackages },
        lazy { client.mlsKeyPackageCountUseCase },
        lazy { users.timestampKeyRepository })
    internal val keyingMaterialsManager: KeyingMaterialsManager = KeyingMaterialsManagerImpl(featureSupport,
        incrementalSyncRepository,
        lazy { clientRepository },
        lazy { conversations.updateMLSGroupsKeyingMaterials },
        lazy { users.timestampKeyRepository })

    internal val mlsClientManager: MLSClientManager = MLSClientManagerImpl(clientIdProvider,
        isMLSEnabled,
        incrementalSyncRepository,
        lazy { slowSyncRepository },
        lazy { clientRepository },
        lazy {
            RegisterMLSClientUseCaseImpl(
                mlsClientProvider, clientRepository, keyPackageRepository, keyPackageLimitsProvider
            )
        })

    private val mlsPublicKeysRepository: MLSPublicKeysRepository
        get() = MLSPublicKeysRepositoryImpl(
            authenticatedDataSourceSet.authenticatedNetworkContainer.mlsPublicKeyApi,
        )

    private val videoStateChecker: VideoStateChecker get() = VideoStateCheckerImpl()

    private val pendingProposalScheduler: PendingProposalScheduler =
        PendingProposalSchedulerImpl(kaliumConfigs, incrementalSyncRepository, lazy { mlsConversationRepository })

    private val callManager: Lazy<CallManager> = lazy {
        globalCallManager.getCallManagerForClient(
            userId = userId,
            callRepository = callRepository,
            userRepository = userRepository,
            currentClientIdProvider = clientIdProvider,
            conversationRepository = conversationRepository,
            selfConversationIdProvider = selfConversationIdProvider,
            messageSender = messages.messageSender,
            federatedIdMapper = federatedIdMapper,
            qualifiedIdMapper = qualifiedIdMapper,
            videoStateChecker = videoStateChecker,
            callMapper = callMapper
        )
    }

    private val flowManagerService by lazy {
        globalCallManager.getFlowManager()
    }

    private val mediaManagerService by lazy {
        globalCallManager.getMediaManager()
    }

    private val reactionRepository = ReactionRepositoryImpl(userId, userStorage.database.reactionDAO)
    private val receiptRepository = ReceiptRepositoryImpl(userStorage.database.receiptDAO)
    private val persistReaction: PersistReactionUseCase
        get() = PersistReactionUseCaseImpl(
            reactionRepository
        )

    private val mlsUnpacker: MLSMessageUnpacker
        get() = MLSMessageUnpackerImpl(
            mlsClientProvider = mlsClientProvider,
            conversationRepository = conversationRepository,
            subconversationRepository = subconversationRepository,
            pendingProposalScheduler = pendingProposalScheduler,
            epochsFlow = epochsFlow,
            selfUserId = userId
        )

    private val proteusUnpacker: ProteusMessageUnpacker
        get() = ProteusMessageUnpackerImpl(
            proteusClientProvider = authenticatedDataSourceSet.proteusClientProvider, selfUserId = userId
        )

    private val messageEncoder get() = MessageContentEncoder()

    private val receiptMessageHandler
        get() = ReceiptMessageHandlerImpl(
            selfUserId = this.userId,
            receiptRepository = receiptRepository
        )

    private val isMessageSentInSelfConversation: IsMessageSentInSelfConversationUseCase
        get() = IsMessageSentInSelfConversationUseCaseImpl(selfConversationIdProvider)

    private val assetMessageHandler: AssetMessageHandler
        get() = AssetMessageHandlerImpl(
            messageRepository,
            persistMessage,
            userConfigRepository
        )

    private val applicationMessageHandler: ApplicationMessageHandler
        get() = ApplicationMessageHandlerImpl(
            userRepository,
            assetRepository,
            messageRepository,
            assetMessageHandler,
            callManager,
            persistMessage,
            persistReaction,
            MessageTextEditHandlerImpl(messageRepository),
            LastReadContentHandlerImpl(conversationRepository, userId, isMessageSentInSelfConversation),
            ClearConversationContentHandlerImpl(
                ClearConversationContentImpl(conversationRepository, assetRepository),
                userId,
                isMessageSentInSelfConversation,
            ),
            DeleteForMeHandlerImpl(messageRepository, isMessageSentInSelfConversation),
            messageEncoder,
            receiptMessageHandler
        )

    private val newMessageHandler: NewMessageEventHandlerImpl
        get() = NewMessageEventHandlerImpl(
            proteusUnpacker, mlsUnpacker, applicationMessageHandler
        )

    private val newConversationHandler: NewConversationEventHandler
        get() = NewConversationEventHandlerImpl(
            conversationRepository,
            userRepository,
            selfTeamId,
            persistMessage,
            qualifiedIdMapper,
            team.isSelfATeamMember
        )
    private val deletedConversationHandler: DeletedConversationEventHandler
        get() = DeletedConversationEventHandlerImpl(
            userRepository, conversationRepository, EphemeralNotificationsManager
        )
    private val memberJoinHandler: MemberJoinEventHandler
        get() = MemberJoinEventHandlerImpl(
            conversationRepository, userRepository, persistMessage
        )
    private val memberLeaveHandler: MemberLeaveEventHandler
        get() = MemberLeaveEventHandlerImpl(
            userStorage.database.conversationDAO, userRepository, persistMessage
        )
    private val memberChangeHandler: MemberChangeEventHandler get() = MemberChangeEventHandlerImpl(conversationRepository)
    private val mlsWelcomeHandler: MLSWelcomeEventHandler
        get() = MLSWelcomeEventHandlerImpl(
            mlsClientProvider, userStorage.database.conversationDAO
        )
    private val renamedConversationHandler: RenamedConversationEventHandler
        get() = RenamedConversationEventHandlerImpl(
            userStorage.database.conversationDAO, persistMessage
        )

    private val receiptModeUpdateEventHandler: ReceiptModeUpdateEventHandler
        get() = ReceiptModeUpdateEventHandlerImpl(
            conversationDAO = userStorage.database.conversationDAO,
            persistMessage = persistMessage
        )

    private val conversationEventReceiver: ConversationEventReceiver by lazy {
        ConversationEventReceiverImpl(
            newMessageHandler,
            newConversationHandler,
            deletedConversationHandler,
            memberJoinHandler,
            memberLeaveHandler,
            memberChangeHandler,
            mlsWelcomeHandler,
            renamedConversationHandler,
            receiptModeUpdateEventHandler
        )
    }

    private val userEventReceiver: UserEventReceiver
        get() = UserEventReceiverImpl(
            connectionRepository, conversationRepository, userRepository, logout, userId, clientIdProvider
        )

    private val userPropertiesEventReceiver: UserPropertiesEventReceiver
        get() = UserPropertiesEventReceiverImpl(userConfigRepository)

    private val teamEventReceiver: TeamEventReceiver
        get() = TeamEventReceiverImpl(teamRepository, conversationRepository, userRepository, persistMessage, userId)

    private val featureConfigEventReceiver: FeatureConfigEventReceiver
        get() = FeatureConfigEventReceiverImpl(userConfigRepository, userRepository, kaliumConfigs, userId)

    private val preKeyRepository: PreKeyRepository
        get() = PreKeyDataSource(
            authenticatedDataSourceSet.authenticatedNetworkContainer.preKeyApi,
            authenticatedDataSourceSet.proteusClientProvider,
            userStorage.database.prekeyDAO
        )

    private val keyPackageRepository: KeyPackageRepository
        get() = KeyPackageDataSource(
            clientIdProvider, authenticatedDataSourceSet.authenticatedNetworkContainer.keyPackageApi, mlsClientProvider, userId
        )

    private val logoutRepository: LogoutRepository = LogoutDataSource(
        authenticatedDataSourceSet.authenticatedNetworkContainer.logoutApi,
        userStorage.database.metadataDAO
    )

    val observeSyncState: ObserveSyncStateUseCase
        get() = ObserveSyncStateUseCase(slowSyncRepository, incrementalSyncRepository)

    val setConnectionPolicy: SetConnectionPolicyUseCase
        get() = SetConnectionPolicyUseCase(incrementalSyncRepository)

    private val protoContentMapper: ProtoContentMapper
        get() = ProtoContentMapperImpl(selfUserId = userId)

    val persistMigratedMessage: PersistMigratedMessagesUseCase
        get() = PersistMigratedMessagesUseCaseImpl(
            userId,
            userStorage.database.migrationDAO,
            protoContentMapper = protoContentMapper
        )

    @OptIn(DelicateKaliumApi::class)
    val client: ClientScope
        get() = ClientScope(
            clientRepository,
            preKeyRepository,
            keyPackageRepository,
            keyPackageLimitsProvider,
            mlsClientProvider,
            notificationTokenRepository,
            clientRemoteRepository,
            authenticatedDataSourceSet.proteusClientProvider,
            globalScope.sessionRepository,
            upgradeCurrentSessionUseCase,
            userId,
            isAllowedToRegisterMLSClient,
            clientIdProvider,
            userStorage,
            slowSyncRepository
        )
    val conversations: ConversationScope
        get() = ConversationScope(
            conversationRepository,
            conversationGroupRepository,
            connectionRepository,
            userRepository,
            syncManager,
            mlsConversationRepository,
            clientIdProvider,
            assetRepository,
            messages.messageSender,
            teamRepository,
            userId,
            selfConversationIdProvider,
            persistMessage,
            updateKeyingMaterialThresholdProvider,
            selfTeamId,
            messages.sendConfirmation,
            renamedConversationHandler,
            qualifiedIdMapper,
            team.isSelfATeamMember
        )

    val migration get() = MigrationScope(userStorage.database)
    val debug: DebugScope
        get() = DebugScope(
            messageRepository,
            conversationRepository,
            mlsConversationRepository,
            clientRepository,
            clientIdProvider,
            authenticatedDataSourceSet.proteusClientProvider,
            mlsClientProvider,
            preKeyRepository,
            userRepository,
            userId,
            assetRepository,
            syncManager,
            slowSyncRepository,
            messageSendingScheduler,
            userStorage,
            this,
        )
    val messages: MessageScope
        get() = MessageScope(
            connectionRepository,
            userId,
            clientIdProvider,
            selfConversationIdProvider,
            messageRepository,
            conversationRepository,
            mlsConversationRepository,
            clientRepository,
            authenticatedDataSourceSet.proteusClientProvider,
            mlsClientProvider,
            preKeyRepository,
            userRepository,
            assetRepository,
            reactionRepository,
            receiptRepository,
            syncManager,
            slowSyncRepository,
            messageSendingScheduler,
            applicationMessageHandler,
            userStorage,
            userPropertyRepository,
            incrementalSyncRepository,
            protoContentMapper,
            this
        )
    val users: UserScope
        get() = UserScope(
            userRepository,
            publicUserRepository,
            syncManager,
            assetRepository,
            teamRepository,
            connectionRepository,
            qualifiedIdMapper,
            globalScope.sessionRepository,
            globalScope.serverConfigRepository,
            userId,
            userStorage.database.metadataDAO,
            userPropertyRepository,
            team.isSelfATeamMember
        )
    private val clearUserData: ClearUserDataUseCase get() = ClearUserDataUseCaseImpl(userStorage)
    val logout: LogoutUseCase
        get() = LogoutUseCaseImpl(
            logoutRepository,
            globalScope.sessionRepository,
            clientRepository,
            userId,
            client.deregisterNativePushToken,
            client.clearClientData,
            clearUserData,
            userSessionScopeProvider,
            pushTokenRepository,
            globalScope,
            authenticatedDataSourceSet.userSessionWorkScheduler
        )
    val persistPersistentWebSocketConnectionStatus: PersistPersistentWebSocketConnectionStatusUseCase
        get() = PersistPersistentWebSocketConnectionStatusUseCaseImpl(userId, globalScope.sessionRepository)

    val getPersistentWebSocketStatus: GetPersistentWebSocketStatus
        get() = GetPersistentWebSocketStatusImpl(userId, globalScope.sessionRepository)

    private val featureConfigRepository: FeatureConfigRepository
        get() = FeatureConfigDataSource(
            featureConfigApi = authenticatedDataSourceSet.authenticatedNetworkContainer.featureConfigApi
        )
    val isFileSharingEnabled: IsFileSharingEnabledUseCase get() = IsFileSharingEnabledUseCaseImpl(userConfigRepository)
    val observeFileSharingStatus: ObserveFileSharingStatusUseCase
        get() = ObserveFileSharingStatusUseCaseImpl(userConfigRepository)

    val getGuestRoomLinkFeature: GetGuestRoomLinkFeatureStatusUseCase get() = GetGuestRoomLinkFeatureStatusUseCaseImpl(userConfigRepository)

    val markGuestLinkFeatureFlagAsNotChanged: MarkGuestLinkFeatureFlagAsNotChangedUseCase
        get() = MarkGuestLinkFeatureFlagAsNotChangedUseCaseImpl(userConfigRepository)

    val observeGuestRoomLinkFeatureFlag: ObserveGuestRoomLinkFeatureFlagUseCase
        get() = ObserveGuestRoomLinkFeatureFlagUseCaseImpl(userConfigRepository)

    val markFileSharingStatusAsNotified: MarkFileSharingChangeAsNotifiedUseCase
        get() = MarkFileSharingChangeAsNotifiedUseCase(userConfigRepository)

    val isMLSEnabled: IsMLSEnabledUseCase get() = IsMLSEnabledUseCaseImpl(featureSupport, userConfigRepository)

    @OptIn(DelicateKaliumApi::class)
    private val isAllowedToRegisterMLSClient: IsAllowedToRegisterMLSClientUseCase
        get() = IsAllowedToRegisterMLSClientUseCaseImpl(featureSupport, featureConfigRepository, userId)

    private val syncFeatureConfigsUseCase: SyncFeatureConfigsUseCase
        get() = SyncFeatureConfigsUseCaseImpl(
            userConfigRepository, featureConfigRepository, isFileSharingEnabled, getGuestRoomLinkFeature, kaliumConfigs, userId
        )

    val team: TeamScope get() = TeamScope(userRepository, teamRepository, conversationRepository, selfTeamId)

    val calls: CallsScope
        get() = CallsScope(
            callManager,
            callRepository,
            conversationRepository,
            userRepository,
            flowManagerService,
            mediaManagerService,
            syncManager,
            qualifiedIdMapper,
            clientIdProvider,
            userConfigRepository
        )

    val connection: ConnectionScope get() = ConnectionScope(connectionRepository, conversationRepository)

    val observeSecurityClassificationLabel: ObserveSecurityClassificationLabelUseCase
        get() = ObserveSecurityClassificationLabelUseCaseImpl(userId, conversationRepository, userConfigRepository)
    val getOtherUserSecurityClassificationLabel: GetOtherUserSecurityClassificationLabelUseCase
        get() = GetOtherUserSecurityClassificationLabelUseCaseImpl(userId, userConfigRepository)

    val kaliumFileSystem: KaliumFileSystem by lazy {
        // Create the cache and asset storage directories
        KaliumFileSystemImpl(dataStoragePaths).also {
            if (!it.exists(dataStoragePaths.cachePath.value.toPath()))
                it.createDirectories(dataStoragePaths.cachePath.value.toPath())
            if (!it.exists(dataStoragePaths.assetStoragePath.value.toPath()))
                it.createDirectories(dataStoragePaths.assetStoragePath.value.toPath())
        }
    }

    internal val getProxyCredentials: GetProxyCredentialsUseCase
        get() = GetProxyCredentialsUseCaseImpl(sessionManager)

    private fun createPushTokenUpdater() = PushTokenUpdater(
        clientRepository, notificationTokenRepository, pushTokenRepository
    )

    override val coroutineContext: CoroutineContext = SupervisorJob()

    init {
        launch {
            apiMigrationManager.performMigrations()
            // TODO: Add a public start function to the Managers
            incrementalSyncManager
            slowSyncManager

            callRepository.updateOpenCallsToClosedStatus()
            messageRepository.resetAssetProgressStatus()
        }

        launch {
            val pushTokenUpdater = createPushTokenUpdater()
            pushTokenUpdater.monitorTokenChanges()
        }

        launch {
            mlsConversationsRecoveryManager.invoke()
        }

        launch {
            conversationsRecoveryManager.invoke()
        }
    }

    fun onDestroy() {
        cancel()
    }
}<|MERGE_RESOLUTION|>--- conflicted
+++ resolved
@@ -116,12 +116,9 @@
 import com.wire.kalium.logic.feature.backup.BackupScope
 import com.wire.kalium.logic.feature.backup.CreateBackupUseCase
 import com.wire.kalium.logic.feature.backup.RestoreBackupUseCase
-<<<<<<< HEAD
 import com.wire.kalium.logic.feature.backup.RestoreBackupUseCaseImpl
 import com.wire.kalium.logic.feature.backup.RestoreWebBackupUseCase
 import com.wire.kalium.logic.feature.backup.RestoreWebBackupUseCaseImpl
-=======
->>>>>>> a729d558
 import com.wire.kalium.logic.feature.backup.VerifyBackupUseCase
 import com.wire.kalium.logic.feature.call.CallManager
 import com.wire.kalium.logic.feature.call.CallsScope
@@ -170,13 +167,10 @@
 import com.wire.kalium.logic.feature.message.MessageSendingScheduler
 import com.wire.kalium.logic.feature.message.PendingProposalScheduler
 import com.wire.kalium.logic.feature.message.PendingProposalSchedulerImpl
-<<<<<<< HEAD
 import com.wire.kalium.logic.feature.message.PersistMigratedMessagesUseCase
 import com.wire.kalium.logic.feature.message.PersistMigratedMessagesUseCaseImpl
 import com.wire.kalium.logic.feature.message.SessionEstablisher
 import com.wire.kalium.logic.feature.message.SessionEstablisherImpl
-=======
->>>>>>> a729d558
 import com.wire.kalium.logic.feature.migration.MigrationScope
 import com.wire.kalium.logic.feature.notificationToken.PushTokenUpdater
 import com.wire.kalium.logic.feature.session.GetProxyCredentialsUseCase
@@ -497,38 +491,19 @@
             userRepository,
             kaliumFileSystem,
             userStorage,
-            globalPreferences
+            persistMigratedMessage,
+            restartSlowSyncProcessForRecoveryUseCase,
+            globalPreferences,
         )
 
     @Deprecated("UseCases should be in their respective scopes", ReplaceWith("backup.create"))
     val createBackup: CreateBackupUseCase get() = backup.create
 
-<<<<<<< HEAD
-    val restoreWebBackup: RestoreWebBackupUseCase
-        get() = RestoreWebBackupUseCaseImpl(
-            kaliumFileSystem,
-            userId,
-            persistMigratedMessage,
-            restartSlowSyncProcessForRecoveryUseCase,
-            userStorage.database.migrationDAO
-        )
-
-    val restoreBackup: RestoreBackupUseCase
-        get() = RestoreBackupUseCaseImpl(
-            userStorage.database.databaseImporter,
-            kaliumFileSystem,
-            userId,
-            userRepository,
-            clientIdProvider,
-            restoreWebBackup
-        )
-=======
     @Deprecated("UseCases should be in their respective scopes", ReplaceWith("backup.verify"))
     val verifyBackupUseCase: VerifyBackupUseCase get() = backup.verify
 
     @Deprecated("UseCases should be in their respective scopes", ReplaceWith("backup.restore"))
     val restoreBackup: RestoreBackupUseCase get() = backup.restore
->>>>>>> a729d558
 
     val persistMessage: PersistMessageUseCase
         get() = PersistMessageUseCaseImpl(messageRepository, userId)
