/*
 * Wire
 * Copyright (C) 2023 Wire Swiss GmbH
 *
 * This program is free software: you can redistribute it and/or modify
 * it under the terms of the GNU General Public License as published by
 * the Free Software Foundation, either version 3 of the License, or
 * (at your option) any later version.
 *
 * This program is distributed in the hope that it will be useful,
 * but WITHOUT ANY WARRANTY; without even the implied warranty of
 * MERCHANTABILITY or FITNESS FOR A PARTICULAR PURPOSE. See the
 * GNU General Public License for more details.
 *
 * You should have received a copy of the GNU General Public License
 * along with this program. If not, see http://www.gnu.org/licenses/.
 */

package com.wire.kalium.logic.feature

import com.wire.kalium.logic.CoreFailure
import com.wire.kalium.logic.GlobalKaliumScope
import com.wire.kalium.logic.cache.MLSSelfConversationIdProvider
import com.wire.kalium.logic.cache.MLSSelfConversationIdProviderImpl
import com.wire.kalium.logic.cache.ProteusSelfConversationIdProvider
import com.wire.kalium.logic.cache.ProteusSelfConversationIdProviderImpl
import com.wire.kalium.logic.cache.SelfConversationIdProvider
import com.wire.kalium.logic.cache.SelfConversationIdProviderImpl
import com.wire.kalium.logic.configuration.ClientConfig
import com.wire.kalium.logic.configuration.UserConfigDataSource
import com.wire.kalium.logic.configuration.UserConfigRepository
import com.wire.kalium.logic.configuration.notification.NotificationTokenDataSource
import com.wire.kalium.logic.data.asset.AssetDataSource
import com.wire.kalium.logic.data.asset.AssetRepository
import com.wire.kalium.logic.data.asset.DataStoragePaths
import com.wire.kalium.logic.data.asset.KaliumFileSystem
import com.wire.kalium.logic.data.asset.KaliumFileSystemImpl
import com.wire.kalium.logic.data.call.CallDataSource
import com.wire.kalium.logic.data.call.CallRepository
import com.wire.kalium.logic.data.call.VideoStateChecker
import com.wire.kalium.logic.data.call.VideoStateCheckerImpl
import com.wire.kalium.logic.data.call.mapper.CallMapper
import com.wire.kalium.logic.data.client.ClientDataSource
import com.wire.kalium.logic.data.client.ClientRepository
import com.wire.kalium.logic.data.client.MLSClientProvider
import com.wire.kalium.logic.data.client.MLSClientProviderImpl
import com.wire.kalium.logic.data.client.remote.ClientRemoteDataSource
import com.wire.kalium.logic.data.client.remote.ClientRemoteRepository
import com.wire.kalium.logic.data.connection.ConnectionDataSource
import com.wire.kalium.logic.data.connection.ConnectionRepository
import com.wire.kalium.logic.data.conversation.ClientId
import com.wire.kalium.logic.data.conversation.CommitBundleEventReceiverImpl
import com.wire.kalium.logic.data.conversation.ConversationDataSource
import com.wire.kalium.logic.data.conversation.ConversationGroupRepository
import com.wire.kalium.logic.data.conversation.ConversationGroupRepositoryImpl
import com.wire.kalium.logic.data.conversation.ConversationRepository
import com.wire.kalium.logic.data.conversation.MLSConversationDataSource
import com.wire.kalium.logic.data.conversation.MLSConversationRepository
import com.wire.kalium.logic.data.conversation.SubconversationRepositoryImpl
import com.wire.kalium.logic.data.conversation.UpdateKeyingMaterialThresholdProvider
import com.wire.kalium.logic.data.conversation.UpdateKeyingMaterialThresholdProviderImpl
import com.wire.kalium.logic.data.event.EventDataSource
import com.wire.kalium.logic.data.event.EventRepository
import com.wire.kalium.logic.data.featureConfig.FeatureConfigDataSource
import com.wire.kalium.logic.data.featureConfig.FeatureConfigRepository
import com.wire.kalium.logic.data.id.FederatedIdMapper
import com.wire.kalium.logic.data.id.GroupID
import com.wire.kalium.logic.data.id.QualifiedIdMapper
import com.wire.kalium.logic.data.id.TeamId
import com.wire.kalium.logic.data.keypackage.KeyPackageDataSource
import com.wire.kalium.logic.data.keypackage.KeyPackageLimitsProvider
import com.wire.kalium.logic.data.keypackage.KeyPackageLimitsProviderImpl
import com.wire.kalium.logic.data.keypackage.KeyPackageRepository
import com.wire.kalium.logic.data.logout.LogoutDataSource
import com.wire.kalium.logic.data.logout.LogoutRepository
import com.wire.kalium.logic.data.message.IsMessageSentInSelfConversationUseCase
import com.wire.kalium.logic.data.message.IsMessageSentInSelfConversationUseCaseImpl
import com.wire.kalium.logic.data.message.MessageDataSource
import com.wire.kalium.logic.data.message.MessageRepository
import com.wire.kalium.logic.data.message.PersistMessageUseCase
import com.wire.kalium.logic.data.message.PersistMessageUseCaseImpl
import com.wire.kalium.logic.data.message.PersistReactionUseCase
import com.wire.kalium.logic.data.message.PersistReactionUseCaseImpl
import com.wire.kalium.logic.data.message.ProtoContentMapper
import com.wire.kalium.logic.data.message.ProtoContentMapperImpl
import com.wire.kalium.logic.data.message.reaction.ReactionRepositoryImpl
import com.wire.kalium.logic.data.message.receipt.ReceiptRepositoryImpl
import com.wire.kalium.logic.data.mlspublickeys.MLSPublicKeysRepository
import com.wire.kalium.logic.data.mlspublickeys.MLSPublicKeysRepositoryImpl
import com.wire.kalium.logic.data.notification.PushTokenDataSource
import com.wire.kalium.logic.data.notification.PushTokenRepository
import com.wire.kalium.logic.data.prekey.PreKeyDataSource
import com.wire.kalium.logic.data.prekey.PreKeyRepository
import com.wire.kalium.logic.data.properties.UserPropertyDataSource
import com.wire.kalium.logic.data.properties.UserPropertyRepository
import com.wire.kalium.logic.data.publicuser.SearchUserRepository
import com.wire.kalium.logic.data.publicuser.SearchUserRepositoryImpl
import com.wire.kalium.logic.data.publicuser.UserSearchApiWrapper
import com.wire.kalium.logic.data.publicuser.UserSearchApiWrapperImpl
import com.wire.kalium.logic.data.service.ServiceDataSource
import com.wire.kalium.logic.data.service.ServiceRepository
import com.wire.kalium.logic.data.sync.InMemoryIncrementalSyncRepository
import com.wire.kalium.logic.data.sync.IncrementalSyncRepository
import com.wire.kalium.logic.data.sync.SlowSyncRepository
import com.wire.kalium.logic.data.sync.SlowSyncRepositoryImpl
import com.wire.kalium.logic.data.team.TeamDataSource
import com.wire.kalium.logic.data.team.TeamRepository
import com.wire.kalium.logic.data.user.UserDataSource
import com.wire.kalium.logic.data.user.UserId
import com.wire.kalium.logic.data.user.UserRepository
import com.wire.kalium.logic.di.MapperProvider
import com.wire.kalium.logic.di.PlatformUserStorageProperties
import com.wire.kalium.logic.di.RootPathsProvider
import com.wire.kalium.logic.di.UserStorageProvider
import com.wire.kalium.logic.feature.asset.ValidateAssetMimeTypeUseCase
import com.wire.kalium.logic.feature.asset.ValidateAssetMimeTypeUseCaseImpl
import com.wire.kalium.logic.feature.auth.AuthenticationScope
import com.wire.kalium.logic.feature.auth.AuthenticationScopeProvider
import com.wire.kalium.logic.feature.auth.ClearUserDataUseCase
import com.wire.kalium.logic.feature.auth.ClearUserDataUseCaseImpl
import com.wire.kalium.logic.feature.auth.LogoutUseCase
import com.wire.kalium.logic.feature.auth.LogoutUseCaseImpl
import com.wire.kalium.logic.feature.backup.BackupScope
import com.wire.kalium.logic.feature.backup.CreateBackupUseCase
import com.wire.kalium.logic.feature.backup.RestoreBackupUseCase
import com.wire.kalium.logic.feature.backup.VerifyBackupUseCase
import com.wire.kalium.logic.feature.call.CallManager
import com.wire.kalium.logic.feature.call.CallsScope
import com.wire.kalium.logic.feature.call.GlobalCallManager
import com.wire.kalium.logic.feature.client.ClientScope
import com.wire.kalium.logic.feature.client.IsAllowedToRegisterMLSClientUseCase
import com.wire.kalium.logic.feature.client.IsAllowedToRegisterMLSClientUseCaseImpl
import com.wire.kalium.logic.feature.client.MLSClientManager
import com.wire.kalium.logic.feature.client.MLSClientManagerImpl
import com.wire.kalium.logic.feature.client.NewClientManager
import com.wire.kalium.logic.feature.client.NewClientManagerImpl
import com.wire.kalium.logic.feature.client.RegisterMLSClientUseCaseImpl
import com.wire.kalium.logic.feature.connection.ConnectionScope
import com.wire.kalium.logic.feature.connection.SyncConnectionsUseCase
import com.wire.kalium.logic.feature.connection.SyncConnectionsUseCaseImpl
import com.wire.kalium.logic.feature.conversation.ClearConversationContentImpl
import com.wire.kalium.logic.feature.conversation.ConversationScope
import com.wire.kalium.logic.feature.conversation.ConversationsRecoveryManager
import com.wire.kalium.logic.feature.conversation.ConversationsRecoveryManagerImpl
import com.wire.kalium.logic.feature.conversation.GetOtherUserSecurityClassificationLabelUseCase
import com.wire.kalium.logic.feature.conversation.GetOtherUserSecurityClassificationLabelUseCaseImpl
import com.wire.kalium.logic.feature.conversation.JoinExistingMLSConversationUseCase
import com.wire.kalium.logic.feature.conversation.JoinExistingMLSConversationUseCaseImpl
import com.wire.kalium.logic.feature.conversation.JoinExistingMLSConversationsUseCase
import com.wire.kalium.logic.feature.conversation.JoinExistingMLSConversationsUseCaseImpl
import com.wire.kalium.logic.feature.conversation.JoinSubconversationUseCase
import com.wire.kalium.logic.feature.conversation.JoinSubconversationUseCaseImpl
import com.wire.kalium.logic.feature.conversation.LeaveSubconversationUseCase
import com.wire.kalium.logic.feature.conversation.LeaveSubconversationUseCaseImpl
import com.wire.kalium.logic.feature.conversation.MLSConversationsRecoveryManager
import com.wire.kalium.logic.feature.conversation.MLSConversationsRecoveryManagerImpl
import com.wire.kalium.logic.feature.conversation.ObserveSecurityClassificationLabelUseCase
import com.wire.kalium.logic.feature.conversation.ObserveSecurityClassificationLabelUseCaseImpl
import com.wire.kalium.logic.feature.conversation.RecoverMLSConversationsUseCase
import com.wire.kalium.logic.feature.conversation.RecoverMLSConversationsUseCaseImpl
import com.wire.kalium.logic.feature.conversation.SyncConversationsUseCase
import com.wire.kalium.logic.feature.conversation.keyingmaterials.KeyingMaterialsManager
import com.wire.kalium.logic.feature.conversation.keyingmaterials.KeyingMaterialsManagerImpl
import com.wire.kalium.logic.feature.debug.DebugScope
import com.wire.kalium.logic.feature.featureConfig.SyncFeatureConfigsUseCase
import com.wire.kalium.logic.feature.featureConfig.SyncFeatureConfigsUseCaseImpl
import com.wire.kalium.logic.feature.keypackage.KeyPackageManager
import com.wire.kalium.logic.feature.keypackage.KeyPackageManagerImpl
import com.wire.kalium.logic.feature.message.AddSystemMessageToAllConversationsUseCase
import com.wire.kalium.logic.feature.message.AddSystemMessageToAllConversationsUseCaseImpl
import com.wire.kalium.logic.feature.message.EphemeralNotificationsManager
import com.wire.kalium.logic.feature.message.MLSMessageCreator
import com.wire.kalium.logic.feature.message.MLSMessageCreatorImpl
import com.wire.kalium.logic.feature.message.MessageEnvelopeCreator
import com.wire.kalium.logic.feature.message.MessageEnvelopeCreatorImpl
import com.wire.kalium.logic.feature.message.MessageScope
import com.wire.kalium.logic.feature.message.MessageSendingScheduler
import com.wire.kalium.logic.feature.message.PendingProposalScheduler
import com.wire.kalium.logic.feature.message.PendingProposalSchedulerImpl
import com.wire.kalium.logic.feature.message.PersistMigratedMessagesUseCase
import com.wire.kalium.logic.feature.message.PersistMigratedMessagesUseCaseImpl
import com.wire.kalium.logic.feature.message.SessionEstablisher
import com.wire.kalium.logic.feature.message.SessionEstablisherImpl
import com.wire.kalium.logic.feature.migration.MigrationScope
import com.wire.kalium.logic.feature.notificationToken.PushTokenUpdater
import com.wire.kalium.logic.feature.selfdeletingMessages.ObserveSelfDeletionTimerSettingsForConversationUseCase
import com.wire.kalium.logic.feature.selfdeletingMessages.ObserveSelfDeletionTimerSettingsForConversationUseCaseImpl
import com.wire.kalium.logic.feature.selfdeletingMessages.ObserveTeamSettingsSelfDeletingStatusUseCase
import com.wire.kalium.logic.feature.selfdeletingMessages.ObserveTeamSettingsSelfDeletingStatusUseCaseImpl
import com.wire.kalium.logic.feature.selfdeletingMessages.PersistNewSelfDeletionTimerUseCaseImpl
import com.wire.kalium.logic.feature.service.ServiceScope
import com.wire.kalium.logic.feature.session.GetProxyCredentialsUseCase
import com.wire.kalium.logic.feature.session.GetProxyCredentialsUseCaseImpl
import com.wire.kalium.logic.feature.session.UpgradeCurrentSessionUseCaseImpl
import com.wire.kalium.logic.feature.team.SyncSelfTeamUseCase
import com.wire.kalium.logic.feature.team.SyncSelfTeamUseCaseImpl
import com.wire.kalium.logic.feature.team.TeamScope
import com.wire.kalium.logic.feature.user.IsFileSharingEnabledUseCase
import com.wire.kalium.logic.feature.user.IsFileSharingEnabledUseCaseImpl
import com.wire.kalium.logic.feature.user.IsMLSEnabledUseCase
import com.wire.kalium.logic.feature.user.IsMLSEnabledUseCaseImpl
import com.wire.kalium.logic.feature.user.MarkFileSharingChangeAsNotifiedUseCase
import com.wire.kalium.logic.feature.user.MarkSelfDeletionStatusAsNotifiedUseCase
import com.wire.kalium.logic.feature.user.MarkSelfDeletionStatusAsNotifiedUseCaseImpl
import com.wire.kalium.logic.feature.user.ObserveFileSharingStatusUseCase
import com.wire.kalium.logic.feature.user.ObserveFileSharingStatusUseCaseImpl
import com.wire.kalium.logic.feature.user.SyncContactsUseCase
import com.wire.kalium.logic.feature.user.SyncContactsUseCaseImpl
import com.wire.kalium.logic.feature.user.SyncSelfUserUseCase
import com.wire.kalium.logic.feature.user.UserScope
import com.wire.kalium.logic.feature.user.guestroomlink.GetGuestRoomLinkFeatureStatusUseCase
import com.wire.kalium.logic.feature.user.guestroomlink.GetGuestRoomLinkFeatureStatusUseCaseImpl
import com.wire.kalium.logic.feature.user.guestroomlink.MarkGuestLinkFeatureFlagAsNotChangedUseCase
import com.wire.kalium.logic.feature.user.guestroomlink.MarkGuestLinkFeatureFlagAsNotChangedUseCaseImpl
import com.wire.kalium.logic.feature.user.guestroomlink.ObserveGuestRoomLinkFeatureFlagUseCase
import com.wire.kalium.logic.feature.user.guestroomlink.ObserveGuestRoomLinkFeatureFlagUseCaseImpl
import com.wire.kalium.logic.feature.user.webSocketStatus.GetPersistentWebSocketStatus
import com.wire.kalium.logic.feature.user.webSocketStatus.GetPersistentWebSocketStatusImpl
import com.wire.kalium.logic.feature.user.webSocketStatus.PersistPersistentWebSocketConnectionStatusUseCase
import com.wire.kalium.logic.feature.user.webSocketStatus.PersistPersistentWebSocketConnectionStatusUseCaseImpl
import com.wire.kalium.logic.featureFlags.FeatureSupport
import com.wire.kalium.logic.featureFlags.FeatureSupportImpl
import com.wire.kalium.logic.featureFlags.KaliumConfigs
import com.wire.kalium.logic.functional.Either
import com.wire.kalium.logic.functional.isRight
import com.wire.kalium.logic.functional.map
import com.wire.kalium.logic.functional.onSuccess
import com.wire.kalium.logic.network.ApiMigrationManager
import com.wire.kalium.logic.network.ApiMigrationV3
import com.wire.kalium.logic.network.NetworkStateObserver
import com.wire.kalium.logic.network.SessionManagerImpl
import com.wire.kalium.logic.sync.ObserveSyncStateUseCase
import com.wire.kalium.logic.sync.SetConnectionPolicyUseCase
import com.wire.kalium.logic.sync.SyncManager
import com.wire.kalium.logic.sync.SyncManagerImpl
import com.wire.kalium.logic.sync.UserSessionWorkScheduler
import com.wire.kalium.logic.sync.incremental.EventGatherer
import com.wire.kalium.logic.sync.incremental.EventGathererImpl
import com.wire.kalium.logic.sync.incremental.EventProcessor
import com.wire.kalium.logic.sync.incremental.EventProcessorImpl
import com.wire.kalium.logic.sync.incremental.IncrementalSyncManager
import com.wire.kalium.logic.sync.incremental.IncrementalSyncRecoveryHandlerImpl
import com.wire.kalium.logic.sync.incremental.IncrementalSyncWorker
import com.wire.kalium.logic.sync.incremental.IncrementalSyncWorkerImpl
import com.wire.kalium.logic.sync.incremental.RestartSlowSyncProcessForRecoveryUseCase
import com.wire.kalium.logic.sync.incremental.RestartSlowSyncProcessForRecoveryUseCaseImpl
import com.wire.kalium.logic.sync.receiver.ConversationEventReceiver
import com.wire.kalium.logic.sync.receiver.ConversationEventReceiverImpl
import com.wire.kalium.logic.sync.receiver.FeatureConfigEventReceiver
import com.wire.kalium.logic.sync.receiver.FeatureConfigEventReceiverImpl
import com.wire.kalium.logic.sync.receiver.TeamEventReceiver
import com.wire.kalium.logic.sync.receiver.TeamEventReceiverImpl
import com.wire.kalium.logic.sync.receiver.UserEventReceiver
import com.wire.kalium.logic.sync.receiver.UserEventReceiverImpl
import com.wire.kalium.logic.sync.receiver.UserPropertiesEventReceiver
import com.wire.kalium.logic.sync.receiver.UserPropertiesEventReceiverImpl
import com.wire.kalium.logic.sync.receiver.asset.AssetMessageHandler
import com.wire.kalium.logic.sync.receiver.asset.AssetMessageHandlerImpl
import com.wire.kalium.logic.sync.receiver.conversation.ConversationMessageTimerEventHandler
import com.wire.kalium.logic.sync.receiver.conversation.ConversationMessageTimerEventHandlerImpl
import com.wire.kalium.logic.sync.receiver.conversation.DeletedConversationEventHandler
import com.wire.kalium.logic.sync.receiver.conversation.DeletedConversationEventHandlerImpl
import com.wire.kalium.logic.sync.receiver.conversation.MLSWelcomeEventHandler
import com.wire.kalium.logic.sync.receiver.conversation.MLSWelcomeEventHandlerImpl
import com.wire.kalium.logic.sync.receiver.conversation.MemberChangeEventHandler
import com.wire.kalium.logic.sync.receiver.conversation.MemberChangeEventHandlerImpl
import com.wire.kalium.logic.sync.receiver.conversation.MemberJoinEventHandler
import com.wire.kalium.logic.sync.receiver.conversation.MemberJoinEventHandlerImpl
import com.wire.kalium.logic.sync.receiver.conversation.MemberLeaveEventHandler
import com.wire.kalium.logic.sync.receiver.conversation.MemberLeaveEventHandlerImpl
import com.wire.kalium.logic.sync.receiver.conversation.NewConversationEventHandler
import com.wire.kalium.logic.sync.receiver.conversation.NewConversationEventHandlerImpl
import com.wire.kalium.logic.sync.receiver.conversation.ReceiptModeUpdateEventHandler
import com.wire.kalium.logic.sync.receiver.conversation.ReceiptModeUpdateEventHandlerImpl
import com.wire.kalium.logic.sync.receiver.conversation.RenamedConversationEventHandler
import com.wire.kalium.logic.sync.receiver.conversation.RenamedConversationEventHandlerImpl
import com.wire.kalium.logic.sync.receiver.conversation.message.ApplicationMessageHandler
import com.wire.kalium.logic.sync.receiver.conversation.message.ApplicationMessageHandlerImpl
import com.wire.kalium.logic.sync.receiver.conversation.message.MLSMessageUnpacker
import com.wire.kalium.logic.sync.receiver.conversation.message.MLSMessageUnpackerImpl
import com.wire.kalium.logic.sync.receiver.conversation.message.NewMessageEventHandlerImpl
import com.wire.kalium.logic.sync.receiver.conversation.message.ProteusMessageUnpacker
import com.wire.kalium.logic.sync.receiver.conversation.message.ProteusMessageUnpackerImpl
import com.wire.kalium.logic.sync.receiver.message.ClearConversationContentHandlerImpl
import com.wire.kalium.logic.sync.receiver.message.DeleteForMeHandlerImpl
import com.wire.kalium.logic.sync.receiver.message.LastReadContentHandlerImpl
import com.wire.kalium.logic.sync.receiver.message.MessageTextEditHandlerImpl
import com.wire.kalium.logic.sync.receiver.message.ReceiptMessageHandlerImpl
import com.wire.kalium.logic.sync.slow.SlowSlowSyncCriteriaProviderImpl
import com.wire.kalium.logic.sync.slow.SlowSyncCriteriaProvider
import com.wire.kalium.logic.sync.slow.SlowSyncManager
import com.wire.kalium.logic.sync.slow.SlowSyncRecoveryHandler
import com.wire.kalium.logic.sync.slow.SlowSyncRecoveryHandlerImpl
import com.wire.kalium.logic.sync.slow.SlowSyncWorker
import com.wire.kalium.logic.sync.slow.SlowSyncWorkerImpl
import com.wire.kalium.logic.util.MessageContentEncoder
import com.wire.kalium.network.networkContainer.AuthenticatedNetworkContainer
import com.wire.kalium.network.session.SessionManager
import com.wire.kalium.persistence.client.ClientRegistrationStorage
import com.wire.kalium.persistence.client.ClientRegistrationStorageImpl
import com.wire.kalium.persistence.kmmSettings.GlobalPrefProvider
import com.wire.kalium.util.DelicateKaliumApi
import kotlinx.coroutines.CoroutineScope
import kotlinx.coroutines.SupervisorJob
import kotlinx.coroutines.cancel
import kotlinx.coroutines.flow.MutableSharedFlow
import kotlinx.coroutines.launch
import okio.Path.Companion.toPath
import kotlin.coroutines.CoroutineContext
import com.wire.kalium.network.api.base.model.UserId as UserIdDTO

@Suppress("LongParameterList", "LargeClass")
class UserSessionScope internal constructor(
    userAgent: String,
    private val userId: UserId,
    private val globalScope: GlobalKaliumScope,
    private val globalCallManager: GlobalCallManager,
    private val globalPreferences: GlobalPrefProvider,
    authenticationScopeProvider: AuthenticationScopeProvider,
    private val userSessionWorkScheduler: UserSessionWorkScheduler,
    private val rootPathsProvider: RootPathsProvider,
    dataStoragePaths: DataStoragePaths,
    private val kaliumConfigs: KaliumConfigs,
    private val userSessionScopeProvider: UserSessionScopeProvider,
    userStorageProvider: UserStorageProvider,
    private val clientConfig: ClientConfig,
    platformUserStorageProperties: PlatformUserStorageProperties,
    networkStateObserver: NetworkStateObserver
) : CoroutineScope {

    private val userStorage = userStorageProvider.getOrCreate(
        userId, platformUserStorageProperties, kaliumConfigs.shouldEncryptData
    )

    private var _clientId: ClientId? = null

    @OptIn(DelicateKaliumApi::class) // Use the uncached client ID in order to create the cache itself.
    private suspend fun clientId(): Either<CoreFailure, ClientId> = if (_clientId != null) Either.Right(_clientId!!) else {
        clientRepository.currentClientId().onSuccess {
            _clientId = it
        }
    }

    private val cachedClientIdClearer: CachedClientIdClearer = object : CachedClientIdClearer {
        override fun invoke() {
            _clientId = null
        }
    }

    val callMapper: CallMapper get() = MapperProvider.callMapper(userId)

    val qualifiedIdMapper: QualifiedIdMapper get() = MapperProvider.qualifiedIdMapper(userId)

    val federatedIdMapper: FederatedIdMapper
        get() = MapperProvider.federatedIdMapper(
            userId, qualifiedIdMapper, globalScope.sessionRepository
        )

    private val clientIdProvider = CurrentClientIdProvider { clientId() }
    private val mlsSelfConversationIdProvider: MLSSelfConversationIdProvider by lazy {
        MLSSelfConversationIdProviderImpl(
            conversationRepository
        )
    }
    private val proteusSelfConversationIdProvider: ProteusSelfConversationIdProvider by lazy {
        ProteusSelfConversationIdProviderImpl(
            conversationRepository
        )
    }
    private val selfConversationIdProvider: SelfConversationIdProvider by
    lazy {
        SelfConversationIdProviderImpl(
            clientRepository,
            mlsSelfConversationIdProvider,
            proteusSelfConversationIdProvider
        )
    }

    private val epochsFlow = MutableSharedFlow<GroupID>()

    // TODO(refactor): Extract to Provider class and make atomic
    // val _teamId: Atomic<Either<CoreFailure, TeamId?>> = Atomic(Either.Left(CoreFailure.Unknown(Throwable("NotInitialized"))))
    private var _teamId: Either<CoreFailure, TeamId?> = Either.Left(CoreFailure.Unknown(Throwable("NotInitialized")))

    private suspend fun teamId(): Either<CoreFailure, TeamId?> = if (_teamId.isRight()) _teamId else {
        userRepository.userById(userId).map {
            _teamId = Either.Right(it.teamId)
            it.teamId
        }
    }

    private val selfTeamId = SelfTeamIdProvider { teamId() }

    private val sessionManager: SessionManager = SessionManagerImpl(
        sessionRepository = globalScope.sessionRepository,
        userId = userId,
        tokenStorage = globalPreferences.authTokenStorage,
        logout = { logoutReason -> logout(logoutReason) }
    )
    private val authenticatedNetworkContainer: AuthenticatedNetworkContainer = AuthenticatedNetworkContainer.create(
        sessionManager,
        UserIdDTO(userId.value, userId.domain),
        userAgent
    )
    private val featureSupport: FeatureSupport = FeatureSupportImpl(
        kaliumConfigs,
        sessionManager.serverConfig().metaData.commonApiVersion.version
    )
    val authenticationScope: AuthenticationScope = authenticationScopeProvider.provide(
        sessionManager.getServerConfig(),
        sessionManager.getProxyCredentials()
    )

    private val userConfigRepository: UserConfigRepository
        get() = UserConfigDataSource(userStorage.preferences.userConfigStorage, userStorage.database.userConfigDAO, kaliumConfigs)

    private val userPropertyRepository: UserPropertyRepository
        get() = UserPropertyDataSource(
            authenticatedNetworkContainer.propertiesApi,
            userConfigRepository
        )

    private val keyPackageLimitsProvider: KeyPackageLimitsProvider
        get() = KeyPackageLimitsProviderImpl(kaliumConfigs)

    private val updateKeyingMaterialThresholdProvider: UpdateKeyingMaterialThresholdProvider
        get() = UpdateKeyingMaterialThresholdProviderImpl(kaliumConfigs)

    val proteusClientProvider: ProteusClientProvider by lazy {
        ProteusClientProviderImpl(
            rootProteusPath = rootPathsProvider.rootProteusPath(userId),
            userId = userId,
            passphraseStorage = globalPreferences.passphraseStorage,
            kaliumConfigs = kaliumConfigs
        )
    }

    private val mlsClientProvider: MLSClientProvider by lazy {
        MLSClientProviderImpl(
            rootKeyStorePath = rootPathsProvider.rootMLSPath(userId),
            userId = userId,
            currentClientIdProvider = clientIdProvider,
            passphraseStorage = globalPreferences.passphraseStorage
        )
    }

    private val commitBundleEventReceiver: CommitBundleEventReceiverImpl
        get() = CommitBundleEventReceiverImpl(
            memberJoinHandler, memberLeaveHandler
        )

    private val mlsConversationRepository: MLSConversationRepository
        get() = MLSConversationDataSource(
            keyPackageRepository,
            mlsClientProvider,
            authenticatedNetworkContainer.mlsMessageApi,
            userStorage.database.conversationDAO,
            authenticatedNetworkContainer.clientApi,
            syncManager,
            mlsPublicKeysRepository,
            commitBundleEventReceiver,
            epochsFlow
        )

    private val notificationTokenRepository get() = NotificationTokenDataSource(globalPreferences.tokenStorage)

    private val subconversationRepository = SubconversationRepositoryImpl()

    private val conversationRepository: ConversationRepository
        get() = ConversationDataSource(
            userId,
            mlsClientProvider,
            selfTeamId,
            userStorage.database.conversationDAO,
            authenticatedNetworkContainer.conversationApi,
            userStorage.database.messageDAO,
            userStorage.database.clientDAO,
            authenticatedNetworkContainer.clientApi
        )

    private val conversationGroupRepository: ConversationGroupRepository
        get() = ConversationGroupRepositoryImpl(
            mlsConversationRepository,
            joinExistingMLSConversationUseCase,
            memberJoinHandler,
            memberLeaveHandler,
            userStorage.database.conversationDAO,
            authenticatedNetworkContainer.conversationApi,
            userId,
            selfTeamId
        )

    private val messageRepository: MessageRepository
        get() = MessageDataSource(
            messageApi = authenticatedNetworkContainer.messageApi,
            mlsMessageApi = authenticatedNetworkContainer.mlsMessageApi,
            messageDAO = userStorage.database.messageDAO,
            selfUserId = userId
        )

    private val userRepository: UserRepository = UserDataSource(
        userStorage.database.userDAO,
        userStorage.database.metadataDAO,
        userStorage.database.clientDAO,
        authenticatedNetworkContainer.selfApi,
        authenticatedNetworkContainer.userDetailsApi,
        globalScope.sessionRepository,
        userId,
        qualifiedIdMapper,
        selfTeamId
    )

    internal val pushTokenRepository: PushTokenRepository
        get() = PushTokenDataSource(userStorage.database.metadataDAO)

    private val teamRepository: TeamRepository
        get() = TeamDataSource(
            userStorage.database.userDAO,
            userStorage.database.teamDAO,
            authenticatedNetworkContainer.teamsApi,
            authenticatedNetworkContainer.userDetailsApi,
            userId,
            userStorage.database.serviceDAO
        )

    private val serviceRepository: ServiceRepository
        get() = ServiceDataSource(
            serviceDAO = userStorage.database.serviceDAO
        )

    private val connectionRepository: ConnectionRepository
        get() = ConnectionDataSource(
            userStorage.database.conversationDAO,
            userStorage.database.connectionDAO,
            authenticatedNetworkContainer.connectionApi,
            authenticatedNetworkContainer.userDetailsApi,
            userStorage.database.userDAO,
            userId,
            selfTeamId,
            conversationRepository
        )

    private val userSearchApiWrapper: UserSearchApiWrapper = UserSearchApiWrapperImpl(
        authenticatedNetworkContainer.userSearchApi,
        userStorage.database.conversationDAO,
        userStorage.database.userDAO,
        userStorage.database.metadataDAO
    )

    private val publicUserRepository: SearchUserRepository
        get() = SearchUserRepositoryImpl(
            userStorage.database.userDAO,
            userStorage.database.metadataDAO,
            authenticatedNetworkContainer.userDetailsApi,
            userSearchApiWrapper
        )

    val backup: BackupScope
        get() = BackupScope(
            userId,
            clientIdProvider,
            userRepository,
            kaliumFileSystem,
            userStorage,
            persistMigratedMessage,
            restartSlowSyncProcessForRecoveryUseCase,
            globalPreferences,
        )

    @Deprecated("UseCases should be in their respective scopes", ReplaceWith("backup.create"))
    val createBackup: CreateBackupUseCase get() = backup.create

    @Deprecated("UseCases should be in their respective scopes", ReplaceWith("backup.verify"))
    val verifyBackupUseCase: VerifyBackupUseCase get() = backup.verify

    @Deprecated("UseCases should be in their respective scopes", ReplaceWith("backup.restore"))
    val restoreBackup: RestoreBackupUseCase get() = backup.restore

    val persistMessage: PersistMessageUseCase
        get() = PersistMessageUseCaseImpl(messageRepository, userId)

    private val addSystemMessageToAllConversationsUseCase: AddSystemMessageToAllConversationsUseCase
        get() = AddSystemMessageToAllConversationsUseCaseImpl(messageRepository, userId)

    private val restartSlowSyncProcessForRecoveryUseCase: RestartSlowSyncProcessForRecoveryUseCase
        get() = RestartSlowSyncProcessForRecoveryUseCaseImpl(slowSyncRepository)

    private val callRepository: CallRepository by lazy {
        CallDataSource(
            callApi = authenticatedNetworkContainer.callApi,
            qualifiedIdMapper = qualifiedIdMapper,
            callDAO = userStorage.database.callDAO,
            conversationRepository = conversationRepository,
            mlsConversationRepository = mlsConversationRepository,
            subconversationRepository = subconversationRepository,
            joinSubconversation = joinSubconversationUseCase,
            leaveSubconversation = leaveSubconversationUseCase,
            mlsClientProvider = mlsClientProvider,
            userRepository = userRepository,
            teamRepository = teamRepository,
            persistMessage = persistMessage,
            callMapper = callMapper,
            federatedIdMapper = federatedIdMapper
        )
    }

    private val clientRemoteRepository: ClientRemoteRepository
        get() = ClientRemoteDataSource(
            authenticatedNetworkContainer.clientApi,
            clientConfig
        )

    private val clientRegistrationStorage: ClientRegistrationStorage
        get() = ClientRegistrationStorageImpl(userStorage.database.metadataDAO)

    private val clientRepository: ClientRepository
        get() = ClientDataSource(
            clientRemoteRepository,
            clientRegistrationStorage,
            userStorage.database.clientDAO,
            userId,
            authenticatedNetworkContainer.clientApi
        )

    private val sessionEstablisher: SessionEstablisher
        get() = SessionEstablisherImpl(proteusClientProvider, preKeyRepository)

    private val messageEnvelopeCreator: MessageEnvelopeCreator
        get() = MessageEnvelopeCreatorImpl(
            proteusClientProvider = proteusClientProvider, selfUserId = userId
        )

    private val mlsMessageCreator: MLSMessageCreator
        get() = MLSMessageCreatorImpl(
            mlsClientProvider = mlsClientProvider, selfUserId = userId
        )

    private val messageSendingScheduler: MessageSendingScheduler
        get() = userSessionWorkScheduler

    private val assetRepository: AssetRepository
        get() = AssetDataSource(
            assetApi = authenticatedNetworkContainer.assetApi,
            assetDao = userStorage.database.assetDAO,
            kaliumFileSystem = kaliumFileSystem
        )

    private val incrementalSyncRepository: IncrementalSyncRepository by lazy {
        InMemoryIncrementalSyncRepository()
    }

    private val slowSyncRepository: SlowSyncRepository by lazy { SlowSyncRepositoryImpl(userStorage.database.metadataDAO) }

    private val eventGatherer: EventGatherer get() = EventGathererImpl(eventRepository, incrementalSyncRepository)

    private val eventProcessor: EventProcessor
        get() = EventProcessorImpl(
            eventRepository,
            conversationEventReceiver,
            userEventReceiver,
            teamEventReceiver,
            featureConfigEventReceiver,
            userPropertiesEventReceiver
        )

    private val slowSyncCriteriaProvider: SlowSyncCriteriaProvider
        get() = SlowSlowSyncCriteriaProviderImpl(clientRepository, logoutRepository)

    val syncManager: SyncManager by lazy {
        SyncManagerImpl(
            slowSyncRepository, incrementalSyncRepository
        )
    }

    private val syncConversations: SyncConversationsUseCase
        get() = SyncConversationsUseCase(conversationRepository)

    private val syncConnections: SyncConnectionsUseCase
        get() = SyncConnectionsUseCaseImpl(
            connectionRepository = connectionRepository
        )

    private val syncSelfUser: SyncSelfUserUseCase get() = SyncSelfUserUseCase(userRepository)
    private val syncContacts: SyncContactsUseCase get() = SyncContactsUseCaseImpl(userRepository)

    private val syncSelfTeamUseCase: SyncSelfTeamUseCase
        get() = SyncSelfTeamUseCaseImpl(
            userRepository = userRepository, teamRepository = teamRepository
        )

    private val joinExistingMLSConversationUseCase: JoinExistingMLSConversationUseCase
        get() = JoinExistingMLSConversationUseCaseImpl(
            featureSupport,
            authenticatedNetworkContainer.conversationApi,
            clientRepository,
            conversationRepository,
            mlsConversationRepository
        )

    private val recoverMLSConversationsUseCase: RecoverMLSConversationsUseCase
        get() = RecoverMLSConversationsUseCaseImpl(
            featureSupport,
            clientRepository,
            conversationRepository,
            mlsConversationRepository,
            joinExistingMLSConversationUseCase
        )

    private val joinExistingMLSConversations: JoinExistingMLSConversationsUseCase
        get() = JoinExistingMLSConversationsUseCaseImpl(
            featureSupport,
            clientRepository,
            conversationRepository,
            joinExistingMLSConversationUseCase
        )

    private val joinSubconversationUseCase: JoinSubconversationUseCase
        get() = JoinSubconversationUseCaseImpl(
            authenticatedNetworkContainer.conversationApi,
            mlsConversationRepository,
            subconversationRepository
        )

    private val leaveSubconversationUseCase: LeaveSubconversationUseCase
        get() = LeaveSubconversationUseCaseImpl(
            authenticatedNetworkContainer.conversationApi,
            mlsClientProvider,
            subconversationRepository,
            userId,
            clientIdProvider,
        )

    private val slowSyncWorker: SlowSyncWorker by lazy {
        SlowSyncWorkerImpl(
            syncSelfUser,
            syncFeatureConfigsUseCase,
            syncConversations,
            syncConnections,
            syncSelfTeamUseCase,
            syncContacts,
            joinExistingMLSConversations
        )
    }

    private val slowSyncRecoveryHandler: SlowSyncRecoveryHandler
        get() = SlowSyncRecoveryHandlerImpl(logout)

    private val slowSyncManager: SlowSyncManager by lazy {
        SlowSyncManager(
            slowSyncCriteriaProvider,
            slowSyncRepository,
            slowSyncWorker,
            slowSyncRecoveryHandler,
            networkStateObserver
        )
    }
    private val mlsConversationsRecoveryManager: MLSConversationsRecoveryManager by lazy {
        MLSConversationsRecoveryManagerImpl(
            featureSupport,
            incrementalSyncRepository,
            clientRepository,
            recoverMLSConversationsUseCase,
            slowSyncRepository
        )
    }

    private val conversationsRecoveryManager: ConversationsRecoveryManager by lazy {
        ConversationsRecoveryManagerImpl(
            incrementalSyncRepository,
            addSystemMessageToAllConversationsUseCase,
            slowSyncRepository
        )
    }

    private val incrementalSyncWorker: IncrementalSyncWorker by lazy {
        IncrementalSyncWorkerImpl(
            eventGatherer,
            eventProcessor
        )
    }
    private val incrementalSyncRecoveryHandler: IncrementalSyncRecoveryHandlerImpl
        get() = IncrementalSyncRecoveryHandlerImpl(restartSlowSyncProcessForRecoveryUseCase)

    private val incrementalSyncManager by lazy {
        IncrementalSyncManager(
            slowSyncRepository,
            incrementalSyncWorker,
            incrementalSyncRepository,
            incrementalSyncRecoveryHandler,
            networkStateObserver
        )
    }

    private val upgradeCurrentSessionUseCase
        get() =
            UpgradeCurrentSessionUseCaseImpl(
                authenticatedNetworkContainer,
                authenticatedNetworkContainer.accessTokenApi,
                sessionManager
            )

    @Suppress("MagicNumber")
    private val apiMigrations = listOf(
        Pair(3, ApiMigrationV3(clientIdProvider, upgradeCurrentSessionUseCase))
    )

    private val apiMigrationManager
        get() = ApiMigrationManager(
            sessionManager.serverConfig().metaData.commonApiVersion.version, userStorage.database.metadataDAO, apiMigrations
        )

    private val eventRepository: EventRepository
        get() = EventDataSource(
            authenticatedNetworkContainer.notificationApi, userStorage.database.metadataDAO, clientIdProvider
        )

    internal val keyPackageManager: KeyPackageManager = KeyPackageManagerImpl(featureSupport,
        incrementalSyncRepository,
        lazy { clientRepository },
        lazy { client.refillKeyPackages },
        lazy { client.mlsKeyPackageCountUseCase },
        lazy { users.timestampKeyRepository })
    internal val keyingMaterialsManager: KeyingMaterialsManager = KeyingMaterialsManagerImpl(featureSupport,
        incrementalSyncRepository,
        lazy { clientRepository },
        lazy { conversations.updateMLSGroupsKeyingMaterials },
        lazy { users.timestampKeyRepository })

    internal val mlsClientManager: MLSClientManager = MLSClientManagerImpl(clientIdProvider,
        isMLSEnabled,
        incrementalSyncRepository,
        lazy { slowSyncRepository },
        lazy { clientRepository },
        lazy {
            RegisterMLSClientUseCaseImpl(
                mlsClientProvider, clientRepository, keyPackageRepository, keyPackageLimitsProvider
            )
        })

    private val mlsPublicKeysRepository: MLSPublicKeysRepository
        get() = MLSPublicKeysRepositoryImpl(
            authenticatedNetworkContainer.mlsPublicKeyApi,
        )

    private val videoStateChecker: VideoStateChecker get() = VideoStateCheckerImpl()

    private val pendingProposalScheduler: PendingProposalScheduler =
        PendingProposalSchedulerImpl(kaliumConfigs, incrementalSyncRepository, lazy { mlsConversationRepository })

    private val callManager: Lazy<CallManager> = lazy {
        globalCallManager.getCallManagerForClient(
            userId = userId,
            callRepository = callRepository,
            userRepository = userRepository,
            currentClientIdProvider = clientIdProvider,
            conversationRepository = conversationRepository,
            selfConversationIdProvider = selfConversationIdProvider,
            messageSender = messages.messageSender,
            federatedIdMapper = federatedIdMapper,
            qualifiedIdMapper = qualifiedIdMapper,
            videoStateChecker = videoStateChecker,
            callMapper = callMapper,
            kaliumConfigs = kaliumConfigs
        )
    }

    private val flowManagerService by lazy {
        globalCallManager.getFlowManager()
    }

    private val mediaManagerService by lazy {
        globalCallManager.getMediaManager()
    }

    private val reactionRepository = ReactionRepositoryImpl(userId, userStorage.database.reactionDAO)
    private val receiptRepository = ReceiptRepositoryImpl(userStorage.database.receiptDAO)
    private val persistReaction: PersistReactionUseCase
        get() = PersistReactionUseCaseImpl(
            reactionRepository
        )

    private val mlsUnpacker: MLSMessageUnpacker
        get() = MLSMessageUnpackerImpl(
            mlsClientProvider = mlsClientProvider,
            conversationRepository = conversationRepository,
            subconversationRepository = subconversationRepository,
            pendingProposalScheduler = pendingProposalScheduler,
            epochsFlow = epochsFlow,
            selfUserId = userId
        )

    private val proteusUnpacker: ProteusMessageUnpacker
        get() = ProteusMessageUnpackerImpl(
            proteusClientProvider = proteusClientProvider, selfUserId = userId
        )

    private val messageEncoder get() = MessageContentEncoder()

    private val receiptMessageHandler
        get() = ReceiptMessageHandlerImpl(
            selfUserId = this.userId,
            receiptRepository = receiptRepository
        )

    private val isMessageSentInSelfConversation: IsMessageSentInSelfConversationUseCase
        get() = IsMessageSentInSelfConversationUseCaseImpl(selfConversationIdProvider)

    private val assetMessageHandler: AssetMessageHandler
        get() = AssetMessageHandlerImpl(
            messageRepository,
            persistMessage,
            userConfigRepository,
            validateAssetMimeType
        )

    private val applicationMessageHandler: ApplicationMessageHandler
        get() = ApplicationMessageHandlerImpl(
            userRepository,
            assetRepository,
            messageRepository,
            assetMessageHandler,
            callManager,
            persistMessage,
            persistReaction,
            MessageTextEditHandlerImpl(messageRepository),
            LastReadContentHandlerImpl(conversationRepository, userId, isMessageSentInSelfConversation),
            ClearConversationContentHandlerImpl(
                ClearConversationContentImpl(conversationRepository, assetRepository),
                userId,
                isMessageSentInSelfConversation,
            ),
            DeleteForMeHandlerImpl(messageRepository, isMessageSentInSelfConversation),
            messageEncoder,
            receiptMessageHandler,
            userId
        )

    private val newMessageHandler: NewMessageEventHandlerImpl
        get() = NewMessageEventHandlerImpl(
            proteusUnpacker, mlsUnpacker, applicationMessageHandler
        )

    private val newConversationHandler: NewConversationEventHandler
        get() = NewConversationEventHandlerImpl(
            conversationRepository,
            userRepository,
            selfTeamId,
            persistMessage,
            qualifiedIdMapper,
            team.isSelfATeamMember
        )
    private val deletedConversationHandler: DeletedConversationEventHandler
        get() = DeletedConversationEventHandlerImpl(
            userRepository, conversationRepository, EphemeralNotificationsManager
        )
    private val memberJoinHandler: MemberJoinEventHandler
        get() = MemberJoinEventHandlerImpl(
            conversationRepository, userRepository, persistMessage
        )
    private val memberLeaveHandler: MemberLeaveEventHandler
        get() = MemberLeaveEventHandlerImpl(
            userStorage.database.conversationDAO, userRepository, persistMessage
        )
    private val memberChangeHandler: MemberChangeEventHandler get() = MemberChangeEventHandlerImpl(conversationRepository)
    private val mlsWelcomeHandler: MLSWelcomeEventHandler
        get() = MLSWelcomeEventHandlerImpl(
            mlsClientProvider, userStorage.database.conversationDAO
        )
    private val renamedConversationHandler: RenamedConversationEventHandler
        get() = RenamedConversationEventHandlerImpl(
            userStorage.database.conversationDAO, persistMessage
        )

    private val receiptModeUpdateEventHandler: ReceiptModeUpdateEventHandler
        get() = ReceiptModeUpdateEventHandlerImpl(
            conversationDAO = userStorage.database.conversationDAO,
            persistMessage = persistMessage
        )

    private val conversationMessageTimerEventHandler: ConversationMessageTimerEventHandler
        get() = ConversationMessageTimerEventHandlerImpl(
            conversationDAO = userStorage.database.conversationDAO,
            persistMessage = persistMessage
        )

    private val conversationEventReceiver: ConversationEventReceiver by lazy {
        ConversationEventReceiverImpl(
            newMessageHandler,
            newConversationHandler,
            deletedConversationHandler,
            memberJoinHandler,
            memberLeaveHandler,
            memberChangeHandler,
            mlsWelcomeHandler,
            renamedConversationHandler,
            receiptModeUpdateEventHandler,
            conversationMessageTimerEventHandler
        )
    }

    private val newClientManager: NewClientManager = NewClientManagerImpl

    private val userEventReceiver: UserEventReceiver
        get() = UserEventReceiverImpl(
            newClientManager, connectionRepository, conversationRepository, userRepository, logout, userId, clientIdProvider
        )

    private val userPropertiesEventReceiver: UserPropertiesEventReceiver
        get() = UserPropertiesEventReceiverImpl(userConfigRepository)

    private val teamEventReceiver: TeamEventReceiver
        get() = TeamEventReceiverImpl(teamRepository, conversationRepository, userRepository, persistMessage, userId)

    private val featureConfigEventReceiver: FeatureConfigEventReceiver
        get() = FeatureConfigEventReceiverImpl(userConfigRepository, kaliumConfigs, userId)

    private val preKeyRepository: PreKeyRepository
        get() = PreKeyDataSource(
            authenticatedNetworkContainer.preKeyApi,
            proteusClientProvider,
            userStorage.database.prekeyDAO,
            userStorage.database.clientDAO
        )

    private val keyPackageRepository: KeyPackageRepository
        get() = KeyPackageDataSource(
            clientIdProvider, authenticatedNetworkContainer.keyPackageApi, mlsClientProvider, userId
        )

    private val logoutRepository: LogoutRepository = LogoutDataSource(
        authenticatedNetworkContainer.logoutApi,
        userStorage.database.metadataDAO
    )

    val observeSyncState: ObserveSyncStateUseCase
        get() = ObserveSyncStateUseCase(slowSyncRepository, incrementalSyncRepository)

    val setConnectionPolicy: SetConnectionPolicyUseCase
        get() = SetConnectionPolicyUseCase(incrementalSyncRepository)

    private val protoContentMapper: ProtoContentMapper
        get() = ProtoContentMapperImpl(selfUserId = userId)

    val persistMigratedMessage: PersistMigratedMessagesUseCase
        get() = PersistMigratedMessagesUseCaseImpl(
            userId,
            userStorage.database.migrationDAO,
            protoContentMapper = protoContentMapper
        )

    @OptIn(DelicateKaliumApi::class)
    val client: ClientScope
        get() = ClientScope(
            clientRepository,
            pushTokenRepository,
            logoutRepository,
            preKeyRepository,
            keyPackageRepository,
            keyPackageLimitsProvider,
            mlsClientProvider,
            notificationTokenRepository,
            clientRemoteRepository,
            proteusClientProvider,
            globalScope.sessionRepository,
            upgradeCurrentSessionUseCase,
            userId,
            isAllowedToRegisterMLSClient,
            clientIdProvider,
            userRepository,
            authenticationScope.secondFactorVerificationRepository,
            slowSyncRepository,
            cachedClientIdClearer
        )
    val conversations: ConversationScope
        get() = ConversationScope(
            conversationRepository,
            conversationGroupRepository,
            connectionRepository,
            userRepository,
            syncManager,
            mlsConversationRepository,
            clientIdProvider,
            assetRepository,
            messages.messageSender,
            teamRepository,
            userId,
            selfConversationIdProvider,
            persistMessage,
            updateKeyingMaterialThresholdProvider,
            selfTeamId,
            messages.sendConfirmation,
            renamedConversationHandler,
            qualifiedIdMapper,
            team.isSelfATeamMember,
            this
        )

    val migration get() = MigrationScope(userStorage.database)
    val debug: DebugScope
        get() = DebugScope(
            messageRepository,
            conversationRepository,
            mlsConversationRepository,
            clientRepository,
            clientIdProvider,
            proteusClientProvider,
            mlsClientProvider,
            preKeyRepository,
            userRepository,
            userId,
            assetRepository,
            syncManager,
            slowSyncRepository,
            messageSendingScheduler,
            this,
        )
    val messages: MessageScope
        get() = MessageScope(
            connectionRepository,
            userId,
            clientIdProvider,
            selfConversationIdProvider,
            messageRepository,
            conversationRepository,
            mlsConversationRepository,
            clientRepository,
            proteusClientProvider,
            mlsClientProvider,
            preKeyRepository,
            userRepository,
            assetRepository,
            reactionRepository,
            receiptRepository,
            syncManager,
            slowSyncRepository,
            messageSendingScheduler,
            userStorage,
            userPropertyRepository,
            incrementalSyncRepository,
            protoContentMapper,
            this
        )
    val users: UserScope
        get() = UserScope(
            userRepository,
            publicUserRepository,
            syncManager,
            assetRepository,
            teamRepository,
            connectionRepository,
            qualifiedIdMapper,
            globalScope.sessionRepository,
            globalScope.serverConfigRepository,
            userId,
            userStorage.database.metadataDAO,
            userPropertyRepository,
            messages.messageSender,
            clientIdProvider,
            conversationRepository,
            team.isSelfATeamMember
        )
    private val clearUserData: ClearUserDataUseCase get() = ClearUserDataUseCaseImpl(userStorage)

    val validateAssetMimeType: ValidateAssetMimeTypeUseCase get() = ValidateAssetMimeTypeUseCaseImpl()
    val logout: LogoutUseCase
        get() = LogoutUseCaseImpl(
            logoutRepository,
            globalScope.sessionRepository,
            clientRepository,
            userId,
            client.deregisterNativePushToken,
            client.clearClientData,
            clearUserData,
            userSessionScopeProvider,
            pushTokenRepository,
            globalScope,
            userSessionWorkScheduler,
            calls.establishedCall,
            calls.endCall,
            kaliumConfigs
        )
    val persistPersistentWebSocketConnectionStatus: PersistPersistentWebSocketConnectionStatusUseCase
        get() = PersistPersistentWebSocketConnectionStatusUseCaseImpl(userId, globalScope.sessionRepository)

    val getPersistentWebSocketStatus: GetPersistentWebSocketStatus
        get() = GetPersistentWebSocketStatusImpl(userId, globalScope.sessionRepository)

    private val featureConfigRepository: FeatureConfigRepository
        get() = FeatureConfigDataSource(
            featureConfigApi = authenticatedNetworkContainer.featureConfigApi
        )
    val isFileSharingEnabled: IsFileSharingEnabledUseCase get() = IsFileSharingEnabledUseCaseImpl(userConfigRepository)
    val observeFileSharingStatus: ObserveFileSharingStatusUseCase
        get() = ObserveFileSharingStatusUseCaseImpl(userConfigRepository)

    val getGuestRoomLinkFeature: GetGuestRoomLinkFeatureStatusUseCase get() = GetGuestRoomLinkFeatureStatusUseCaseImpl(userConfigRepository)

    val markGuestLinkFeatureFlagAsNotChanged: MarkGuestLinkFeatureFlagAsNotChangedUseCase
        get() = MarkGuestLinkFeatureFlagAsNotChangedUseCaseImpl(userConfigRepository)

    val markSelfDeletingMessagesAsNotified: MarkSelfDeletionStatusAsNotifiedUseCase
        get() = MarkSelfDeletionStatusAsNotifiedUseCaseImpl(userConfigRepository)

    val observeSelfDeletingMessages: ObserveSelfDeletionTimerSettingsForConversationUseCase
        get() = ObserveSelfDeletionTimerSettingsForConversationUseCaseImpl(userConfigRepository, conversationRepository)

    val observeTeamSettingsSelfDeletionStatus: ObserveTeamSettingsSelfDeletingStatusUseCase
        get() = ObserveTeamSettingsSelfDeletingStatusUseCaseImpl(userConfigRepository)

    val persistNewSelfDeletionStatus: PersistNewSelfDeletionTimerUseCaseImpl
        get() = PersistNewSelfDeletionTimerUseCaseImpl(conversationRepository)

    val observeGuestRoomLinkFeatureFlag: ObserveGuestRoomLinkFeatureFlagUseCase
        get() = ObserveGuestRoomLinkFeatureFlagUseCaseImpl(userConfigRepository)

    val markFileSharingStatusAsNotified: MarkFileSharingChangeAsNotifiedUseCase
        get() = MarkFileSharingChangeAsNotifiedUseCase(userConfigRepository)

    val isMLSEnabled: IsMLSEnabledUseCase get() = IsMLSEnabledUseCaseImpl(featureSupport, userConfigRepository)

    @OptIn(DelicateKaliumApi::class)
    private val isAllowedToRegisterMLSClient: IsAllowedToRegisterMLSClientUseCase
        get() = IsAllowedToRegisterMLSClientUseCaseImpl(featureSupport, mlsPublicKeysRepository)

    private val syncFeatureConfigsUseCase: SyncFeatureConfigsUseCase
        get() = SyncFeatureConfigsUseCaseImpl(
            userConfigRepository, featureConfigRepository, getGuestRoomLinkFeature, kaliumConfigs, userId
        )

    val team: TeamScope get() = TeamScope(userRepository, teamRepository, conversationRepository, selfTeamId)

    val service: ServiceScope
        get() = ServiceScope(
<<<<<<< HEAD
            serviceRepository
=======
            serviceRepository,
            teamRepository,
            selfTeamId
>>>>>>> 21f48f35
        )

    val calls: CallsScope
        get() = CallsScope(
            callManager,
            callRepository,
            conversationRepository,
            userRepository,
            flowManagerService,
            mediaManagerService,
            syncManager,
            qualifiedIdMapper,
            clientIdProvider,
            userConfigRepository,
            kaliumConfigs
        )

    val connection: ConnectionScope get() = ConnectionScope(connectionRepository, conversationRepository)

    val observeSecurityClassificationLabel: ObserveSecurityClassificationLabelUseCase
        get() = ObserveSecurityClassificationLabelUseCaseImpl(conversationRepository, userConfigRepository)

    val getOtherUserSecurityClassificationLabel: GetOtherUserSecurityClassificationLabelUseCase
        get() = GetOtherUserSecurityClassificationLabelUseCaseImpl(userConfigRepository)

    val kaliumFileSystem: KaliumFileSystem by lazy {
        // Create the cache and asset storage directories
        KaliumFileSystemImpl(dataStoragePaths).also {
            if (!it.exists(dataStoragePaths.cachePath.value.toPath()))
                it.createDirectories(dataStoragePaths.cachePath.value.toPath())
            if (!it.exists(dataStoragePaths.assetStoragePath.value.toPath()))
                it.createDirectories(dataStoragePaths.assetStoragePath.value.toPath())
        }
    }

    internal val getProxyCredentials: GetProxyCredentialsUseCase
        get() = GetProxyCredentialsUseCaseImpl(sessionManager)

    private fun createPushTokenUpdater() = PushTokenUpdater(
        clientRepository, notificationTokenRepository, pushTokenRepository
    )

    override val coroutineContext: CoroutineContext = SupervisorJob()

    init {
        launch {
            apiMigrationManager.performMigrations()
            // TODO: Add a public start function to the Managers
            incrementalSyncManager
            slowSyncManager

            callRepository.updateOpenCallsToClosedStatus()
            messageRepository.resetAssetProgressStatus()
        }

        launch {
            val pushTokenUpdater = createPushTokenUpdater()
            pushTokenUpdater.monitorTokenChanges()
        }

        launch {
            mlsConversationsRecoveryManager.invoke()
        }

        launch {
            conversationsRecoveryManager.invoke()
        }

        launch {
            messages.ephemeralMessageDeletionHandler.enqueuePendingSelfDeletionMessages()
        }
    }

    fun onDestroy() {
        cancel()
    }
}

fun interface CachedClientIdClearer {
    operator fun invoke()
}<|MERGE_RESOLUTION|>--- conflicted
+++ resolved
@@ -1231,13 +1231,9 @@
 
     val service: ServiceScope
         get() = ServiceScope(
-<<<<<<< HEAD
-            serviceRepository
-=======
             serviceRepository,
-            teamRepository,
+        teamRepository,
             selfTeamId
->>>>>>> 21f48f35
         )
 
     val calls: CallsScope
