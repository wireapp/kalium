--- conflicted
+++ resolved
@@ -459,11 +459,8 @@
         sessionManager.getServerConfig(),
         sessionManager.getProxyCredentials(),
         globalScope.serverConfigRepository,
-<<<<<<< HEAD
+        networkStateObserver,
         kaliumConfigs::certPinningConfig
-=======
-        networkStateObserver
->>>>>>> 23ccfbcf
     )
 
     private val userConfigRepository: UserConfigRepository
