--- conflicted
+++ resolved
@@ -2171,11 +2171,15 @@
         )
     }
 
-<<<<<<< HEAD
-=======
+    val getTeamUrlUseCase: GetTeamUrlUseCase by lazy {
+        GetTeamUrlUseCase(
+            userId,
+            authenticationScope.serverConfigRepository,
+        )
+    }
+
     private val inCallReactionsRepository: InCallReactionsRepository = InCallReactionsDataSource()
 
->>>>>>> 361e87c3
     /**
      * This will start subscribers of observable work per user session, as long as the user is logged in.
      * When the user logs out, this work will be canceled.
