--- conflicted
+++ resolved
@@ -630,18 +630,9 @@
             rootKeyStorePath = rootPathsProvider.rootMLSPath(userId),
             userId = userId,
             currentClientIdProvider = clientIdProvider,
-<<<<<<< HEAD
-<<<<<<< HEAD
-            passphraseStorage = globalPreferences.passphraseStorage
-=======
             passphraseStorage = globalPreferences.passphraseStorage,
             userConfigRepository = userConfigRepository,
             featureConfigRepository = featureConfigRepository
->>>>>>> d8ec03ef73 (feat: fetch MLS config when not available locally (#2740))
-=======
-            passphraseStorage = globalPreferences.passphraseStorage,
-            userConfigRepository = userConfigRepository
->>>>>>> 614244ee
         )
     }
 
