/*
 * Wire
 * Copyright (C) 2024 Wire Swiss GmbH
 *
 * This program is free software: you can redistribute it and/or modify
 * it under the terms of the GNU General Public License as published by
 * the Free Software Foundation, either version 3 of the License, or
 * (at your option) any later version.
 *
 * This program is distributed in the hope that it will be useful,
 * but WITHOUT ANY WARRANTY; without even the implied warranty of
 * MERCHANTABILITY or FITNESS FOR A PARTICULAR PURPOSE. See the
 * GNU General Public License for more details.
 *
 * You should have received a copy of the GNU General Public License
 * along with this program. If not, see http://www.gnu.org/licenses/.
 */
@file:Suppress("konsist.useCasesShouldNotAccessDaoLayerDirectly", "konsist.useCasesShouldNotAccessNetworkLayerDirectly")

package com.wire.kalium.logic.feature

import com.wire.kalium.logger.KaliumLogger
import com.wire.kalium.logger.obfuscateId
import com.wire.kalium.logic.CoreFailure
import com.wire.kalium.logic.GlobalKaliumScope
import com.wire.kalium.logic.cache.MLSSelfConversationIdProvider
import com.wire.kalium.logic.cache.MLSSelfConversationIdProviderImpl
import com.wire.kalium.logic.cache.ProteusSelfConversationIdProvider
import com.wire.kalium.logic.cache.ProteusSelfConversationIdProviderImpl
import com.wire.kalium.logic.cache.SelfConversationIdProvider
import com.wire.kalium.logic.cache.SelfConversationIdProviderImpl
import com.wire.kalium.logic.configuration.ClientConfig
import com.wire.kalium.logic.configuration.UserConfigDataSource
import com.wire.kalium.logic.configuration.UserConfigRepository
import com.wire.kalium.logic.configuration.notification.NotificationTokenDataSource
import com.wire.kalium.logic.data.asset.AssetDataSource
import com.wire.kalium.logic.data.asset.AssetRepository
import com.wire.kalium.logic.data.asset.DataStoragePaths
import com.wire.kalium.logic.data.asset.KaliumFileSystem
import com.wire.kalium.logic.data.asset.KaliumFileSystemImpl
import com.wire.kalium.logic.data.call.CallDataSource
import com.wire.kalium.logic.data.call.CallRepository
import com.wire.kalium.logic.data.call.VideoStateChecker
import com.wire.kalium.logic.data.call.VideoStateCheckerImpl
import com.wire.kalium.logic.data.call.mapper.CallMapper
import com.wire.kalium.logic.data.client.ClientDataSource
import com.wire.kalium.logic.data.client.ClientRepository
import com.wire.kalium.logic.data.client.E2EIClientProvider
import com.wire.kalium.logic.data.client.EI2EIClientProviderImpl
import com.wire.kalium.logic.data.client.MLSClientProvider
import com.wire.kalium.logic.data.client.MLSClientProviderImpl
import com.wire.kalium.logic.data.client.ProteusClientProvider
import com.wire.kalium.logic.data.client.ProteusClientProviderImpl
import com.wire.kalium.logic.data.client.remote.ClientRemoteDataSource
import com.wire.kalium.logic.data.client.remote.ClientRemoteRepository
import com.wire.kalium.logic.data.connection.ConnectionDataSource
import com.wire.kalium.logic.data.connection.ConnectionRepository
import com.wire.kalium.logic.data.conversation.ClientId
import com.wire.kalium.logic.data.conversation.CommitBundleEventReceiverImpl
import com.wire.kalium.logic.data.conversation.ConversationDataSource
import com.wire.kalium.logic.data.conversation.ConversationGroupRepository
import com.wire.kalium.logic.data.conversation.ConversationGroupRepositoryImpl
import com.wire.kalium.logic.data.conversation.ConversationRepository
import com.wire.kalium.logic.data.conversation.JoinExistingMLSConversationUseCase
import com.wire.kalium.logic.data.conversation.JoinExistingMLSConversationUseCaseImpl
import com.wire.kalium.logic.data.conversation.JoinExistingMLSConversationsUseCase
import com.wire.kalium.logic.data.conversation.JoinExistingMLSConversationsUseCaseImpl
import com.wire.kalium.logic.data.conversation.JoinSubconversationUseCase
import com.wire.kalium.logic.data.conversation.JoinSubconversationUseCaseImpl
import com.wire.kalium.logic.data.conversation.LeaveSubconversationUseCase
import com.wire.kalium.logic.data.conversation.LeaveSubconversationUseCaseImpl
import com.wire.kalium.logic.data.conversation.MLSConversationDataSource
import com.wire.kalium.logic.data.conversation.MLSConversationRepository
import com.wire.kalium.logic.data.conversation.NewConversationMembersRepository
import com.wire.kalium.logic.data.conversation.NewConversationMembersRepositoryImpl
import com.wire.kalium.logic.data.conversation.ProposalTimer
import com.wire.kalium.logic.data.conversation.SubconversationRepositoryImpl
import com.wire.kalium.logic.data.conversation.UpdateKeyingMaterialThresholdProvider
import com.wire.kalium.logic.data.conversation.UpdateKeyingMaterialThresholdProviderImpl
import com.wire.kalium.logic.data.e2ei.E2EIRepository
import com.wire.kalium.logic.data.e2ei.E2EIRepositoryImpl
import com.wire.kalium.logic.data.event.EventDataSource
import com.wire.kalium.logic.data.event.EventRepository
import com.wire.kalium.logic.data.featureConfig.FeatureConfigDataSource
import com.wire.kalium.logic.data.featureConfig.FeatureConfigRepository
import com.wire.kalium.logic.data.id.CurrentClientIdProvider
import com.wire.kalium.logic.data.id.FederatedIdMapper
import com.wire.kalium.logic.data.id.GroupID
import com.wire.kalium.logic.data.id.QualifiedIdMapper
import com.wire.kalium.logic.data.id.SelfTeamIdProvider
import com.wire.kalium.logic.data.id.TeamId
import com.wire.kalium.logic.data.keypackage.KeyPackageDataSource
import com.wire.kalium.logic.data.keypackage.KeyPackageLimitsProvider
import com.wire.kalium.logic.data.keypackage.KeyPackageLimitsProviderImpl
import com.wire.kalium.logic.data.keypackage.KeyPackageRepository
import com.wire.kalium.logic.data.logout.LogoutDataSource
import com.wire.kalium.logic.data.logout.LogoutRepository
import com.wire.kalium.logic.data.message.CompositeMessageDataSource
import com.wire.kalium.logic.data.message.CompositeMessageRepository
import com.wire.kalium.logic.data.message.IsMessageSentInSelfConversationUseCase
import com.wire.kalium.logic.data.message.IsMessageSentInSelfConversationUseCaseImpl
import com.wire.kalium.logic.data.message.MessageDataSource
import com.wire.kalium.logic.data.message.MessageMetadataRepository
import com.wire.kalium.logic.data.message.MessageMetadataSource
import com.wire.kalium.logic.data.message.MessageRepository
import com.wire.kalium.logic.data.message.PersistMessageUseCase
import com.wire.kalium.logic.data.message.PersistMessageUseCaseImpl
import com.wire.kalium.logic.data.message.PersistReactionUseCase
import com.wire.kalium.logic.data.message.PersistReactionUseCaseImpl
import com.wire.kalium.logic.data.message.ProtoContentMapper
import com.wire.kalium.logic.data.message.ProtoContentMapperImpl
import com.wire.kalium.logic.data.message.SystemMessageInserterImpl
import com.wire.kalium.logic.data.message.reaction.ReactionRepositoryImpl
import com.wire.kalium.logic.data.message.receipt.ReceiptRepositoryImpl
import com.wire.kalium.logic.data.mlspublickeys.MLSPublicKeysRepository
import com.wire.kalium.logic.data.mlspublickeys.MLSPublicKeysRepositoryImpl
import com.wire.kalium.logic.data.notification.PushTokenDataSource
import com.wire.kalium.logic.data.notification.PushTokenRepository
import com.wire.kalium.logic.data.prekey.PreKeyDataSource
import com.wire.kalium.logic.data.prekey.PreKeyRepository
import com.wire.kalium.logic.data.properties.UserPropertyDataSource
import com.wire.kalium.logic.data.properties.UserPropertyRepository
import com.wire.kalium.logic.data.publicuser.SearchUserRepository
import com.wire.kalium.logic.data.publicuser.SearchUserRepositoryImpl
import com.wire.kalium.logic.data.publicuser.UserSearchApiWrapper
import com.wire.kalium.logic.data.publicuser.UserSearchApiWrapperImpl
import com.wire.kalium.logic.data.service.ServiceDataSource
import com.wire.kalium.logic.data.service.ServiceRepository
import com.wire.kalium.logic.data.session.token.AccessTokenRepository
import com.wire.kalium.logic.data.session.token.AccessTokenRepositoryImpl
import com.wire.kalium.logic.data.sync.InMemoryIncrementalSyncRepository
import com.wire.kalium.logic.data.sync.IncrementalSyncRepository
import com.wire.kalium.logic.data.sync.SlowSyncRepository
import com.wire.kalium.logic.data.sync.SlowSyncRepositoryImpl
import com.wire.kalium.logic.data.team.TeamDataSource
import com.wire.kalium.logic.data.team.TeamRepository
import com.wire.kalium.logic.data.user.AccountRepository
import com.wire.kalium.logic.data.user.AccountRepositoryImpl
import com.wire.kalium.logic.data.user.UserDataSource
import com.wire.kalium.logic.data.user.UserId
import com.wire.kalium.logic.data.user.UserRepository
import com.wire.kalium.logic.di.MapperProvider
import com.wire.kalium.logic.di.PlatformUserStorageProperties
import com.wire.kalium.logic.di.RootPathsProvider
import com.wire.kalium.logic.di.UserStorageProvider
import com.wire.kalium.logic.feature.applock.AppLockTeamFeatureConfigObserver
import com.wire.kalium.logic.feature.applock.AppLockTeamFeatureConfigObserverImpl
import com.wire.kalium.logic.feature.applock.MarkTeamAppLockStatusAsNotifiedUseCase
import com.wire.kalium.logic.feature.applock.MarkTeamAppLockStatusAsNotifiedUseCaseImpl
import com.wire.kalium.logic.feature.asset.ValidateAssetMimeTypeUseCase
import com.wire.kalium.logic.feature.asset.ValidateAssetMimeTypeUseCaseImpl
import com.wire.kalium.logic.feature.auth.AuthenticationScope
import com.wire.kalium.logic.feature.auth.AuthenticationScopeProvider
import com.wire.kalium.logic.feature.auth.ClearUserDataUseCase
import com.wire.kalium.logic.feature.auth.ClearUserDataUseCaseImpl
import com.wire.kalium.logic.feature.auth.LogoutUseCase
import com.wire.kalium.logic.feature.auth.LogoutUseCaseImpl
import com.wire.kalium.logic.feature.backup.BackupScope
import com.wire.kalium.logic.feature.call.CallManager
import com.wire.kalium.logic.feature.call.CallsScope
import com.wire.kalium.logic.feature.call.GlobalCallManager
import com.wire.kalium.logic.feature.call.usecase.ConversationClientsInCallUpdater
import com.wire.kalium.logic.feature.call.usecase.ConversationClientsInCallUpdaterImpl
import com.wire.kalium.logic.feature.call.usecase.UpdateConversationClientsForCurrentCallUseCase
import com.wire.kalium.logic.feature.call.usecase.UpdateConversationClientsForCurrentCallUseCaseImpl
import com.wire.kalium.logic.feature.client.ClientScope
import com.wire.kalium.logic.feature.client.FetchSelfClientsFromRemoteUseCase
import com.wire.kalium.logic.feature.client.FetchSelfClientsFromRemoteUseCaseImpl
import com.wire.kalium.logic.feature.client.FetchUsersClientsFromRemoteUseCase
import com.wire.kalium.logic.feature.client.FetchUsersClientsFromRemoteUseCaseImpl
import com.wire.kalium.logic.feature.client.IsAllowedToRegisterMLSClientUseCase
import com.wire.kalium.logic.feature.client.IsAllowedToRegisterMLSClientUseCaseImpl
import com.wire.kalium.logic.feature.client.MLSClientManager
import com.wire.kalium.logic.feature.client.MLSClientManagerImpl
import com.wire.kalium.logic.feature.client.RegisterMLSClientUseCaseImpl
import com.wire.kalium.logic.feature.connection.ConnectionScope
import com.wire.kalium.logic.feature.connection.SyncConnectionsUseCase
import com.wire.kalium.logic.feature.connection.SyncConnectionsUseCaseImpl
import com.wire.kalium.logic.feature.conversation.ConversationScope
import com.wire.kalium.logic.feature.conversation.ConversationsRecoveryManager
import com.wire.kalium.logic.feature.conversation.ConversationsRecoveryManagerImpl
import com.wire.kalium.logic.feature.conversation.MLSConversationsRecoveryManager
import com.wire.kalium.logic.feature.conversation.MLSConversationsRecoveryManagerImpl
import com.wire.kalium.logic.feature.conversation.MLSConversationsVerificationStatusesHandler
import com.wire.kalium.logic.feature.conversation.MLSConversationsVerificationStatusesHandlerImpl
import com.wire.kalium.logic.feature.conversation.ObserveOtherUserSecurityClassificationLabelUseCase
import com.wire.kalium.logic.feature.conversation.ObserveOtherUserSecurityClassificationLabelUseCaseImpl
import com.wire.kalium.logic.feature.conversation.ObserveSecurityClassificationLabelUseCase
import com.wire.kalium.logic.feature.conversation.ObserveSecurityClassificationLabelUseCaseImpl
import com.wire.kalium.logic.feature.conversation.RecoverMLSConversationsUseCase
import com.wire.kalium.logic.feature.conversation.RecoverMLSConversationsUseCaseImpl
import com.wire.kalium.logic.feature.conversation.SyncConversationsUseCase
import com.wire.kalium.logic.feature.conversation.SyncConversationsUseCaseImpl
import com.wire.kalium.logic.feature.conversation.TypingIndicatorSyncManager
import com.wire.kalium.logic.feature.conversation.keyingmaterials.KeyingMaterialsManager
import com.wire.kalium.logic.feature.conversation.keyingmaterials.KeyingMaterialsManagerImpl
import com.wire.kalium.logic.feature.conversation.mls.MLSOneOnOneConversationResolver
import com.wire.kalium.logic.feature.conversation.mls.MLSOneOnOneConversationResolverImpl
import com.wire.kalium.logic.feature.conversation.mls.OneOnOneMigrator
import com.wire.kalium.logic.feature.conversation.mls.OneOnOneMigratorImpl
import com.wire.kalium.logic.feature.conversation.mls.OneOnOneResolver
import com.wire.kalium.logic.feature.conversation.mls.OneOnOneResolverImpl
import com.wire.kalium.logic.feature.debug.DebugScope
import com.wire.kalium.logic.feature.e2ei.usecase.EnrollE2EIUseCase
import com.wire.kalium.logic.feature.e2ei.usecase.EnrollE2EIUseCaseImpl
import com.wire.kalium.logic.feature.featureConfig.FeatureFlagSyncWorkerImpl
import com.wire.kalium.logic.feature.featureConfig.FeatureFlagsSyncWorker
import com.wire.kalium.logic.feature.featureConfig.SyncFeatureConfigsUseCase
import com.wire.kalium.logic.feature.featureConfig.SyncFeatureConfigsUseCaseImpl
import com.wire.kalium.logic.feature.featureConfig.handler.AppLockConfigHandler
import com.wire.kalium.logic.feature.featureConfig.handler.ClassifiedDomainsConfigHandler
import com.wire.kalium.logic.feature.featureConfig.handler.ConferenceCallingConfigHandler
import com.wire.kalium.logic.feature.featureConfig.handler.E2EIConfigHandler
import com.wire.kalium.logic.feature.featureConfig.handler.FileSharingConfigHandler
import com.wire.kalium.logic.feature.featureConfig.handler.GuestRoomConfigHandler
import com.wire.kalium.logic.feature.featureConfig.handler.MLSConfigHandler
import com.wire.kalium.logic.feature.featureConfig.handler.MLSMigrationConfigHandler
import com.wire.kalium.logic.feature.featureConfig.handler.SecondFactorPasswordChallengeConfigHandler
import com.wire.kalium.logic.feature.featureConfig.handler.SelfDeletingMessagesConfigHandler
import com.wire.kalium.logic.feature.keypackage.KeyPackageManager
import com.wire.kalium.logic.feature.keypackage.KeyPackageManagerImpl
import com.wire.kalium.logic.feature.legalhold.ApproveLegalHoldRequestUseCase
import com.wire.kalium.logic.feature.legalhold.ApproveLegalHoldRequestUseCaseImpl
import com.wire.kalium.logic.feature.legalhold.FetchLegalHoldForSelfUserFromRemoteUseCase
import com.wire.kalium.logic.feature.legalhold.FetchLegalHoldForSelfUserFromRemoteUseCaseImpl
import com.wire.kalium.logic.feature.legalhold.MarkLegalHoldChangeAsNotifiedForSelfUseCase
import com.wire.kalium.logic.feature.legalhold.MarkLegalHoldChangeAsNotifiedForSelfUseCaseImpl
import com.wire.kalium.logic.feature.legalhold.MembersHavingLegalHoldClientUseCase
import com.wire.kalium.logic.feature.legalhold.MembersHavingLegalHoldClientUseCaseImpl
import com.wire.kalium.logic.feature.legalhold.ObserveLegalHoldChangeNotifiedForSelfUseCase
import com.wire.kalium.logic.feature.legalhold.ObserveLegalHoldChangeNotifiedForSelfUseCaseImpl
import com.wire.kalium.logic.feature.legalhold.ObserveLegalHoldForSelfUserUseCase
import com.wire.kalium.logic.feature.legalhold.ObserveLegalHoldForSelfUserUseCaseImpl
import com.wire.kalium.logic.feature.legalhold.ObserveLegalHoldRequestUseCase
import com.wire.kalium.logic.feature.legalhold.ObserveLegalHoldRequestUseCaseImpl
import com.wire.kalium.logic.feature.legalhold.ObserveLegalHoldStateForUserUseCase
import com.wire.kalium.logic.feature.legalhold.ObserveLegalHoldStateForUserUseCaseImpl
import com.wire.kalium.logic.feature.legalhold.UpdateSelfClientCapabilityToLegalHoldConsentUseCase
import com.wire.kalium.logic.feature.legalhold.UpdateSelfClientCapabilityToLegalHoldConsentUseCaseImpl
import com.wire.kalium.logic.feature.message.AddSystemMessageToAllConversationsUseCase
import com.wire.kalium.logic.feature.message.AddSystemMessageToAllConversationsUseCaseImpl
import com.wire.kalium.logic.feature.message.EphemeralEventsNotificationManagerImpl
import com.wire.kalium.logic.feature.message.MessageScope
import com.wire.kalium.logic.feature.message.MessageSendingScheduler
import com.wire.kalium.logic.feature.message.PendingProposalScheduler
import com.wire.kalium.logic.feature.message.PendingProposalSchedulerImpl
import com.wire.kalium.logic.feature.message.PersistMigratedMessagesUseCase
import com.wire.kalium.logic.feature.message.PersistMigratedMessagesUseCaseImpl
import com.wire.kalium.logic.feature.message.StaleEpochVerifier
import com.wire.kalium.logic.feature.message.StaleEpochVerifierImpl
import com.wire.kalium.logic.feature.migration.MigrationScope
import com.wire.kalium.logic.feature.mlsmigration.MLSMigrationManager
import com.wire.kalium.logic.feature.mlsmigration.MLSMigrationManagerImpl
import com.wire.kalium.logic.feature.mlsmigration.MLSMigrationWorkerImpl
import com.wire.kalium.logic.feature.mlsmigration.MLSMigrator
import com.wire.kalium.logic.feature.mlsmigration.MLSMigratorImpl
import com.wire.kalium.logic.feature.notificationToken.PushTokenUpdater
import com.wire.kalium.logic.feature.proteus.ProteusPreKeyRefiller
import com.wire.kalium.logic.feature.proteus.ProteusPreKeyRefillerImpl
import com.wire.kalium.logic.feature.proteus.ProteusSyncWorker
import com.wire.kalium.logic.feature.proteus.ProteusSyncWorkerImpl
import com.wire.kalium.logic.feature.protocol.OneOnOneProtocolSelector
import com.wire.kalium.logic.feature.protocol.OneOnOneProtocolSelectorImpl
import com.wire.kalium.logic.feature.selfDeletingMessages.ObserveSelfDeletionTimerSettingsForConversationUseCase
import com.wire.kalium.logic.feature.selfDeletingMessages.ObserveSelfDeletionTimerSettingsForConversationUseCaseImpl
import com.wire.kalium.logic.feature.selfDeletingMessages.ObserveTeamSettingsSelfDeletingStatusUseCase
import com.wire.kalium.logic.feature.selfDeletingMessages.ObserveTeamSettingsSelfDeletingStatusUseCaseImpl
import com.wire.kalium.logic.feature.selfDeletingMessages.PersistNewSelfDeletionTimerUseCaseImpl
import com.wire.kalium.logic.feature.service.ServiceScope
import com.wire.kalium.logic.feature.session.GetProxyCredentialsUseCase
import com.wire.kalium.logic.feature.session.GetProxyCredentialsUseCaseImpl
import com.wire.kalium.logic.feature.session.UpgradeCurrentSessionUseCaseImpl
import com.wire.kalium.logic.feature.session.token.AccessTokenRefresher
import com.wire.kalium.logic.feature.session.token.AccessTokenRefresherFactory
import com.wire.kalium.logic.feature.session.token.AccessTokenRefresherFactoryImpl
import com.wire.kalium.logic.feature.session.token.AccessTokenRefresherImpl
import com.wire.kalium.logic.feature.team.SyncSelfTeamUseCase
import com.wire.kalium.logic.feature.team.SyncSelfTeamUseCaseImpl
import com.wire.kalium.logic.feature.team.TeamScope
import com.wire.kalium.logic.feature.user.IsFileSharingEnabledUseCase
import com.wire.kalium.logic.feature.user.IsFileSharingEnabledUseCaseImpl
import com.wire.kalium.logic.feature.user.IsMLSEnabledUseCase
import com.wire.kalium.logic.feature.user.IsMLSEnabledUseCaseImpl
import com.wire.kalium.logic.feature.user.MarkEnablingE2EIAsNotifiedUseCase
import com.wire.kalium.logic.feature.user.MarkEnablingE2EIAsNotifiedUseCaseImpl
import com.wire.kalium.logic.feature.user.MarkFileSharingChangeAsNotifiedUseCase
import com.wire.kalium.logic.feature.user.MarkSelfDeletionStatusAsNotifiedUseCase
import com.wire.kalium.logic.feature.user.MarkSelfDeletionStatusAsNotifiedUseCaseImpl
import com.wire.kalium.logic.feature.user.ObserveE2EIRequiredUseCase
import com.wire.kalium.logic.feature.user.ObserveE2EIRequiredUseCaseImpl
import com.wire.kalium.logic.feature.user.ObserveFileSharingStatusUseCase
import com.wire.kalium.logic.feature.user.ObserveFileSharingStatusUseCaseImpl
import com.wire.kalium.logic.feature.user.SyncContactsUseCase
import com.wire.kalium.logic.feature.user.SyncContactsUseCaseImpl
import com.wire.kalium.logic.feature.user.SyncSelfUserUseCase
import com.wire.kalium.logic.feature.user.SyncSelfUserUseCaseImpl
import com.wire.kalium.logic.feature.user.UpdateSupportedProtocolsAndResolveOneOnOnesUseCase
import com.wire.kalium.logic.feature.user.UpdateSupportedProtocolsAndResolveOneOnOnesUseCaseImpl
import com.wire.kalium.logic.feature.user.UpdateSupportedProtocolsUseCase
import com.wire.kalium.logic.feature.user.UpdateSupportedProtocolsUseCaseImpl
import com.wire.kalium.logic.feature.user.UserScope
import com.wire.kalium.logic.feature.user.guestroomlink.MarkGuestLinkFeatureFlagAsNotChangedUseCase
import com.wire.kalium.logic.feature.user.guestroomlink.MarkGuestLinkFeatureFlagAsNotChangedUseCaseImpl
import com.wire.kalium.logic.feature.user.guestroomlink.ObserveGuestRoomLinkFeatureFlagUseCase
import com.wire.kalium.logic.feature.user.guestroomlink.ObserveGuestRoomLinkFeatureFlagUseCaseImpl
import com.wire.kalium.logic.feature.user.screenshotCensoring.ObserveScreenshotCensoringConfigUseCase
import com.wire.kalium.logic.feature.user.screenshotCensoring.ObserveScreenshotCensoringConfigUseCaseImpl
import com.wire.kalium.logic.feature.user.screenshotCensoring.PersistScreenshotCensoringConfigUseCase
import com.wire.kalium.logic.feature.user.screenshotCensoring.PersistScreenshotCensoringConfigUseCaseImpl
import com.wire.kalium.logic.feature.user.webSocketStatus.GetPersistentWebSocketStatus
import com.wire.kalium.logic.feature.user.webSocketStatus.GetPersistentWebSocketStatusImpl
import com.wire.kalium.logic.feature.user.webSocketStatus.PersistPersistentWebSocketConnectionStatusUseCase
import com.wire.kalium.logic.feature.user.webSocketStatus.PersistPersistentWebSocketConnectionStatusUseCaseImpl
import com.wire.kalium.logic.featureFlags.FeatureSupport
import com.wire.kalium.logic.featureFlags.FeatureSupportImpl
import com.wire.kalium.logic.featureFlags.KaliumConfigs
import com.wire.kalium.logic.functional.Either
import com.wire.kalium.logic.functional.isRight
import com.wire.kalium.logic.functional.map
import com.wire.kalium.logic.functional.onSuccess
import com.wire.kalium.logic.kaliumLogger
import com.wire.kalium.logic.network.ApiMigrationManager
import com.wire.kalium.logic.network.ApiMigrationV3
import com.wire.kalium.logic.network.SessionManagerImpl
import com.wire.kalium.logic.sync.AvsSyncStateReporter
import com.wire.kalium.logic.sync.AvsSyncStateReporterImpl
import com.wire.kalium.logic.sync.ObserveSyncStateUseCase
import com.wire.kalium.logic.sync.ObserveSyncStateUseCaseImpl
import com.wire.kalium.logic.sync.SetConnectionPolicyUseCase
import com.wire.kalium.logic.sync.SyncManager
import com.wire.kalium.logic.sync.SyncManagerImpl
import com.wire.kalium.logic.sync.UserSessionWorkScheduler
import com.wire.kalium.logic.sync.incremental.EventGatherer
import com.wire.kalium.logic.sync.incremental.EventGathererImpl
import com.wire.kalium.logic.sync.incremental.EventProcessor
import com.wire.kalium.logic.sync.incremental.EventProcessorImpl
import com.wire.kalium.logic.sync.incremental.IncrementalSyncManager
import com.wire.kalium.logic.sync.incremental.IncrementalSyncRecoveryHandlerImpl
import com.wire.kalium.logic.sync.incremental.IncrementalSyncWorker
import com.wire.kalium.logic.sync.incremental.IncrementalSyncWorkerImpl
import com.wire.kalium.logic.sync.receiver.ConversationEventReceiver
import com.wire.kalium.logic.sync.receiver.ConversationEventReceiverImpl
import com.wire.kalium.logic.sync.receiver.FeatureConfigEventReceiver
import com.wire.kalium.logic.sync.receiver.FeatureConfigEventReceiverImpl
import com.wire.kalium.logic.sync.receiver.FederationEventReceiver
import com.wire.kalium.logic.sync.receiver.FederationEventReceiverImpl
import com.wire.kalium.logic.sync.receiver.TeamEventReceiver
import com.wire.kalium.logic.sync.receiver.TeamEventReceiverImpl
import com.wire.kalium.logic.sync.receiver.UserEventReceiver
import com.wire.kalium.logic.sync.receiver.UserEventReceiverImpl
import com.wire.kalium.logic.sync.receiver.UserPropertiesEventReceiver
import com.wire.kalium.logic.sync.receiver.UserPropertiesEventReceiverImpl
import com.wire.kalium.logic.sync.receiver.asset.AssetMessageHandler
import com.wire.kalium.logic.sync.receiver.asset.AssetMessageHandlerImpl
import com.wire.kalium.logic.sync.receiver.conversation.ConversationMessageTimerEventHandler
import com.wire.kalium.logic.sync.receiver.conversation.ConversationMessageTimerEventHandlerImpl
import com.wire.kalium.logic.sync.receiver.conversation.DeletedConversationEventHandler
import com.wire.kalium.logic.sync.receiver.conversation.DeletedConversationEventHandlerImpl
import com.wire.kalium.logic.sync.receiver.conversation.MLSWelcomeEventHandler
import com.wire.kalium.logic.sync.receiver.conversation.MLSWelcomeEventHandlerImpl
import com.wire.kalium.logic.sync.receiver.conversation.MemberChangeEventHandler
import com.wire.kalium.logic.sync.receiver.conversation.MemberChangeEventHandlerImpl
import com.wire.kalium.logic.sync.receiver.conversation.MemberJoinEventHandler
import com.wire.kalium.logic.sync.receiver.conversation.MemberJoinEventHandlerImpl
import com.wire.kalium.logic.sync.receiver.conversation.MemberLeaveEventHandler
import com.wire.kalium.logic.sync.receiver.conversation.MemberLeaveEventHandlerImpl
import com.wire.kalium.logic.sync.receiver.conversation.NewConversationEventHandler
import com.wire.kalium.logic.sync.receiver.conversation.NewConversationEventHandlerImpl
import com.wire.kalium.logic.sync.receiver.conversation.ProtocolUpdateEventHandler
import com.wire.kalium.logic.sync.receiver.conversation.ProtocolUpdateEventHandlerImpl
import com.wire.kalium.logic.sync.receiver.conversation.ReceiptModeUpdateEventHandler
import com.wire.kalium.logic.sync.receiver.conversation.ReceiptModeUpdateEventHandlerImpl
import com.wire.kalium.logic.sync.receiver.conversation.RenamedConversationEventHandler
import com.wire.kalium.logic.sync.receiver.conversation.RenamedConversationEventHandlerImpl
import com.wire.kalium.logic.sync.receiver.conversation.message.ApplicationMessageHandler
import com.wire.kalium.logic.sync.receiver.conversation.message.ApplicationMessageHandlerImpl
import com.wire.kalium.logic.sync.receiver.conversation.message.MLSMessageUnpacker
import com.wire.kalium.logic.sync.receiver.conversation.message.MLSMessageUnpackerImpl
import com.wire.kalium.logic.sync.receiver.conversation.message.NewMessageEventHandler
import com.wire.kalium.logic.sync.receiver.conversation.message.NewMessageEventHandlerImpl
import com.wire.kalium.logic.sync.receiver.conversation.message.ProteusMessageUnpacker
import com.wire.kalium.logic.sync.receiver.conversation.message.ProteusMessageUnpackerImpl
import com.wire.kalium.logic.sync.receiver.handler.ButtonActionConfirmationHandler
import com.wire.kalium.logic.sync.receiver.handler.ButtonActionConfirmationHandlerImpl
import com.wire.kalium.logic.sync.receiver.handler.ClearConversationContentHandlerImpl
import com.wire.kalium.logic.sync.receiver.handler.CodeDeletedHandler
import com.wire.kalium.logic.sync.receiver.handler.CodeDeletedHandlerImpl
import com.wire.kalium.logic.sync.receiver.handler.CodeUpdateHandlerImpl
import com.wire.kalium.logic.sync.receiver.handler.CodeUpdatedHandler
import com.wire.kalium.logic.sync.receiver.handler.DeleteForMeHandlerImpl
import com.wire.kalium.logic.sync.receiver.handler.DeleteMessageHandlerImpl
import com.wire.kalium.logic.sync.receiver.handler.LastReadContentHandlerImpl
import com.wire.kalium.logic.sync.receiver.handler.MessageTextEditHandlerImpl
import com.wire.kalium.logic.sync.receiver.handler.ReceiptMessageHandlerImpl
import com.wire.kalium.logic.sync.receiver.handler.TypingIndicatorHandler
import com.wire.kalium.logic.sync.receiver.handler.TypingIndicatorHandlerImpl
import com.wire.kalium.logic.sync.receiver.handler.legalhold.LegalHoldHandlerImpl
import com.wire.kalium.logic.sync.receiver.handler.legalhold.LegalHoldRequestHandlerImpl
import com.wire.kalium.logic.sync.receiver.handler.legalhold.LegalHoldSystemMessagesHandlerImpl
import com.wire.kalium.logic.sync.slow.RestartSlowSyncProcessForRecoveryUseCase
import com.wire.kalium.logic.sync.slow.RestartSlowSyncProcessForRecoveryUseCaseImpl
import com.wire.kalium.logic.sync.slow.SlowSlowSyncCriteriaProviderImpl
import com.wire.kalium.logic.sync.slow.SlowSyncCriteriaProvider
import com.wire.kalium.logic.sync.slow.SlowSyncManager
import com.wire.kalium.logic.sync.slow.SlowSyncRecoveryHandler
import com.wire.kalium.logic.sync.slow.SlowSyncRecoveryHandlerImpl
import com.wire.kalium.logic.sync.slow.SlowSyncWorker
import com.wire.kalium.logic.sync.slow.SlowSyncWorkerImpl
import com.wire.kalium.logic.sync.slow.migration.SyncMigrationStepsProvider
import com.wire.kalium.logic.sync.slow.migration.SyncMigrationStepsProviderImpl
import com.wire.kalium.logic.util.MessageContentEncoder
import com.wire.kalium.network.NetworkStateObserver
import com.wire.kalium.network.networkContainer.AuthenticatedNetworkContainer
import com.wire.kalium.network.session.SessionManager
import com.wire.kalium.persistence.client.ClientRegistrationStorage
import com.wire.kalium.persistence.client.ClientRegistrationStorageImpl
import com.wire.kalium.persistence.kmmSettings.GlobalPrefProvider
import com.wire.kalium.util.DelicateKaliumApi
import kotlinx.coroutines.CoroutineScope
import kotlinx.coroutines.SupervisorJob
import kotlinx.coroutines.cancel
import kotlinx.coroutines.flow.MutableSharedFlow
import kotlinx.coroutines.flow.MutableStateFlow
import kotlinx.coroutines.launch
import okio.Path.Companion.toPath
import kotlin.coroutines.CoroutineContext
import com.wire.kalium.network.api.base.model.UserId as UserIdDTO

@Suppress("LongParameterList", "LargeClass")
class UserSessionScope internal constructor(
    userAgent: String,
    private val userId: UserId,
    private val globalScope: GlobalKaliumScope,
    private val globalCallManager: GlobalCallManager,
    private val globalPreferences: GlobalPrefProvider,
    authenticationScopeProvider: AuthenticationScopeProvider,
    private val userSessionWorkScheduler: UserSessionWorkScheduler,
    private val rootPathsProvider: RootPathsProvider,
    dataStoragePaths: DataStoragePaths,
    private val kaliumConfigs: KaliumConfigs,
    private val userSessionScopeProvider: UserSessionScopeProvider,
    userStorageProvider: UserStorageProvider,
    private val clientConfig: ClientConfig,
    platformUserStorageProperties: PlatformUserStorageProperties,
    networkStateObserver: NetworkStateObserver
) : CoroutineScope {

    private val userStorage = userStorageProvider.getOrCreate(
        userId, platformUserStorageProperties, kaliumConfigs.shouldEncryptData
    )

    private var _clientId: ClientId? = null

    @OptIn(DelicateKaliumApi::class) // Use the uncached client ID in order to create the cache itself.
    private suspend fun clientId(): Either<CoreFailure, ClientId> =
        if (_clientId != null) Either.Right(_clientId!!) else {
            clientRepository.currentClientId().onSuccess {
                _clientId = it
            }
        }

    private val clientIdStateFlow = MutableStateFlow<ClientId?>(null)

    private val userScopedLogger: KaliumLogger = kaliumLogger.withUserDeviceData {
        KaliumLogger.UserClientData(userId.toLogString(), clientIdStateFlow.value?.value?.obfuscateId() ?: "")
    }

    private val cachedClientIdClearer: CachedClientIdClearer = object : CachedClientIdClearer {
        override fun invoke() {
            _clientId = null
        }
    }

    val callMapper: CallMapper get() = MapperProvider.callMapper(userId)

    val qualifiedIdMapper: QualifiedIdMapper get() = MapperProvider.qualifiedIdMapper(userId)

    val federatedIdMapper: FederatedIdMapper
        get() = MapperProvider.federatedIdMapper(
            userId, qualifiedIdMapper, globalScope.sessionRepository
        )

    private val clientIdProvider = CurrentClientIdProvider { clientId() }
    private val mlsSelfConversationIdProvider: MLSSelfConversationIdProvider by lazy {
        MLSSelfConversationIdProviderImpl(
            conversationRepository
        )
    }
    private val proteusSelfConversationIdProvider: ProteusSelfConversationIdProvider by lazy {
        ProteusSelfConversationIdProviderImpl(
            conversationRepository
        )
    }
    private val selfConversationIdProvider: SelfConversationIdProvider by
    lazy {
        SelfConversationIdProviderImpl(
            clientRepository,
            mlsSelfConversationIdProvider,
            proteusSelfConversationIdProvider
        )
    }

    private val epochsFlow = MutableSharedFlow<GroupID>()

    private val proposalTimersFlow = MutableSharedFlow<ProposalTimer>()

    // TODO(refactor): Extract to Provider class and make atomic
    // val _teamId: Atomic<Either<CoreFailure, TeamId?>> = Atomic(Either.Left(CoreFailure.Unknown(Throwable("NotInitialized"))))
    private var _teamId: Either<CoreFailure, TeamId?> = Either.Left(CoreFailure.Unknown(Throwable("NotInitialized")))

    private suspend fun teamId(): Either<CoreFailure, TeamId?> = if (_teamId.isRight()) _teamId else {
        userRepository.userById(userId).map {
            _teamId = Either.Right(it.teamId)
            it.teamId
        }
    }

    private val selfTeamId = SelfTeamIdProvider { teamId() }

    private val accessTokenRepository: AccessTokenRepository
        get() = AccessTokenRepositoryImpl(
            userId = userId,
            accessTokenApi = authenticatedNetworkContainer.accessTokenApi,
            authTokenStorage = globalPreferences.authTokenStorage
        )

    private val accessTokenRefresherFactory: AccessTokenRefresherFactory
        get() = AccessTokenRefresherFactoryImpl(
            userId = userId,
            tokenStorage = globalPreferences.authTokenStorage
        )

    private val accessTokenRefresher: AccessTokenRefresher
        get() = AccessTokenRefresherImpl(
            userId = userId,
            repository = accessTokenRepository
        )

    private val sessionManager: SessionManager = SessionManagerImpl(
        sessionRepository = globalScope.sessionRepository,
        accessTokenRefresherFactory = accessTokenRefresherFactory,
        userId = userId,
        tokenStorage = globalPreferences.authTokenStorage,
        logout = { logoutReason -> logout(logoutReason) }
    )
    private val authenticatedNetworkContainer: AuthenticatedNetworkContainer = AuthenticatedNetworkContainer.create(
        networkStateObserver,
        sessionManager,
        UserIdDTO(userId.value, userId.domain),
        userAgent,
        certificatePinning = kaliumConfigs.certPinningConfig,
        mockEngine = kaliumConfigs.kaliumMockEngine?.mockEngine,
        kaliumLogger = userScopedLogger
    )
    private val featureSupport: FeatureSupport = FeatureSupportImpl(
        kaliumConfigs,
        sessionManager.serverConfig().metaData.commonApiVersion.version
    )
    val authenticationScope: AuthenticationScope = authenticationScopeProvider.provide(
        sessionManager.getServerConfig(),
        sessionManager.getProxyCredentials(),
        globalScope.serverConfigRepository,
        networkStateObserver,
        kaliumConfigs::certPinningConfig,
        mockEngine = kaliumConfigs.kaliumMockEngine?.mockEngine
    )

    internal val userConfigRepository: UserConfigRepository
        get() = UserConfigDataSource(
            userStorage.preferences.userConfigStorage,
            userStorage.database.userConfigDAO,
            kaliumConfigs
        )

    private val userPropertyRepository: UserPropertyRepository
        get() = UserPropertyDataSource(
            authenticatedNetworkContainer.propertiesApi,
            userConfigRepository
        )

    private val keyPackageLimitsProvider: KeyPackageLimitsProvider
        get() = KeyPackageLimitsProviderImpl(kaliumConfigs)

    private val updateKeyingMaterialThresholdProvider: UpdateKeyingMaterialThresholdProvider
        get() = UpdateKeyingMaterialThresholdProviderImpl(kaliumConfigs)

    val proteusClientProvider: ProteusClientProvider by lazy {
        ProteusClientProviderImpl(
            rootProteusPath = rootPathsProvider.rootProteusPath(userId),
            userId = userId,
            passphraseStorage = globalPreferences.passphraseStorage,
            kaliumConfigs = kaliumConfigs
        )
    }

    private val mlsClientProvider: MLSClientProvider by lazy {
        MLSClientProviderImpl(
            rootKeyStorePath = rootPathsProvider.rootMLSPath(userId),
            userId = userId,
            currentClientIdProvider = clientIdProvider,
            passphraseStorage = globalPreferences.passphraseStorage
        )
    }

    private val commitBundleEventReceiver: CommitBundleEventReceiverImpl
        get() = CommitBundleEventReceiverImpl(
            memberJoinHandler, memberLeaveHandler
        )

    private val mlsConversationRepository: MLSConversationRepository
        get() = MLSConversationDataSource(
            userId,
            keyPackageRepository,
            mlsClientProvider,
            authenticatedNetworkContainer.mlsMessageApi,
            userStorage.database.conversationDAO,
            authenticatedNetworkContainer.clientApi,
            syncManager,
            mlsPublicKeysRepository,
            commitBundleEventReceiver,
            epochsFlow,
            proposalTimersFlow
        )

    private val e2eiRepository: E2EIRepository
        get() = E2EIRepositoryImpl(
            authenticatedNetworkContainer.e2eiApi,
            globalScope.unboundNetworkContainer.acmeApi,
            e2EIClientProvider,
            mlsClientProvider,
            clientIdProvider,
            mlsConversationRepository,
            userConfigRepository
        )

    private val e2EIClientProvider: E2EIClientProvider by lazy {
        EI2EIClientProviderImpl(
            currentClientIdProvider = clientIdProvider,
            mlsClientProvider = mlsClientProvider,
            userRepository = userRepository
        )
    }

    val enrollE2EI: EnrollE2EIUseCase get() = EnrollE2EIUseCaseImpl(e2eiRepository)

    private val notificationTokenRepository get() = NotificationTokenDataSource(globalPreferences.tokenStorage)

    private val subconversationRepository = SubconversationRepositoryImpl()

    private val conversationRepository: ConversationRepository
        get() = ConversationDataSource(
            userId,
            mlsClientProvider,
            selfTeamId,
            userStorage.database.conversationDAO,
            userStorage.database.memberDAO,
            authenticatedNetworkContainer.conversationApi,
            userStorage.database.messageDAO,
            userStorage.database.clientDAO,
            authenticatedNetworkContainer.clientApi,
            userStorage.database.conversationMetaDataDAO
        )

    private val conversationGroupRepository: ConversationGroupRepository
        get() = ConversationGroupRepositoryImpl(
            mlsConversationRepository,
            joinExistingMLSConversationUseCase,
            memberJoinHandler,
            memberLeaveHandler,
            conversationMessageTimerEventHandler,
            userStorage.database.conversationDAO,
            authenticatedNetworkContainer.conversationApi,
            newConversationMembersRepository,
            lazy { conversations.newGroupConversationSystemMessagesCreator },
            userId,
            selfTeamId
        )

    private val newConversationMembersRepository: NewConversationMembersRepository
        get() = NewConversationMembersRepositoryImpl(
            userStorage.database.memberDAO,
            lazy { conversations.newGroupConversationSystemMessagesCreator }
        )

    private val messageRepository: MessageRepository
        get() = MessageDataSource(
            messageApi = authenticatedNetworkContainer.messageApi,
            mlsMessageApi = authenticatedNetworkContainer.mlsMessageApi,
            messageDAO = userStorage.database.messageDAO,
            selfUserId = userId
        )

    private val messageMetadataRepository: MessageMetadataRepository
        get() = MessageMetadataSource(messageMetaDataDAO = userStorage.database.messageMetaDataDAO)

    private val compositeMessageRepository: CompositeMessageRepository
        get() = CompositeMessageDataSource(compositeMessageDAO = userStorage.database.compositeMessageDAO)

    private val userRepository: UserRepository = UserDataSource(
        userStorage.database.userDAO,
        userStorage.database.metadataDAO,
        userStorage.database.clientDAO,
        authenticatedNetworkContainer.selfApi,
        authenticatedNetworkContainer.userDetailsApi,
        authenticatedNetworkContainer.teamsApi,
        globalScope.sessionRepository,
        userId,
        selfTeamId
    )

    private val accountRepository: AccountRepository
        get() = AccountRepositoryImpl(
            userDAO = userStorage.database.userDAO,
            selfUserId = userId,
            selfApi = authenticatedNetworkContainer.selfApi
        )

    internal val pushTokenRepository: PushTokenRepository
        get() = PushTokenDataSource(userStorage.database.metadataDAO)

    private val teamRepository: TeamRepository
        get() = TeamDataSource(
            userStorage.database.userDAO,
            userStorage.database.userConfigDAO,
            userStorage.database.teamDAO,
            authenticatedNetworkContainer.teamsApi,
            userId,
            userStorage.database.serviceDAO,
            legalHoldHandler,
            legalHoldRequestHandler,
        )

    private val serviceRepository: ServiceRepository
        get() = ServiceDataSource(
            serviceDAO = userStorage.database.serviceDAO
        )

    private val connectionRepository: ConnectionRepository
        get() = ConnectionDataSource(
            userStorage.database.conversationDAO,
            userStorage.database.memberDAO,
            userStorage.database.connectionDAO,
            authenticatedNetworkContainer.connectionApi,
            userStorage.database.userDAO,
            conversationRepository
        )

    private val userSearchApiWrapper: UserSearchApiWrapper = UserSearchApiWrapperImpl(
        authenticatedNetworkContainer.userSearchApi,
        userStorage.database.conversationDAO,
        userStorage.database.memberDAO,
        userStorage.database.userDAO,
        userStorage.database.metadataDAO
    )

    private val publicUserRepository: SearchUserRepository
        get() = SearchUserRepositoryImpl(
            userStorage.database.userDAO,
            userStorage.database.metadataDAO,
            authenticatedNetworkContainer.userDetailsApi,
            authenticatedNetworkContainer.teamsApi,
            userSearchApiWrapper
        )

    val backup: BackupScope
        get() = BackupScope(
            userId,
            clientIdProvider,
            userRepository,
            kaliumFileSystem,
            userStorage,
            persistMigratedMessage,
            restartSlowSyncProcessForRecoveryUseCase,
            globalPreferences,
        )

    val persistMessage: PersistMessageUseCase
        get() = PersistMessageUseCaseImpl(messageRepository, userId)

    private val addSystemMessageToAllConversationsUseCase: AddSystemMessageToAllConversationsUseCase
        get() = AddSystemMessageToAllConversationsUseCaseImpl(messageRepository, userId)

    private val restartSlowSyncProcessForRecoveryUseCase: RestartSlowSyncProcessForRecoveryUseCase
        get() = RestartSlowSyncProcessForRecoveryUseCaseImpl(slowSyncRepository)

    private val callRepository: CallRepository by lazy {
        CallDataSource(
            callApi = authenticatedNetworkContainer.callApi,
            qualifiedIdMapper = qualifiedIdMapper,
            callDAO = userStorage.database.callDAO,
            conversationRepository = conversationRepository,
            mlsConversationRepository = mlsConversationRepository,
            subconversationRepository = subconversationRepository,
            joinSubconversation = joinSubconversationUseCase,
            leaveSubconversation = leaveSubconversationUseCase,
            mlsClientProvider = mlsClientProvider,
            userRepository = userRepository,
            teamRepository = teamRepository,
            persistMessage = persistMessage,
            callMapper = callMapper,
            federatedIdMapper = federatedIdMapper
        )
    }

    private val clientRemoteRepository: ClientRemoteRepository
        get() = ClientRemoteDataSource(
            authenticatedNetworkContainer.clientApi,
            clientConfig
        )

    private val clientRegistrationStorage: ClientRegistrationStorage
        get() = ClientRegistrationStorageImpl(userStorage.database.metadataDAO)

    internal val clientRepository: ClientRepository
        get() = ClientDataSource(
            clientRemoteRepository,
            clientRegistrationStorage,
            userStorage.database.clientDAO,
            userStorage.database.newClientDAO,
            userId,
            authenticatedNetworkContainer.clientApi,
        )

    private val messageSendingScheduler: MessageSendingScheduler
        get() = userSessionWorkScheduler

    private val assetRepository: AssetRepository
        get() = AssetDataSource(
            assetApi = authenticatedNetworkContainer.assetApi,
            assetDao = userStorage.database.assetDAO,
            kaliumFileSystem = kaliumFileSystem
        )

    private val incrementalSyncRepository: IncrementalSyncRepository by lazy {
        InMemoryIncrementalSyncRepository()
    }

    private val slowSyncRepository: SlowSyncRepository by lazy { SlowSyncRepositoryImpl(userStorage.database.metadataDAO) }

    private val eventGatherer: EventGatherer get() = EventGathererImpl(eventRepository, incrementalSyncRepository)

    private val eventProcessor: EventProcessor by lazy {
        EventProcessorImpl(
            eventRepository,
            conversationEventReceiver,
            userEventReceiver,
            teamEventReceiver,
            featureConfigEventReceiver,
            userPropertiesEventReceiver,
            federationEventReceiver
        )
    }

    private val slowSyncCriteriaProvider: SlowSyncCriteriaProvider
        get() = SlowSlowSyncCriteriaProviderImpl(clientRepository, logoutRepository)

    val syncManager: SyncManager by lazy {
        SyncManagerImpl(
            slowSyncRepository, incrementalSyncRepository
        )
    }

    private val syncConversations: SyncConversationsUseCase
        get() = SyncConversationsUseCaseImpl(
            conversationRepository,
            systemMessageInserter
        )

    private val syncConnections: SyncConnectionsUseCase
        get() = SyncConnectionsUseCaseImpl(
            connectionRepository = connectionRepository
        )

    private val syncSelfUser: SyncSelfUserUseCase get() = SyncSelfUserUseCaseImpl(userRepository)
    private val syncContacts: SyncContactsUseCase get() = SyncContactsUseCaseImpl(userRepository)

    private val syncSelfTeamUseCase: SyncSelfTeamUseCase
        get() = SyncSelfTeamUseCaseImpl(
            userRepository = userRepository,
            teamRepository = teamRepository,
            fetchAllTeamMembersEagerly = kaliumConfigs.fetchAllTeamMembersEagerly
        )

    private val joinExistingMLSConversationUseCase: JoinExistingMLSConversationUseCase
        get() = JoinExistingMLSConversationUseCaseImpl(
            featureSupport,
            authenticatedNetworkContainer.conversationApi,
            clientRepository,
            conversationRepository,
            mlsConversationRepository
        )

    private val recoverMLSConversationsUseCase: RecoverMLSConversationsUseCase
        get() = RecoverMLSConversationsUseCaseImpl(
            featureSupport,
            clientRepository,
            conversationRepository,
            mlsConversationRepository,
            joinExistingMLSConversationUseCase
        )

    private val joinExistingMLSConversations: JoinExistingMLSConversationsUseCase
        get() = JoinExistingMLSConversationsUseCaseImpl(
            featureSupport,
            clientRepository,
            conversationRepository,
            joinExistingMLSConversationUseCase
        )

    private val joinSubconversationUseCase: JoinSubconversationUseCase
        get() = JoinSubconversationUseCaseImpl(
            authenticatedNetworkContainer.conversationApi,
            mlsConversationRepository,
            subconversationRepository,
            mlsUnpacker
        )

    private val leaveSubconversationUseCase: LeaveSubconversationUseCase
        get() = LeaveSubconversationUseCaseImpl(
            authenticatedNetworkContainer.conversationApi,
            mlsClientProvider,
            subconversationRepository,
            userId,
            clientIdProvider,
        )

    private val mlsOneOnOneConversationResolver: MLSOneOnOneConversationResolver
        get() = MLSOneOnOneConversationResolverImpl(
            conversationRepository,
            joinExistingMLSConversationUseCase
        )

    private val oneOnOneMigrator: OneOnOneMigrator
        get() = OneOnOneMigratorImpl(
            mlsOneOnOneConversationResolver,
            conversationGroupRepository,
            conversationRepository,
            messageRepository,
            userRepository
        )
    private val oneOnOneResolver: OneOnOneResolver
        get() = OneOnOneResolverImpl(
            userRepository,
            oneOnOneProtocolSelector,
            oneOnOneMigrator,
            incrementalSyncRepository
        )

    private val updateSupportedProtocols: UpdateSupportedProtocolsUseCase
        get() = UpdateSupportedProtocolsUseCaseImpl(
            clientRepository,
            userRepository,
            userConfigRepository,
            featureSupport
        )

    private val updateSupportedProtocolsAndResolveOneOnOnes: UpdateSupportedProtocolsAndResolveOneOnOnesUseCase
        get() = UpdateSupportedProtocolsAndResolveOneOnOnesUseCaseImpl(
            updateSupportedProtocols,
            oneOnOneResolver
        )

    private val slowSyncWorker: SlowSyncWorker by lazy {
        SlowSyncWorkerImpl(
            eventRepository,
            syncSelfUser,
            syncFeatureConfigsUseCase,
            updateSupportedProtocols,
            syncConversations,
            syncConnections,
            syncSelfTeamUseCase,
            syncContacts,
            joinExistingMLSConversations,
            fetchLegalHoldForSelfUserFromRemoteUseCase,
            oneOnOneResolver
        )
    }

    private val slowSyncRecoveryHandler: SlowSyncRecoveryHandler
        get() = SlowSyncRecoveryHandlerImpl(logout)

    private val syncMigrationStepsProvider: () -> SyncMigrationStepsProvider = {
        SyncMigrationStepsProviderImpl(lazy { accountRepository }, selfTeamId)
    }

    private val slowSyncManager: SlowSyncManager by lazy {
        SlowSyncManager(
            slowSyncCriteriaProvider,
            slowSyncRepository,
            slowSyncWorker,
            slowSyncRecoveryHandler,
            networkStateObserver,
            syncMigrationStepsProvider

        )
    }
    private val mlsConversationsRecoveryManager: MLSConversationsRecoveryManager by lazy {
        MLSConversationsRecoveryManagerImpl(
            featureSupport,
            incrementalSyncRepository,
            clientRepository,
            recoverMLSConversationsUseCase,
            slowSyncRepository
        )
    }

    private val conversationsRecoveryManager: ConversationsRecoveryManager by lazy {
        ConversationsRecoveryManagerImpl(
            incrementalSyncRepository,
            addSystemMessageToAllConversationsUseCase,
            slowSyncRepository
        )
    }

    private val incrementalSyncWorker: IncrementalSyncWorker by lazy {
        IncrementalSyncWorkerImpl(
            eventGatherer,
            eventProcessor
        )
    }
    private val incrementalSyncRecoveryHandler: IncrementalSyncRecoveryHandlerImpl
        get() = IncrementalSyncRecoveryHandlerImpl(
            restartSlowSyncProcessForRecoveryUseCase,
            eventRepository,
        )

    private val incrementalSyncManager by lazy {
        IncrementalSyncManager(
            slowSyncRepository,
            incrementalSyncWorker,
            incrementalSyncRepository,
            incrementalSyncRecoveryHandler,
            networkStateObserver
        )
    }

    private val upgradeCurrentSessionUseCase
        get() = UpgradeCurrentSessionUseCaseImpl(
            authenticatedNetworkContainer,
            accessTokenRefresher,
            sessionManager
        )

    @Suppress("MagicNumber")
    private val apiMigrations = listOf(
        Pair(3, ApiMigrationV3(clientIdProvider, upgradeCurrentSessionUseCase))
    )

    private val apiMigrationManager
        get() = ApiMigrationManager(
            sessionManager.serverConfig().metaData.commonApiVersion.version,
            userStorage.database.metadataDAO,
            apiMigrations
        )

    private val eventRepository: EventRepository
        get() = EventDataSource(
            authenticatedNetworkContainer.notificationApi, userStorage.database.metadataDAO, clientIdProvider, userId
        )

    private val mlsMigrator: MLSMigrator
        get() = MLSMigratorImpl(
            userId,
            selfTeamId,
            userRepository,
            conversationRepository,
            mlsConversationRepository,
            systemMessageInserter,
            callRepository
        )

    internal val keyPackageManager: KeyPackageManager = KeyPackageManagerImpl(featureSupport,
        incrementalSyncRepository,
        lazy { clientRepository },
        lazy { client.refillKeyPackages },
        lazy { client.mlsKeyPackageCountUseCase },
        lazy { users.timestampKeyRepository })
    internal val keyingMaterialsManager: KeyingMaterialsManager = KeyingMaterialsManagerImpl(featureSupport,
        incrementalSyncRepository,
        lazy { clientRepository },
        lazy { conversations.updateMLSGroupsKeyingMaterials },
        lazy { users.timestampKeyRepository })

    internal val mlsClientManager: MLSClientManager = MLSClientManagerImpl(clientIdProvider,
        isAllowedToRegisterMLSClient,
        incrementalSyncRepository,
        lazy { slowSyncRepository },
        lazy { clientRepository },
        lazy {
            RegisterMLSClientUseCaseImpl(
                mlsClientProvider, clientRepository, keyPackageRepository, keyPackageLimitsProvider
            )
        })

    internal val mlsMigrationWorker
        get() =
            MLSMigrationWorkerImpl(
                userConfigRepository,
                featureConfigRepository,
                mlsConfigHandler,
                mlsMigrationConfigHandler,
                mlsMigrator,
            )

    internal val mlsMigrationManager: MLSMigrationManager = MLSMigrationManagerImpl(
        kaliumConfigs,
        featureSupport,
        incrementalSyncRepository,
        lazy { clientRepository },
        lazy { users.timestampKeyRepository },
        lazy { mlsMigrationWorker }
    )

    private val mlsPublicKeysRepository: MLSPublicKeysRepository
        get() = MLSPublicKeysRepositoryImpl(
            authenticatedNetworkContainer.mlsPublicKeyApi,
        )

    private val videoStateChecker: VideoStateChecker get() = VideoStateCheckerImpl()

    private val pendingProposalScheduler: PendingProposalScheduler =
        PendingProposalSchedulerImpl(
            kaliumConfigs,
            incrementalSyncRepository,
            lazy { mlsConversationRepository },
            lazy { subconversationRepository }
        )

    private val callManager: Lazy<CallManager> = lazy {
        globalCallManager.getCallManagerForClient(
            userId = userId,
            callRepository = callRepository,
            userRepository = userRepository,
            currentClientIdProvider = clientIdProvider,
            conversationRepository = conversationRepository,
            selfConversationIdProvider = selfConversationIdProvider,
            messageSender = messages.messageSender,
            federatedIdMapper = federatedIdMapper,
            qualifiedIdMapper = qualifiedIdMapper,
            videoStateChecker = videoStateChecker,
            callMapper = callMapper,
            conversationClientsInCallUpdater = conversationClientsInCallUpdater,
            kaliumConfigs = kaliumConfigs
        )
    }

    private val flowManagerService by lazy {
        globalCallManager.getFlowManager()
    }

    private val mediaManagerService by lazy {
        globalCallManager.getMediaManager()
    }

    private val conversationClientsInCallUpdater: ConversationClientsInCallUpdater
        get() = ConversationClientsInCallUpdaterImpl(
            callManager = callManager,
            conversationRepository = conversationRepository,
            federatedIdMapper = federatedIdMapper
        )

    private val updateConversationClientsForCurrentCall: Lazy<UpdateConversationClientsForCurrentCallUseCase>
        get() = lazy {
            UpdateConversationClientsForCurrentCallUseCaseImpl(callRepository, conversationClientsInCallUpdater)
        }

    private val reactionRepository = ReactionRepositoryImpl(userId, userStorage.database.reactionDAO)
    private val receiptRepository = ReceiptRepositoryImpl(userStorage.database.receiptDAO)
    private val persistReaction: PersistReactionUseCase
        get() = PersistReactionUseCaseImpl(
            reactionRepository
        )

    private val mlsUnpacker: MLSMessageUnpacker
        get() = MLSMessageUnpackerImpl(
            conversationRepository = conversationRepository,
            subconversationRepository = subconversationRepository,
            mlsConversationRepository = mlsConversationRepository,
            pendingProposalScheduler = pendingProposalScheduler,
            selfUserId = userId
        )

    private val proteusUnpacker: ProteusMessageUnpacker
        get() = ProteusMessageUnpackerImpl(
            proteusClientProvider = proteusClientProvider, selfUserId = userId
        )

    private val messageEncoder get() = MessageContentEncoder()

    private val systemMessageInserter get() = SystemMessageInserterImpl(userId, persistMessage)

    private val receiptMessageHandler
        get() = ReceiptMessageHandlerImpl(
            selfUserId = this.userId,
            receiptRepository = receiptRepository,
            messageRepository = messageRepository
        )

    private val isMessageSentInSelfConversation: IsMessageSentInSelfConversationUseCase
        get() = IsMessageSentInSelfConversationUseCaseImpl(selfConversationIdProvider)

    private val assetMessageHandler: AssetMessageHandler
        get() = AssetMessageHandlerImpl(
            messageRepository,
            persistMessage,
            userConfigRepository,
            validateAssetMimeType
        )

    private val buttonActionConfirmationHandler: ButtonActionConfirmationHandler
        get() = ButtonActionConfirmationHandlerImpl(compositeMessageRepository, messageMetadataRepository)

    private val applicationMessageHandler: ApplicationMessageHandler
        get() = ApplicationMessageHandlerImpl(
            userRepository,
            messageRepository,
            assetMessageHandler,
            callManager,
            persistMessage,
            persistReaction,
            MessageTextEditHandlerImpl(messageRepository, EphemeralEventsNotificationManagerImpl),
            LastReadContentHandlerImpl(conversationRepository, userId, isMessageSentInSelfConversation),
            ClearConversationContentHandlerImpl(
                conversationRepository,
                userId,
                isMessageSentInSelfConversation,
            ),
            DeleteForMeHandlerImpl(messageRepository, isMessageSentInSelfConversation),
            DeleteMessageHandlerImpl(messageRepository, assetRepository, EphemeralEventsNotificationManagerImpl, userId),
            messageEncoder,
            receiptMessageHandler,
            buttonActionConfirmationHandler,
            userId
        )

    private val staleEpochVerifier: StaleEpochVerifier
        get() = StaleEpochVerifierImpl(
            systemMessageInserter = systemMessageInserter,
            conversationRepository = conversationRepository,
            mlsConversationRepository = mlsConversationRepository,
            joinExistingMLSConversation = joinExistingMLSConversationUseCase
        )

    private val newMessageHandler: NewMessageEventHandler
        get() = NewMessageEventHandlerImpl(
            proteusUnpacker,
            mlsUnpacker,
            applicationMessageHandler,
            legalHoldHandler,
            { conversationId, messageId ->
                messages.ephemeralMessageDeletionHandler.startSelfDeletion(conversationId, messageId)
            },
            userId,
            staleEpochVerifier
        )

    private val newConversationHandler: NewConversationEventHandler
        get() = NewConversationEventHandlerImpl(
            conversationRepository,
            userRepository,
            selfTeamId,
            conversations.newGroupConversationSystemMessagesCreator,
            oneOnOneResolver,
        )
    private val deletedConversationHandler: DeletedConversationEventHandler
        get() = DeletedConversationEventHandlerImpl(
            userRepository, conversationRepository, EphemeralEventsNotificationManagerImpl
        )
    private val memberJoinHandler: MemberJoinEventHandler
        get() = MemberJoinEventHandlerImpl(
            conversationRepository, userRepository, persistMessage, userId
        )
    private val memberLeaveHandler: MemberLeaveEventHandler
        get() = MemberLeaveEventHandlerImpl(
            userStorage.database.memberDAO, userRepository, persistMessage, updateConversationClientsForCurrentCall, selfTeamId
        )
    private val memberChangeHandler: MemberChangeEventHandler
        get() = MemberChangeEventHandlerImpl(
            conversationRepository
        )
    private val mlsWelcomeHandler: MLSWelcomeEventHandler
        get() = MLSWelcomeEventHandlerImpl(
            mlsClientProvider, conversationRepository, oneOnOneResolver, client.refillKeyPackages
        )
    private val renamedConversationHandler: RenamedConversationEventHandler
        get() = RenamedConversationEventHandlerImpl(
            userStorage.database.conversationDAO, persistMessage
        )

    private val receiptModeUpdateEventHandler: ReceiptModeUpdateEventHandler
        get() = ReceiptModeUpdateEventHandlerImpl(
            conversationDAO = userStorage.database.conversationDAO,
            persistMessage = persistMessage
        )

    private val conversationMessageTimerEventHandler: ConversationMessageTimerEventHandler
        get() = ConversationMessageTimerEventHandlerImpl(
            conversationDAO = userStorage.database.conversationDAO,
            persistMessage = persistMessage
        )

    private val conversationCodeUpdateHandler: CodeUpdatedHandler
        get() = CodeUpdateHandlerImpl(
            conversationDAO = userStorage.database.conversationDAO
        )

    private val conversationCodeDeletedHandler: CodeDeletedHandler
        get() = CodeDeletedHandlerImpl(
            conversationDAO = userStorage.database.conversationDAO
        )

    private val typingIndicatorHandler: TypingIndicatorHandler
        get() = TypingIndicatorHandlerImpl(userId, conversations.typingIndicatorIncomingRepository)

    private val protocolUpdateEventHandler: ProtocolUpdateEventHandler
        get() = ProtocolUpdateEventHandlerImpl(
            conversationRepository = conversationRepository,
            systemMessageInserter = systemMessageInserter,
            callRepository = callRepository
        )

    private val conversationEventReceiver: ConversationEventReceiver by lazy {
        ConversationEventReceiverImpl(
            newMessageHandler,
            newConversationHandler,
            deletedConversationHandler,
            memberJoinHandler,
            memberLeaveHandler,
            memberChangeHandler,
            mlsWelcomeHandler,
            renamedConversationHandler,
            receiptModeUpdateEventHandler,
            conversationMessageTimerEventHandler,
            conversationCodeUpdateHandler,
            conversationCodeDeletedHandler,
            typingIndicatorHandler,
            protocolUpdateEventHandler
        )
    }
    override val coroutineContext: CoroutineContext = SupervisorJob()

    private val legalHoldRequestHandler = LegalHoldRequestHandlerImpl(
        selfUserId = userId,
        userConfigRepository = userConfigRepository
    )

    val observeLegalHoldStateForUser: ObserveLegalHoldStateForUserUseCase
        get() = ObserveLegalHoldStateForUserUseCaseImpl(clientRepository)

    val observeLegalHoldForSelfUser: ObserveLegalHoldForSelfUserUseCase
        get() = ObserveLegalHoldForSelfUserUseCaseImpl(userId, observeLegalHoldStateForUser)

    val observeLegalHoldChangeNotifiedForSelf: ObserveLegalHoldChangeNotifiedForSelfUseCase
        get() = ObserveLegalHoldChangeNotifiedForSelfUseCaseImpl(userConfigRepository, observeLegalHoldForSelfUser)

    val markLegalHoldChangeAsNotifiedForSelf: MarkLegalHoldChangeAsNotifiedForSelfUseCase
        get() = MarkLegalHoldChangeAsNotifiedForSelfUseCaseImpl(userConfigRepository)

    val observeLegalHoldRequest: ObserveLegalHoldRequestUseCase
        get() = ObserveLegalHoldRequestUseCaseImpl(
            userConfigRepository = userConfigRepository,
            preKeyRepository = preKeyRepository
        )

    val approveLegalHoldRequest: ApproveLegalHoldRequestUseCase
        get() = ApproveLegalHoldRequestUseCaseImpl(
            teamRepository = teamRepository,
            selfTeamIdProvider = selfTeamId,
        )

    private val fetchSelfClientsFromRemote: FetchSelfClientsFromRemoteUseCase
        get() = FetchSelfClientsFromRemoteUseCaseImpl(
            clientRepository = clientRepository,
            provideClientId = clientIdProvider
        )
    private val fetchUsersClientsFromRemote: FetchUsersClientsFromRemoteUseCase
        get() = FetchUsersClientsFromRemoteUseCaseImpl(
            clientRemoteRepository = clientRemoteRepository,
            clientRepository = clientRepository
        )

    private val membersHavingLegalHoldClient: MembersHavingLegalHoldClientUseCase
        get() = MembersHavingLegalHoldClientUseCaseImpl(clientRepository)

    private val legalHoldSystemMessagesHandler = LegalHoldSystemMessagesHandlerImpl(
        selfUserId = userId,
        persistMessage = persistMessage,
        conversationRepository = conversationRepository,
        messageRepository = messageRepository
    )

    private val updateSelfClientCapabilityToLegalHoldConsent: UpdateSelfClientCapabilityToLegalHoldConsentUseCase
        get() = UpdateSelfClientCapabilityToLegalHoldConsentUseCaseImpl(
            clientRemoteRepository = clientRemoteRepository,
            userConfigRepository = userConfigRepository,
            selfClientIdProvider = clientIdProvider,
        )

    private val legalHoldHandler = LegalHoldHandlerImpl(
        selfUserId = userId,
        fetchUsersClientsFromRemote = fetchUsersClientsFromRemote,
        fetchSelfClientsFromRemote = fetchSelfClientsFromRemote,
        observeLegalHoldStateForUser = observeLegalHoldStateForUser,
        membersHavingLegalHoldClient = membersHavingLegalHoldClient,
        userConfigRepository = userConfigRepository,
        conversationRepository = conversationRepository,
        observeSyncState = observeSyncState,
        legalHoldSystemMessagesHandler = legalHoldSystemMessagesHandler,
    )

    private val fetchLegalHoldForSelfUserFromRemoteUseCase: FetchLegalHoldForSelfUserFromRemoteUseCase
        get() = FetchLegalHoldForSelfUserFromRemoteUseCaseImpl(
            teamRepository = teamRepository,
            selfTeamIdProvider = selfTeamId,
        )

    private val userEventReceiver: UserEventReceiver
        get() = UserEventReceiverImpl(
            clientRepository,
            connectionRepository,
            userRepository,
            logout,
            oneOnOneResolver,
            userId,
            clientIdProvider,
            lazy { conversations.newGroupConversationSystemMessagesCreator },
            legalHoldRequestHandler,
            legalHoldHandler
        )

    private val userPropertiesEventReceiver: UserPropertiesEventReceiver
        get() = UserPropertiesEventReceiverImpl(userConfigRepository)

    private val federationEventReceiver: FederationEventReceiver
        get() = FederationEventReceiverImpl(
            conversationRepository, connectionRepository, userRepository,
            userStorage.database.memberDAO, persistMessage, userId
        )

    private val teamEventReceiver: TeamEventReceiver
        get() = TeamEventReceiverImpl(teamRepository)

    private val guestRoomConfigHandler
        get() = GuestRoomConfigHandler(userConfigRepository, kaliumConfigs)

    private val fileSharingConfigHandler
        get() = FileSharingConfigHandler(userConfigRepository)

    private val mlsConfigHandler
        get() = MLSConfigHandler(userConfigRepository, updateSupportedProtocolsAndResolveOneOnOnes, userId)

    private val mlsMigrationConfigHandler
        get() = MLSMigrationConfigHandler(userConfigRepository, updateSupportedProtocolsAndResolveOneOnOnes)

    private val classifiedDomainsConfigHandler
        get() = ClassifiedDomainsConfigHandler(userConfigRepository)

    private val conferenceCallingConfigHandler
        get() = ConferenceCallingConfigHandler(userConfigRepository)

    private val secondFactorPasswordChallengeConfigHandler
        get() = SecondFactorPasswordChallengeConfigHandler(userConfigRepository)

    private val selfDeletingMessagesConfigHandler
        get() = SelfDeletingMessagesConfigHandler(userConfigRepository, kaliumConfigs)

    private val e2eiConfigHandler
        get() = E2EIConfigHandler(userConfigRepository)

    private val appLockConfigHandler
        get() = AppLockConfigHandler(userConfigRepository)

    private val featureConfigEventReceiver: FeatureConfigEventReceiver
        get() = FeatureConfigEventReceiverImpl(
            guestRoomConfigHandler,
            fileSharingConfigHandler,
            mlsConfigHandler,
            mlsMigrationConfigHandler,
            classifiedDomainsConfigHandler,
            conferenceCallingConfigHandler,
            selfDeletingMessagesConfigHandler,
            e2eiConfigHandler,
            appLockConfigHandler
        )

    private val preKeyRepository: PreKeyRepository
        get() = PreKeyDataSource(
            authenticatedNetworkContainer.preKeyApi,
            proteusClientProvider,
            clientIdProvider,
            userStorage.database.prekeyDAO,
            userStorage.database.clientDAO,
            userStorage.database.metadataDAO,
        )

    private val proteusPreKeyRefiller: ProteusPreKeyRefiller
        get() = ProteusPreKeyRefillerImpl(preKeyRepository)

    private val proteusSyncWorker: ProteusSyncWorker by lazy {
        ProteusSyncWorkerImpl(
            incrementalSyncRepository = incrementalSyncRepository,
            proteusPreKeyRefiller = proteusPreKeyRefiller,
            preKeyRepository = preKeyRepository
        )
    }

    private val featureFlagsSyncWorker: FeatureFlagsSyncWorker by lazy {
        FeatureFlagSyncWorkerImpl(
            incrementalSyncRepository = incrementalSyncRepository,
            syncFeatureConfigs = syncFeatureConfigsUseCase,
        )
    }

    private val keyPackageRepository: KeyPackageRepository
        get() = KeyPackageDataSource(
            clientIdProvider, authenticatedNetworkContainer.keyPackageApi, mlsClientProvider, userId
        )

    private val logoutRepository: LogoutRepository = LogoutDataSource(
        authenticatedNetworkContainer.logoutApi,
        userStorage.database.metadataDAO
    )

    val observeSyncState: ObserveSyncStateUseCase
        get() = ObserveSyncStateUseCaseImpl(slowSyncRepository, incrementalSyncRepository)

    private val avsSyncStateReporter: AvsSyncStateReporter by lazy {
        AvsSyncStateReporterImpl(
            callManager = callManager,
            observeSyncStateUseCase = observeSyncState
        )
    }

    val setConnectionPolicy: SetConnectionPolicyUseCase
        get() = SetConnectionPolicyUseCase(incrementalSyncRepository)

    private val protoContentMapper: ProtoContentMapper
        get() = ProtoContentMapperImpl(selfUserId = userId)

    val persistMigratedMessage: PersistMigratedMessagesUseCase
        get() = PersistMigratedMessagesUseCaseImpl(
            userId,
            userStorage.database.migrationDAO,
            protoContentMapper = protoContentMapper
        )

    private val oneOnOneProtocolSelector: OneOnOneProtocolSelector
        get() = OneOnOneProtocolSelectorImpl(
            userRepository
        )

    @OptIn(DelicateKaliumApi::class)
    val client: ClientScope
        get() = ClientScope(
            clientRepository,
            pushTokenRepository,
            logoutRepository,
            preKeyRepository,
            keyPackageRepository,
            keyPackageLimitsProvider,
            mlsClientProvider,
            notificationTokenRepository,
            clientRemoteRepository,
            proteusClientProvider,
            globalScope.sessionRepository,
            upgradeCurrentSessionUseCase,
            userId,
            isAllowedToRegisterMLSClient,
            clientIdProvider,
            userRepository,
            authenticationScope.secondFactorVerificationRepository,
            slowSyncRepository,
            cachedClientIdClearer,
            updateSupportedProtocolsAndResolveOneOnOnes
        )
    val conversations: ConversationScope by lazy {
        ConversationScope(
            conversationRepository,
            conversationGroupRepository,
            connectionRepository,
            userRepository,
            syncManager,
            mlsConversationRepository,
            clientIdProvider,
            messages.messageSender,
            teamRepository,
            userId,
            selfConversationIdProvider,
            persistMessage,
            updateKeyingMaterialThresholdProvider,
            selfTeamId,
            messages.sendConfirmation,
            renamedConversationHandler,
            qualifiedIdMapper,
            globalScope.serverConfigRepository,
            userStorage,
            userPropertyRepository,
            oneOnOneResolver,
            this,
            userScopedLogger
        )
    }

    val migration get() = MigrationScope(userId, userStorage.database)
    val debug: DebugScope
        get() = DebugScope(
            messageRepository,
            conversationRepository,
            mlsConversationRepository,
            clientRepository,
            clientRemoteRepository,
            clientIdProvider,
            proteusClientProvider,
            mlsClientProvider,
            preKeyRepository,
            userRepository,
            userId,
            assetRepository,
            syncManager,
            slowSyncRepository,
            messageSendingScheduler,
            selfConversationIdProvider,
            staleEpochVerifier,
            eventProcessor,
            legalHoldHandler,
            this
        )
    val messages: MessageScope
        get() = MessageScope(
            connectionRepository,
            userId,
            clientIdProvider,
            selfConversationIdProvider,
            messageRepository,
            conversationRepository,
            mlsConversationRepository,
            clientRepository,
            clientRemoteRepository,
            proteusClientProvider,
            mlsClientProvider,
            preKeyRepository,
            userRepository,
            assetRepository,
            reactionRepository,
            receiptRepository,
            syncManager,
            slowSyncRepository,
            messageSendingScheduler,
            userPropertyRepository,
            incrementalSyncRepository,
            protoContentMapper,
            observeSelfDeletingMessages,
            messageMetadataRepository,
            staleEpochVerifier,
            legalHoldHandler,
            this
        )
    val users: UserScope
        get() = UserScope(
            userRepository,
            accountRepository,
            publicUserRepository,
            syncManager,
            assetRepository,
            teamRepository,
            connectionRepository,
            qualifiedIdMapper,
            globalScope.sessionRepository,
            globalScope.serverConfigRepository,
            userId,
            userStorage.database.metadataDAO,
            userPropertyRepository,
            messages.messageSender,
            clientIdProvider,
            e2eiRepository,
            mlsConversationRepository,
            team.isSelfATeamMember,
            updateSupportedProtocols
        )
    private val clearUserData: ClearUserDataUseCase get() = ClearUserDataUseCaseImpl(userStorage)

    val validateAssetMimeType: ValidateAssetMimeTypeUseCase get() = ValidateAssetMimeTypeUseCaseImpl()
    val logout: LogoutUseCase
        get() = LogoutUseCaseImpl(
            logoutRepository,
            globalScope.sessionRepository,
            clientRepository,
            userId,
            client.deregisterNativePushToken,
            client.clearClientData,
            clearUserData,
            userSessionScopeProvider,
            pushTokenRepository,
            globalScope,
            userSessionWorkScheduler,
            calls.establishedCall,
            calls.endCall,
            kaliumConfigs
        )
    val persistPersistentWebSocketConnectionStatus: PersistPersistentWebSocketConnectionStatusUseCase
        get() = PersistPersistentWebSocketConnectionStatusUseCaseImpl(userId, globalScope.sessionRepository)

    val getPersistentWebSocketStatus: GetPersistentWebSocketStatus
        get() = GetPersistentWebSocketStatusImpl(userId, globalScope.sessionRepository)

    private val featureConfigRepository: FeatureConfigRepository
        get() = FeatureConfigDataSource(
            featureConfigApi = authenticatedNetworkContainer.featureConfigApi
        )
    val isFileSharingEnabled: IsFileSharingEnabledUseCase get() = IsFileSharingEnabledUseCaseImpl(userConfigRepository)
    val observeFileSharingStatus: ObserveFileSharingStatusUseCase
        get() = ObserveFileSharingStatusUseCaseImpl(userConfigRepository)

    val markGuestLinkFeatureFlagAsNotChanged: MarkGuestLinkFeatureFlagAsNotChangedUseCase
        get() = MarkGuestLinkFeatureFlagAsNotChangedUseCaseImpl(userConfigRepository)

    val appLockTeamFeatureConfigObserver: AppLockTeamFeatureConfigObserver
        get() = AppLockTeamFeatureConfigObserverImpl(userConfigRepository)

    val markTeamAppLockStatusAsNotified: MarkTeamAppLockStatusAsNotifiedUseCase
        get() = MarkTeamAppLockStatusAsNotifiedUseCaseImpl(userConfigRepository)

    val markSelfDeletingMessagesAsNotified: MarkSelfDeletionStatusAsNotifiedUseCase
        get() = MarkSelfDeletionStatusAsNotifiedUseCaseImpl(userConfigRepository)

    val observeSelfDeletingMessages: ObserveSelfDeletionTimerSettingsForConversationUseCase
        get() = ObserveSelfDeletionTimerSettingsForConversationUseCaseImpl(userConfigRepository, conversationRepository)

    val observeTeamSettingsSelfDeletionStatus: ObserveTeamSettingsSelfDeletingStatusUseCase
        get() = ObserveTeamSettingsSelfDeletingStatusUseCaseImpl(userConfigRepository)

    val persistNewSelfDeletionStatus: PersistNewSelfDeletionTimerUseCaseImpl
        get() = PersistNewSelfDeletionTimerUseCaseImpl(conversationRepository)

    val observeGuestRoomLinkFeatureFlag: ObserveGuestRoomLinkFeatureFlagUseCase
        get() = ObserveGuestRoomLinkFeatureFlagUseCaseImpl(userConfigRepository)

    val markFileSharingStatusAsNotified: MarkFileSharingChangeAsNotifiedUseCase
        get() = MarkFileSharingChangeAsNotifiedUseCase(userConfigRepository)

    val isMLSEnabled: IsMLSEnabledUseCase get() = IsMLSEnabledUseCaseImpl(featureSupport, userConfigRepository)

    val observeE2EIRequired: ObserveE2EIRequiredUseCase
        get() = ObserveE2EIRequiredUseCaseImpl(
            userConfigRepository,
            featureSupport,
            users.getE2EICertificate,
            clientIdProvider
        )
    val markE2EIRequiredAsNotified: MarkEnablingE2EIAsNotifiedUseCase
        get() = MarkEnablingE2EIAsNotifiedUseCaseImpl(userConfigRepository)

    @OptIn(DelicateKaliumApi::class)
    private val isAllowedToRegisterMLSClient: IsAllowedToRegisterMLSClientUseCase
        get() = IsAllowedToRegisterMLSClientUseCaseImpl(featureSupport, mlsPublicKeysRepository)

    private val syncFeatureConfigsUseCase: SyncFeatureConfigsUseCase
        get() = SyncFeatureConfigsUseCaseImpl(
            featureConfigRepository,
            guestRoomConfigHandler,
            fileSharingConfigHandler,
            mlsConfigHandler,
            mlsMigrationConfigHandler,
            classifiedDomainsConfigHandler,
            conferenceCallingConfigHandler,
            secondFactorPasswordChallengeConfigHandler,
            selfDeletingMessagesConfigHandler,
            e2eiConfigHandler,
            appLockConfigHandler
        )

    val team: TeamScope get() = TeamScope(userRepository, teamRepository, conversationRepository, selfTeamId)

    val service: ServiceScope
        get() = ServiceScope(
            serviceRepository,
            teamRepository,
            selfTeamId
        )

    val calls: CallsScope
        get() = CallsScope(
            callManager,
            callRepository,
            conversationRepository,
            userRepository,
            flowManagerService,
            mediaManagerService,
            syncManager,
            qualifiedIdMapper,
            clientIdProvider,
            userConfigRepository,
            conversationClientsInCallUpdater,
            kaliumConfigs
        )

    val connection: ConnectionScope
        get() = ConnectionScope(
            connectionRepository,
            conversationRepository,
            userRepository,
            oneOnOneResolver,
            conversations.newGroupConversationSystemMessagesCreator
        )

    val observeSecurityClassificationLabel: ObserveSecurityClassificationLabelUseCase
        get() = ObserveSecurityClassificationLabelUseCaseImpl(
            conversations.observeConversationMembers, conversationRepository, userConfigRepository
        )

    val getOtherUserSecurityClassificationLabel: ObserveOtherUserSecurityClassificationLabelUseCase
        get() = ObserveOtherUserSecurityClassificationLabelUseCaseImpl(userConfigRepository, userId)

    val persistScreenshotCensoringConfig: PersistScreenshotCensoringConfigUseCase
        get() = PersistScreenshotCensoringConfigUseCaseImpl(userConfigRepository = userConfigRepository)

    val observeScreenshotCensoringConfig: ObserveScreenshotCensoringConfigUseCase
        get() = ObserveScreenshotCensoringConfigUseCaseImpl(userConfigRepository = userConfigRepository)

    val kaliumFileSystem: KaliumFileSystem by lazy {
        // Create the cache and asset storage directories
        KaliumFileSystemImpl(dataStoragePaths).also {
            if (!it.exists(dataStoragePaths.cachePath.value.toPath()))
                it.createDirectories(dataStoragePaths.cachePath.value.toPath())
            if (!it.exists(dataStoragePaths.assetStoragePath.value.toPath()))
                it.createDirectories(dataStoragePaths.assetStoragePath.value.toPath())
        }
    }

    internal val getProxyCredentials: GetProxyCredentialsUseCase
        get() = GetProxyCredentialsUseCaseImpl(sessionManager)

    private fun createPushTokenUpdater() = PushTokenUpdater(
        clientRepository, notificationTokenRepository, pushTokenRepository
    )

    private val mlsConversationsVerificationStatusesHandler: MLSConversationsVerificationStatusesHandler by lazy {
        MLSConversationsVerificationStatusesHandlerImpl(conversationRepository, persistMessage, mlsConversationRepository, userId)
    }

    private val typingIndicatorSyncManager: TypingIndicatorSyncManager =
        TypingIndicatorSyncManager(lazy { conversations.typingIndicatorIncomingRepository }, observeSyncState)

    init {
        launch {
            apiMigrationManager.performMigrations()
            // TODO: Add a public start function to the Managers
            incrementalSyncManager
            slowSyncManager

            callRepository.updateOpenCallsToClosedStatus()
            messageRepository.resetAssetProgressStatus()
        }

        launch {
            val pushTokenUpdater = createPushTokenUpdater()
            pushTokenUpdater.monitorTokenChanges()
        }

        launch {
            mlsConversationsRecoveryManager.invoke()
        }

        launch {
            conversationsRecoveryManager.invoke()
        }

        launch {
            messages.ephemeralMessageDeletionHandler.enqueuePendingSelfDeletionMessages()
        }

        launch {
            proteusSyncWorker.execute()
        }

        launch {
            avsSyncStateReporter.execute()
        }

        launch {
            mlsConversationsVerificationStatusesHandler.invoke()
        }

        launch {
            typingIndicatorSyncManager.execute()
        }

        launch {
<<<<<<< HEAD
            updateSelfClientCapabilityToLegalHoldConsent()
=======
            featureFlagsSyncWorker.execute()
>>>>>>> e85f2e54
        }
    }

    fun onDestroy() {
        cancel()
    }
}

fun interface CachedClientIdClearer {
    operator fun invoke()
}<|MERGE_RESOLUTION|>--- conflicted
+++ resolved
@@ -1886,11 +1886,11 @@
         }
 
         launch {
-<<<<<<< HEAD
+            featureFlagsSyncWorker.execute()
+        }
+
+        launch {
             updateSelfClientCapabilityToLegalHoldConsent()
-=======
-            featureFlagsSyncWorker.execute()
->>>>>>> e85f2e54
         }
     }
 
