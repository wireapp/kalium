package com.wire.kalium.logic.feature

import com.wire.kalium.logic.AuthenticatedDataSourceSet
import com.wire.kalium.logic.configuration.ClientConfig
import com.wire.kalium.logic.configuration.UserConfigDataSource
import com.wire.kalium.logic.configuration.UserConfigRepository
import com.wire.kalium.logic.configuration.notification.NotificationTokenDataSource
import com.wire.kalium.logic.data.asset.AssetDataSource
import com.wire.kalium.logic.data.asset.AssetRepository
import com.wire.kalium.logic.data.asset.DataStoragePaths
import com.wire.kalium.logic.data.asset.KaliumFileSystem
import com.wire.kalium.logic.data.asset.KaliumFileSystemImpl
import com.wire.kalium.logic.data.call.CallDataSource
import com.wire.kalium.logic.data.call.CallRepository
import com.wire.kalium.logic.data.client.ClientDataSource
import com.wire.kalium.logic.data.client.ClientRepository
import com.wire.kalium.logic.data.client.MLSClientProvider
import com.wire.kalium.logic.data.client.MLSClientProviderImpl
import com.wire.kalium.logic.data.client.remote.ClientRemoteDataSource
import com.wire.kalium.logic.data.client.remote.ClientRemoteRepository
import com.wire.kalium.logic.data.connection.ConnectionDataSource
import com.wire.kalium.logic.data.connection.ConnectionRepository
import com.wire.kalium.logic.data.conversation.ConversationDataSource
import com.wire.kalium.logic.data.conversation.ConversationRepository
import com.wire.kalium.logic.data.conversation.MLSConversationDataSource
import com.wire.kalium.logic.data.conversation.MLSConversationRepository
import com.wire.kalium.logic.data.event.EventDataSource
import com.wire.kalium.logic.data.event.EventRepository
import com.wire.kalium.logic.data.featureConfig.FeatureConfigDataSource
import com.wire.kalium.logic.data.featureConfig.FeatureConfigRepository
import com.wire.kalium.logic.data.id.FederatedIdMapper
import com.wire.kalium.logic.data.id.QualifiedID
import com.wire.kalium.logic.data.id.QualifiedIdMapper
import com.wire.kalium.logic.data.keypackage.KeyPackageDataSource
import com.wire.kalium.logic.data.keypackage.KeyPackageLimitsProvider
import com.wire.kalium.logic.data.keypackage.KeyPackageLimitsProviderImpl
import com.wire.kalium.logic.data.keypackage.KeyPackageRepository
import com.wire.kalium.logic.data.logout.LogoutDataSource
import com.wire.kalium.logic.data.logout.LogoutRepository
import com.wire.kalium.logic.data.message.MessageDataSource
import com.wire.kalium.logic.data.message.MessageRepository
import com.wire.kalium.logic.data.message.PersistMessageUseCase
import com.wire.kalium.logic.data.message.PersistMessageUseCaseImpl
import com.wire.kalium.logic.data.prekey.PreKeyDataSource
import com.wire.kalium.logic.data.prekey.PreKeyRepository
import com.wire.kalium.logic.data.prekey.remote.PreKeyRemoteDataSource
import com.wire.kalium.logic.data.prekey.remote.PreKeyRemoteRepository
import com.wire.kalium.logic.data.publicuser.SearchUserRepository
import com.wire.kalium.logic.data.publicuser.SearchUserRepositoryImpl
import com.wire.kalium.logic.data.publicuser.UserSearchApiWrapper
import com.wire.kalium.logic.data.publicuser.UserSearchApiWrapperImpl
import com.wire.kalium.logic.data.session.SessionRepository
import com.wire.kalium.logic.data.sync.InMemoryIncrementalSyncRepository
import com.wire.kalium.logic.data.sync.InMemorySlowSyncRepository
import com.wire.kalium.logic.data.sync.IncrementalSyncRepository
import com.wire.kalium.logic.data.sync.SlowSyncRepository
import com.wire.kalium.logic.data.team.TeamDataSource
import com.wire.kalium.logic.data.team.TeamRepository
import com.wire.kalium.logic.data.user.UserDataSource
import com.wire.kalium.logic.data.user.UserRepository
import com.wire.kalium.logic.di.MapperProvider
import com.wire.kalium.logic.feature.auth.LogoutUseCase
import com.wire.kalium.logic.feature.auth.LogoutUseCaseImpl
import com.wire.kalium.logic.feature.call.CallManager
import com.wire.kalium.logic.feature.call.CallsScope
import com.wire.kalium.logic.feature.call.GlobalCallManager
import com.wire.kalium.logic.feature.client.ClientScope
import com.wire.kalium.logic.feature.connection.ConnectionScope
import com.wire.kalium.logic.feature.connection.SyncConnectionsUseCase
import com.wire.kalium.logic.feature.connection.SyncConnectionsUseCaseImpl
import com.wire.kalium.logic.feature.conversation.ConversationScope
import com.wire.kalium.logic.feature.conversation.JoinExistingMLSConversationsUseCase
import com.wire.kalium.logic.feature.conversation.SyncConversationsUseCase
import com.wire.kalium.logic.feature.conversation.keyingmaterials.KeyingMaterialsManager
import com.wire.kalium.logic.feature.conversation.keyingmaterials.KeyingMaterialsManagerImpl
import com.wire.kalium.logic.feature.featureConfig.SyncFeatureConfigsUseCase
import com.wire.kalium.logic.feature.featureConfig.SyncFeatureConfigsUseCaseImpl
import com.wire.kalium.logic.feature.keypackage.KeyPackageManager
import com.wire.kalium.logic.feature.keypackage.KeyPackageManagerImpl
import com.wire.kalium.logic.feature.message.EphemeralNotificationsManager
import com.wire.kalium.logic.feature.message.MLSMessageCreator
import com.wire.kalium.logic.feature.message.MLSMessageCreatorImpl
import com.wire.kalium.logic.feature.message.MessageEnvelopeCreator
import com.wire.kalium.logic.feature.message.MessageEnvelopeCreatorImpl
import com.wire.kalium.logic.feature.message.MessageScope
import com.wire.kalium.logic.feature.message.MessageSendFailureHandler
import com.wire.kalium.logic.feature.message.MessageSendFailureHandlerImpl
import com.wire.kalium.logic.feature.message.MessageSender
import com.wire.kalium.logic.feature.message.MessageSenderImpl
import com.wire.kalium.logic.feature.message.MessageSendingScheduler
import com.wire.kalium.logic.feature.message.SessionEstablisher
import com.wire.kalium.logic.feature.message.SessionEstablisherImpl
import com.wire.kalium.logic.feature.team.SyncSelfTeamUseCase
import com.wire.kalium.logic.feature.team.SyncSelfTeamUseCaseImpl
import com.wire.kalium.logic.feature.team.TeamScope
import com.wire.kalium.logic.feature.user.IsFileSharingEnabledUseCase
import com.wire.kalium.logic.feature.user.IsFileSharingEnabledUseCaseImpl
import com.wire.kalium.logic.feature.user.IsMLSEnabledUseCase
import com.wire.kalium.logic.feature.user.IsMLSEnabledUseCaseImpl
import com.wire.kalium.logic.feature.user.ObserveFileSharingStatusUseCase
import com.wire.kalium.logic.feature.user.ObserveFileSharingStatusUseCaseImpl
import com.wire.kalium.logic.feature.user.SyncContactsUseCase
import com.wire.kalium.logic.feature.user.SyncContactsUseCaseImpl
import com.wire.kalium.logic.feature.user.SyncSelfUserUseCase
import com.wire.kalium.logic.feature.user.UserScope
import com.wire.kalium.logic.featureFlags.KaliumConfigs
import com.wire.kalium.logic.sync.ObserveSyncStateUseCase
import com.wire.kalium.logic.sync.SetConnectionPolicyUseCase
import com.wire.kalium.logic.sync.SyncCriteriaProvider
import com.wire.kalium.logic.sync.SyncCriteriaProviderImpl
import com.wire.kalium.logic.sync.SyncManager
import com.wire.kalium.logic.sync.SyncManagerImpl
import com.wire.kalium.logic.sync.full.SlowSyncManager
import com.wire.kalium.logic.sync.full.SlowSyncWorker
import com.wire.kalium.logic.sync.full.SlowSyncWorkerImpl
import com.wire.kalium.logic.sync.incremental.EventGatherer
import com.wire.kalium.logic.sync.incremental.EventGathererImpl
import com.wire.kalium.logic.sync.incremental.EventProcessor
import com.wire.kalium.logic.sync.incremental.EventProcessorImpl
import com.wire.kalium.logic.sync.incremental.IncrementalSyncManager
import com.wire.kalium.logic.sync.incremental.IncrementalSyncWorker
import com.wire.kalium.logic.sync.incremental.IncrementalSyncWorkerImpl
import com.wire.kalium.logic.sync.receiver.ConversationEventReceiver
import com.wire.kalium.logic.sync.receiver.ConversationEventReceiverImpl
import com.wire.kalium.logic.sync.receiver.FeatureConfigEventReceiver
import com.wire.kalium.logic.sync.receiver.FeatureConfigEventReceiverImpl
import com.wire.kalium.logic.sync.receiver.UserEventReceiver
import com.wire.kalium.logic.sync.receiver.UserEventReceiverImpl
import com.wire.kalium.logic.sync.receiver.message.DeleteForMeHandler
import com.wire.kalium.logic.sync.receiver.message.LastReadContentHandler
import com.wire.kalium.logic.sync.receiver.message.MessageTextEditHandler
import com.wire.kalium.logic.util.TimeParser
import com.wire.kalium.logic.util.TimeParserImpl
import com.wire.kalium.persistence.client.ClientRegistrationStorage
import com.wire.kalium.persistence.client.ClientRegistrationStorageImpl
import com.wire.kalium.persistence.client.TokenStorage
import com.wire.kalium.persistence.client.TokenStorageImpl
import com.wire.kalium.persistence.client.UserConfigStorage
import com.wire.kalium.persistence.client.UserConfigStorageImpl
import com.wire.kalium.persistence.db.UserDatabaseProvider
import com.wire.kalium.persistence.event.EventInfoStorage
import com.wire.kalium.persistence.event.EventInfoStorageImpl
import com.wire.kalium.persistence.kmm_settings.EncryptedSettingsHolder
import com.wire.kalium.persistence.kmm_settings.KaliumPreferences
import kotlinx.coroutines.CoroutineScope
import kotlinx.coroutines.SupervisorJob
import kotlinx.coroutines.cancel
import kotlinx.coroutines.launch
import okio.Path.Companion.toPath
import kotlin.coroutines.CoroutineContext

expect class UserSessionScope : UserSessionScopeCommon

@Suppress("LongParameterList")
abstract class UserSessionScopeCommon(
    private val userId: QualifiedID,
    private val authenticatedDataSourceSet: AuthenticatedDataSourceSet,
    private val sessionRepository: SessionRepository,
    private val globalCallManager: GlobalCallManager,
    private val globalPreferences: KaliumPreferences,
    dataStoragePaths: DataStoragePaths,
    private val kaliumConfigs: KaliumConfigs
) : CoroutineScope {
    // we made this lazy, so it will have a single instance for the storage
    private val userConfigStorage: UserConfigStorage by lazy { UserConfigStorageImpl(globalPreferences) }

    private val userConfigRepository: UserConfigRepository get() = UserConfigDataSource(userConfigStorage)

    private val encryptedSettingsHolder: EncryptedSettingsHolder = authenticatedDataSourceSet.encryptedSettingsHolder
    private val userPreferencesSettings = authenticatedDataSourceSet.kaliumPreferencesSettings
    private val eventInfoStorage: EventInfoStorage
        get() = EventInfoStorageImpl(userPreferencesSettings)

    private val userDatabaseProvider: UserDatabaseProvider = authenticatedDataSourceSet.userDatabaseProvider

    private val keyPackageLimitsProvider: KeyPackageLimitsProvider
        get() = KeyPackageLimitsProviderImpl(kaliumConfigs)

    private val mlsClientProvider: MLSClientProvider
        get() = MLSClientProviderImpl(
            "${authenticatedDataSourceSet.authenticatedRootDir}/mls",
            userId,
            clientRepository,
            authenticatedDataSourceSet.kaliumPreferencesSettings
        )

    private val mlsConversationRepository: MLSConversationRepository
        get() = MLSConversationDataSource(
            keyPackageRepository,
            mlsClientProvider,
            authenticatedDataSourceSet.authenticatedNetworkContainer.mlsMessageApi,
            userDatabaseProvider.conversationDAO,
            authenticatedDataSourceSet.authenticatedNetworkContainer.clientApi
        )

    private val notificationTokenRepository get() = NotificationTokenDataSource(tokenStorage)

    private val conversationRepository: ConversationRepository
        get() = ConversationDataSource(
            userRepository,
            mlsConversationRepository,
            userDatabaseProvider.conversationDAO,
            authenticatedDataSourceSet.authenticatedNetworkContainer.conversationApi,
            userDatabaseProvider.messageDAO,
            authenticatedDataSourceSet.authenticatedNetworkContainer.clientApi,
            timeParser,
            persistMessage = lazy { persistMessage }
        )

    private val messageRepository: MessageRepository
        get() = MessageDataSource(
            authenticatedDataSourceSet.authenticatedNetworkContainer.messageApi,
            authenticatedDataSourceSet.authenticatedNetworkContainer.mlsMessageApi,
            userDatabaseProvider.messageDAO
        )

    private val userRepository: UserRepository
        get() = UserDataSource(
            userDatabaseProvider.userDAO,
            userDatabaseProvider.metadataDAO,
            userDatabaseProvider.clientDAO,
            authenticatedDataSourceSet.authenticatedNetworkContainer.selfApi,
            authenticatedDataSourceSet.authenticatedNetworkContainer.userDetailsApi,
            sessionRepository
        )

    private val teamRepository: TeamRepository
        get() = TeamDataSource(
            userDatabaseProvider.userDAO,
            userDatabaseProvider.teamDAO,
            authenticatedDataSourceSet.authenticatedNetworkContainer.teamsApi
        )

    private val connectionRepository: ConnectionRepository
        get() = ConnectionDataSource(
            userDatabaseProvider.conversationDAO,
            userDatabaseProvider.connectionDAO,
            authenticatedDataSourceSet.authenticatedNetworkContainer.connectionApi,
            authenticatedDataSourceSet.authenticatedNetworkContainer.userDetailsApi,
            userDatabaseProvider.userDAO,
            userDatabaseProvider.metadataDAO
        )

    private val userSearchApiWrapper: UserSearchApiWrapper = UserSearchApiWrapperImpl(
        authenticatedDataSourceSet.authenticatedNetworkContainer.userSearchApi,
        userDatabaseProvider.conversationDAO,
        userDatabaseProvider.userDAO,
        userDatabaseProvider.metadataDAO
    )

    private val publicUserRepository: SearchUserRepository
        get() = SearchUserRepositoryImpl(
            userDatabaseProvider.userDAO,
            userDatabaseProvider.metadataDAO,
            authenticatedDataSourceSet.authenticatedNetworkContainer.userDetailsApi,
            userSearchApiWrapper
        )

    val persistMessage: PersistMessageUseCase
        get() = PersistMessageUseCaseImpl(messageRepository, conversationRepository, userId)

    private val callRepository: CallRepository by lazy {
        CallDataSource(
            callApi = authenticatedDataSourceSet.authenticatedNetworkContainer.callApi,
            qualifiedIdMapper = qualifiedIdMapper,
            callDAO = userDatabaseProvider.callDAO,
            conversationRepository = conversationRepository,
            userRepository = userRepository,
            teamRepository = teamRepository,
            timeParser = timeParser,
            persistMessage = persistMessage
        )
    }

    protected abstract val clientConfig: ClientConfig

    private val tokenStorage: TokenStorage
        get() = TokenStorageImpl(globalPreferences)

    private val clientRemoteRepository: ClientRemoteRepository
        get() = ClientRemoteDataSource(authenticatedDataSourceSet.authenticatedNetworkContainer.clientApi, clientConfig)

    private val clientRegistrationStorage: ClientRegistrationStorage
        get() = ClientRegistrationStorageImpl(userDatabaseProvider.metadataDAO)

    private val clientRepository: ClientRepository
        get() = ClientDataSource(clientRemoteRepository, clientRegistrationStorage, userDatabaseProvider.clientDAO)

    private val messageSendFailureHandler: MessageSendFailureHandler
        get() = MessageSendFailureHandlerImpl(userRepository, clientRepository)

    private val sessionEstablisher: SessionEstablisher
        get() = SessionEstablisherImpl(authenticatedDataSourceSet.proteusClient, preKeyRepository)

    private val messageEnvelopeCreator: MessageEnvelopeCreator
        get() = MessageEnvelopeCreatorImpl(authenticatedDataSourceSet.proteusClient)

    private val mlsMessageCreator: MLSMessageCreator
        get() = MLSMessageCreatorImpl(mlsClientProvider)

    private val messageSendingScheduler: MessageSendingScheduler
        get() = authenticatedDataSourceSet.userSessionWorkScheduler

    // TODO(optimization) code duplication, can't we get the MessageSender from the message scope?
    private val messageSender: MessageSender
        get() = MessageSenderImpl(
            messageRepository,
            conversationRepository,
            syncManager,
            messageSendFailureHandler,
            sessionEstablisher,
            messageEnvelopeCreator,
            mlsMessageCreator,
            messageSendingScheduler,
            timeParser
        )

    private val assetRepository: AssetRepository
        get() = AssetDataSource(
            assetApi = authenticatedDataSourceSet.authenticatedNetworkContainer.assetApi,
            assetDao = userDatabaseProvider.assetDAO,
            kaliumFileSystem = kaliumFileSystem
        )

    private val incrementalSyncRepository: IncrementalSyncRepository by lazy { InMemoryIncrementalSyncRepository() }

    private val slowSyncRepository: SlowSyncRepository by lazy { InMemorySlowSyncRepository() }

    private val eventGatherer: EventGatherer get() = EventGathererImpl(eventRepository, incrementalSyncRepository)

    private val eventProcessor: EventProcessor
        get() = EventProcessorImpl(
            eventRepository,
            conversationEventReceiver, userEventReceiver, featureConfigEventReceiver
        )

    private val syncCriteriaProvider: SyncCriteriaProvider
        get() = SyncCriteriaProviderImpl(clientRepository, logoutRepository)

    val syncManager: SyncManager by lazy {
        SyncManagerImpl(
            slowSyncRepository,
            incrementalSyncRepository
        )
    }

    private val syncConversations: SyncConversationsUseCase
        get() = SyncConversationsUseCase(conversationRepository)

    internal val syncConnections: SyncConnectionsUseCase
        get() = SyncConnectionsUseCaseImpl(
            connectionRepository = connectionRepository
        )

    private val syncSelfUser: SyncSelfUserUseCase get() = SyncSelfUserUseCase(userRepository)
    private val syncContacts: SyncContactsUseCase get() = SyncContactsUseCaseImpl(userRepository)

    private val syncSelfTeamUseCase: SyncSelfTeamUseCase
        get() = SyncSelfTeamUseCaseImpl(
            userRepository = userRepository,
            teamRepository = teamRepository
        )

    val joinExistingMLSConversations: JoinExistingMLSConversationsUseCase
        get() = JoinExistingMLSConversationsUseCase(conversationRepository)

    private val slowSyncWorker: SlowSyncWorker by lazy {
        SlowSyncWorkerImpl(
            syncSelfUser,
            syncFeatureConfigsUseCase,
            syncConversations,
            syncConnections,
            syncSelfTeamUseCase,
            syncContacts,
            joinExistingMLSConversations
        )
    }

    private val slowSyncManager: SlowSyncManager by lazy {
        SlowSyncManager(syncCriteriaProvider, slowSyncRepository, slowSyncWorker)
    }

    private val incrementalSyncWorker: IncrementalSyncWorker by lazy {
        IncrementalSyncWorkerImpl(eventGatherer, eventProcessor)
    }

    private val incrementalSyncManager by lazy {
        IncrementalSyncManager(slowSyncRepository, incrementalSyncWorker, incrementalSyncRepository)
    }

    private val timeParser: TimeParser = TimeParserImpl()

    private val eventRepository: EventRepository
        get() = EventDataSource(
            authenticatedDataSourceSet.authenticatedNetworkContainer.notificationApi, eventInfoStorage, clientRepository
        )

    internal val keyPackageManager: KeyPackageManager =
        KeyPackageManagerImpl(
            incrementalSyncRepository,
            lazy { keyPackageRepository },
            lazy { client.refillKeyPackages }
        )
    internal val keyingMaterialsManager: KeyingMaterialsManager =
        KeyingMaterialsManagerImpl(
            incrementalSyncRepository,
            lazy { conversations.updateMLSGroupsKeyingMaterials }
        )

    val qualifiedIdMapper: QualifiedIdMapper get() = MapperProvider.qualifiedIdMapper(userRepository)

    val federatedIdMapper: FederatedIdMapper get() = MapperProvider.federatedIdMapper(userRepository, qualifiedIdMapper, globalPreferences)

    private val callManager: Lazy<CallManager> = lazy {
        globalCallManager.getCallManagerForClient(
            userId = userId,
            callRepository = callRepository,
            userRepository = userRepository,
            clientRepository = clientRepository,
            conversationRepository = conversationRepository,
            messageSender = messageSender,
            federatedIdMapper = federatedIdMapper,
            qualifiedIdMapper = qualifiedIdMapper
        )
    }

    private val flowManagerService by lazy {
        globalCallManager.getFlowManager()
    }

    private val mediaManagerService by lazy {
        globalCallManager.getMediaManager()
    }

    private val conversationEventReceiver: ConversationEventReceiver by lazy {
        ConversationEventReceiverImpl(
            authenticatedDataSourceSet.proteusClient,
            persistMessage,
            messageRepository,
            assetRepository,
            conversationRepository,
            mlsConversationRepository,
            userRepository,
            callManager,
            MessageTextEditHandler(messageRepository),
            LastReadContentHandler(conversationRepository, userRepository),
            DeleteForMeHandler(conversationRepository, messageRepository, userRepository),
            userConfigRepository,
            EphemeralNotificationsManager
        )
    }

    private val userEventReceiver: UserEventReceiver
        get() = UserEventReceiverImpl(
            connectionRepository,
            logout,
            clientRepository,
            sessionRepository
        )

    private val featureConfigEventReceiver: FeatureConfigEventReceiver
        get() = FeatureConfigEventReceiverImpl(userConfigRepository, userRepository, kaliumConfigs)

    private val preKeyRemoteRepository: PreKeyRemoteRepository
        get() = PreKeyRemoteDataSource(authenticatedDataSourceSet.authenticatedNetworkContainer.preKeyApi)
    private val preKeyRepository: PreKeyRepository
        get() = PreKeyDataSource(
            preKeyRemoteRepository, authenticatedDataSourceSet.proteusClient
        )

    private val keyPackageRepository: KeyPackageRepository
        get() = KeyPackageDataSource(
            clientRepository,
            authenticatedDataSourceSet.authenticatedNetworkContainer.keyPackageApi,
            mlsClientProvider,
            authenticatedDataSourceSet.userDatabaseProvider.metadataDAO,
        )

    private val logoutRepository: LogoutRepository = LogoutDataSource(authenticatedDataSourceSet.authenticatedNetworkContainer.logoutApi)

    val observeSyncState: ObserveSyncStateUseCase
        get() = ObserveSyncStateUseCase(slowSyncRepository, incrementalSyncRepository)

    val setConnectionPolicy: SetConnectionPolicyUseCase
        get() = SetConnectionPolicyUseCase(incrementalSyncRepository)

    val client: ClientScope
        get() = ClientScope(
            clientRepository,
            preKeyRepository,
            keyPackageRepository,
            keyPackageLimitsProvider,
            mlsClientProvider,
            notificationTokenRepository
        )
    val conversations: ConversationScope
        get() = ConversationScope(
            conversationRepository,
            connectionRepository,
            userRepository,
            callRepository,
            syncManager,
            mlsConversationRepository,
            clientRepository,
<<<<<<< HEAD
            messageSender,
=======
            userId,
            persistMessage,
>>>>>>> a24a119f
            teamRepository
        )
    val messages: MessageScope
        get() = MessageScope(
            connectionRepository,
            userId,
            messageRepository,
            conversationRepository,
            clientRepository,
            authenticatedDataSourceSet.proteusClient,
            mlsClientProvider,
            preKeyRepository,
            userRepository,
            assetRepository,
            syncManager,
            slowSyncRepository,
            messageSendingScheduler,
            timeParser,
            kaliumFileSystem
        )
    val users: UserScope
        get() = UserScope(
            userRepository,
            publicUserRepository,
            syncManager,
            assetRepository,
            teamRepository,
            connectionRepository,
            qualifiedIdMapper,
            sessionRepository,
            userId,
        )
    val logout: LogoutUseCase
        get() = LogoutUseCaseImpl(
            logoutRepository,
            sessionRepository,
            userId,
            authenticatedDataSourceSet,
            clientRepository,
            mlsClientProvider,
            client.deregisterNativePushToken
        )
    private val featureConfigRepository: FeatureConfigRepository
        get() = FeatureConfigDataSource(featureConfigApi = authenticatedDataSourceSet.authenticatedNetworkContainer.featureConfigApi)
    val isFileSharingEnabled: IsFileSharingEnabledUseCase get() = IsFileSharingEnabledUseCaseImpl(userConfigRepository)
    val observeFileSharingStatus: ObserveFileSharingStatusUseCase get() = ObserveFileSharingStatusUseCaseImpl(userConfigRepository)
    val isMLSEnabled: IsMLSEnabledUseCase get() = IsMLSEnabledUseCaseImpl(userConfigRepository)

    internal val syncFeatureConfigsUseCase: SyncFeatureConfigsUseCase
        get() = SyncFeatureConfigsUseCaseImpl(
            userConfigRepository,
            featureConfigRepository,
            userRepository,
            isFileSharingEnabled,
            kaliumConfigs
        )

    val team: TeamScope get() = TeamScope(userRepository, teamRepository)

    val calls: CallsScope
        get() = CallsScope(
            callManager,
            callRepository,
            conversationRepository,
            userRepository,
            flowManagerService,
            mediaManagerService,
        )

    val connection: ConnectionScope get() = ConnectionScope(connectionRepository, conversationRepository)

    val kaliumFileSystem: KaliumFileSystem by lazy {
        // Create the cache and asset storage directories
        KaliumFileSystemImpl(dataStoragePaths).also {
            if (!it.exists(dataStoragePaths.cachePath.value.toPath()))
                it.createDirectories(dataStoragePaths.cachePath.value.toPath())
            if (!it.exists(dataStoragePaths.assetStoragePath.value.toPath()))
                it.createDirectories(dataStoragePaths.assetStoragePath.value.toPath())
        }
    }

    override val coroutineContext: CoroutineContext = SupervisorJob()

    fun onInit() {
        launch {
            // TODO: Add a public start function to the Managers
            incrementalSyncManager
            slowSyncManager

            callRepository.updateOpenCallsToClosedStatus()
        }
    }

    fun onDestroy() {
        cancel()
    }
}<|MERGE_RESOLUTION|>--- conflicted
+++ resolved
@@ -502,12 +502,9 @@
             syncManager,
             mlsConversationRepository,
             clientRepository,
-<<<<<<< HEAD
-            messageSender,
-=======
             userId,
             persistMessage,
->>>>>>> a24a119f
+            messageSender,
             teamRepository
         )
     val messages: MessageScope
