package com.wire.kalium.logic.feature.client

import com.wire.kalium.logic.data.client.ClientRepository
import com.wire.kalium.logic.data.client.RegisterClientParam
<<<<<<< HEAD
import com.wire.kalium.logic.failure.ClientFailure
=======
import com.wire.kalium.logic.failure.TooManyClients
import com.wire.kalium.logic.failure.WrongPassword
>>>>>>> c362a1ee
import com.wire.kalium.logic.functional.suspending

interface RegisterClientUseCase {
    suspend operator fun invoke(param: RegisterClientParam): RegisterClientResult
}

class RegisterClientUseCaseImpl(private val clientRepository: ClientRepository) : RegisterClientUseCase {

    override suspend operator fun invoke(param: RegisterClientParam): RegisterClientResult = suspending {
        //TODO Should we fail here if the client is already registered?
        clientRepository.registerClient(param).flatMap { client ->
            clientRepository.persistClientId(client.clientId).map {
                client
            }
        }
    }.fold({ failure ->
<<<<<<< HEAD
        if (failure is ClientFailure.WrongPassword)
            RegisterClientResult.Failure.InvalidCredentials
        else
            RegisterClientResult.Failure.Generic(failure)
=======
        when (failure) {
            WrongPassword -> RegisterClientResult.Failure.InvalidCredentials
            TooManyClients -> RegisterClientResult.Failure.TooManyClients
            else -> RegisterClientResult.Failure.Generic(failure)
        }
>>>>>>> c362a1ee
    }, { client ->
        RegisterClientResult.Success(client)
    })!!

}<|MERGE_RESOLUTION|>--- conflicted
+++ resolved
@@ -2,12 +2,9 @@
 
 import com.wire.kalium.logic.data.client.ClientRepository
 import com.wire.kalium.logic.data.client.RegisterClientParam
-<<<<<<< HEAD
 import com.wire.kalium.logic.failure.ClientFailure
-=======
 import com.wire.kalium.logic.failure.TooManyClients
 import com.wire.kalium.logic.failure.WrongPassword
->>>>>>> c362a1ee
 import com.wire.kalium.logic.functional.suspending
 
 interface RegisterClientUseCase {
@@ -24,18 +21,11 @@
             }
         }
     }.fold({ failure ->
-<<<<<<< HEAD
-        if (failure is ClientFailure.WrongPassword)
-            RegisterClientResult.Failure.InvalidCredentials
-        else
-            RegisterClientResult.Failure.Generic(failure)
-=======
         when (failure) {
             WrongPassword -> RegisterClientResult.Failure.InvalidCredentials
             TooManyClients -> RegisterClientResult.Failure.TooManyClients
             else -> RegisterClientResult.Failure.Generic(failure)
         }
->>>>>>> c362a1ee
     }, { client ->
         RegisterClientResult.Success(client)
     })!!
