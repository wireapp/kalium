package com.wire.kalium.logic.feature.client

import com.wire.kalium.logic.CoreFailure
import com.wire.kalium.logic.NetworkFailure
import com.wire.kalium.logic.configuration.notification.NotificationTokenRepository
import com.wire.kalium.logic.data.client.Client
import com.wire.kalium.logic.data.client.ClientCapability
import com.wire.kalium.logic.data.client.ClientRepository
import com.wire.kalium.logic.data.client.MLSClientProvider
import com.wire.kalium.logic.data.client.RegisterClientParam
import com.wire.kalium.logic.data.keypackage.KeyPackageRepository
import com.wire.kalium.logic.data.prekey.PreKeyRepository
import com.wire.kalium.logic.feature.client.RegisterClientUseCase.Companion.FIRST_KEY_ID
import com.wire.kalium.logic.functional.Either
import com.wire.kalium.logic.functional.flatMap
import com.wire.kalium.logic.functional.fold
import com.wire.kalium.logic.functional.map
import com.wire.kalium.network.api.user.pushToken.PushTokenBody
import com.wire.kalium.network.exceptions.KaliumException
import com.wire.kalium.network.exceptions.isInvalidCredentials
import com.wire.kalium.network.exceptions.isMissingAuth
import com.wire.kalium.network.exceptions.isTooManyClients

sealed class RegisterClientResult {
    class Success(val client: Client) : RegisterClientResult()

    sealed class Failure : RegisterClientResult() {
        object InvalidCredentials : Failure()
        object TooManyClients : Failure()
        object PasswordAuthRequired : Failure()
        class Generic(val genericFailure: CoreFailure) : Failure()
    }
}

interface RegisterClientUseCase {
    suspend operator fun invoke(
        registerClientParam: RegisterClientParam
    ): RegisterClientResult

    /**
     * The required data needed to register a client
     * password
     * capabilities :Hints provided by the client for the backend so it can behave in a backwards-compatible way.
     * ex : legalHoldConsent
     * preKeysToSend : the initial public keys to start a conversation with another client
     *
     * Sender ID : used only when we have a generated token that is related to the notifications
     * in the case of android it represent the firebase project number
     *
     * @see [RegisterClientParam.ClientWithoutToken]
     * @see [RegisterClientParam.ClientWithToken]
     */
    sealed class RegisterClientParam {
        abstract val password: String?
        abstract val capabilities: List<ClientCapability>?
        abstract val preKeysToSend: Int

        data class ClientWithoutToken(
            override val password: String?,
            override val capabilities: List<ClientCapability>?,
            override val preKeysToSend: Int = DEFAULT_PRE_KEYS_COUNT
        ) : RegisterClientParam()

        data class ClientWithToken(
            override val password: String?,
            override val capabilities: List<ClientCapability>?,
            val senderId: String,
            override val preKeysToSend: Int = DEFAULT_PRE_KEYS_COUNT
        ) : RegisterClientParam()

    }

    companion object {
        const val FIRST_KEY_ID = 0
        const val DEFAULT_PRE_KEYS_COUNT = 100
    }
}

class RegisterClientUseCaseImpl(
    private val clientRepository: ClientRepository,
    private val preKeyRepository: PreKeyRepository,
    private val keyPackageRepository: KeyPackageRepository,
    private val mlsClientProvider: MLSClientProvider,
    private val notificationTokenRepository: NotificationTokenRepository
) : RegisterClientUseCase {

<<<<<<< HEAD
    override suspend operator fun invoke(
        password: String?,
        capabilities: List<ClientCapability>?,
        preKeysToSend: Int
    ): RegisterClientResult = suspending {
        generateProteusPreKeys(preKeysToSend, password, capabilities).coFold({
            RegisterClientResult.Failure.Generic(it)
        }, { registerClientParam ->
            clientRepository.registerClient(registerClientParam).flatMap { client ->
                createMLSClient(client)
            }.fold({ failure ->
                if (failure is NetworkFailure.ServerMiscommunication && failure.kaliumException is KaliumException.InvalidRequestError)
                    when {
                        failure.kaliumException.isTooManyClients() -> RegisterClientResult.Failure.TooManyClients
                        failure.kaliumException.isMissingAuth() -> RegisterClientResult.Failure.PasswordAuthRequired
                        failure.kaliumException.isInvalidCredentials() -> RegisterClientResult.Failure.InvalidCredentials
                        else -> RegisterClientResult.Failure.Generic(failure)
=======
    override suspend operator fun invoke(registerClientParam: RegisterClientUseCase.RegisterClientParam): RegisterClientResult =
        with(registerClientParam) {
            generateProteusPreKeys(preKeysToSend, password, capabilities).fold({
                RegisterClientResult.Failure.Generic(it)
            }, { registerClientParam ->
                clientRepository.registerClient(registerClientParam).flatMap { client ->
                    createMLSClient(client)
                }.flatMap { client ->
                    if (this is RegisterClientUseCase.RegisterClientParam.ClientWithToken) {
                        registerToken(client, senderId)
                    } else {
                        Either.Right(client)
>>>>>>> fe8e9144
                    }
                }.fold({ failure ->
                    if (failure is NetworkFailure.ServerMiscommunication && failure.kaliumException is KaliumException.InvalidRequestError)
                        when {
                            failure.kaliumException.isTooManyClients() -> RegisterClientResult.Failure.TooManyClients
                            failure.kaliumException.isMissingAuth() -> RegisterClientResult.Failure.InvalidCredentials
                            else -> RegisterClientResult.Failure.Generic(failure)
                        }
                    else RegisterClientResult.Failure.Generic(failure)
                }, { client ->
                    RegisterClientResult.Success(client)
                })
            })
        }

<<<<<<< HEAD
    private suspend fun createMLSClient(client: Client): Either<CoreFailure, Client> = suspending {
        // TODO when https://github.com/wireapp/core-crypto/issues/11 is implemented we
        // can remove registerMLSClient() and supply the MLS public key in registerClient().
        mlsClientProvider.getMLSClient(client.id)
            .flatMap { clientRepository.registerMLSClient(client.id, it.getPublicKey()) }
            .flatMap { keyPackageRepository.uploadNewKeyPackages(client.id) }
            .flatMap { clientRepository.persistClientId(client.id) }
=======

    /**
     * to save the generated token that is related to the notifications , in the android case it's firebase token
     */
    private suspend fun registerToken(client: Client, senderId: String): Either<CoreFailure, Client> =
        notificationTokenRepository.getNotificationToken().flatMap { notificationToken ->
            clientRepository.registerToken(
                PushTokenBody(
                    senderId = senderId,
                    client = client.clientId.value,
                    token = notificationToken.token,
                    transport = notificationToken.transport
                )
            ).map { client }
        }

    // TODO when https://github.com/wireapp/core-crypto/issues/11 is implemented we
    // can remove registerMLSClient() and supply the MLS public key in registerClient().
    private suspend fun createMLSClient(client: Client): Either<CoreFailure, Client> =
        mlsClientProvider.getMLSClient(client.clientId)
            .flatMap { clientRepository.registerMLSClient(client.clientId, it.getPublicKey()) }
            .flatMap { keyPackageRepository.uploadNewKeyPackages(client.clientId) }
            .flatMap { clientRepository.persistClientId(client.clientId) }
>>>>>>> fe8e9144
            .map { client }

    private suspend fun generateProteusPreKeys(
        preKeysToSend: Int,
        password: String?,
        capabilities: List<ClientCapability>?
    ) = preKeyRepository.generateNewPreKeys(FIRST_KEY_ID, preKeysToSend).flatMap { preKeys ->
        preKeyRepository.generateNewLastKey().flatMap { lastKey ->
            Either.Right(
                RegisterClientParam(
                    password = password,
                    capabilities = capabilities,
                    preKeys = preKeys,
                    lastKey = lastKey,
                    deviceType = null,
                    label = null,
                    model = null
                )
            )
        }
    }
}<|MERGE_RESOLUTION|>--- conflicted
+++ resolved
@@ -84,25 +84,6 @@
     private val notificationTokenRepository: NotificationTokenRepository
 ) : RegisterClientUseCase {
 
-<<<<<<< HEAD
-    override suspend operator fun invoke(
-        password: String?,
-        capabilities: List<ClientCapability>?,
-        preKeysToSend: Int
-    ): RegisterClientResult = suspending {
-        generateProteusPreKeys(preKeysToSend, password, capabilities).coFold({
-            RegisterClientResult.Failure.Generic(it)
-        }, { registerClientParam ->
-            clientRepository.registerClient(registerClientParam).flatMap { client ->
-                createMLSClient(client)
-            }.fold({ failure ->
-                if (failure is NetworkFailure.ServerMiscommunication && failure.kaliumException is KaliumException.InvalidRequestError)
-                    when {
-                        failure.kaliumException.isTooManyClients() -> RegisterClientResult.Failure.TooManyClients
-                        failure.kaliumException.isMissingAuth() -> RegisterClientResult.Failure.PasswordAuthRequired
-                        failure.kaliumException.isInvalidCredentials() -> RegisterClientResult.Failure.InvalidCredentials
-                        else -> RegisterClientResult.Failure.Generic(failure)
-=======
     override suspend operator fun invoke(registerClientParam: RegisterClientUseCase.RegisterClientParam): RegisterClientResult =
         with(registerClientParam) {
             generateProteusPreKeys(preKeysToSend, password, capabilities).fold({
@@ -115,13 +96,13 @@
                         registerToken(client, senderId)
                     } else {
                         Either.Right(client)
->>>>>>> fe8e9144
                     }
                 }.fold({ failure ->
                     if (failure is NetworkFailure.ServerMiscommunication && failure.kaliumException is KaliumException.InvalidRequestError)
                         when {
                             failure.kaliumException.isTooManyClients() -> RegisterClientResult.Failure.TooManyClients
-                            failure.kaliumException.isMissingAuth() -> RegisterClientResult.Failure.InvalidCredentials
+                            failure.kaliumException.isMissingAuth() -> RegisterClientResult.Failure.PasswordAuthRequired
+                            failure.kaliumException.isInvalidCredentials() -> RegisterClientResult.Failure.InvalidCredentials
                             else -> RegisterClientResult.Failure.Generic(failure)
                         }
                     else RegisterClientResult.Failure.Generic(failure)
@@ -131,15 +112,6 @@
             })
         }
 
-<<<<<<< HEAD
-    private suspend fun createMLSClient(client: Client): Either<CoreFailure, Client> = suspending {
-        // TODO when https://github.com/wireapp/core-crypto/issues/11 is implemented we
-        // can remove registerMLSClient() and supply the MLS public key in registerClient().
-        mlsClientProvider.getMLSClient(client.id)
-            .flatMap { clientRepository.registerMLSClient(client.id, it.getPublicKey()) }
-            .flatMap { keyPackageRepository.uploadNewKeyPackages(client.id) }
-            .flatMap { clientRepository.persistClientId(client.id) }
-=======
 
     /**
      * to save the generated token that is related to the notifications , in the android case it's firebase token
@@ -149,7 +121,7 @@
             clientRepository.registerToken(
                 PushTokenBody(
                     senderId = senderId,
-                    client = client.clientId.value,
+                    client = client.id.value,
                     token = notificationToken.token,
                     transport = notificationToken.transport
                 )
@@ -159,11 +131,12 @@
     // TODO when https://github.com/wireapp/core-crypto/issues/11 is implemented we
     // can remove registerMLSClient() and supply the MLS public key in registerClient().
     private suspend fun createMLSClient(client: Client): Either<CoreFailure, Client> =
-        mlsClientProvider.getMLSClient(client.clientId)
-            .flatMap { clientRepository.registerMLSClient(client.clientId, it.getPublicKey()) }
-            .flatMap { keyPackageRepository.uploadNewKeyPackages(client.clientId) }
-            .flatMap { clientRepository.persistClientId(client.clientId) }
->>>>>>> fe8e9144
+        // TODO when https://github.com/wireapp/core-crypto/issues/11 is implemented we
+        // can remove registerMLSClient() and supply the MLS public key in registerClient().
+        mlsClientProvider.getMLSClient(client.id)
+            .flatMap { clientRepository.registerMLSClient(client.id, it.getPublicKey()) }
+            .flatMap { keyPackageRepository.uploadNewKeyPackages(client.id) }
+            .flatMap { clientRepository.persistClientId(client.id) }
             .map { client }
 
     private suspend fun generateProteusPreKeys(
