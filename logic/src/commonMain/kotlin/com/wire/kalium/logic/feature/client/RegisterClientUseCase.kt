--- conflicted
+++ resolved
@@ -5,42 +5,22 @@
 import com.wire.kalium.logic.data.client.ClientCapability
 import com.wire.kalium.logic.data.client.ClientRepository
 import com.wire.kalium.logic.data.client.RegisterClientParam
-<<<<<<< HEAD
-import com.wire.kalium.logic.failure.ClientFailure
-=======
 import com.wire.kalium.logic.data.prekey.PreKeyMapper
 import com.wire.kalium.logic.failure.TooManyClients
 import com.wire.kalium.logic.failure.WrongPassword
->>>>>>> bedee9b7
 import com.wire.kalium.logic.functional.suspending
 
 interface RegisterClientUseCase {
     suspend operator fun invoke(param: RegisterClientParam): RegisterClientResult
 }
 
-<<<<<<< HEAD
-class RegisterClientUseCaseImpl(private val clientRepository: ClientRepository) : RegisterClientUseCase {
-
-    override suspend operator fun invoke(param: RegisterClientParam): RegisterClientResult = suspending {
-        //TODO Should we fail here if the client is already registered?
-        clientRepository.registerClient(param).flatMap { client ->
-            clientRepository.persistClientId(client.clientId).map {
-                client
-            }
-        }
-    }.fold({ failure ->
-        when (failure) {
-            ClientFailure.WrongPassword -> RegisterClientResult.Failure.InvalidCredentials
-            ClientFailure.TooManyClients -> RegisterClientResult.Failure.TooManyClients
-            else -> RegisterClientResult.Failure.Generic(failure)
-=======
-class RegisterClientUseCase(
+class RegisterClientUseCaseImpl(
     private val clientRepository: ClientRepository,
     private val proteusClient: ProteusClient,
     private val preKeyMapper: PreKeyMapper
-) {
+): RegisterClientUseCase {
 
-    suspend operator fun invoke(
+    override suspend operator fun invoke(
         password: String,
         capabilities: List<ClientCapability>?,
         preKeysToSend: Int = DEFAULT_PRE_KEYS_COUNT
@@ -71,7 +51,6 @@
 
         } catch (e: ProteusException) {
             RegisterClientResult.Failure.ProteusFailure(e)
->>>>>>> bedee9b7
         }
     }
 
