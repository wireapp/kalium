--- conflicted
+++ resolved
@@ -140,11 +140,7 @@
                 RegisterClientResult.Failure.Generic(it)
             }, { registerClientParam ->
                 clientRepository.registerClient(registerClientParam)
-<<<<<<< HEAD
-                   //todo? separate this in mls client usesCase register! separate everything
-=======
                     // todo? separate this in mls client usesCase register! separate everything
->>>>>>> 60f68e28
                     .flatMap { registeredClient ->
                         if (isAllowedToRegisterMLSClient()) {
                             registerMLSClientUseCase.invoke(clientId = registeredClient.id).flatMap {
