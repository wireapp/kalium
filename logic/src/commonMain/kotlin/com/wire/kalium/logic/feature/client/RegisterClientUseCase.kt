--- conflicted
+++ resolved
@@ -84,30 +84,9 @@
             })
         }
 
-<<<<<<< HEAD
-
-    /**
-     * to save the generated token that is related to the notifications , in the android case it's firebase token
-     */
-    private suspend fun registerToken(client: Client, senderId: String): Either<CoreFailure, Client> =
-        notificationTokenRepository.getNotificationToken().flatMap { notificationToken ->
-            clientRepository.registerToken(
-                PushTokenBody(
-                    senderId = senderId,
-                    client = client.id.value,
-                    token = notificationToken.token,
-                    transport = notificationToken.transport
-                )
-            ).map { client }
-        }
-
-=======
->>>>>>> b48259c3
     // TODO(mls): when https://github.com/wireapp/core-crypto/issues/11 is implemented we
     // can remove registerMLSClient() and supply the MLS public key in registerClient().
     private suspend fun createMLSClient(client: Client): Either<CoreFailure, Client> =
-        // TODO when https://github.com/wireapp/core-crypto/issues/11 is implemented we
-        // can remove registerMLSClient() and supply the MLS public key in registerClient().
         mlsClientProvider.getMLSClient(client.id)
             .flatMap { clientRepository.registerMLSClient(client.id, it.getPublicKey()) }
             .flatMap { keyPackageRepository.uploadNewKeyPackages(client.id) }
