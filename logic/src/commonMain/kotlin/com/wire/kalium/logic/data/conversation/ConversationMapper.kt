/*
 * Wire
 * Copyright (C) 2024 Wire Swiss GmbH
 *
 * This program is free software: you can redistribute it and/or modify
 * it under the terms of the GNU General Public License as published by
 * the Free Software Foundation, either version 3 of the License, or
 * (at your option) any later version.
 *
 * This program is distributed in the hope that it will be useful,
 * but WITHOUT ANY WARRANTY; without even the implied warranty of
 * MERCHANTABILITY or FITNESS FOR A PARTICULAR PURPOSE. See the
 * GNU General Public License for more details.
 *
 * You should have received a copy of the GNU General Public License
 * along with this program. If not, see http://www.gnu.org/licenses/.
 */
@file:Suppress("TooManyFunctions")

package com.wire.kalium.logic.data.conversation

import com.wire.kalium.cryptography.E2EIConversationState
import com.wire.kalium.logic.data.connection.ConnectionStatusMapper
import com.wire.kalium.logic.data.id.IdMapper
import com.wire.kalium.logic.data.id.NetworkQualifiedId
import com.wire.kalium.logic.data.id.TeamId
import com.wire.kalium.logic.data.id.toApi
import com.wire.kalium.logic.data.id.toDao
import com.wire.kalium.logic.data.id.toModel
import com.wire.kalium.logic.data.message.MessageMapper
import com.wire.kalium.logic.data.message.UnreadEventType
import com.wire.kalium.logic.data.mls.MLSPublicKeys
import com.wire.kalium.logic.data.user.AvailabilityStatusMapper
import com.wire.kalium.logic.data.user.BotService
import com.wire.kalium.logic.data.user.Connection
import com.wire.kalium.logic.data.user.OtherUser
import com.wire.kalium.logic.data.user.UserId
import com.wire.kalium.logic.data.user.toModel
import com.wire.kalium.logic.data.user.type.DomainUserTypeMapper
import com.wire.kalium.logic.di.MapperProvider
import com.wire.kalium.network.api.authenticated.conversation.ConvProtocol
import com.wire.kalium.network.api.authenticated.conversation.ConvTeamInfo
import com.wire.kalium.network.api.authenticated.conversation.ConversationResponse
import com.wire.kalium.network.api.authenticated.conversation.CreateConversationRequest
import com.wire.kalium.network.api.authenticated.conversation.ReceiptMode
import com.wire.kalium.network.api.authenticated.serverpublickey.MLSPublicKeysDTO
import com.wire.kalium.network.api.model.ConversationAccessDTO
import com.wire.kalium.network.api.model.ConversationAccessRoleDTO
import com.wire.kalium.persistence.dao.conversation.ConversationDetailsWithEventsEntity
import com.wire.kalium.persistence.dao.conversation.ConversationEntity
import com.wire.kalium.persistence.dao.conversation.ConversationEntity.GroupState
import com.wire.kalium.persistence.dao.conversation.ConversationEntity.Protocol
import com.wire.kalium.persistence.dao.conversation.ConversationEntity.ProtocolInfo
import com.wire.kalium.persistence.dao.conversation.ConversationFilterEntity
import com.wire.kalium.persistence.dao.conversation.ConversationViewEntity
import com.wire.kalium.persistence.dao.conversation.ProposalTimerEntity
import com.wire.kalium.persistence.dao.unread.UnreadEventTypeEntity
import com.wire.kalium.persistence.util.requireField
import com.wire.kalium.util.DateTimeUtil
import com.wire.kalium.util.time.UNIX_FIRST_DATE
import kotlinx.datetime.Instant
import kotlinx.datetime.toInstant
import kotlin.time.DurationUnit
import kotlin.time.toDuration

interface ConversationMapper {
    fun fromApiModelToDaoModel(apiModel: ConversationResponse, mlsGroupState: GroupState?, selfUserTeamId: TeamId?): ConversationEntity
    fun fromApiModel(mlsPublicKeysDTO: MLSPublicKeysDTO?): MLSPublicKeys?
    fun fromDaoModel(daoModel: ConversationViewEntity): Conversation
    fun fromDaoModel(daoModel: ConversationEntity): Conversation
    fun fromDaoModelToDetails(daoModel: ConversationViewEntity): ConversationDetails
    fun fromDaoModelToDetailsWithEvents(daoModel: ConversationDetailsWithEventsEntity): ConversationDetailsWithEvents
    fun fromDaoModel(daoModel: ProposalTimerEntity): ProposalTimer
    fun toDAOAccess(accessList: Set<ConversationAccessDTO>): List<ConversationEntity.Access>
    fun toDAOAccessRole(accessRoleList: Set<ConversationAccessRoleDTO>): List<ConversationEntity.AccessRole>
    fun toDAOGroupState(groupState: Conversation.ProtocolInfo.MLSCapable.GroupState): GroupState
    fun toDAOProposalTimer(proposalTimer: ProposalTimer): ProposalTimerEntity
    fun toApiModel(access: Conversation.Access): ConversationAccessDTO
    fun toApiModel(accessRole: Conversation.AccessRole): ConversationAccessRoleDTO
    fun toApiModel(protocol: ConversationOptions.Protocol): ConvProtocol
    fun toApiModel(name: String?, members: List<UserId>, teamId: String?, options: ConversationOptions): CreateConversationRequest

    fun fromMigrationModel(conversation: Conversation): ConversationEntity
    fun fromFailedGroupConversationToEntity(conversationId: NetworkQualifiedId): ConversationEntity
    fun verificationStatusToEntity(verificationStatus: Conversation.VerificationStatus): ConversationEntity.VerificationStatus
    fun verificationStatusFromEntity(verificationStatus: ConversationEntity.VerificationStatus): Conversation.VerificationStatus
    fun legalHoldStatusToEntity(legalHoldStatus: Conversation.LegalHoldStatus): ConversationEntity.LegalHoldStatus
    fun legalHoldStatusFromEntity(legalHoldStatus: ConversationEntity.LegalHoldStatus): Conversation.LegalHoldStatus

    fun fromConversationEntityType(type: ConversationEntity.Type): Conversation.Type

    fun fromModelToDAOAccess(accessList: Set<Conversation.Access>): List<ConversationEntity.Access>
    fun fromModelToDAOAccessRole(accessRoleList: Set<Conversation.AccessRole>): List<ConversationEntity.AccessRole>
    fun fromApiModelToAccessModel(accessList: Set<ConversationAccessDTO>): Set<Conversation.Access>
    fun fromApiModelToAccessRoleModel(accessRoleList: Set<ConversationAccessRoleDTO>): Set<Conversation.AccessRole>
}

@Suppress("TooManyFunctions", "LongParameterList")
internal class ConversationMapperImpl(
    private val selfUserId: UserId,
    private val idMapper: IdMapper,
    private val conversationStatusMapper: ConversationStatusMapper,
    private val protocolInfoMapper: ProtocolInfoMapper,
    private val userAvailabilityStatusMapper: AvailabilityStatusMapper,
    private val domainUserTypeMapper: DomainUserTypeMapper,
    private val connectionStatusMapper: ConnectionStatusMapper,
    private val conversationRoleMapper: ConversationRoleMapper,
    private val messageMapper: MessageMapper,
    private val receiptModeMapper: ReceiptModeMapper = MapperProvider.receiptModeMapper(),
) : ConversationMapper {

    override fun fromApiModelToDaoModel(
        apiModel: ConversationResponse,
        mlsGroupState: GroupState?,
        selfUserTeamId: TeamId?
<<<<<<< HEAD
    ): ConversationEntity = ConversationEntity(
        id = idMapper.fromApiToDao(apiModel.id),
        name = apiModel.name,
        type = apiModel.toConversationType(selfUserTeamId),
        teamId = apiModel.teamId,
        protocolInfo = apiModel.getProtocolInfo(mlsGroupState),
        mutedStatus = conversationStatusMapper.fromMutedStatusApiToDaoModel(apiModel.members.self.otrMutedStatus),
        mutedTime = apiModel.members.self.otrMutedRef?.let { Instant.parse(it) }?.toEpochMilliseconds() ?: 0,
        removedBy = null,
        creatorId = apiModel.creator ?: selfUserId.value, // NOTE mls 1-1 does not have the creator field set.
        lastReadDate = Instant.UNIX_FIRST_DATE,
        lastNotificationDate = null,
        lastModifiedDate = apiModel.lastEventTime.toInstant(),
        access = apiModel.access.map { it.toDAO() },
        accessRole = (apiModel.accessRole ?: ConversationAccessRoleDTO.DEFAULT_VALUE_WHEN_NULL)
            .map { it.toDAO() },
        receiptMode = receiptModeMapper.fromApiToDaoModel(apiModel.receiptMode),
        messageTimer = apiModel.messageTimer,
        userMessageTimer = null, // user picked self deletion timer is only persisted locally
        hasIncompleteMetadata = false,
        archived = apiModel.members.self.otrArchived ?: false,
        archivedInstant = apiModel.members.self.otrArchivedRef?.toInstant(),
        mlsVerificationStatus = ConversationEntity.VerificationStatus.NOT_VERIFIED,
        proteusVerificationStatus = ConversationEntity.VerificationStatus.NOT_VERIFIED,
        legalHoldStatus = ConversationEntity.LegalHoldStatus.DISABLED,
        wireCell = null,
    )
=======
    ): ConversationEntity {
        val type = apiModel.toConversationType(selfUserTeamId)
        return ConversationEntity(
            id = idMapper.fromApiToDao(apiModel.id),
            name = apiModel.name,
            type = type,
            teamId = apiModel.teamId,
            protocolInfo = apiModel.getProtocolInfo(mlsGroupState),
            mutedStatus = conversationStatusMapper.fromMutedStatusApiToDaoModel(apiModel.members.self.otrMutedStatus),
            mutedTime = apiModel.members.self.otrMutedRef?.let { Instant.parse(it) }?.toEpochMilliseconds() ?: 0,
            removedBy = null,
            creatorId = apiModel.creator ?: selfUserId.value, // NOTE mls 1-1 does not have the creator field set.
            lastReadDate = Instant.UNIX_FIRST_DATE,
            lastNotificationDate = null,
            lastModifiedDate = apiModel.lastEventTime.toInstant(),
            access = apiModel.access.map { it.toDAO() },
            accessRole = (apiModel.accessRole ?: ConversationAccessRoleDTO.DEFAULT_VALUE_WHEN_NULL)
                .map { it.toDAO() },
            receiptMode = receiptModeMapper.fromApiToDaoModel(apiModel.receiptMode),
            messageTimer = apiModel.messageTimer,
            userMessageTimer = null, // user picked self deletion timer is only persisted locally
            hasIncompleteMetadata = false,
            archived = apiModel.members.self.otrArchived ?: false,
            archivedInstant = apiModel.members.self.otrArchivedRef?.toInstant(),
            mlsVerificationStatus = ConversationEntity.VerificationStatus.NOT_VERIFIED,
            proteusVerificationStatus = ConversationEntity.VerificationStatus.NOT_VERIFIED,
            legalHoldStatus = ConversationEntity.LegalHoldStatus.DISABLED,
            isChannel = type == ConversationEntity.Type.GROUP && apiModel.conversationGroupType == ConversationResponse.GroupType.CHANNEL
        )
    }
>>>>>>> 77fe6ff3

    private fun fromConversationViewToEntity(daoModel: ConversationViewEntity): Conversation = with(daoModel) {
        val lastReadDateEntity = if (type == ConversationEntity.Type.CONNECTION_PENDING) Instant.UNIX_FIRST_DATE
        else lastReadDate

        Conversation(
            id = id.toModel(),
            name = name,
            type = type.fromDaoModelToType(),
            teamId = teamId?.let { TeamId(it) },
            protocol = protocolInfoMapper.fromEntity(protocolInfo),
            mutedStatus = conversationStatusMapper.fromMutedStatusDaoModel(mutedStatus),
            removedBy = removedBy?.let { conversationStatusMapper.fromRemovedByToLogicModel(it) },
            lastNotificationDate = lastNotificationDate,
            lastModifiedDate = lastModifiedDate,
            lastReadDate = lastReadDateEntity,
            access = accessList.map { it.toDAO() },
            accessRole = accessRoleList.map { it.toDAO() },
            creatorId = creatorId,
            receiptMode = receiptModeMapper.fromEntityToModel(receiptMode),
            messageTimer = messageTimer?.toDuration(DurationUnit.MILLISECONDS),
            userMessageTimer = userMessageTimer?.toDuration(DurationUnit.MILLISECONDS),
            archived = archived,
            archivedDateTime = archivedDateTime,
            mlsVerificationStatus = verificationStatusFromEntity(mlsVerificationStatus),
            proteusVerificationStatus = verificationStatusFromEntity(proteusVerificationStatus),
            legalHoldStatus = legalHoldStatusFromEntity(legalHoldStatus)
        )
    }

    override fun fromApiModel(mlsPublicKeysDTO: MLSPublicKeysDTO?) = mlsPublicKeysDTO?.let {
        MLSPublicKeys(
            removal = mlsPublicKeysDTO.removal
        )
    }

    override fun fromDaoModel(daoModel: ConversationViewEntity): Conversation = with(daoModel) {
        val lastReadDateEntity = if (type == ConversationEntity.Type.CONNECTION_PENDING) Instant.UNIX_FIRST_DATE
        else lastReadDate

        Conversation(
            id = id.toModel(),
            name = name,
            type = type.fromDaoModelToType(),
            teamId = teamId?.let { TeamId(it) },
            protocol = protocolInfoMapper.fromEntity(protocolInfo),
            mutedStatus = conversationStatusMapper.fromMutedStatusDaoModel(mutedStatus),
            removedBy = removedBy?.let { conversationStatusMapper.fromRemovedByToLogicModel(it) },
            lastNotificationDate = lastNotificationDate,
            lastModifiedDate = lastModifiedDate,
            lastReadDate = lastReadDateEntity,
            access = accessList.map { it.toDAO() },
            accessRole = accessRoleList.map { it.toDAO() },
            creatorId = creatorId,
            receiptMode = receiptModeMapper.fromEntityToModel(receiptMode),
            messageTimer = messageTimer?.toDuration(DurationUnit.MILLISECONDS),
            userMessageTimer = userMessageTimer?.toDuration(DurationUnit.MILLISECONDS),
            archived = archived,
            archivedDateTime = archivedDateTime,
            mlsVerificationStatus = verificationStatusFromEntity(mlsVerificationStatus),
            proteusVerificationStatus = verificationStatusFromEntity(proteusVerificationStatus),
            legalHoldStatus = legalHoldStatusFromEntity(legalHoldStatus)
        )
    }

    override fun fromDaoModel(daoModel: ConversationEntity): Conversation = with(daoModel) {
        val lastReadDateEntity = if (type == ConversationEntity.Type.CONNECTION_PENDING) Instant.UNIX_FIRST_DATE
        else lastReadDate
        Conversation(
            id = id.toModel(),
            name = name,
            type = type.fromDaoModelToType(),
            teamId = teamId?.let { TeamId(it) },
            protocol = protocolInfoMapper.fromEntity(protocolInfo),
            mutedStatus = conversationStatusMapper.fromMutedStatusDaoModel(mutedStatus),
            removedBy = removedBy?.let { conversationStatusMapper.fromRemovedByToLogicModel(it) },
            lastNotificationDate = lastNotificationDate,
            lastModifiedDate = lastModifiedDate,
            lastReadDate = lastReadDateEntity,
            access = access.map { it.toDAO() },
            accessRole = accessRole.map { it.toDAO() },
            creatorId = creatorId,
            receiptMode = receiptModeMapper.fromEntityToModel(receiptMode),
            messageTimer = messageTimer?.toDuration(DurationUnit.MILLISECONDS),
            userMessageTimer = userMessageTimer?.toDuration(DurationUnit.MILLISECONDS),
            archived = archived,
            archivedDateTime = archivedInstant,
            mlsVerificationStatus = verificationStatusFromEntity(mlsVerificationStatus),
            proteusVerificationStatus = verificationStatusFromEntity(proteusVerificationStatus),
            legalHoldStatus = legalHoldStatusFromEntity(legalHoldStatus)
        )
    }

    @Suppress("ComplexMethod", "LongMethod")
    override fun fromDaoModelToDetails(daoModel: ConversationViewEntity): ConversationDetails =
        with(daoModel) {
            when (type) {
                ConversationEntity.Type.SELF -> {
                    ConversationDetails.Self(fromConversationViewToEntity(daoModel))
                }

                ConversationEntity.Type.ONE_ON_ONE -> {
                    ConversationDetails.OneOne(
                        conversation = fromConversationViewToEntity(daoModel),
                        otherUser = OtherUser(
                            id = otherUserId.requireField("otherUserID in OneOnOne").toModel(),
                            name = name,
                            accentId = accentId ?: 0,
                            userType = domainUserTypeMapper.fromUserTypeEntity(userType),
                            availabilityStatus = userAvailabilityStatusMapper.fromDaoAvailabilityStatusToModel(userAvailabilityStatus),
                            deleted = userDeleted ?: false,
                            botService = botService?.let { BotService(it.id, it.provider) },
                            handle = null,
                            completePicture = previewAssetId?.toModel(),
                            previewPicture = previewAssetId?.toModel(),
                            teamId = teamId?.let { TeamId(it) },
                            connectionStatus = connectionStatusMapper.fromDaoModel(connectionStatus),
                            expiresAt = null,
                            defederated = userDefederated ?: false,
                            isProteusVerified = false,
                            supportedProtocols = userSupportedProtocols?.map { it.toModel() }?.toSet(),
                            activeOneOnOneConversationId = userActiveOneOnOneConversationId?.toModel()
                        ),
                        userType = domainUserTypeMapper.fromUserTypeEntity(userType),
                        isFavorite = isFavorite,
                        folder = folderId?.let { ConversationFolder(it, folderName ?: "", type = FolderType.USER) },
                    )
                }

                ConversationEntity.Type.GROUP -> {
<<<<<<< HEAD
                    ConversationDetails.Group(
                        conversation = fromConversationViewToEntity(daoModel),
                        hasOngoingCall = callStatus != null, // todo: we can do better!
                        isSelfUserMember = isMember,
                        selfRole = selfRole?.let { conversationRoleMapper.fromDAO(it) },
                        isFavorite = isFavorite,
                        folder = folderId?.let { ConversationFolder(it, folderName ?: "", type = FolderType.USER) },
                        wireCell = wireCell,
                    )
=======
                    if (isChannel) {
                        ConversationDetails.Group.Channel(
                            conversation = fromConversationViewToEntity(daoModel),
                            hasOngoingCall = callStatus != null, // todo: we can do better!
                            isSelfUserMember = isMember,
                            selfRole = selfRole?.let { conversationRoleMapper.fromDAO(it) },
                            isFavorite = isFavorite,
                            folder = folderId?.let { ConversationFolder(it, folderName ?: "", type = FolderType.USER) },
                        )
                    } else {
                        ConversationDetails.Group.Regular(
                            conversation = fromConversationViewToEntity(daoModel),
                            hasOngoingCall = callStatus != null, // todo: we can do better!
                            isSelfUserMember = isMember,
                            selfRole = selfRole?.let { conversationRoleMapper.fromDAO(it) },
                            isFavorite = isFavorite,
                            folder = folderId?.let { ConversationFolder(it, folderName ?: "", type = FolderType.USER) },
                        )
                    }
>>>>>>> 77fe6ff3
                }

                ConversationEntity.Type.CONNECTION_PENDING -> {
                    val otherUser = OtherUser(
                        id = otherUserId.requireField("otherUserID in OneOnOne").toModel(),
                        name = name,
                        accentId = 0,
                        userType = domainUserTypeMapper.fromUserTypeEntity(userType),
                        availabilityStatus = userAvailabilityStatusMapper.fromDaoAvailabilityStatusToModel(userAvailabilityStatus),
                        deleted = userDeleted ?: false,
                        botService = botService?.let { BotService(it.id, it.provider) },
                        handle = null,
                        completePicture = previewAssetId?.toModel(),
                        previewPicture = previewAssetId?.toModel(),
                        teamId = teamId?.let { TeamId(it) },
                        expiresAt = null,
                        defederated = userDefederated ?: false,
                        isProteusVerified = false,
                        supportedProtocols = userSupportedProtocols?.map { it.toModel() }?.toSet()
                    )

                    ConversationDetails.Connection(
                        conversationId = id.toModel(),
                        otherUser = otherUser,
                        userType = domainUserTypeMapper.fromUserTypeEntity(userType),
                        lastModifiedDate = lastModifiedDate ?: Instant.UNIX_FIRST_DATE,
                        connection = Connection(
                            conversationId = id.value,
                            from = "",
                            lastUpdate = Instant.UNIX_FIRST_DATE,
                            qualifiedConversationId = id.toModel(),
                            qualifiedToId = otherUserId.requireField("otherUserID in Connection").toModel(),
                            status = connectionStatusMapper.fromDaoModel(connectionStatus),
                            toId = "", // todo
                            fromUser = otherUser
                        ),
                        protocolInfo = protocolInfoMapper.fromEntity(protocolInfo),
                        access = accessList.map { it.toDAO() },
                        accessRole = accessRoleList.map { it.toDAO() },
                    )
                }
            }
        }

    override fun fromDaoModelToDetailsWithEvents(daoModel: ConversationDetailsWithEventsEntity): ConversationDetailsWithEvents =
        ConversationDetailsWithEvents(
            conversationDetails = fromDaoModelToDetails(daoModel.conversationViewEntity),
            unreadEventCount = daoModel.unreadEvents.unreadEvents.mapKeys {
                when (it.key) {
                    UnreadEventTypeEntity.KNOCK -> UnreadEventType.KNOCK
                    UnreadEventTypeEntity.MISSED_CALL -> UnreadEventType.MISSED_CALL
                    UnreadEventTypeEntity.MENTION -> UnreadEventType.MENTION
                    UnreadEventTypeEntity.REPLY -> UnreadEventType.REPLY
                    UnreadEventTypeEntity.MESSAGE -> UnreadEventType.MESSAGE
                }
            },
            lastMessage = when {
                daoModel.conversationViewEntity.archived -> null // no last message in archived conversations
                daoModel.messageDraft != null -> messageMapper.fromDraftToMessagePreview(daoModel.messageDraft!!)
                daoModel.lastMessage != null -> messageMapper.fromEntityToMessagePreview(daoModel.lastMessage!!)
                else -> null
            },
            hasNewActivitiesToShow = daoModel.hasNewActivitiesToShow
        )

    override fun fromDaoModel(daoModel: ProposalTimerEntity): ProposalTimer =
        ProposalTimer(idMapper.fromGroupIDEntity(daoModel.groupID), daoModel.firingDate)

    override fun toDAOAccess(accessList: Set<ConversationAccessDTO>): List<ConversationEntity.Access> = accessList.map {
        when (it) {
            ConversationAccessDTO.PRIVATE -> ConversationEntity.Access.PRIVATE
            ConversationAccessDTO.CODE -> ConversationEntity.Access.CODE
            ConversationAccessDTO.INVITE -> ConversationEntity.Access.INVITE
            ConversationAccessDTO.SELF_INVITE -> ConversationEntity.Access.SELF_INVITE
            ConversationAccessDTO.LINK -> ConversationEntity.Access.LINK
        }
    }

    override fun toDAOAccessRole(accessRoleList: Set<ConversationAccessRoleDTO>): List<ConversationEntity.AccessRole> =
        accessRoleList.map {
            when (it) {
                ConversationAccessRoleDTO.TEAM_MEMBER -> ConversationEntity.AccessRole.TEAM_MEMBER
                ConversationAccessRoleDTO.NON_TEAM_MEMBER -> ConversationEntity.AccessRole.NON_TEAM_MEMBER
                ConversationAccessRoleDTO.GUEST -> ConversationEntity.AccessRole.GUEST
                ConversationAccessRoleDTO.SERVICE -> ConversationEntity.AccessRole.SERVICE
                ConversationAccessRoleDTO.EXTERNAL -> ConversationEntity.AccessRole.EXTERNAL
            }
        }

    override fun toDAOGroupState(groupState: Conversation.ProtocolInfo.MLSCapable.GroupState): GroupState =
        when (groupState) {
            Conversation.ProtocolInfo.MLSCapable.GroupState.ESTABLISHED -> GroupState.ESTABLISHED
            Conversation.ProtocolInfo.MLSCapable.GroupState.PENDING_JOIN -> GroupState.PENDING_JOIN
            Conversation.ProtocolInfo.MLSCapable.GroupState.PENDING_WELCOME_MESSAGE -> GroupState.PENDING_WELCOME_MESSAGE
            Conversation.ProtocolInfo.MLSCapable.GroupState.PENDING_CREATION -> GroupState.PENDING_CREATION
        }

    override fun toDAOProposalTimer(proposalTimer: ProposalTimer): ProposalTimerEntity =
        ProposalTimerEntity(idMapper.toGroupIDEntity(proposalTimer.groupID), proposalTimer.timestamp)

    override fun toApiModel(
        name: String?,
        members: List<UserId>,
        teamId: String?,
        options: ConversationOptions
    ) = CreateConversationRequest(
        qualifiedUsers = if (options.protocol == ConversationOptions.Protocol.PROTEUS)
            members.map { it.toApi() }
        else
            emptyList(),
        name = name,
        access = options.access?.toList()?.map { toApiModel(it) },
        accessRole = options.accessRole?.map { toApiModel(it) },
        convTeamInfo = teamId?.let { ConvTeamInfo(false, it) },
        messageTimer = null,
        receiptMode = if (options.readReceiptsEnabled) ReceiptMode.ENABLED else ReceiptMode.DISABLED,
        conversationRole = ConversationDataSource.DEFAULT_MEMBER_ROLE,
        protocol = toApiModel(options.protocol),
        creatorClient = options.creatorClientId?.value
    )

    override fun toApiModel(access: Conversation.Access): ConversationAccessDTO = when (access) {
        Conversation.Access.PRIVATE -> ConversationAccessDTO.PRIVATE
        Conversation.Access.CODE -> ConversationAccessDTO.CODE
        Conversation.Access.INVITE -> ConversationAccessDTO.INVITE
        Conversation.Access.SELF_INVITE -> ConversationAccessDTO.SELF_INVITE
        Conversation.Access.LINK -> ConversationAccessDTO.LINK
    }

    override fun toApiModel(accessRole: Conversation.AccessRole): ConversationAccessRoleDTO = when (accessRole) {
        Conversation.AccessRole.TEAM_MEMBER -> ConversationAccessRoleDTO.TEAM_MEMBER
        Conversation.AccessRole.NON_TEAM_MEMBER -> ConversationAccessRoleDTO.NON_TEAM_MEMBER
        Conversation.AccessRole.GUEST -> ConversationAccessRoleDTO.GUEST
        Conversation.AccessRole.SERVICE -> ConversationAccessRoleDTO.SERVICE
        Conversation.AccessRole.EXTERNAL -> ConversationAccessRoleDTO.EXTERNAL
    }

    override fun toApiModel(protocol: ConversationOptions.Protocol): ConvProtocol = when (protocol) {
        ConversationOptions.Protocol.PROTEUS -> ConvProtocol.PROTEUS
        ConversationOptions.Protocol.MLS -> ConvProtocol.MLS
    }

    override fun fromMigrationModel(conversation: Conversation): ConversationEntity = with(conversation) {
        ConversationEntity(
            id = conversation.id.toDao(),
            name = name,
            type = type.toDAO(),
            teamId = conversation.teamId?.value,
            protocolInfo = protocolInfoMapper.toEntity(conversation.protocol),
            mutedStatus = conversationStatusMapper.toMutedStatusDaoModel(conversation.mutedStatus),
            mutedTime = 0,
            removedBy = null,
            creatorId = creatorId.orEmpty(),
            lastNotificationDate = conversation.lastNotificationDate,
            lastModifiedDate = conversation.lastModifiedDate ?: Instant.UNIX_FIRST_DATE,
            lastReadDate = conversation.lastReadDate,
            access = conversation.access.map { it.toDAO() },
            accessRole = conversation.accessRole.map { it.toDAO() },
            receiptMode = receiptModeMapper.toDaoModel(conversation.receiptMode),
            messageTimer = messageTimer?.inWholeMilliseconds,
            userMessageTimer = userMessageTimer?.inWholeMilliseconds,
            archived = archived,
            archivedInstant = archivedDateTime,
            mlsVerificationStatus = verificationStatusToEntity(mlsVerificationStatus),
            proteusVerificationStatus = verificationStatusToEntity(proteusVerificationStatus),
            legalHoldStatus = legalHoldStatusToEntity(legalHoldStatus),
<<<<<<< HEAD
            wireCell = null,
=======
            isChannel = false // There were no channels in old Android clients. So no migration from channels is necessary
>>>>>>> 77fe6ff3
        )
    }

    /**
     * Default values and marked as [ConversationEntity.hasIncompleteMetadata] = true.
     * So later we can re-fetch them.
     */
    override fun fromFailedGroupConversationToEntity(conversationId: NetworkQualifiedId): ConversationEntity = ConversationEntity(
        id = conversationId.toDao(),
        name = null,
        type = ConversationEntity.Type.GROUP,
        teamId = null,
        protocolInfo = ProtocolInfo.Proteus,
        mutedStatus = ConversationEntity.MutedStatus.ALL_ALLOWED,
        mutedTime = 0,
        removedBy = null,
        creatorId = "",
        lastNotificationDate = "1970-01-01T00:00:00.000Z".toInstant(),
        lastModifiedDate = "1970-01-01T00:00:00.000Z".toInstant(),
        lastReadDate = "1970-01-01T00:00:00.000Z".toInstant(),
        access = emptyList(),
        accessRole = emptyList(),
        receiptMode = ConversationEntity.ReceiptMode.DISABLED,
        messageTimer = null,
        userMessageTimer = null,
        hasIncompleteMetadata = true,
        archived = false,
        archivedInstant = null,
        mlsVerificationStatus = ConversationEntity.VerificationStatus.NOT_VERIFIED,
        proteusVerificationStatus = ConversationEntity.VerificationStatus.NOT_VERIFIED,
        legalHoldStatus = ConversationEntity.LegalHoldStatus.DISABLED,
<<<<<<< HEAD
        wireCell = null,
=======
        isChannel = false, // We can assume the conversations aren't channels while they're failed
>>>>>>> 77fe6ff3
    )

    private fun ConversationResponse.getProtocolInfo(mlsGroupState: GroupState?): ProtocolInfo {
        return when (protocol) {
            ConvProtocol.MLS -> ProtocolInfo.MLS(
                groupId = groupId ?: "",
                groupState = mlsGroupState ?: GroupState.PENDING_JOIN,
                epoch = epoch ?: 0UL,
                keyingMaterialLastUpdate = DateTimeUtil.currentInstant(),
                cipherSuite = ConversationEntity.CipherSuite.fromTag(mlsCipherSuiteTag)
            )

            ConvProtocol.MIXED -> ProtocolInfo.Mixed(
                groupId ?: "",
                mlsGroupState ?: GroupState.PENDING_JOIN,
                epoch ?: 0UL,
                keyingMaterialLastUpdate = DateTimeUtil.currentInstant(),
                ConversationEntity.CipherSuite.fromTag(mlsCipherSuiteTag)
            )

            ConvProtocol.PROTEUS -> ProtocolInfo.Proteus
        }
    }

    override fun verificationStatusFromEntity(verificationStatus: ConversationEntity.VerificationStatus) =
        Conversation.VerificationStatus.valueOf(verificationStatus.name)

    override fun verificationStatusToEntity(verificationStatus: Conversation.VerificationStatus) =
        ConversationEntity.VerificationStatus.valueOf(verificationStatus.name)

    override fun legalHoldStatusToEntity(legalHoldStatus: Conversation.LegalHoldStatus): ConversationEntity.LegalHoldStatus =
        when (legalHoldStatus) {
            Conversation.LegalHoldStatus.ENABLED -> ConversationEntity.LegalHoldStatus.ENABLED
            Conversation.LegalHoldStatus.DEGRADED -> ConversationEntity.LegalHoldStatus.DEGRADED
            else -> ConversationEntity.LegalHoldStatus.DISABLED
        }

    override fun legalHoldStatusFromEntity(legalHoldStatus: ConversationEntity.LegalHoldStatus): Conversation.LegalHoldStatus =
        when (legalHoldStatus) {
            ConversationEntity.LegalHoldStatus.ENABLED -> Conversation.LegalHoldStatus.ENABLED
            ConversationEntity.LegalHoldStatus.DEGRADED -> Conversation.LegalHoldStatus.DEGRADED
            ConversationEntity.LegalHoldStatus.DISABLED -> Conversation.LegalHoldStatus.DISABLED
        }

    override fun fromConversationEntityType(type: ConversationEntity.Type): Conversation.Type {
        return type.fromDaoModelToType()
    }

    override fun fromModelToDAOAccess(accessList: Set<Conversation.Access>): List<ConversationEntity.Access> =
        accessList.map { it.toDAO() }

    override fun fromModelToDAOAccessRole(accessRoleList: Set<Conversation.AccessRole>): List<ConversationEntity.AccessRole> =
        accessRoleList.map { it.toDAO() }

    override fun fromApiModelToAccessModel(accessList: Set<ConversationAccessDTO>): Set<Conversation.Access> =
        accessList.map { it.toModel() }.toSet()

    override fun fromApiModelToAccessRoleModel(accessRoleList: Set<ConversationAccessRoleDTO>): Set<Conversation.AccessRole> =
        accessRoleList.map { it.toModel() }.toSet()
}

internal fun ConversationResponse.toConversationType(selfUserTeamId: TeamId?): ConversationEntity.Type {
    return when (type) {
        ConversationResponse.Type.SELF -> ConversationEntity.Type.SELF
        ConversationResponse.Type.GROUP -> {
            // Fake team 1:1 conversations
            val onlyOneOtherMember = members.otherMembers.size == 1
            val noCustomName = name.isNullOrBlank()
            val belongsToSelfTeam = selfUserTeamId != null && selfUserTeamId.value == teamId
            val isTeamOneOne = onlyOneOtherMember && noCustomName && belongsToSelfTeam
            if (isTeamOneOne) {
                ConversationEntity.Type.ONE_ON_ONE
            } else {
                ConversationEntity.Type.GROUP
            }
        }

        ConversationResponse.Type.ONE_TO_ONE -> ConversationEntity.Type.ONE_ON_ONE
        ConversationResponse.Type.WAIT_FOR_CONNECTION -> ConversationEntity.Type.CONNECTION_PENDING
    }
}

private fun ConversationEntity.Type.fromDaoModelToType(): Conversation.Type = when (this) {
    ConversationEntity.Type.SELF -> Conversation.Type.Self
    ConversationEntity.Type.ONE_ON_ONE -> Conversation.Type.OneOnOne
    ConversationEntity.Type.GROUP -> Conversation.Type.Group.Regular
    ConversationEntity.Type.CONNECTION_PENDING -> Conversation.Type.ConnectionPending
}

private fun ConversationAccessRoleDTO.toDAO(): ConversationEntity.AccessRole = when (this) {
    ConversationAccessRoleDTO.TEAM_MEMBER -> ConversationEntity.AccessRole.TEAM_MEMBER
    ConversationAccessRoleDTO.NON_TEAM_MEMBER -> ConversationEntity.AccessRole.NON_TEAM_MEMBER
    ConversationAccessRoleDTO.GUEST -> ConversationEntity.AccessRole.GUEST
    ConversationAccessRoleDTO.SERVICE -> ConversationEntity.AccessRole.SERVICE
    ConversationAccessRoleDTO.EXTERNAL -> ConversationEntity.AccessRole.EXTERNAL
}

private fun ConversationAccessDTO.toDAO(): ConversationEntity.Access = when (this) {
    ConversationAccessDTO.PRIVATE -> ConversationEntity.Access.PRIVATE
    ConversationAccessDTO.CODE -> ConversationEntity.Access.CODE
    ConversationAccessDTO.INVITE -> ConversationEntity.Access.INVITE
    ConversationAccessDTO.SELF_INVITE -> ConversationEntity.Access.SELF_INVITE
    ConversationAccessDTO.LINK -> ConversationEntity.Access.LINK
}

private fun ConversationEntity.Access.toDAO(): Conversation.Access = when (this) {
    ConversationEntity.Access.PRIVATE -> Conversation.Access.PRIVATE
    ConversationEntity.Access.INVITE -> Conversation.Access.INVITE
    ConversationEntity.Access.SELF_INVITE -> Conversation.Access.SELF_INVITE
    ConversationEntity.Access.LINK -> Conversation.Access.LINK
    ConversationEntity.Access.CODE -> Conversation.Access.CODE
}

private fun ConversationEntity.AccessRole.toDAO(): Conversation.AccessRole = when (this) {
    ConversationEntity.AccessRole.TEAM_MEMBER -> Conversation.AccessRole.TEAM_MEMBER
    ConversationEntity.AccessRole.NON_TEAM_MEMBER -> Conversation.AccessRole.NON_TEAM_MEMBER
    ConversationEntity.AccessRole.GUEST -> Conversation.AccessRole.GUEST
    ConversationEntity.AccessRole.SERVICE -> Conversation.AccessRole.SERVICE
    ConversationEntity.AccessRole.EXTERNAL -> Conversation.AccessRole.EXTERNAL
}

internal fun Conversation.ProtocolInfo.MLSCapable.GroupState.toDao(): ConversationEntity.GroupState = when (this) {
    Conversation.ProtocolInfo.MLSCapable.GroupState.ESTABLISHED -> GroupState.ESTABLISHED
    Conversation.ProtocolInfo.MLSCapable.GroupState.PENDING_CREATION -> GroupState.PENDING_CREATION
    Conversation.ProtocolInfo.MLSCapable.GroupState.PENDING_JOIN -> GroupState.PENDING_JOIN
    Conversation.ProtocolInfo.MLSCapable.GroupState.PENDING_WELCOME_MESSAGE -> GroupState.PENDING_WELCOME_MESSAGE
}

internal fun Conversation.Type.toDAO(): ConversationEntity.Type = when (this) {
    Conversation.Type.Self -> ConversationEntity.Type.SELF
    Conversation.Type.OneOnOne -> ConversationEntity.Type.ONE_ON_ONE
    is Conversation.Type.Group -> ConversationEntity.Type.GROUP
    Conversation.Type.ConnectionPending -> ConversationEntity.Type.CONNECTION_PENDING
}

private fun Conversation.AccessRole.toDAO(): ConversationEntity.AccessRole = when (this) {
    Conversation.AccessRole.TEAM_MEMBER -> ConversationEntity.AccessRole.TEAM_MEMBER
    Conversation.AccessRole.NON_TEAM_MEMBER -> ConversationEntity.AccessRole.NON_TEAM_MEMBER
    Conversation.AccessRole.GUEST -> ConversationEntity.AccessRole.GUEST
    Conversation.AccessRole.SERVICE -> ConversationEntity.AccessRole.SERVICE
    Conversation.AccessRole.EXTERNAL -> ConversationEntity.AccessRole.EXTERNAL
}

private fun Conversation.Access.toDAO(): ConversationEntity.Access = when (this) {
    Conversation.Access.PRIVATE -> ConversationEntity.Access.PRIVATE
    Conversation.Access.INVITE -> ConversationEntity.Access.INVITE
    Conversation.Access.SELF_INVITE -> ConversationEntity.Access.SELF_INVITE
    Conversation.Access.LINK -> ConversationEntity.Access.LINK
    Conversation.Access.CODE -> ConversationEntity.Access.CODE
}

private fun ConversationAccessDTO.toModel(): Conversation.Access = when (this) {
    ConversationAccessDTO.PRIVATE -> Conversation.Access.PRIVATE
    ConversationAccessDTO.CODE -> Conversation.Access.CODE
    ConversationAccessDTO.INVITE -> Conversation.Access.INVITE
    ConversationAccessDTO.SELF_INVITE -> Conversation.Access.SELF_INVITE
    ConversationAccessDTO.LINK -> Conversation.Access.LINK
}

private fun ConversationAccessRoleDTO.toModel(): Conversation.AccessRole = when (this) {
    ConversationAccessRoleDTO.TEAM_MEMBER -> Conversation.AccessRole.TEAM_MEMBER
    ConversationAccessRoleDTO.NON_TEAM_MEMBER -> Conversation.AccessRole.NON_TEAM_MEMBER
    ConversationAccessRoleDTO.GUEST -> Conversation.AccessRole.GUEST
    ConversationAccessRoleDTO.SERVICE -> Conversation.AccessRole.SERVICE
    ConversationAccessRoleDTO.EXTERNAL -> Conversation.AccessRole.EXTERNAL
}

internal fun Conversation.Protocol.toApi(): ConvProtocol = when (this) {
    Conversation.Protocol.PROTEUS -> ConvProtocol.PROTEUS
    Conversation.Protocol.MIXED -> ConvProtocol.MIXED
    Conversation.Protocol.MLS -> ConvProtocol.MLS
}

internal fun Conversation.Protocol.toDao(): Protocol = when (this) {
    Conversation.Protocol.PROTEUS -> Protocol.PROTEUS
    Conversation.Protocol.MIXED -> Protocol.MIXED
    Conversation.Protocol.MLS -> Protocol.MLS
}

internal fun ConvProtocol.toModel(): Conversation.Protocol = when (this) {
    ConvProtocol.PROTEUS -> Conversation.Protocol.PROTEUS
    ConvProtocol.MIXED -> Conversation.Protocol.MIXED
    ConvProtocol.MLS -> Conversation.Protocol.MLS
}

internal fun Protocol.toModel(): Conversation.Protocol = when (this) {
    Protocol.PROTEUS -> Conversation.Protocol.PROTEUS
    Protocol.MIXED -> Conversation.Protocol.MIXED
    Protocol.MLS -> Conversation.Protocol.MLS
}

internal fun E2EIConversationState.toModel(): Conversation.VerificationStatus = when (this) {
    E2EIConversationState.VERIFIED -> Conversation.VerificationStatus.VERIFIED
    E2EIConversationState.NOT_VERIFIED -> Conversation.VerificationStatus.NOT_VERIFIED
    E2EIConversationState.NOT_ENABLED -> Conversation.VerificationStatus.NOT_VERIFIED
}

internal fun ConversationEntity.VerificationStatus.toModel(): Conversation.VerificationStatus = when (this) {
    ConversationEntity.VerificationStatus.VERIFIED -> Conversation.VerificationStatus.VERIFIED
    ConversationEntity.VerificationStatus.NOT_VERIFIED -> Conversation.VerificationStatus.NOT_VERIFIED
    ConversationEntity.VerificationStatus.DEGRADED -> Conversation.VerificationStatus.DEGRADED
}

internal fun ConversationFilter.toDao(): ConversationFilterEntity = when (this) {
    ConversationFilter.All -> ConversationFilterEntity.ALL
    ConversationFilter.Favorites -> ConversationFilterEntity.FAVORITES
    ConversationFilter.Groups -> ConversationFilterEntity.GROUPS
    ConversationFilter.OneOnOne -> ConversationFilterEntity.ONE_ON_ONE
    ConversationFilter.Channels -> ConversationFilterEntity.CHANNELS
    is ConversationFilter.Folder -> ConversationFilterEntity.ALL // TODO think how to secure that
}

internal fun ConversationFilterEntity.toModel(): ConversationFilter = when (this) {
    ConversationFilterEntity.ALL -> ConversationFilter.All
    ConversationFilterEntity.FAVORITES -> ConversationFilter.Favorites
    ConversationFilterEntity.GROUPS -> ConversationFilter.Groups
    ConversationFilterEntity.ONE_ON_ONE -> ConversationFilter.OneOnOne
    ConversationFilterEntity.CHANNELS -> ConversationFilter.Channels
}<|MERGE_RESOLUTION|>--- conflicted
+++ resolved
@@ -113,35 +113,6 @@
         apiModel: ConversationResponse,
         mlsGroupState: GroupState?,
         selfUserTeamId: TeamId?
-<<<<<<< HEAD
-    ): ConversationEntity = ConversationEntity(
-        id = idMapper.fromApiToDao(apiModel.id),
-        name = apiModel.name,
-        type = apiModel.toConversationType(selfUserTeamId),
-        teamId = apiModel.teamId,
-        protocolInfo = apiModel.getProtocolInfo(mlsGroupState),
-        mutedStatus = conversationStatusMapper.fromMutedStatusApiToDaoModel(apiModel.members.self.otrMutedStatus),
-        mutedTime = apiModel.members.self.otrMutedRef?.let { Instant.parse(it) }?.toEpochMilliseconds() ?: 0,
-        removedBy = null,
-        creatorId = apiModel.creator ?: selfUserId.value, // NOTE mls 1-1 does not have the creator field set.
-        lastReadDate = Instant.UNIX_FIRST_DATE,
-        lastNotificationDate = null,
-        lastModifiedDate = apiModel.lastEventTime.toInstant(),
-        access = apiModel.access.map { it.toDAO() },
-        accessRole = (apiModel.accessRole ?: ConversationAccessRoleDTO.DEFAULT_VALUE_WHEN_NULL)
-            .map { it.toDAO() },
-        receiptMode = receiptModeMapper.fromApiToDaoModel(apiModel.receiptMode),
-        messageTimer = apiModel.messageTimer,
-        userMessageTimer = null, // user picked self deletion timer is only persisted locally
-        hasIncompleteMetadata = false,
-        archived = apiModel.members.self.otrArchived ?: false,
-        archivedInstant = apiModel.members.self.otrArchivedRef?.toInstant(),
-        mlsVerificationStatus = ConversationEntity.VerificationStatus.NOT_VERIFIED,
-        proteusVerificationStatus = ConversationEntity.VerificationStatus.NOT_VERIFIED,
-        legalHoldStatus = ConversationEntity.LegalHoldStatus.DISABLED,
-        wireCell = null,
-    )
-=======
     ): ConversationEntity {
         val type = apiModel.toConversationType(selfUserTeamId)
         return ConversationEntity(
@@ -169,10 +140,10 @@
             mlsVerificationStatus = ConversationEntity.VerificationStatus.NOT_VERIFIED,
             proteusVerificationStatus = ConversationEntity.VerificationStatus.NOT_VERIFIED,
             legalHoldStatus = ConversationEntity.LegalHoldStatus.DISABLED,
-            isChannel = type == ConversationEntity.Type.GROUP && apiModel.conversationGroupType == ConversationResponse.GroupType.CHANNEL
+            isChannel = type == ConversationEntity.Type.GROUP && apiModel.conversationGroupType == ConversationResponse.GroupType.CHANNEL,
+            wireCell = null,
         )
     }
->>>>>>> 77fe6ff3
 
     private fun fromConversationViewToEntity(daoModel: ConversationViewEntity): Conversation = with(daoModel) {
         val lastReadDateEntity = if (type == ConversationEntity.Type.CONNECTION_PENDING) Instant.UNIX_FIRST_DATE
@@ -303,17 +274,6 @@
                 }
 
                 ConversationEntity.Type.GROUP -> {
-<<<<<<< HEAD
-                    ConversationDetails.Group(
-                        conversation = fromConversationViewToEntity(daoModel),
-                        hasOngoingCall = callStatus != null, // todo: we can do better!
-                        isSelfUserMember = isMember,
-                        selfRole = selfRole?.let { conversationRoleMapper.fromDAO(it) },
-                        isFavorite = isFavorite,
-                        folder = folderId?.let { ConversationFolder(it, folderName ?: "", type = FolderType.USER) },
-                        wireCell = wireCell,
-                    )
-=======
                     if (isChannel) {
                         ConversationDetails.Group.Channel(
                             conversation = fromConversationViewToEntity(daoModel),
@@ -331,9 +291,9 @@
                             selfRole = selfRole?.let { conversationRoleMapper.fromDAO(it) },
                             isFavorite = isFavorite,
                             folder = folderId?.let { ConversationFolder(it, folderName ?: "", type = FolderType.USER) },
+                            wireCell = wireCell,
                         )
                     }
->>>>>>> 77fe6ff3
                 }
 
                 ConversationEntity.Type.CONNECTION_PENDING -> {
@@ -500,11 +460,8 @@
             mlsVerificationStatus = verificationStatusToEntity(mlsVerificationStatus),
             proteusVerificationStatus = verificationStatusToEntity(proteusVerificationStatus),
             legalHoldStatus = legalHoldStatusToEntity(legalHoldStatus),
-<<<<<<< HEAD
+            isChannel = false, // There were no channels in old Android clients. So no migration from channels is necessary
             wireCell = null,
-=======
-            isChannel = false // There were no channels in old Android clients. So no migration from channels is necessary
->>>>>>> 77fe6ff3
         )
     }
 
@@ -536,11 +493,8 @@
         mlsVerificationStatus = ConversationEntity.VerificationStatus.NOT_VERIFIED,
         proteusVerificationStatus = ConversationEntity.VerificationStatus.NOT_VERIFIED,
         legalHoldStatus = ConversationEntity.LegalHoldStatus.DISABLED,
-<<<<<<< HEAD
+        isChannel = false, // We can assume the conversations aren't channels while they're failed
         wireCell = null,
-=======
-        isChannel = false, // We can assume the conversations aren't channels while they're failed
->>>>>>> 77fe6ff3
     )
 
     private fun ConversationResponse.getProtocolInfo(mlsGroupState: GroupState?): ProtocolInfo {
