--- conflicted
+++ resolved
@@ -30,13 +30,8 @@
 
 internal class ConversationMapperImpl(
     private val idMapper: IdMapper,
-<<<<<<< HEAD
     private val conversationStatusMapper: ConversationStatusMapper,
-    private val userTypeMapper: UserTypeMapper,
     private val protocolInfoMapper: ProtocolInfoMapper
-=======
-    private val conversationStatusMapper: ConversationStatusMapper
->>>>>>> 98f0f621
 ) : ConversationMapper {
 
     override fun fromApiModelToDaoModel(
