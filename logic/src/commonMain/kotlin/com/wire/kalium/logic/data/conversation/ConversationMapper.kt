package com.wire.kalium.logic.data.conversation

import com.wire.kalium.logic.data.event.Event
import com.wire.kalium.logic.data.id.IdMapper
import com.wire.kalium.logic.data.id.TeamId
import com.wire.kalium.logic.data.publicuser.model.OtherUser
import com.wire.kalium.logic.data.user.SelfUser
import com.wire.kalium.network.api.conversation.ConvProtocol
import com.wire.kalium.network.api.conversation.ConvTeamInfo
import com.wire.kalium.network.api.conversation.ConversationResponse
import com.wire.kalium.network.api.conversation.CreateConversationRequest
import com.wire.kalium.network.api.conversation.ReceiptMode
import com.wire.kalium.network.api.model.ConversationAccess
import com.wire.kalium.network.api.model.ConversationAccessRole
import com.wire.kalium.persistence.dao.ConversationEntity
import com.wire.kalium.persistence.dao.ConversationEntity.GroupState
import com.wire.kalium.persistence.dao.ConversationEntity.ProtocolInfo
import kotlinx.datetime.Instant
import com.wire.kalium.persistence.dao.ConversationEntity as PersistedConversation
import com.wire.kalium.persistence.dao.ConversationEntity.Protocol as PersistedProtocol

interface ConversationMapper {
    fun fromApiModelToDaoModel(apiModel: ConversationResponse, mlsGroupState: GroupState?, selfUserTeamId: TeamId?): PersistedConversation
    fun fromApiModelToDaoModel(apiModel: ConvProtocol): PersistedProtocol
    fun fromDaoModel(daoModel: PersistedConversation): Conversation
    fun toApiModel(access: ConversationOptions.Access): ConversationAccess
    fun toApiModel(accessRole: ConversationOptions.AccessRole): ConversationAccessRole
    fun toApiModel(protocol: ConversationOptions.Protocol): ConvProtocol
    fun toApiModel(name: String?, members: List<Member>, teamId: String?, options: ConversationOptions): CreateConversationRequest
    fun toConversationDetailsOneToOne(conversation: Conversation, otherUser: OtherUser, selfUser: SelfUser): ConversationDetails.OneOne
}

internal class ConversationMapperImpl(
    private val idMapper: IdMapper,
    private val conversationStatusMapper: ConversationStatusMapper
) : ConversationMapper {

    override fun fromApiModelToDaoModel(
        apiModel: ConversationResponse,
        mlsGroupState: GroupState?,
        selfUserTeamId: TeamId?
    ): PersistedConversation =
        PersistedConversation(
            idMapper.fromApiToDao(apiModel.id),
            apiModel.name,
            apiModel.getConversationType(selfUserTeamId),
            apiModel.teamId,
            apiModel.getProtocolInfo(mlsGroupState),
            conversationStatusMapper.fromApiToDaoModel(apiModel.members.self.otrMutedStatus),
            apiModel.members.self.otrMutedRef?.let { Instant.parse(it) }?.toEpochMilliseconds() ?: 0,
            null,
            lastModifiedDate = apiModel.lastEventTime
        )

    override fun fromApiModelToDaoModel(apiModel: ConvProtocol): PersistedProtocol = when (apiModel) {
        ConvProtocol.PROTEUS -> PersistedProtocol.PROTEUS
        ConvProtocol.MLS -> PersistedProtocol.MLS
    }

    override fun fromDaoModel(daoModel: PersistedConversation): Conversation = Conversation(
        idMapper.fromDaoModel(daoModel.id),
        daoModel.name,
        daoModel.type.fromDaoModel(),
        daoModel.teamId?.let { TeamId(it) },
        conversationStatusMapper.fromDaoModel(daoModel.mutedStatus),
        daoModel.lastNotificationDate,
        daoModel.lastModifiedDate
    )

<<<<<<< HEAD
=======
    override fun toDaoModel(welcomeEvent: Event.Conversation.MLSWelcome, groupId: String): ConversationEntity =
        ConversationEntity(
            idMapper.toDaoModel(welcomeEvent.conversationId),
            name = null,
            type = ConversationEntity.Type.GROUP,
            teamId = null,
            protocolInfo = ProtocolInfo.MLS(groupId, GroupState.ESTABLISHED),
            lastNotificationDate = null,
            lastModifiedDate = welcomeEvent.date
        )

>>>>>>> 01a07c11
    override fun toApiModel(name: String?, members: List<Member>, teamId: String?, options: ConversationOptions) =
        CreateConversationRequest(
            qualifiedUsers = if (options.protocol == ConversationOptions.Protocol.PROTEUS) members.map { idMapper.toApiModel(it.id) } else emptyList(),
            name = name,
            access = options.access.toList().map { toApiModel(it) },
            accessRole = options.accessRole.toList().map { toApiModel(it) },
            convTeamInfo = teamId?.let { ConvTeamInfo(false, it) },
            messageTimer = null,
            receiptMode = if (options.readReceiptsEnabled) ReceiptMode.ENABLED else ReceiptMode.DISABLED,
            conversationRole = ConversationDataSource.DEFAULT_MEMBER_ROLE,
            protocol = toApiModel(options.protocol)
        )

    override fun toConversationDetailsOneToOne(
        conversation: Conversation,
        otherUser: OtherUser,
        selfUser: SelfUser
    ): ConversationDetails.OneOne {
        return ConversationDetails.OneOne(
            conversation = conversation,
            otherUser = otherUser,
            connectionState = otherUser.connectionStatus,
            //TODO get actual legal hold status
            legalHoldStatus = LegalHoldStatus.DISABLED,
            userType = determineOneToOneUserType(otherUser, selfUser)
        )
    }

    private fun determineOneToOneUserType(otherUser: OtherUser, selfUser: SelfUser): UserType {
        if (otherUser.isUsingWireCloudBackEnd()) {
            if (areNotInTheSameTeam(otherUser, selfUser)) {
                return UserType.GUEST
            }
        } else {
            if (areNotInTheSameTeam(otherUser, selfUser)) {
                return UserType.FEDERATED
            }
        }

        return UserType.INTERNAL
    }

    // if either self user has no team or other user,
    // does not make sense to compare them and we return false as of they are not on the same team
    private fun areNotInTheSameTeam(otherUser: OtherUser, selfUser: SelfUser): Boolean =
        !(selfUser.team != null && otherUser.team != null) || (selfUser.team != otherUser.team)

    override fun toApiModel(access: ConversationOptions.Access): ConversationAccess = when (access) {
        ConversationOptions.Access.PRIVATE -> ConversationAccess.PRIVATE
        ConversationOptions.Access.CODE -> ConversationAccess.CODE
        ConversationOptions.Access.INVITE -> ConversationAccess.INVITE
        ConversationOptions.Access.LINK -> ConversationAccess.LINK
    }

    override fun toApiModel(access: ConversationOptions.AccessRole): ConversationAccessRole = when (access) {
        ConversationOptions.AccessRole.TEAM_MEMBER -> ConversationAccessRole.TEAM_MEMBER
        ConversationOptions.AccessRole.NON_TEAM_MEMBER -> ConversationAccessRole.NON_TEAM_MEMBER
        ConversationOptions.AccessRole.GUEST -> ConversationAccessRole.GUEST
        ConversationOptions.AccessRole.SERVICE -> ConversationAccessRole.SERVICE
    }

    override fun toApiModel(protocol: ConversationOptions.Protocol): ConvProtocol = when (protocol) {
        ConversationOptions.Protocol.PROTEUS -> ConvProtocol.PROTEUS
        ConversationOptions.Protocol.MLS -> ConvProtocol.MLS
    }

    private fun PersistedConversation.Type.fromDaoModel(): ConversationEntity.Type = when (this) {
        PersistedConversation.Type.SELF -> ConversationEntity.Type.SELF
        PersistedConversation.Type.ONE_ON_ONE -> ConversationEntity.Type.ONE_ON_ONE
        PersistedConversation.Type.GROUP -> ConversationEntity.Type.GROUP
    }

    private fun ConversationResponse.getProtocolInfo(mlsGroupState: GroupState?): ProtocolInfo {
        return when (protocol) {
            ConvProtocol.MLS -> ProtocolInfo.MLS(groupId ?: "", mlsGroupState ?: GroupState.PENDING)
            ConvProtocol.PROTEUS -> ProtocolInfo.Proteus
        }
    }

    private fun ConversationResponse.getConversationType(selfUserTeamId: TeamId?): PersistedConversation.Type {
        return when (type) {
            ConversationResponse.Type.SELF -> PersistedConversation.Type.SELF
            ConversationResponse.Type.GROUP -> {
                // Fake team 1:1 conversations
                val onlyOneOtherMember = members.otherMembers.size == 1
                val noCustomName = name.isNullOrBlank()
                val belongsToSelfTeam = selfUserTeamId != null && selfUserTeamId.value == teamId
                val isTeamOneOne = onlyOneOtherMember && noCustomName && belongsToSelfTeam
                if (isTeamOneOne) {
                    PersistedConversation.Type.ONE_ON_ONE
                } else {
                    PersistedConversation.Type.GROUP
                }
            }
            ConversationResponse.Type.ONE_TO_ONE,
            ConversationResponse.Type.INCOMING_CONNECTION,
            ConversationResponse.Type.WAIT_FOR_CONNECTION,
            -> PersistedConversation.Type.ONE_ON_ONE
        }
    }
}<|MERGE_RESOLUTION|>--- conflicted
+++ resolved
@@ -67,20 +67,6 @@
         daoModel.lastModifiedDate
     )
 
-<<<<<<< HEAD
-=======
-    override fun toDaoModel(welcomeEvent: Event.Conversation.MLSWelcome, groupId: String): ConversationEntity =
-        ConversationEntity(
-            idMapper.toDaoModel(welcomeEvent.conversationId),
-            name = null,
-            type = ConversationEntity.Type.GROUP,
-            teamId = null,
-            protocolInfo = ProtocolInfo.MLS(groupId, GroupState.ESTABLISHED),
-            lastNotificationDate = null,
-            lastModifiedDate = welcomeEvent.date
-        )
-
->>>>>>> 01a07c11
     override fun toApiModel(name: String?, members: List<Member>, teamId: String?, options: ConversationOptions) =
         CreateConversationRequest(
             qualifiedUsers = if (options.protocol == ConversationOptions.Protocol.PROTEUS) members.map { idMapper.toApiModel(it.id) } else emptyList(),
