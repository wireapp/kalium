package com.wire.kalium.logic.data.conversation

import com.wire.kalium.logic.data.event.Event
import com.wire.kalium.logic.data.id.IdMapper
import com.wire.kalium.logic.data.id.TeamId
import com.wire.kalium.network.api.conversation.ConvProtocol
import com.wire.kalium.network.api.conversation.ConvTeamInfo
import com.wire.kalium.network.api.conversation.ConversationResponse
import com.wire.kalium.network.api.conversation.CreateConversationRequest
import com.wire.kalium.network.api.conversation.ReceiptMode
import com.wire.kalium.network.api.model.ConversationAccess
import com.wire.kalium.network.api.model.ConversationAccessRole
import com.wire.kalium.persistence.dao.ConversationEntity
import com.wire.kalium.persistence.dao.ConversationEntity.GroupState
import com.wire.kalium.persistence.dao.ConversationEntity.ProtocolInfo
import kotlinx.datetime.Instant
import com.wire.kalium.persistence.dao.ConversationEntity as PersistedConversation
import com.wire.kalium.persistence.dao.ConversationEntity.Protocol as PersistedProtocol

interface ConversationMapper {
    fun fromApiModelToDaoModel(apiModel: ConversationResponse, mlsGroupState: GroupState?, selfUserTeamId: TeamId?): PersistedConversation
    fun fromApiModelToDaoModel(apiModel: ConvProtocol): PersistedProtocol
    fun fromDaoModel(daoModel: PersistedConversation): Conversation
<<<<<<< HEAD
    fun toApiModel(access: ConverationOptions.Access): ConversationAccess
    fun toApiModel(accessRole: ConverationOptions.AccessRole): ConversationAccessRole
    fun toApiModel(protocol: ConverationOptions.Protocol): ConvProtocol
    fun toApiModel(name: String?, members: List<Member>, teamId: String?, options: ConverationOptions): CreateConversationRequest
=======
    fun toDaoModel(welcomeEvent: Event.Conversation.MLSWelcome, groupId: String): ConversationEntity
    fun toApiModel(access: ConversationOptions.Access): ConversationAccess
    fun toApiModel(accessRole: ConversationOptions.AccessRole): ConversationAccessRole
    fun toApiModel(protocol: ConversationOptions.Protocol): ConvProtocol
    fun toApiModel(name: String?, members: List<Member>, teamId: String?, options: ConversationOptions): CreateConversationRequest
>>>>>>> bf65bb23
}

internal class ConversationMapperImpl(
    private val idMapper: IdMapper,
    private val conversationStatusMapper: ConversationStatusMapper
) : ConversationMapper {

    override fun fromApiModelToDaoModel(
        apiModel: ConversationResponse,
        mlsGroupState: GroupState?,
        selfUserTeamId: TeamId?
    ): PersistedConversation =
        PersistedConversation(
            idMapper.fromApiToDao(apiModel.id),
            apiModel.name,
            apiModel.getConversationType(selfUserTeamId),
            apiModel.teamId,
            apiModel.getProtocolInfo(mlsGroupState)
            conversationStatusMapper.fromApiToDaoModel(apiModel.members.self.otrMutedStatus),
            apiModel.members.self.otrMutedRef?.let { Instant.parse(it) }?.toEpochMilliseconds() ?: 0,
            null,
            null
        )

    override fun fromApiModelToDaoModel(apiModel: ConvProtocol): PersistedProtocol = when (apiModel) {
        ConvProtocol.PROTEUS -> PersistedProtocol.PROTEUS
        ConvProtocol.MLS -> PersistedProtocol.MLS
    }

    override fun fromDaoModel(daoModel: PersistedConversation): Conversation = Conversation(
        idMapper.fromDaoModel(daoModel.id),
        daoModel.name,
        daoModel.type.fromDaoModel(),
        daoModel.teamId?.let { TeamId(it) },
        conversationStatusMapper.fromDaoModel(daoModel.mutedStatus),
        daoModel.lastNotificationDate,
        daoModel.lastModifiedDate
    )

<<<<<<< HEAD
    override fun toApiModel(name: String?, members: List<Member>, teamId: String?, options: ConverationOptions) =
=======
    override fun toDaoModel(welcomeEvent: Event.Conversation.MLSWelcome, groupId: String): ConversationEntity =
        ConversationEntity(
            idMapper.toDaoModel(welcomeEvent.conversationId),
            name = null,
            type = ConversationEntity.Type.GROUP,
            teamId = null,
            protocolInfo = ProtocolInfo.MLS(groupId, GroupState.ESTABLISHED),
            lastNotificationDate = null,
            lastModifiedDate = null
        )

    override fun toApiModel(name: String?, members: List<Member>, teamId: String?, options: ConversationOptions) =
>>>>>>> bf65bb23
        CreateConversationRequest(
            qualifiedUsers = if (options.protocol == ConversationOptions.Protocol.PROTEUS) members.map { idMapper.toApiModel(it.id) } else emptyList(),
            name = name,
            access = options.access.toList().map { toApiModel(it) },
            accessRole = options.accessRole.toList().map { toApiModel(it) },
            convTeamInfo = teamId?.let { ConvTeamInfo(false, it) },
            messageTimer = null,
            receiptMode = if (options.readReceiptsEnabled) ReceiptMode.ENABLED else ReceiptMode.DISABLED,
            conversationRole = ConversationDataSource.DEFAULT_MEMBER_ROLE,
            protocol = toApiModel(options.protocol)
        )

    override fun toApiModel(access: ConversationOptions.Access): ConversationAccess = when (access) {
        ConversationOptions.Access.PRIVATE -> ConversationAccess.PRIVATE
        ConversationOptions.Access.CODE -> ConversationAccess.CODE
        ConversationOptions.Access.INVITE -> ConversationAccess.INVITE
        ConversationOptions.Access.LINK -> ConversationAccess.LINK
    }

    override fun toApiModel(access: ConversationOptions.AccessRole): ConversationAccessRole = when (access) {
        ConversationOptions.AccessRole.TEAM_MEMBER -> ConversationAccessRole.TEAM_MEMBER
        ConversationOptions.AccessRole.NON_TEAM_MEMBER -> ConversationAccessRole.NON_TEAM_MEMBER
        ConversationOptions.AccessRole.GUEST -> ConversationAccessRole.GUEST
        ConversationOptions.AccessRole.SERVICE -> ConversationAccessRole.SERVICE
    }

    override fun toApiModel(protocol: ConversationOptions.Protocol): ConvProtocol = when (protocol) {
        ConversationOptions.Protocol.PROTEUS -> ConvProtocol.PROTEUS
        ConversationOptions.Protocol.MLS -> ConvProtocol.MLS
    }

    private fun PersistedConversation.Type.fromDaoModel(): ConversationEntity.Type = when (this) {
        PersistedConversation.Type.SELF -> ConversationEntity.Type.SELF
        PersistedConversation.Type.ONE_ON_ONE -> ConversationEntity.Type.ONE_ON_ONE
        PersistedConversation.Type.GROUP -> ConversationEntity.Type.GROUP
    }

    private fun ConversationResponse.getProtocolInfo(mlsGroupState: GroupState?): ProtocolInfo {
        return when (protocol) {
            ConvProtocol.MLS -> ProtocolInfo.MLS(groupId ?: "", mlsGroupState ?: GroupState.PENDING)
            ConvProtocol.PROTEUS -> ProtocolInfo.Proteus
        }
    }

    private fun ConversationResponse.getConversationType(selfUserTeamId: TeamId?): PersistedConversation.Type {
        return when (type) {
            ConversationResponse.Type.SELF -> PersistedConversation.Type.SELF
            ConversationResponse.Type.GROUP -> {
                // Fake team 1:1 conversations
                val onlyOneOtherMember = members.otherMembers.size == 1
                val noCustomName = name.isNullOrBlank()
                val belongsToSelfTeam = selfUserTeamId != null && selfUserTeamId.value == teamId
                val isTeamOneOne = onlyOneOtherMember && noCustomName && belongsToSelfTeam
                if (isTeamOneOne) {
                    PersistedConversation.Type.ONE_ON_ONE
                } else {
                    PersistedConversation.Type.GROUP
                }
            }
            ConversationResponse.Type.ONE_TO_ONE,
            ConversationResponse.Type.INCOMING_CONNECTION,
            ConversationResponse.Type.WAIT_FOR_CONNECTION,
            -> PersistedConversation.Type.ONE_ON_ONE
        }
    }
}<|MERGE_RESOLUTION|>--- conflicted
+++ resolved
@@ -21,18 +21,10 @@
     fun fromApiModelToDaoModel(apiModel: ConversationResponse, mlsGroupState: GroupState?, selfUserTeamId: TeamId?): PersistedConversation
     fun fromApiModelToDaoModel(apiModel: ConvProtocol): PersistedProtocol
     fun fromDaoModel(daoModel: PersistedConversation): Conversation
-<<<<<<< HEAD
-    fun toApiModel(access: ConverationOptions.Access): ConversationAccess
-    fun toApiModel(accessRole: ConverationOptions.AccessRole): ConversationAccessRole
-    fun toApiModel(protocol: ConverationOptions.Protocol): ConvProtocol
-    fun toApiModel(name: String?, members: List<Member>, teamId: String?, options: ConverationOptions): CreateConversationRequest
-=======
-    fun toDaoModel(welcomeEvent: Event.Conversation.MLSWelcome, groupId: String): ConversationEntity
     fun toApiModel(access: ConversationOptions.Access): ConversationAccess
     fun toApiModel(accessRole: ConversationOptions.AccessRole): ConversationAccessRole
     fun toApiModel(protocol: ConversationOptions.Protocol): ConvProtocol
     fun toApiModel(name: String?, members: List<Member>, teamId: String?, options: ConversationOptions): CreateConversationRequest
->>>>>>> bf65bb23
 }
 
 internal class ConversationMapperImpl(
@@ -72,22 +64,7 @@
         daoModel.lastModifiedDate
     )
 
-<<<<<<< HEAD
-    override fun toApiModel(name: String?, members: List<Member>, teamId: String?, options: ConverationOptions) =
-=======
-    override fun toDaoModel(welcomeEvent: Event.Conversation.MLSWelcome, groupId: String): ConversationEntity =
-        ConversationEntity(
-            idMapper.toDaoModel(welcomeEvent.conversationId),
-            name = null,
-            type = ConversationEntity.Type.GROUP,
-            teamId = null,
-            protocolInfo = ProtocolInfo.MLS(groupId, GroupState.ESTABLISHED),
-            lastNotificationDate = null,
-            lastModifiedDate = null
-        )
-
     override fun toApiModel(name: String?, members: List<Member>, teamId: String?, options: ConversationOptions) =
->>>>>>> bf65bb23
         CreateConversationRequest(
             qualifiedUsers = if (options.protocol == ConversationOptions.Protocol.PROTEUS) members.map { idMapper.toApiModel(it.id) } else emptyList(),
             name = name,
