package com.wire.kalium.logic.data.conversation

import com.wire.kalium.logic.data.connection.ConnectionStatusMapper
import com.wire.kalium.logic.data.id.IdMapper
import com.wire.kalium.logic.data.id.TeamId
import com.wire.kalium.logic.data.message.Message
import com.wire.kalium.logic.data.message.UnreadEventType
import com.wire.kalium.logic.data.user.AvailabilityStatusMapper
import com.wire.kalium.logic.data.user.BotService
import com.wire.kalium.logic.data.user.Connection
import com.wire.kalium.logic.data.user.OtherUser
import com.wire.kalium.logic.data.user.UserId
import com.wire.kalium.logic.data.user.type.DomainUserTypeMapper
import com.wire.kalium.logic.util.EPOCH_FIRST_DAY
import com.wire.kalium.network.api.base.authenticated.conversation.ConvProtocol
import com.wire.kalium.network.api.base.authenticated.conversation.ConvTeamInfo
import com.wire.kalium.network.api.base.authenticated.conversation.ConversationResponse
import com.wire.kalium.network.api.base.authenticated.conversation.CreateConversationRequest
import com.wire.kalium.network.api.base.authenticated.conversation.ReceiptMode
import com.wire.kalium.network.api.base.model.ConversationAccessDTO
import com.wire.kalium.network.api.base.model.ConversationAccessRoleDTO
import com.wire.kalium.persistence.dao.ConversationEntity
import com.wire.kalium.persistence.dao.ConversationEntity.GroupState
import com.wire.kalium.persistence.dao.ConversationEntity.Protocol
import com.wire.kalium.persistence.dao.ConversationEntity.ProtocolInfo
import com.wire.kalium.persistence.dao.ConversationViewEntity
import com.wire.kalium.persistence.dao.ProposalTimerEntity
import com.wire.kalium.persistence.dao.message.MessageEntity
import com.wire.kalium.persistence.util.requireField
import kotlinx.datetime.Clock
import kotlinx.datetime.Instant

@Suppress("TooManyFunctions")
interface ConversationMapper {
    fun fromApiModelToDaoModel(apiModel: ConversationResponse, mlsGroupState: GroupState?, selfUserTeamId: TeamId?): ConversationEntity
    fun fromApiModelToDaoModel(apiModel: ConvProtocol): Protocol
    fun fromDaoModel(daoModel: ConversationViewEntity): Conversation
    fun fromDaoModelToDetails(daoModel: ConversationViewEntity, lastMessage: Message?): ConversationDetails
    fun fromDaoModel(daoModel: ProposalTimerEntity): ProposalTimer
    fun toDAOAccess(accessList: Set<ConversationAccessDTO>): List<ConversationEntity.Access>
    fun toDAOAccessRole(accessRoleList: Set<ConversationAccessRoleDTO>): List<ConversationEntity.AccessRole>
    fun toDAOGroupState(groupState: Conversation.ProtocolInfo.MLS.GroupState): GroupState
    fun toDAOProposalTimer(proposalTimer: ProposalTimer): ProposalTimerEntity
    fun toApiModel(access: Conversation.Access): ConversationAccessDTO
    fun toApiModel(accessRole: Conversation.AccessRole): ConversationAccessRoleDTO
    fun toApiModel(protocol: ConversationOptions.Protocol): ConvProtocol
    fun toApiModel(name: String?, members: List<UserId>, teamId: String?, options: ConversationOptions): CreateConversationRequest
    fun toDaoModel(conversation: Conversation): ConversationEntity
}

@Suppress("TooManyFunctions")
internal class ConversationMapperImpl(
    private val idMapper: IdMapper,
    private val conversationStatusMapper: ConversationStatusMapper,
    private val protocolInfoMapper: ProtocolInfoMapper,
    private val userAvailabilityStatusMapper: AvailabilityStatusMapper,
    private val domainUserTypeMapper: DomainUserTypeMapper,
    private val connectionStatusMapper: ConnectionStatusMapper
) : ConversationMapper {

    override fun fromApiModelToDaoModel(
        apiModel: ConversationResponse,
        mlsGroupState: GroupState?,
        selfUserTeamId: TeamId?
    ): ConversationEntity = ConversationEntity(
        id = idMapper.fromApiToDao(apiModel.id),
        name = apiModel.name,
        type = apiModel.getConversationType(selfUserTeamId),
        teamId = apiModel.teamId,
        protocolInfo = apiModel.getProtocolInfo(mlsGroupState),
        mutedStatus = conversationStatusMapper.fromMutedStatusApiToDaoModel(apiModel.members.self.otrMutedStatus),
        mutedTime = apiModel.members.self.otrMutedRef?.let { Instant.parse(it) }?.toEpochMilliseconds() ?: 0,
        removedBy = null,
        creatorId = apiModel.creator,
        lastReadDate = EPOCH_FIRST_DAY,
        firstUnreadMessageDate = EPOCH_FIRST_DAY,
        lastNotificationDate = null,
        lastModifiedDate = apiModel.lastEventTime,
        access = apiModel.access.map { it.toDAO() },
        accessRole = apiModel.accessRole.map { it.toDAO() }
    )

    override fun fromApiModelToDaoModel(apiModel: ConvProtocol): Protocol = when (apiModel) {
        ConvProtocol.PROTEUS -> Protocol.PROTEUS
        ConvProtocol.MLS -> Protocol.MLS
    }

    override fun fromDaoModel(daoModel: ConversationViewEntity): Conversation = with(daoModel) {
        val lastReadDateEntity = if (type == ConversationEntity.Type.CONNECTION_PENDING) EPOCH_FIRST_DAY else lastReadDate

        Conversation(
            id = idMapper.fromDaoModel(id),
            name = name,
            type = type.fromDaoModelToType(),
            teamId = teamId?.let { TeamId(it) },
            protocol = protocolInfoMapper.fromEntity(protocolInfo),
            mutedStatus = conversationStatusMapper.fromMutedStatusDaoModel(mutedStatus),
            removedBy = removedBy?.let { conversationStatusMapper.fromRemovedByToLogicModel(it) },
            lastNotificationDate = lastNotificationDate,
            lastModifiedDate = lastModifiedDate,
            lastReadDate = lastReadDateEntity,
            access = accessList.map { it.toDAO() },
            accessRole = accessRoleList.map { it.toDAO() },
            creatorId = creatorId,
            firstUnreadMessageDate = firstUnreadMessageDate
        )
    }

    @Suppress("ComplexMethod", "LongMethod")
    override fun fromDaoModelToDetails(daoModel: ConversationViewEntity, lastMessage: Message?): ConversationDetails =
        with(daoModel) {
            when (type) {
                ConversationEntity.Type.SELF -> {
                    ConversationDetails.Self(fromDaoModel(daoModel))
                }

<<<<<<< HEAD
                ConversationEntity.Type.ONE_ON_ONE -> {
                    ConversationDetails.OneOne(
                        conversation = fromDaoModel(daoModel),
                        otherUser = OtherUser(
                            id = idMapper.fromDaoModel(otherUserId.requireField("otherUserID in OneOnOne")),
                            name = name,
                            accentId = 0,
                            userType = domainUserTypeMapper.fromUserTypeEntity(userType),
                            availabilityStatus = userAvailabilityStatusMapper.fromDaoAvailabilityStatusToModel(userAvailabilityStatus),
                            deleted = userDeleted ?: false,
                            botService = botService?.let { BotService(it.id, it.provider) },
                            handle = null,
                            completePicture = previewAssetId?.let { idMapper.fromDaoModel(it) },
                            previewPicture = previewAssetId?.let { idMapper.fromDaoModel(it) },
                            teamId = teamId?.let { TeamId(it) },
                            connectionStatus = connectionStatusMapper.fromDaoModel(connectionStatus)
                        ),
                        legalHoldStatus = LegalHoldStatus.DISABLED,
=======
            ConversationEntity.Type.GLOBAL_TEAM -> {
                ConversationDetails.Team(fromDaoModel(daoModel))
            }

            ConversationEntity.Type.ONE_ON_ONE -> {
                ConversationDetails.OneOne(
                    conversation = fromDaoModel(daoModel),
                    otherUser = OtherUser(
                        id = idMapper.fromDaoModel(otherUserId.requireField("otherUserID in OneOnOne")),
                        name = name,
                        accentId = 0,
>>>>>>> c0299823
                        userType = domainUserTypeMapper.fromUserTypeEntity(userType),
                        unreadMessagesCount = unreadContentCountEntity.values.sum(),
                        unreadMentionsCount = unreadMentionsCount,
                        unreadEventCount = unreadContentCountEntity.toUnreadEventCountModel(),
                        lastMessage = lastMessage,
                    )
                }

                ConversationEntity.Type.GROUP -> {
                    ConversationDetails.Group(
                        conversation = fromDaoModel(daoModel),
                        legalHoldStatus = LegalHoldStatus.DISABLED,
                        hasOngoingCall = callStatus != null, // todo: we can do better!
                        unreadMessagesCount = unreadContentCountEntity.values.sum(),
                        unreadMentionsCount = unreadMentionsCount,
                        unreadEventCount = unreadContentCountEntity.toUnreadEventCountModel(),
                        lastMessage = lastMessage,
                        isSelfUserMember = isMember == 1L,
                        isSelfUserCreator = isCreator == 1L,
                    )
                }

            ConversationEntity.Type.CONNECTION_PENDING -> {
                val otherUser = OtherUser(
                    id = idMapper.fromDaoModel(otherUserId.requireField("otherUserID in OneOnOne")),
                    name = name,
                    accentId = 0,
                    userType = domainUserTypeMapper.fromUserTypeEntity(userType),
                    availabilityStatus = userAvailabilityStatusMapper.fromDaoAvailabilityStatusToModel(userAvailabilityStatus),
                    deleted = userDeleted ?: false,
                    botService = botService?.let { BotService(it.id, it.provider) },
                    handle = null,
                    completePicture = previewAssetId?.let { idMapper.fromDaoModel(it) },
                    previewPicture = previewAssetId?.let { idMapper.fromDaoModel(it) },
                    teamId = teamId?.let { TeamId(it) }
                )

                ConversationDetails.Connection(
                    conversationId = idMapper.fromDaoModel(id),
                    otherUser = otherUser,
                    userType = domainUserTypeMapper.fromUserTypeEntity(userType),
                    lastModifiedDate = lastModifiedDate.orEmpty(),
                    connection = Connection(
                        conversationId = id.value,
                        from = "",
                        lastUpdate = "",
                        qualifiedConversationId = idMapper.fromDaoModel(id),
                        qualifiedToId = otherUserId.let { idMapper.fromDaoModel(it!!) },
                        status = connectionStatusMapper.fromDaoModel(connectionStatus),
                        toId = "", // todo
                        fromUser = otherUser
                    ),
                    protocolInfo = protocolInfoMapper.fromEntity(protocolInfo),
                    access = accessList.map { it.toDAO() },
                    accessRole = accessRoleList.map { it.toDAO() },
                )
            }
        }
    }

    override fun fromDaoModel(daoModel: ProposalTimerEntity): ProposalTimer =
        ProposalTimer(idMapper.fromGroupIDEntity(daoModel.groupID), daoModel.firingDate)

    override fun toDAOAccess(accessList: Set<ConversationAccessDTO>): List<ConversationEntity.Access> = accessList.map {
        when (it) {
            ConversationAccessDTO.PRIVATE -> ConversationEntity.Access.PRIVATE
            ConversationAccessDTO.CODE -> ConversationEntity.Access.CODE
            ConversationAccessDTO.INVITE -> ConversationEntity.Access.INVITE
            ConversationAccessDTO.SELF_INVITE -> ConversationEntity.Access.SELF_INVITE
            ConversationAccessDTO.LINK -> ConversationEntity.Access.LINK
        }
    }

    override fun toDAOAccessRole(accessRoleList: Set<ConversationAccessRoleDTO>): List<ConversationEntity.AccessRole> = accessRoleList.map {
        when (it) {
            ConversationAccessRoleDTO.TEAM_MEMBER -> ConversationEntity.AccessRole.TEAM_MEMBER
            ConversationAccessRoleDTO.NON_TEAM_MEMBER -> ConversationEntity.AccessRole.NON_TEAM_MEMBER
            ConversationAccessRoleDTO.GUEST -> ConversationEntity.AccessRole.GUEST
            ConversationAccessRoleDTO.SERVICE -> ConversationEntity.AccessRole.SERVICE
            ConversationAccessRoleDTO.EXTERNAL -> ConversationEntity.AccessRole.EXTERNAL
        }
    }

    override fun toDAOGroupState(groupState: Conversation.ProtocolInfo.MLS.GroupState): GroupState =
        when (groupState) {
            Conversation.ProtocolInfo.MLS.GroupState.ESTABLISHED -> GroupState.ESTABLISHED
            Conversation.ProtocolInfo.MLS.GroupState.PENDING_JOIN -> GroupState.PENDING_JOIN
            Conversation.ProtocolInfo.MLS.GroupState.PENDING_WELCOME_MESSAGE -> GroupState.PENDING_WELCOME_MESSAGE
            Conversation.ProtocolInfo.MLS.GroupState.PENDING_CREATION -> GroupState.PENDING_CREATION
        }

    override fun toDAOProposalTimer(proposalTimer: ProposalTimer): ProposalTimerEntity =
        ProposalTimerEntity(idMapper.toGroupIDEntity(proposalTimer.groupID), proposalTimer.timestamp)

    override fun toApiModel(
        name: String?,
        members: List<UserId>,
        teamId: String?,
        options: ConversationOptions
    ) = CreateConversationRequest(
        qualifiedUsers = if (options.protocol == ConversationOptions.Protocol.PROTEUS) members.map {
            idMapper.toApiModel(it)
        } else emptyList(),
        name = name,
        access = options.access?.toList()?.map { toApiModel(it) },
        accessRole = options.accessRole?.toList()?.map { toApiModel(it) },
        convTeamInfo = teamId?.let { ConvTeamInfo(false, it) },
        messageTimer = null,
        receiptMode = if (options.readReceiptsEnabled) ReceiptMode.ENABLED else ReceiptMode.DISABLED,
        conversationRole = ConversationDataSource.DEFAULT_MEMBER_ROLE,
        protocol = toApiModel(options.protocol),
        creatorClient = options.creatorClientId
    )

    override fun toApiModel(access: Conversation.Access): ConversationAccessDTO = when (access) {
        Conversation.Access.PRIVATE -> ConversationAccessDTO.PRIVATE
        Conversation.Access.CODE -> ConversationAccessDTO.CODE
        Conversation.Access.INVITE -> ConversationAccessDTO.INVITE
        Conversation.Access.SELF_INVITE -> ConversationAccessDTO.SELF_INVITE
        Conversation.Access.LINK -> ConversationAccessDTO.LINK
    }

    override fun toApiModel(accessRole: Conversation.AccessRole): ConversationAccessRoleDTO = when (accessRole) {
        Conversation.AccessRole.TEAM_MEMBER -> ConversationAccessRoleDTO.TEAM_MEMBER
        Conversation.AccessRole.NON_TEAM_MEMBER -> ConversationAccessRoleDTO.NON_TEAM_MEMBER
        Conversation.AccessRole.GUEST -> ConversationAccessRoleDTO.GUEST
        Conversation.AccessRole.SERVICE -> ConversationAccessRoleDTO.SERVICE
        Conversation.AccessRole.EXTERNAL -> ConversationAccessRoleDTO.EXTERNAL
    }

    override fun toApiModel(protocol: ConversationOptions.Protocol): ConvProtocol = when (protocol) {
        ConversationOptions.Protocol.PROTEUS -> ConvProtocol.PROTEUS
        ConversationOptions.Protocol.MLS -> ConvProtocol.MLS
    }

    override fun toDaoModel(conversation: Conversation): ConversationEntity = with(conversation) {
        ConversationEntity(
            id = idMapper.toDaoModel(conversation.id),
            name = name,
            type = type.toDAO(),
            teamId = conversation.teamId.toString(),
            protocolInfo = protocolInfoMapper.toEntity(conversation.protocol),
            mutedStatus = conversationStatusMapper.toMutedStatusDaoModel(conversation.mutedStatus),
            mutedTime = 0,
            removedBy = null,
            creatorId = creatorId.orEmpty(),
            lastNotificationDate = "",
            lastModifiedDate = "",
            firstUnreadMessageDate = "",
            lastReadDate = "",
            access = conversation.access.map { it.toDAO() },
            accessRole = conversation.accessRole.map { it.toDAO() }
        )
    }

    private fun ConversationResponse.getProtocolInfo(mlsGroupState: GroupState?): ProtocolInfo {
        return when (protocol) {
            ConvProtocol.MLS -> ProtocolInfo.MLS(
                groupId ?: "",
                mlsGroupState ?: GroupState.PENDING_JOIN,
                epoch ?: 0UL,
                keyingMaterialLastUpdate = Clock.System.now(),
                ConversationEntity.CipherSuite.fromTag(mlsCipherSuiteTag)
            )

            ConvProtocol.PROTEUS -> ProtocolInfo.Proteus
        }
    }

    private fun ConversationResponse.getConversationType(selfUserTeamId: TeamId?): ConversationEntity.Type {
        return when (type) {
            ConversationResponse.Type.SELF -> ConversationEntity.Type.SELF
            ConversationResponse.Type.GROUP -> {
                // Fake team 1:1 conversations
                val onlyOneOtherMember = members.otherMembers.size == 1
                val noCustomName = name.isNullOrBlank()
                val belongsToSelfTeam = selfUserTeamId != null && selfUserTeamId.value == teamId
                val isTeamOneOne = onlyOneOtherMember && noCustomName && belongsToSelfTeam
                if (isTeamOneOne) {
                    ConversationEntity.Type.ONE_ON_ONE
                } else {
                    ConversationEntity.Type.GROUP
                }
            }

            ConversationResponse.Type.ONE_TO_ONE -> ConversationEntity.Type.ONE_ON_ONE
            ConversationResponse.Type.WAIT_FOR_CONNECTION -> ConversationEntity.Type.CONNECTION_PENDING
            ConversationResponse.Type.GLOBAL_TEAM -> ConversationEntity.Type.GLOBAL_TEAM
        }
    }
}

private fun ConversationEntity.Type.fromDaoModelToType(): Conversation.Type = when (this) {
    ConversationEntity.Type.SELF -> Conversation.Type.SELF
    ConversationEntity.Type.ONE_ON_ONE -> Conversation.Type.ONE_ON_ONE
    ConversationEntity.Type.GROUP -> Conversation.Type.GROUP
    ConversationEntity.Type.CONNECTION_PENDING -> Conversation.Type.CONNECTION_PENDING
    ConversationEntity.Type.GLOBAL_TEAM -> Conversation.Type.GLOBAL_TEAM
}

private fun ConversationAccessRoleDTO.toDAO(): ConversationEntity.AccessRole = when (this) {
    ConversationAccessRoleDTO.TEAM_MEMBER -> ConversationEntity.AccessRole.TEAM_MEMBER
    ConversationAccessRoleDTO.NON_TEAM_MEMBER -> ConversationEntity.AccessRole.NON_TEAM_MEMBER
    ConversationAccessRoleDTO.GUEST -> ConversationEntity.AccessRole.GUEST
    ConversationAccessRoleDTO.SERVICE -> ConversationEntity.AccessRole.SERVICE
    ConversationAccessRoleDTO.EXTERNAL -> ConversationEntity.AccessRole.EXTERNAL
}

private fun ConversationAccessDTO.toDAO(): ConversationEntity.Access = when (this) {
    ConversationAccessDTO.PRIVATE -> ConversationEntity.Access.PRIVATE
    ConversationAccessDTO.CODE -> ConversationEntity.Access.CODE
    ConversationAccessDTO.INVITE -> ConversationEntity.Access.INVITE
    ConversationAccessDTO.SELF_INVITE -> ConversationEntity.Access.SELF_INVITE
    ConversationAccessDTO.LINK -> ConversationEntity.Access.LINK
}

private fun ConversationEntity.Access.toDAO(): Conversation.Access = when (this) {
    ConversationEntity.Access.PRIVATE -> Conversation.Access.PRIVATE
    ConversationEntity.Access.INVITE -> Conversation.Access.INVITE
    ConversationEntity.Access.SELF_INVITE -> Conversation.Access.SELF_INVITE
    ConversationEntity.Access.LINK -> Conversation.Access.LINK
    ConversationEntity.Access.CODE -> Conversation.Access.CODE
}

private fun ConversationEntity.AccessRole.toDAO(): Conversation.AccessRole = when (this) {
    ConversationEntity.AccessRole.TEAM_MEMBER -> Conversation.AccessRole.TEAM_MEMBER
    ConversationEntity.AccessRole.NON_TEAM_MEMBER -> Conversation.AccessRole.NON_TEAM_MEMBER
    ConversationEntity.AccessRole.GUEST -> Conversation.AccessRole.GUEST
    ConversationEntity.AccessRole.SERVICE -> Conversation.AccessRole.SERVICE
    ConversationEntity.AccessRole.EXTERNAL -> Conversation.AccessRole.EXTERNAL
}

private fun Conversation.Type.toDAO(): ConversationEntity.Type = when (this) {
    Conversation.Type.SELF -> ConversationEntity.Type.SELF
    Conversation.Type.ONE_ON_ONE -> ConversationEntity.Type.ONE_ON_ONE
    Conversation.Type.GROUP -> ConversationEntity.Type.GROUP
    Conversation.Type.CONNECTION_PENDING -> ConversationEntity.Type.CONNECTION_PENDING
    Conversation.Type.GLOBAL_TEAM -> ConversationEntity.Type.GLOBAL_TEAM
}

private fun Conversation.AccessRole.toDAO(): ConversationEntity.AccessRole = when (this) {
    Conversation.AccessRole.TEAM_MEMBER -> ConversationEntity.AccessRole.TEAM_MEMBER
    Conversation.AccessRole.NON_TEAM_MEMBER -> ConversationEntity.AccessRole.NON_TEAM_MEMBER
    Conversation.AccessRole.GUEST -> ConversationEntity.AccessRole.GUEST
    Conversation.AccessRole.SERVICE -> ConversationEntity.AccessRole.SERVICE
    Conversation.AccessRole.EXTERNAL -> ConversationEntity.AccessRole.EXTERNAL
}

private fun Conversation.Access.toDAO(): ConversationEntity.Access = when (this) {
    Conversation.Access.PRIVATE -> ConversationEntity.Access.PRIVATE
    Conversation.Access.INVITE -> ConversationEntity.Access.INVITE
    Conversation.Access.SELF_INVITE -> ConversationEntity.Access.SELF_INVITE
    Conversation.Access.LINK -> ConversationEntity.Access.LINK
    Conversation.Access.CODE -> ConversationEntity.Access.CODE
}

fun MessageEntity.ContentType.toUnreadEventTypeModel(): UnreadEventType = when (this) {
    MessageEntity.ContentType.TEXT -> UnreadEventType.MESSAGE
    MessageEntity.ContentType.ASSET -> UnreadEventType.MESSAGE
    MessageEntity.ContentType.KNOCK -> UnreadEventType.KNOCK
    MessageEntity.ContentType.MEMBER_CHANGE -> UnreadEventType.IGNORED
    MessageEntity.ContentType.MISSED_CALL -> UnreadEventType.MISSED_CALL
    MessageEntity.ContentType.RESTRICTED_ASSET -> UnreadEventType.MESSAGE
    MessageEntity.ContentType.CONVERSATION_RENAMED -> UnreadEventType.IGNORED
    MessageEntity.ContentType.UNKNOWN -> UnreadEventType.IGNORED
    MessageEntity.ContentType.FAILED_DECRYPTION -> UnreadEventType.IGNORED
    MessageEntity.ContentType.REMOVED_FROM_TEAM -> UnreadEventType.IGNORED
}

fun Map<MessageEntity.ContentType, Int>.toUnreadEventCountModel(): UnreadEventCount {
    val unreadContent = mutableMapOf<UnreadEventType, Int>()
    forEach { contentEntity ->
        val contentType = contentEntity.key.toUnreadEventTypeModel()
        unreadContent[contentType] = unreadContent[contentType]?.let { it + contentEntity.value } ?: contentEntity.value
    }
    return unreadContent
}<|MERGE_RESOLUTION|>--- conflicted
+++ resolved
@@ -114,8 +114,9 @@
                     ConversationDetails.Self(fromDaoModel(daoModel))
                 }
 
-<<<<<<< HEAD
-                ConversationEntity.Type.ONE_ON_ONE -> {
+                ConversationEntity.Type.GLOBAL_TEAM -> {
+                ConversationDetails.Team(fromDaoModel(daoModel))
+            }ConversationEntity.Type.ONE_ON_ONE -> {
                     ConversationDetails.OneOne(
                         conversation = fromDaoModel(daoModel),
                         otherUser = OtherUser(
@@ -133,19 +134,6 @@
                             connectionStatus = connectionStatusMapper.fromDaoModel(connectionStatus)
                         ),
                         legalHoldStatus = LegalHoldStatus.DISABLED,
-=======
-            ConversationEntity.Type.GLOBAL_TEAM -> {
-                ConversationDetails.Team(fromDaoModel(daoModel))
-            }
-
-            ConversationEntity.Type.ONE_ON_ONE -> {
-                ConversationDetails.OneOne(
-                    conversation = fromDaoModel(daoModel),
-                    otherUser = OtherUser(
-                        id = idMapper.fromDaoModel(otherUserId.requireField("otherUserID in OneOnOne")),
-                        name = name,
-                        accentId = 0,
->>>>>>> c0299823
                         userType = domainUserTypeMapper.fromUserTypeEntity(userType),
                         unreadMessagesCount = unreadContentCountEntity.values.sum(),
                         unreadMentionsCount = unreadMentionsCount,
