--- conflicted
+++ resolved
@@ -3,64 +3,19 @@
 import com.wire.kalium.logic.data.id.IdMapper
 import com.wire.kalium.logic.data.id.QualifiedID
 import com.wire.kalium.network.api.conversation.ConversationResponse
-<<<<<<< HEAD
-import com.wire.kalium.network.api.user.details.UserDetailsResponse
-
-interface ConversationMapper {
-    fun fromApiModel(apiModel: ConversationResponse, oneOneContactInfo: UserDetailsResponse?): Conversation
-=======
 import com.wire.kalium.persistence.dao.Conversation as PersistedConversation
 
 interface ConversationMapper {
     fun fromApiModel(apiModel: ConversationResponse): Conversation
     fun fromApiModelToDaoModel(apiModel: ConversationResponse): PersistedConversation
     fun fromDaoModel(daoModel: PersistedConversation): Conversation
->>>>>>> 1463f03c
 }
 
 internal class ConversationMapperImpl(
     private val idMapper: IdMapper,
-    private val memberMapper: MemberMapper,
     private val legalHoldStatusMapper: LegalHoldStatusMapper
 ) : ConversationMapper {
 
-<<<<<<< HEAD
-    // TODO Replace mapping, it will use DB models, not remote data
-    override fun fromApiModel(apiModel: ConversationResponse, oneOneContactInfo: UserDetailsResponse?): Conversation {
-        val id = idMapper.fromApiModel(apiModel.id)
-        val membersInfo = memberMapper.fromApiModel(apiModel.members)
-        return when (apiModel.type) {
-            ConversationResponse.Type.SELF -> Conversation.Self(id, membersInfo, "") //TODO: Get self name
-            ConversationResponse.Type.GROUP -> Conversation.Group(id, membersInfo, apiModel.name)
-            else -> mapOneOnOneConversation(apiModel, membersInfo, oneOneContactInfo, id)
-        }
-    }
-
-    private fun mapOneOnOneConversation(
-        apiModel: ConversationResponse,
-        membersInfo: MembersInfo,
-        oneOneContactInfo: UserDetailsResponse?,
-        id: QualifiedID
-    ): Conversation.OneOne {
-        val contactInfo = oneOneContactInfo!!
-        val connectionState = getOneOnOneConnectionState(apiModel)
-        return Conversation.OneOne(
-            id,
-            membersInfo,
-            contactInfo.name,
-            connectionState,
-            // TODO Figure out if external or guest
-            Conversation.OneOne.FederationStatus.NONE,
-            legalHoldStatusMapper.fromApiModel(contactInfo.legalHoldStatus)
-        )
-    }
-
-    private fun getOneOnOneConnectionState(apiModel: ConversationResponse) = when (apiModel.type) {
-        ConversationResponse.Type.WAIT_FOR_CONNECTION -> Conversation.OneOne.ConnectionState.OUTGOING
-        ConversationResponse.Type.INCOMING_CONNECTION -> Conversation.OneOne.ConnectionState.INCOMING
-        else -> Conversation.OneOne.ConnectionState.ACCEPTED
-    }
-=======
     override fun fromApiModel(apiModel: ConversationResponse): Conversation = Conversation(
         idMapper.fromApiModel(apiModel.id), apiModel.name
     )
@@ -72,5 +27,10 @@
     override fun fromApiModelToDaoModel(apiModel: ConversationResponse): PersistedConversation = PersistedConversation(
         idMapper.fromApiToDao(apiModel.id), apiModel.name
     )
->>>>>>> 1463f03c
+
+    private fun getOneOnOneConnectionState(apiModel: ConversationResponse) = when (apiModel.type) {
+        ConversationResponse.Type.WAIT_FOR_CONNECTION -> Conversation.OneOne.ConnectionState.OUTGOING
+        ConversationResponse.Type.INCOMING_CONNECTION -> Conversation.OneOne.ConnectionState.INCOMING
+        else -> Conversation.OneOne.ConnectionState.ACCEPTED
+    }
 }