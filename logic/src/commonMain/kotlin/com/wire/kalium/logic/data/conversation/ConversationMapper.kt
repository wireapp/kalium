package com.wire.kalium.logic.data.conversation

import com.wire.kalium.logic.data.event.Event
import com.wire.kalium.logic.data.id.IdMapper
import com.wire.kalium.logic.data.id.TeamId
import com.wire.kalium.network.api.conversation.ConvProtocol
import com.wire.kalium.network.api.conversation.ConvTeamInfo
import com.wire.kalium.network.api.conversation.ConversationResponse
import com.wire.kalium.network.api.conversation.CreateConversationRequest
import com.wire.kalium.network.api.conversation.ReceiptMode
import com.wire.kalium.network.api.model.ConversationAccess
import com.wire.kalium.network.api.model.ConversationAccessRole
import com.wire.kalium.persistence.dao.ConversationEntity
import com.wire.kalium.persistence.dao.ConversationEntity.GroupState
import com.wire.kalium.persistence.dao.ConversationEntity.ProtocolInfo
import kotlinx.datetime.Clock
import kotlinx.datetime.Instant
import com.wire.kalium.persistence.dao.ConversationEntity as PersistedConversation
import com.wire.kalium.persistence.dao.ConversationEntity.Protocol as PersistedProtocol

interface ConversationMapper {
    fun fromApiModelToDaoModel(apiModel: ConversationResponse, groupCreation: Boolean, selfUserTeamId: TeamId?): PersistedConversation
    fun fromApiModelToDaoModel(apiModel: ConvProtocol): PersistedProtocol
    fun fromDaoModel(daoModel: PersistedConversation): Conversation
    fun toDaoModel(welcomeEvent: Event.Conversation.MLSWelcome, groupId: String): ConversationEntity
    fun toApiModel(access: ConversationOptions.Access): ConversationAccess
    fun toApiModel(accessRole: ConversationOptions.AccessRole): ConversationAccessRole
    fun toApiModel(protocol: ConversationOptions.Protocol): ConvProtocol
    fun toApiModel(name: String?, members: List<Member>, teamId: String?, options: ConversationOptions): CreateConversationRequest
}

internal class ConversationMapperImpl(
    private val idMapper: IdMapper,
    private val conversationStatusMapper: ConversationStatusMapper
) : ConversationMapper {

    override fun fromApiModelToDaoModel(
        apiModel: ConversationResponse,
        groupCreation: Boolean,
        selfUserTeamId: TeamId?
    ): PersistedConversation =
        PersistedConversation(
            idMapper.fromApiToDao(apiModel.id),
            apiModel.name,
            apiModel.getConversationType(selfUserTeamId),
            apiModel.teamId,
            apiModel.getProtocolInfo(groupCreation),
<<<<<<< HEAD
            lastNotificationDate = null
=======
            conversationStatusMapper.fromApiToDaoModel(apiModel.members.self.otrMutedStatus),
            apiModel.members.self.otrMutedRef?.let { Instant.parse(it) }?.toEpochMilliseconds() ?: 0
>>>>>>> 4254d79b
        )

    override fun fromApiModelToDaoModel(apiModel: ConvProtocol): PersistedProtocol = when (apiModel) {
        ConvProtocol.PROTEUS -> PersistedProtocol.PROTEUS
        ConvProtocol.MLS -> PersistedProtocol.MLS
    }

    override fun fromDaoModel(daoModel: PersistedConversation): Conversation = Conversation(
<<<<<<< HEAD
        idMapper.fromDaoModel(daoModel.id), daoModel.name, daoModel.type.fromDaoModel(), daoModel.teamId?.let { TeamId(it) }, daoModel.lastNotificationDate
=======
        idMapper.fromDaoModel(daoModel.id),
        daoModel.name,
        daoModel.type.fromDaoModel(),
        daoModel.teamId?.let { TeamId(it) },
        conversationStatusMapper.fromDaoModel(daoModel.mutedStatus)
>>>>>>> 4254d79b
    )

    override fun toDaoModel(welcomeEvent: Event.Conversation.MLSWelcome, groupId: String): ConversationEntity =
        ConversationEntity(
            idMapper.toDaoModel(welcomeEvent.conversationId),
            name = null,
            type = ConversationEntity.Type.GROUP,
            teamId = null,
            protocolInfo = ProtocolInfo.MLS(groupId, GroupState.ESTABLISHED),
            lastNotificationDate = null
        )

    override fun toApiModel(name: String?, members: List<Member>, teamId: String?, options: ConversationOptions) =
        CreateConversationRequest(
            qualifiedUsers = if (options.protocol == ConversationOptions.Protocol.PROTEUS) members.map { idMapper.toApiModel(it.id) } else emptyList(),
            name = name,
            access = options.access.toList().map { toApiModel(it) },
            accessRole = options.accessRole.toList().map { toApiModel(it) },
            convTeamInfo = teamId?.let { ConvTeamInfo(false, it) },
            messageTimer = null,
            receiptMode = if (options.readReceiptsEnabled) ReceiptMode.ENABLED else ReceiptMode.DISABLED,
            conversationRole = ConversationDataSource.DEFAULT_MEMBER_ROLE,
            protocol = toApiModel(options.protocol)
        )

    override fun toApiModel(access: ConversationOptions.Access): ConversationAccess = when (access) {
        ConversationOptions.Access.PRIVATE -> ConversationAccess.PRIVATE
        ConversationOptions.Access.CODE -> ConversationAccess.CODE
        ConversationOptions.Access.INVITE -> ConversationAccess.INVITE
        ConversationOptions.Access.LINK -> ConversationAccess.LINK
    }

    override fun toApiModel(access: ConversationOptions.AccessRole): ConversationAccessRole = when (access) {
        ConversationOptions.AccessRole.TEAM_MEMBER -> ConversationAccessRole.TEAM_MEMBER
        ConversationOptions.AccessRole.NON_TEAM_MEMBER -> ConversationAccessRole.NON_TEAM_MEMBER
        ConversationOptions.AccessRole.GUEST -> ConversationAccessRole.GUEST
        ConversationOptions.AccessRole.SERVICE -> ConversationAccessRole.SERVICE
    }

    override fun toApiModel(protocol: ConversationOptions.Protocol): ConvProtocol = when (protocol) {
        ConversationOptions.Protocol.PROTEUS -> ConvProtocol.PROTEUS
        ConversationOptions.Protocol.MLS -> ConvProtocol.MLS
    }

    private fun PersistedConversation.Type.fromDaoModel(): Conversation.Type = when (this) {
        PersistedConversation.Type.SELF -> Conversation.Type.SELF
        PersistedConversation.Type.ONE_ON_ONE -> Conversation.Type.ONE_ON_ONE
        PersistedConversation.Type.GROUP -> Conversation.Type.GROUP
    }

    private fun ConversationResponse.getProtocolInfo(groupCreation: Boolean): ProtocolInfo {
        return when (protocol) {
            ConvProtocol.MLS -> ProtocolInfo.MLS(
                groupId ?: "",
                if (groupCreation) GroupState.PENDING else GroupState.PENDING_WELCOME_MESSAGE
            )
            ConvProtocol.PROTEUS -> ProtocolInfo.Proteus
        }
    }

    private fun ConversationResponse.getConversationType(selfUserTeamId: TeamId?): PersistedConversation.Type {
        return when (type) {
            ConversationResponse.Type.SELF -> PersistedConversation.Type.SELF
            ConversationResponse.Type.GROUP -> {
                // Fake team 1:1 conversations
                val onlyOneOtherMember = members.otherMembers.size == 1
                val noCustomName = name.isNullOrBlank()
                val belongsToSelfTeam = selfUserTeamId != null && selfUserTeamId.value == teamId
                val isTeamOneOne = onlyOneOtherMember && noCustomName && belongsToSelfTeam
                if (isTeamOneOne) {
                    PersistedConversation.Type.ONE_ON_ONE
                } else {
                    PersistedConversation.Type.GROUP
                }
            }
            ConversationResponse.Type.ONE_TO_ONE,
            ConversationResponse.Type.INCOMING_CONNECTION,
            ConversationResponse.Type.WAIT_FOR_CONNECTION,
            -> PersistedConversation.Type.ONE_ON_ONE
        }
    }
}<|MERGE_RESOLUTION|>--- conflicted
+++ resolved
@@ -13,7 +13,6 @@
 import com.wire.kalium.persistence.dao.ConversationEntity
 import com.wire.kalium.persistence.dao.ConversationEntity.GroupState
 import com.wire.kalium.persistence.dao.ConversationEntity.ProtocolInfo
-import kotlinx.datetime.Clock
 import kotlinx.datetime.Instant
 import com.wire.kalium.persistence.dao.ConversationEntity as PersistedConversation
 import com.wire.kalium.persistence.dao.ConversationEntity.Protocol as PersistedProtocol
@@ -45,12 +44,9 @@
             apiModel.getConversationType(selfUserTeamId),
             apiModel.teamId,
             apiModel.getProtocolInfo(groupCreation),
-<<<<<<< HEAD
-            lastNotificationDate = null
-=======
             conversationStatusMapper.fromApiToDaoModel(apiModel.members.self.otrMutedStatus),
-            apiModel.members.self.otrMutedRef?.let { Instant.parse(it) }?.toEpochMilliseconds() ?: 0
->>>>>>> 4254d79b
+            apiModel.members.self.otrMutedRef?.let { Instant.parse(it) }?.toEpochMilliseconds() ?: 0,
+            null
         )
 
     override fun fromApiModelToDaoModel(apiModel: ConvProtocol): PersistedProtocol = when (apiModel) {
@@ -59,15 +55,12 @@
     }
 
     override fun fromDaoModel(daoModel: PersistedConversation): Conversation = Conversation(
-<<<<<<< HEAD
-        idMapper.fromDaoModel(daoModel.id), daoModel.name, daoModel.type.fromDaoModel(), daoModel.teamId?.let { TeamId(it) }, daoModel.lastNotificationDate
-=======
         idMapper.fromDaoModel(daoModel.id),
         daoModel.name,
         daoModel.type.fromDaoModel(),
         daoModel.teamId?.let { TeamId(it) },
-        conversationStatusMapper.fromDaoModel(daoModel.mutedStatus)
->>>>>>> 4254d79b
+        conversationStatusMapper.fromDaoModel(daoModel.mutedStatus),
+        daoModel.lastNotificationDate
     )
 
     override fun toDaoModel(welcomeEvent: Event.Conversation.MLSWelcome, groupId: String): ConversationEntity =
@@ -112,10 +105,10 @@
         ConversationOptions.Protocol.MLS -> ConvProtocol.MLS
     }
 
-    private fun PersistedConversation.Type.fromDaoModel(): Conversation.Type = when (this) {
-        PersistedConversation.Type.SELF -> Conversation.Type.SELF
-        PersistedConversation.Type.ONE_ON_ONE -> Conversation.Type.ONE_ON_ONE
-        PersistedConversation.Type.GROUP -> Conversation.Type.GROUP
+    private fun PersistedConversation.Type.fromDaoModel(): ConversationEntity.Type = when (this) {
+        PersistedConversation.Type.SELF -> ConversationEntity.Type.SELF
+        PersistedConversation.Type.ONE_ON_ONE -> ConversationEntity.Type.ONE_ON_ONE
+        PersistedConversation.Type.GROUP -> ConversationEntity.Type.GROUP
     }
 
     private fun ConversationResponse.getProtocolInfo(groupCreation: Boolean): ProtocolInfo {
