/*
 * Wire
 * Copyright (C) 2023 Wire Swiss GmbH
 *
 * This program is free software: you can redistribute it and/or modify
 * it under the terms of the GNU General Public License as published by
 * the Free Software Foundation, either version 3 of the License, or
 * (at your option) any later version.
 *
 * This program is distributed in the hope that it will be useful,
 * but WITHOUT ANY WARRANTY; without even the implied warranty of
 * MERCHANTABILITY or FITNESS FOR A PARTICULAR PURPOSE. See the
 * GNU General Public License for more details.
 *
 * You should have received a copy of the GNU General Public License
 * along with this program. If not, see http://www.gnu.org/licenses/.
 */

package com.wire.kalium.logic.feature.asset

import com.wire.kalium.cryptography.utils.SHA256Key
import com.wire.kalium.logic.CoreFailure
import com.wire.kalium.logic.NetworkFailure
import com.wire.kalium.logic.StorageFailure
import com.wire.kalium.logic.data.asset.AssetRepository
import com.wire.kalium.logic.data.asset.FakeKaliumFileSystem
import com.wire.kalium.logic.data.asset.UploadedAssetId
import com.wire.kalium.logic.data.conversation.ClientId
import com.wire.kalium.logic.data.id.ConversationId
import com.wire.kalium.logic.data.id.QualifiedID
import com.wire.kalium.logic.data.message.Message
import com.wire.kalium.logic.data.message.MessageContent
import com.wire.kalium.logic.data.message.MessageRepository
import com.wire.kalium.logic.data.message.PersistMessageUseCase
import com.wire.kalium.logic.data.properties.UserPropertyRepository
import com.wire.kalium.logic.data.sync.SlowSyncRepository
import com.wire.kalium.logic.data.sync.SlowSyncStatus
import com.wire.kalium.logic.feature.CurrentClientIdProvider
import com.wire.kalium.logic.feature.message.MessageSendFailureHandler
import com.wire.kalium.logic.feature.message.MessageSender
import com.wire.kalium.logic.feature.selfDeletingMessages.ObserveSelfDeletionTimerSettingsForConversationUseCase
import com.wire.kalium.logic.feature.selfDeletingMessages.SelfDeletionTimer
import com.wire.kalium.logic.framework.TestAsset.dummyUploadedAssetId
import com.wire.kalium.logic.framework.TestAsset.mockedLongAssetData
import com.wire.kalium.logic.functional.Either
import com.wire.kalium.logic.test_util.TestKaliumDispatcher
import com.wire.kalium.logic.test_util.TestNetworkException
import com.wire.kalium.network.exceptions.KaliumException
import io.ktor.utils.io.core.toByteArray
import io.mockative.Mock
import io.mockative.any
import io.mockative.classOf
import io.mockative.eq
import io.mockative.given
import io.mockative.matching
import io.mockative.mock
import io.mockative.once
import io.mockative.twice
import io.mockative.verify
import kotlinx.coroutines.ExperimentalCoroutinesApi
import kotlinx.coroutines.flow.MutableStateFlow
import kotlinx.coroutines.flow.asStateFlow
import kotlinx.coroutines.flow.flowOf
import kotlinx.coroutines.test.TestScope
import kotlinx.coroutines.test.advanceUntilIdle
import kotlinx.coroutines.test.runTest
import okio.IOException
import okio.Path
import okio.buffer
import okio.use
import kotlin.test.Test
import kotlin.test.assertIs
import kotlin.test.assertTrue
import kotlin.time.Duration

@OptIn(ExperimentalCoroutinesApi::class)
class ScheduleNewAssetMessageUseCaseTest {

    @Test
    fun givenAValidSendAssetMessageRequest_whenSendingAssetMessage_thenShouldReturnASuccessResult() = runTest(testDispatcher.default) {
        // Given
        val assetToSend = mockedLongAssetData()
        val assetName = "some-asset.txt"
        val inputDataPath = fakeKaliumFileSystem.providePersistentAssetPath(assetName)
        val expectedAssetId = dummyUploadedAssetId
        val expectedAssetSha256 = SHA256Key("some-asset-sha-256".toByteArray())
        val conversationId = ConversationId("some-convo-id", "some-domain-id")
        val (_, sendAssetUseCase) = Arrangement()
            .withStoredData(assetToSend, inputDataPath)
            .withSuccessfulResponse(expectedAssetId, expectedAssetSha256)
            .withSelfDeleteTimer(SelfDeletionTimer.Disabled)
            .arrange()

        // When
        val result = sendAssetUseCase.invoke(
            conversationId = conversationId,
            assetDataPath = inputDataPath,
            assetDataSize = assetToSend.size.toLong(),
            assetName = assetName,
            assetMimeType = "text/plain",
            assetWidth = null,
            assetHeight = null
        )
        advanceUntilIdle()

        // Then
        assertTrue(result is ScheduleNewAssetMessageResult.Success)
    }

    @Test
    fun givenAValidSendAssetMessageRequest_whenThereIsAnAssetUploadError_thenShouldStillReturnSuccessResult() =
        runTest(testDispatcher.default) {
            // Given
            val assetToSend = mockedLongAssetData()
            val assetName = "some-asset.txt"
            val dataPath = fakeKaliumFileSystem.providePersistentAssetPath(assetName)
            val conversationId = ConversationId("some-convo-id", "some-domain-id")
            val unauthorizedException = TestNetworkException.missingAuth
            val (_, sendAssetUseCase) = Arrangement()
                .withUploadAssetErrorResponse(unauthorizedException)
                .withSelfDeleteTimer(SelfDeletionTimer.Disabled)
                .arrange()

            // When
            val result = sendAssetUseCase.invoke(
                conversationId = conversationId,
                assetDataPath = dataPath,
                assetDataSize = assetToSend.size.toLong(),
                assetName = assetName,
                assetMimeType = "text/plain",
                assetWidth = null,
                assetHeight = null
            )
            advanceUntilIdle()

            // Then
            assertTrue(result is ScheduleNewAssetMessageResult.Success)
        }

    @Test
    fun givenAValidSendAssetMessageRequest_whenThereIsAnAssetUploadError_thenAssetShouldStillBeSavedInitiallyWithStatusUploadFailed() =
        runTest(testDispatcher.default) {
            // Given
            val assetToSend = mockedLongAssetData()
            val assetName = "some-asset.txt"
            val dataPath = fakeKaliumFileSystem.providePersistentAssetPath(assetName)
            val conversationId = ConversationId("some-convo-id", "some-domain-id")
            val unauthorizedException = TestNetworkException.missingAuth
            val (arrangement, sendAssetUseCase) = Arrangement()
                .withUploadAssetErrorResponse(unauthorizedException)
                .withSelfDeleteTimer(SelfDeletionTimer.Disabled)
                .arrange()

            // When
            sendAssetUseCase.invoke(
                conversationId = conversationId,
                assetDataPath = dataPath,
                assetDataSize = assetToSend.size.toLong(),
                assetName = assetName,
                assetMimeType = "text/plain",
                assetWidth = null,
                assetHeight = null
            )
            advanceUntilIdle()

            // Then
            verify(arrangement.assetDataSource)
                .suspendFunction(arrangement.assetDataSource::persistAsset)
                .with(any(), any(), eq(dataPath), any(), any())
                .wasInvoked(exactly = once)
            verify(arrangement.updateUploadStatus)
                .suspendFunction(arrangement.updateUploadStatus::invoke)
                .with(matching { it == Message.UploadStatus.FAILED_UPLOAD }, any(), any())
                .wasInvoked(exactly = once)
        }

    @Test
    fun givenASuccessfulSendAssetMessageRequest_whenSendingTheAsset_thenTheAssetIsPersisted() = runTest(testDispatcher.default) {
        // Given
        val assetToSend = mockedLongAssetData()
        val assetName = "some-asset.txt"
        val conversationId = ConversationId("some-convo-id", "some-domain-id")
        val dataPath = fakeKaliumFileSystem.providePersistentAssetPath(assetName)
        val expectedAssetId = dummyUploadedAssetId
        val expectedAssetSha256 = SHA256Key("some-asset-sha-256".toByteArray())
        val (arrangement, sendAssetUseCase) = Arrangement()
            .withSuccessfulResponse(expectedAssetId, expectedAssetSha256)
            .withSelfDeleteTimer(SelfDeletionTimer.Disabled)
            .arrange()

        // When
        sendAssetUseCase.invoke(
            conversationId = conversationId,
            assetDataPath = dataPath,
            assetDataSize = assetToSend.size.toLong(),
            assetName = assetName,
            assetMimeType = "text/plain",
            assetWidth = null,
            assetHeight = null
        )
        advanceUntilIdle()

        // Then
        verify(arrangement.persistMessage)
            .suspendFunction(arrangement.persistMessage::invoke)
            .with(any())
            .wasInvoked(exactly = twice)
        verify(arrangement.assetDataSource)
            .suspendFunction(arrangement.assetDataSource::uploadAndPersistPrivateAsset)
            .with(any(), any(), any(), any())
            .wasInvoked(exactly = once)
        verify(arrangement.messageSender)
            .suspendFunction(arrangement.messageSender::sendMessage)
            .with(any())
            .wasInvoked(exactly = once)
    }

    @Test
    fun givenASuccessfulSendAssetMessageRequest_whenCheckingTheMessageRepository_thenTheAssetIsMarkedAsSavedInternally() =
        runTest(testDispatcher.default) {
            // Given
            val assetToSend = mockedLongAssetData()
            val assetName = "some-asset.txt"
            val conversationId = ConversationId("some-convo-id", "some-domain-id")
            val dataPath = fakeKaliumFileSystem.providePersistentAssetPath(assetName)
            val expectedAssetId = dummyUploadedAssetId
            val expectedAssetSha256 = SHA256Key("some-asset-sha-256".toByteArray())
            val (arrangement, sendAssetUseCase) = Arrangement()
                .withSuccessfulResponse(expectedAssetId, expectedAssetSha256)
                .withSelfDeleteTimer(SelfDeletionTimer.Disabled)
                .arrange()

            // When
            sendAssetUseCase.invoke(
                conversationId = conversationId,
                assetDataPath = dataPath,
                assetDataSize = assetToSend.size.toLong(),
                assetName = assetName,
                assetMimeType = "text/plain",
                assetWidth = null,
                assetHeight = null
            )
            advanceUntilIdle()

            // Then
            verify(arrangement.persistMessage)
                .suspendFunction(arrangement.persistMessage::invoke)
                .with(
                    matching {
                        val content = it.content
                        content is MessageContent.Asset && content.value.downloadStatus == Message.DownloadStatus.SAVED_INTERNALLY
                    }
                )
                .wasInvoked(exactly = twice)
        }

    @Test
    fun givenAnErrorAtInitialAssetPersistCall_whenCheckingTheMessageRepository_thenTheAssetUploadStatusIsMarkedAsFailed() =
        runTest(testDispatcher.default) {
            // Given
            val assetToSend = mockedLongAssetData()
            val assetName = "some-asset.txt"
            val conversationId = ConversationId("some-convo-id", "some-domain-id")
            val dataPath = fakeKaliumFileSystem.providePersistentAssetPath(assetName)
            val (arrangement, sendAssetUseCase) = Arrangement()
                .withPersistAssetErrorResponse()
                .withSelfDeleteTimer(SelfDeletionTimer.Disabled)
                .arrange()

            // When
            sendAssetUseCase.invoke(
                conversationId = conversationId,
                assetDataPath = dataPath,
                assetDataSize = assetToSend.size.toLong(),
                assetName = assetName,
                assetMimeType = "text/plain",
                assetWidth = null,
                assetHeight = null
            )
            advanceUntilIdle()

            // Then
            verify(arrangement.assetDataSource)
                .suspendFunction(arrangement.assetDataSource::persistAsset)
                .with(any(), any(), eq(dataPath), any(), any())
                .wasInvoked(once)
            verify(arrangement.persistMessage)
                .suspendFunction(arrangement.persistMessage::invoke)
                .with(any())
                .wasNotInvoked()
            verify(arrangement.updateUploadStatus)
                .suspendFunction(arrangement.updateUploadStatus::invoke)
                .with(
                    matching {
                        it == Message.UploadStatus.FAILED_UPLOAD
                    },
                    any(), any()
                )
                .wasInvoked(exactly = once)
        }

    @Test
    fun givenAnErrorAtInitialMessagePersistCall_whenCheckingTheMessageRepository_thenTheAssetUploadStatusIsMarkedAsFailed() =
        runTest(testDispatcher.default) {
            // Given
            val assetToSend = mockedLongAssetData()
            val assetName = "some-asset.txt"
            val conversationId = ConversationId("some-convo-id", "some-domain-id")
            val dataPath = fakeKaliumFileSystem.providePersistentAssetPath(assetName)
            val (arrangement, sendAssetUseCase) = Arrangement()
                .withPersistMessageErrorResponse()
                .withSelfDeleteTimer(SelfDeletionTimer.Disabled)
                .arrange()

            // When
            sendAssetUseCase.invoke(
                conversationId = conversationId,
                assetDataPath = dataPath,
                assetDataSize = assetToSend.size.toLong(),
                assetName = assetName,
                assetMimeType = "text/plain",
                assetWidth = null,
                assetHeight = null
            )
            advanceUntilIdle()

            // Then
            verify(arrangement.assetDataSource)
                .suspendFunction(arrangement.assetDataSource::persistAsset)
                .with(any(), any(), eq(dataPath), any(), any())
                .wasInvoked(once)
            verify(arrangement.persistMessage)
                .suspendFunction(arrangement.persistMessage::invoke)
                .with(
                    matching {
                        val content = it.content
                        content is MessageContent.Asset && content.value.uploadStatus == Message.UploadStatus.UPLOAD_IN_PROGRESS
                    }
                )
                .wasInvoked(exactly = once)
            verify(arrangement.updateUploadStatus)
                .suspendFunction(arrangement.updateUploadStatus::invoke)
                .with(
                    matching {
                        it == Message.UploadStatus.FAILED_UPLOAD
                    },
                    any(), any()
                )
                .wasInvoked(exactly = once)
        }

    @Test
    fun givenASuccessfulSendAssetMessageRequest_whenCheckingTheMessageRepository_thenTheAssetIsMarkedAsUploaded() =
        runTest(testDispatcher.default) {
            // Given
            val assetToSend = mockedLongAssetData()
            val assetName = "some-asset.txt"
            val conversationId = ConversationId("some-convo-id", "some-domain-id")
            val dataPath = fakeKaliumFileSystem.providePersistentAssetPath(assetName)
            val expectedAssetId = dummyUploadedAssetId
            val expectedAssetSha256 = SHA256Key("some-asset-sha-256".toByteArray())
            val (arrangement, sendAssetUseCase) = Arrangement()
                .withSuccessfulResponse(expectedAssetId, expectedAssetSha256)
                .withSelfDeleteTimer(SelfDeletionTimer.Disabled)
                .arrange()

            // When
            sendAssetUseCase.invoke(
                conversationId = conversationId,
                assetDataPath = dataPath,
                assetDataSize = assetToSend.size.toLong(),
                assetName = assetName,
                assetMimeType = "text/plain",
                assetWidth = null,
                assetHeight = null
            )
            advanceUntilIdle()

            // Then
            verify(arrangement.persistMessage)
                .suspendFunction(arrangement.persistMessage::invoke)
                .with(
                    matching {
                        val content = it.content
                        content is MessageContent.Asset && content.value.uploadStatus == Message.UploadStatus.UPLOADED
                    }
                )
            verify(arrangement.persistMessage)
                .suspendFunction(arrangement.persistMessage::invoke)
                .with(any())
                .wasInvoked(exactly = twice)
        }

    @Test
    fun givenMessageTimerIsDisabled_whenSendingAssetMessage_thenTimerIsNull() = runTest(testDispatcher.default) {
        // Given
        val assetToSend = mockedLongAssetData()
        val assetName = "some-asset.txt"
        val inputDataPath = fakeKaliumFileSystem.providePersistentAssetPath(assetName)
        val expectedAssetId = dummyUploadedAssetId
        val expectedAssetSha256 = SHA256Key("some-asset-sha-256".toByteArray())
        val conversationId = ConversationId("some-convo-id", "some-domain-id")
        val (arrangement, sendAssetUseCase) = Arrangement()
            .withStoredData(assetToSend, inputDataPath)
            .withSuccessfulResponse(expectedAssetId, expectedAssetSha256)
            .withSelfDeleteTimer(SelfDeletionTimer.Disabled)
            .arrange()

        // When
        val result = sendAssetUseCase.invoke(
            conversationId = conversationId,
            assetDataPath = inputDataPath,
            assetDataSize = assetToSend.size.toLong(),
            assetName = assetName,
            assetMimeType = "text/plain",
            assetWidth = null,
            assetHeight = null
        )
        advanceUntilIdle()

        // Then
        assertTrue(result is ScheduleNewAssetMessageResult.Success)

        verify(arrangement.persistMessage)
            .suspendFunction(arrangement.persistMessage::invoke)
            .with(matching {
                assertIs<Message.Regular>(it)
                it.expirationData == null
            })
    }

    @Test
    fun givenMessageTimerIsSet_whenSendingAssetMessage_thenTimerIsCorrect() = runTest(testDispatcher.default) {
        // Given
        val assetToSend = mockedLongAssetData()
        val assetName = "some-asset.txt"
        val inputDataPath = fakeKaliumFileSystem.providePersistentAssetPath(assetName)
        val expectedAssetId = dummyUploadedAssetId
        val expectedAssetSha256 = SHA256Key("some-asset-sha-256".toByteArray())
        val conversationId = ConversationId("some-convo-id", "some-domain-id")

        val expectedDuration = Duration.parse("PT1H")
        val (arrangement, sendAssetUseCase) = Arrangement()
            .withStoredData(assetToSend, inputDataPath)
            .withSuccessfulResponse(expectedAssetId, expectedAssetSha256)
            .withSelfDeleteTimer(SelfDeletionTimer.Enabled(expectedDuration))
            .arrange()

        // When
        val result = sendAssetUseCase.invoke(
            conversationId = conversationId,
            assetDataPath = inputDataPath,
            assetDataSize = assetToSend.size.toLong(),
            assetName = assetName,
            assetMimeType = "text/plain",
            assetWidth = null,
            assetHeight = null
        )
        advanceUntilIdle()

        // Then
        assertTrue(result is ScheduleNewAssetMessageResult.Success)

        verify(arrangement.persistMessage)
            .suspendFunction(arrangement.persistMessage::invoke)
            .with(matching {
                assertIs<Message.Regular>(it)
                it.expirationData == Message.ExpirationData(expectedDuration)
            })
    }
    private class Arrangement {

        @Mock
        val persistMessage = mock(classOf<PersistMessageUseCase>())

        @Mock
        val messageSender = mock(classOf<MessageSender>())

        @Mock
        private val currentClientIdProvider = mock(classOf<CurrentClientIdProvider>())

        @Mock
        val assetDataSource = mock(classOf<AssetRepository>())

        @Mock
        private val slowSyncRepository = mock(classOf<SlowSyncRepository>())

        @Mock
        val updateUploadStatus = mock(classOf<UpdateAssetMessageUploadStatusUseCase>())

        @Mock
        private val userPropertyRepository = mock(classOf<UserPropertyRepository>())

        @Mock
        val messageSendFailureHandler: MessageSendFailureHandler = mock(MessageSendFailureHandler::class)

        @Mock
<<<<<<< HEAD
        private val messageRepository : MessageRepository = mock(MessageRepository::class)
=======
        val observeSelfDeletionTimerSettingsForConversation = mock(classOf<ObserveSelfDeletionTimerSettingsForConversationUseCase>())
>>>>>>> 4ec92c48

        val someClientId = ClientId("some-client-id")

        val completeStateFlow = MutableStateFlow<SlowSyncStatus>(SlowSyncStatus.Complete).asStateFlow()

        private val testScope = TestScope(testDispatcher.default)

        init {
            withToggleReadReceiptsStatus()
        }

        fun withToggleReadReceiptsStatus(enabled: Boolean = false) = apply {
            given(userPropertyRepository)
                .suspendFunction(userPropertyRepository::getReadReceiptsStatus)
                .whenInvoked()
                .thenReturn(enabled)
        }

        fun withStoredData(data: ByteArray, dataPath: Path): Arrangement {
            fakeKaliumFileSystem.sink(dataPath).buffer().use {
                it.write(data)
                it.flush()
            }
            return this
        }

        fun withSuccessfulResponse(
            expectedAssetId: UploadedAssetId,
            assetSHA256Key: SHA256Key,
            temporaryAssetId: String = "temporary_id"
        ): Arrangement = apply {
            given(assetDataSource)
                .suspendFunction(assetDataSource::persistAsset)
                .whenInvokedWith(any(), any(), any(), any(), any())
                .thenReturn(Either.Right(fakeKaliumFileSystem.providePersistentAssetPath(temporaryAssetId)))
            given(assetDataSource)
                .suspendFunction(assetDataSource::uploadAndPersistPrivateAsset)
                .whenInvokedWith(any(), any(), any(), any())
                .thenReturn(Either.Right(expectedAssetId to assetSHA256Key))
            given(currentClientIdProvider)
                .suspendFunction(currentClientIdProvider::invoke)
                .whenInvoked()
                .thenReturn(Either.Right(someClientId))
            given(slowSyncRepository)
                .getter(slowSyncRepository::slowSyncStatus)
                .whenInvoked()
                .thenReturn(completeStateFlow)
            given(persistMessage)
                .suspendFunction(persistMessage::invoke)
                .whenInvokedWith(any())
                .thenReturn(Either.Right(Unit))
            given(messageSender)
                .suspendFunction(messageSender::sendMessage)
                .whenInvokedWith(any(), any())
                .thenReturn(Either.Right(Unit))
            given(updateUploadStatus)
                .suspendFunction(updateUploadStatus::invoke)
                .whenInvokedWith(any(), any(), any())
                .thenReturn(UpdateUploadStatusResult.Success)
        }

        fun withUploadAssetErrorResponse(exception: KaliumException): Arrangement = apply {
            given(slowSyncRepository)
                .getter(slowSyncRepository::slowSyncStatus)
                .whenInvoked()
                .thenReturn(completeStateFlow)
            given(currentClientIdProvider)
                .suspendFunction(currentClientIdProvider::invoke)
                .whenInvoked()
                .thenReturn(Either.Right(someClientId))
            given(persistMessage)
                .suspendFunction(persistMessage::invoke)
                .whenInvokedWith(any())
                .thenReturn(Either.Right(Unit))
            given(assetDataSource)
                .suspendFunction(assetDataSource::persistAsset)
                .whenInvokedWith(any(), any(), any(), any(), any())
                .thenReturn(Either.Right(fakeKaliumFileSystem.providePersistentAssetPath("temporary_id")))
            given(assetDataSource)
                .suspendFunction(assetDataSource::uploadAndPersistPrivateAsset)
                .whenInvokedWith(any(), any(), any(), any())
                .thenReturn(Either.Left(NetworkFailure.ServerMiscommunication(exception)))
            given(updateUploadStatus)
                .suspendFunction(updateUploadStatus::invoke)
                .whenInvokedWith(any(), any(), any())
                .thenReturn(UpdateUploadStatusResult.Failure(CoreFailure.Unknown(RuntimeException("some error"))))
        }

        fun withPersistMessageErrorResponse() = apply {
            given(currentClientIdProvider)
                .suspendFunction(currentClientIdProvider::invoke)
                .whenInvoked()
                .thenReturn(Either.Right(someClientId))
            given(slowSyncRepository)
                .getter(slowSyncRepository::slowSyncStatus)
                .whenInvoked()
                .thenReturn(completeStateFlow)
            given(assetDataSource)
                .suspendFunction(assetDataSource::persistAsset)
                .whenInvokedWith(any(), any(), any(), any(), any())
                .thenReturn(Either.Right(fakeKaliumFileSystem.providePersistentAssetPath("temporary_id")))
            given(persistMessage)
                .suspendFunction(persistMessage::invoke)
                .whenInvokedWith(any())
                .thenReturn(Either.Left(StorageFailure.Generic(IOException("Some error"))))
            given(updateUploadStatus)
                .suspendFunction(updateUploadStatus::invoke)
                .whenInvokedWith(any(), any(), any())
                .thenReturn(UpdateUploadStatusResult.Failure(CoreFailure.Unknown(RuntimeException("some error"))))
        }

        fun withPersistAssetErrorResponse() = apply {
            given(currentClientIdProvider)
                .suspendFunction(currentClientIdProvider::invoke)
                .whenInvoked()
                .thenReturn(Either.Right(someClientId))
            given(slowSyncRepository)
                .getter(slowSyncRepository::slowSyncStatus)
                .whenInvoked()
                .thenReturn(completeStateFlow)
            given(assetDataSource)
                .suspendFunction(assetDataSource::persistAsset)
                .whenInvokedWith(any(), any(), any(), any(), any())
                .thenReturn(Either.Left(StorageFailure.Generic(IOException("Some error"))))
            given(updateUploadStatus)
                .suspendFunction(updateUploadStatus::invoke)
                .whenInvokedWith(any(), any(), any())
                .thenReturn(UpdateUploadStatusResult.Failure(CoreFailure.Unknown(RuntimeException("some error"))))
        }

        fun withSelfDeleteTimer(result: SelfDeletionTimer) = apply {
            given(observeSelfDeletionTimerSettingsForConversation)
                .suspendFunction(observeSelfDeletionTimerSettingsForConversation::invoke)
                .whenInvokedWith(any())
                .thenReturn(flowOf(result))
        }

        fun arrange() = this to ScheduleNewAssetMessageUseCaseImpl(
            persistMessage,
            updateUploadStatus,
            currentClientIdProvider,
            assetDataSource,
            QualifiedID("some-id", "some-domain"),
            slowSyncRepository,
            messageSender,
            messageSendFailureHandler,
            messageRepository,
            userPropertyRepository,
            observeSelfDeletionTimerSettingsForConversation,
            testScope,
            testDispatcher
        )
    }

    companion object {
        val fakeKaliumFileSystem = FakeKaliumFileSystem()
        val testDispatcher = TestKaliumDispatcher
    }
}<|MERGE_RESOLUTION|>--- conflicted
+++ resolved
@@ -495,11 +495,10 @@
         val messageSendFailureHandler: MessageSendFailureHandler = mock(MessageSendFailureHandler::class)
 
         @Mock
-<<<<<<< HEAD
+        val observeSelfDeletionTimerSettingsForConversation = mock(classOf<ObserveSelfDeletionTimerSettingsForConversationUseCase>())
+
+        @Mock
         private val messageRepository : MessageRepository = mock(MessageRepository::class)
-=======
-        val observeSelfDeletionTimerSettingsForConversation = mock(classOf<ObserveSelfDeletionTimerSettingsForConversationUseCase>())
->>>>>>> 4ec92c48
 
         val someClientId = ClientId("some-client-id")
 
