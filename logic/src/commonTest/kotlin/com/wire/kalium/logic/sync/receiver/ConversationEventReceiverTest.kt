--- conflicted
+++ resolved
@@ -328,14 +328,11 @@
             userRepository,
             lazyOf(callManager),
             MessageTextEditHandler(messageRepository),
-<<<<<<< HEAD
+            LastReadContentHandler(conversationRepository, userRepository),
+            DeleteForMeHandler(conversationRepository, messageRepository, userRepository),
             userConfigRepository,
             ephemeralNotifications,
             pendingProposalScheduler,
-=======
-            LastReadContentHandler(conversationRepository, userRepository),
-            DeleteForMeHandler(conversationRepository, messageRepository, userRepository),
->>>>>>> 1399e417
             protoContentMapper = protoContentMapper,
         )
 
