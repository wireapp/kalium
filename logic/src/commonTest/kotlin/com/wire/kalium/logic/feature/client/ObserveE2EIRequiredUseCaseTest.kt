--- conflicted
+++ resolved
@@ -347,11 +347,7 @@
             serialNumber = "serialNumber",
             certificateDetail = "certificateDetail",
             status = CertificateStatus.VALID,
-<<<<<<< HEAD
             endAt = Instant.DISTANT_FUTURE
-=======
-            endAt = DateTimeUtil.currentInstant().plus(1.days)
->>>>>>> 78387805
         )
     }
 }