/*
 * Wire
 * Copyright (C) 2024 Wire Swiss GmbH
 *
 * This program is free software: you can redistribute it and/or modify
 * it under the terms of the GNU General Public License as published by
 * the Free Software Foundation, either version 3 of the License, or
 * (at your option) any later version.
 *
 * This program is distributed in the hope that it will be useful,
 * but WITHOUT ANY WARRANTY; without even the implied warranty of
 * MERCHANTABILITY or FITNESS FOR A PARTICULAR PURPOSE. See the
 * GNU General Public License for more details.
 *
 * You should have received a copy of the GNU General Public License
 * along with this program. If not, see http://www.gnu.org/licenses/.
 */


package com.wire.kalium.logic.feature.client

import com.wire.kalium.logic.CoreFailure
import com.wire.kalium.logic.StorageFailure
import com.wire.kalium.logic.data.client.ClientRepository
import com.wire.kalium.logic.data.conversation.ClientId
import com.wire.kalium.logic.data.logout.LogoutRepository
import com.wire.kalium.logic.data.notification.PushTokenRepository
import com.wire.kalium.logic.feature.CachedClientIdClearer
import com.wire.kalium.logic.feature.featureConfig.SyncFeatureConfigsUseCase
import com.wire.kalium.logic.feature.session.UpgradeCurrentSessionUseCase
import com.wire.kalium.logic.framework.TestClient
import com.wire.kalium.logic.functional.Either
import com.wire.kalium.logic.functional.right
import io.mockative.Mock
import io.mockative.any
import io.mockative.coEvery
import io.mockative.coVerify
import io.mockative.eq
import io.mockative.mock
import io.mockative.once
import io.mockative.verify
import kotlinx.coroutines.test.runTest
import kotlin.test.Ignore
import kotlin.test.Test
import kotlin.test.assertEquals
import kotlin.test.assertIs

class GetOrRegisterClientUseCaseTest {

<<<<<<< HEAD
=======
    // todo: fix later
    @Ignore
>>>>>>> 467ff15a
    @Test
    fun givenValidClientIsRetained_whenRegisteringAClient_thenDoNotRegisterNewAndReturnPersistedClient() = runTest {
        val clientId = ClientId("clientId")
        val client = TestClient.CLIENT.copy(id = clientId)
        val (arrangement, useCase) = Arrangement()
            .withRetainedClientIdResult(Either.Right(clientId))
            .withVerifyExistingClientResult(VerifyExistingClientResult.Success(client))
            .withUpgradeCurrentSessionResult(Either.Right(Unit))
            .withPersistClientIdResult(Either.Right(Unit))
            .arrange()

        val result = useCase.invoke(RegisterClientUseCase.RegisterClientParam("", listOf()))

        assertIs<RegisterClientResult.Success>(result)
        assertEquals(client, result.client)
        coVerify {
            arrangement.registerClientUseCase.invoke(any())
        }.wasNotInvoked()
        coVerify {
            arrangement.upgradeCurrentSessionUseCase.invoke(eq(clientId))
        }.wasInvoked(exactly = once)
        coVerify {
            arrangement.clientRepository.persistClientId(eq(clientId))
        }.wasInvoked(exactly = once)
    }

<<<<<<< HEAD
=======
    // todo: fix later
    @Ignore
>>>>>>> 467ff15a
    @Test
    fun givenInvalidClientIsRetained_whenRegisteringAClient_thenClearDataAndRegisterNewClient() = runTest {
        val clientId = ClientId("clientId")
        val client = TestClient.CLIENT.copy(id = clientId)
        val (arrangement, useCase) = Arrangement()
            .withRetainedClientIdResult(Either.Right(clientId))
            .withVerifyExistingClientResult(VerifyExistingClientResult.Failure.ClientNotRegistered)
            .withRegisterClientResult(RegisterClientResult.Success(client))
            .withClearRetainedClientIdResult(Either.Right(Unit))
            .withUpgradeCurrentSessionResult(Either.Right(Unit))
            .withPersistClientIdResult(Either.Right(Unit))
            .withSetUpdateFirebaseTokenFlagResult(Either.Right(Unit))
            .arrange()

        val result = useCase.invoke(RegisterClientUseCase.RegisterClientParam("", listOf()))

        assertIs<RegisterClientResult.Success>(result)
        assertEquals(client, result.client)
        verify {
            arrangement.cachedClientIdClearer.invoke()
        }.wasInvoked(exactly = once)
        coVerify {
            arrangement.clearClientDataUseCase.invoke()
        }.wasInvoked(exactly = once)
        coVerify {
            arrangement.logoutRepository.clearClientRelatedLocalMetadata()
        }.wasInvoked(exactly = once)
        coVerify {
            arrangement.clientRepository.clearRetainedClientId()
        }.wasInvoked(exactly = once)
        coVerify {
            arrangement.pushTokenRepository.setUpdateFirebaseTokenFlag(eq(true))
        }.wasInvoked(exactly = once)
        coVerify {
            arrangement.registerClientUseCase.invoke(any())
        }.wasInvoked(exactly = once)
        coVerify {
            arrangement.upgradeCurrentSessionUseCase.invoke(eq(clientId))
        }.wasInvoked(exactly = once)
        coVerify {
            arrangement.clientRepository.persistClientId(eq(clientId))
        }.wasInvoked(exactly = once)
    }

<<<<<<< HEAD
=======
    // todo: fix later
    @Ignore
>>>>>>> 467ff15a
    @Test
    fun givenClientNotRetained_whenRegisteringAClient_thenRegisterNewClient() = runTest {
        val clientId = ClientId("clientId")
        val client = TestClient.CLIENT.copy(id = clientId)
        val (arrangement, useCase) = Arrangement()
            .withRetainedClientIdResult(Either.Left(CoreFailure.MissingClientRegistration))
            .withRegisterClientResult(RegisterClientResult.Success(client))
            .withUpgradeCurrentSessionResult(Either.Right(Unit))
            .withPersistClientIdResult(Either.Right(Unit))
            .arrange()

        val result = useCase.invoke(RegisterClientUseCase.RegisterClientParam("", listOf()))

        assertIs<RegisterClientResult.Success>(result)
        assertEquals(client, result.client)
        coVerify {
            arrangement.registerClientUseCase.invoke(any())
        }.wasInvoked(exactly = once)
        coVerify {
            arrangement.upgradeCurrentSessionUseCase.invoke(eq(clientId))
        }.wasInvoked(exactly = once)
        coVerify {
            arrangement.clientRepository.persistClientId(eq(clientId))
        }.wasInvoked(exactly = once)
    }

    @Test
    fun givenE2EIIsEnabledAndClientNotRetained_whenRegisteringAClient_thenRegisterClientAndReturnE2EIIsRequired() = runTest {
        val clientId = ClientId("clientId")
        val client = TestClient.CLIENT.copy(id = clientId)
        val userId = TestClient.USER_ID
        val (arrangement, useCase) = Arrangement()
            .withRetainedClientIdResult(Either.Left(CoreFailure.MissingClientRegistration))
            .withRegisterClientResult(RegisterClientResult.E2EICertificateRequired(client, userId))
            .withUpgradeCurrentSessionResult(Either.Right(Unit))
            .withPersistClientIdResult(Either.Right(Unit))
            .withSetClientRegistrationBlockedByE2EISucceed()
            .arrange()

        val result = useCase.invoke(RegisterClientUseCase.RegisterClientParam("", listOf()))

        assertIs<RegisterClientResult.E2EICertificateRequired>(result)
        assertEquals(client, result.client)
        verify(arrangement.clientRepository)
            .suspendFunction(arrangement.clientRepository::setClientRegistrationBlockedByE2EI)
            .wasInvoked(exactly = once)
        verify(arrangement.registerClientUseCase)
            .suspendFunction(arrangement.registerClientUseCase::invoke)
            .with(any())
            .wasInvoked(exactly = once)
        verify(arrangement.upgradeCurrentSessionUseCase)
            .suspendFunction(arrangement.upgradeCurrentSessionUseCase::invoke)
            .with(eq(clientId))
            .wasInvoked(exactly = once)
        verify(arrangement.clientRepository)
            .suspendFunction(arrangement.clientRepository::persistClientId)
            .with(eq(clientId))
            .wasInvoked(exactly = once)
    }

    private class Arrangement {

        @Mock
        val clientRepository = mock(ClientRepository::class)

        @Mock
        val pushTokenRepository = mock(PushTokenRepository::class)

        @Mock
        val logoutRepository = mock(LogoutRepository::class)

        @Mock
        val registerClientUseCase = mock(RegisterClientUseCase::class)

        @Mock
        val clearClientDataUseCase = mock(ClearClientDataUseCase::class)

        @Mock
        val upgradeCurrentSessionUseCase = mock(UpgradeCurrentSessionUseCase::class)

        @Mock
        val syncFeatureConfigsUseCase = mock(SyncFeatureConfigsUseCase::class)

        @Mock
        val verifyExistingClientUseCase = mock(VerifyExistingClientUseCase::class)

        @Mock
        val cachedClientIdClearer = mock(CachedClientIdClearer::class)

        val getOrRegisterClientUseCase: GetOrRegisterClientUseCase = GetOrRegisterClientUseCaseImpl(
            clientRepository,
            pushTokenRepository,
            logoutRepository,
            registerClientUseCase,
            clearClientDataUseCase,
            verifyExistingClientUseCase,
            upgradeCurrentSessionUseCase,
            cachedClientIdClearer,
            syncFeatureConfigsUseCase
        )

<<<<<<< HEAD
        init {
            given(syncFeatureConfigsUseCase)
                .suspendFunction(syncFeatureConfigsUseCase::invoke)
                .whenInvoked()
                .thenReturn(Either.Right(Unit))
        }

        fun withRetainedClientIdResult(result: Either<CoreFailure, ClientId>) = apply {
            given(clientRepository)
                .suspendFunction(clientRepository::retainedClientId)
                .whenInvoked()
                .thenReturn(result)
=======
        suspend fun withRetainedClientIdResult(result: Either<CoreFailure, ClientId>) = apply {
            coEvery {
                clientRepository.retainedClientId()
            }.returns(result)
>>>>>>> 467ff15a
        }

        suspend fun withRegisterClientResult(result: RegisterClientResult) = apply {
            coEvery {
                registerClientUseCase.invoke(any())
            }.returns(result)
        }

        suspend fun withClearRetainedClientIdResult(result: Either<CoreFailure, Unit>) = apply {
            coEvery {
                clientRepository.clearRetainedClientId()
            }.returns(result)
        }

        suspend fun withPersistClientIdResult(result: Either<CoreFailure, Unit>) = apply {
            coEvery {
                clientRepository.persistClientId(any())
            }.returns(result)
        }

<<<<<<< HEAD
        fun withSetClientRegistrationBlockedByE2EISucceed() = apply {
            given(clientRepository)
                .suspendFunction(clientRepository::setClientRegistrationBlockedByE2EI)
                .whenInvoked()
                .thenReturn(Unit.right())
        }

        fun withVerifyExistingClientResult(result: VerifyExistingClientResult) = apply {
            given(verifyExistingClientUseCase)
                .suspendFunction(verifyExistingClientUseCase::invoke)
                .whenInvokedWith(any())
                .thenReturn(result)
=======
        suspend fun withVerifyExistingClientResult(result: VerifyExistingClientResult) = apply {
            coEvery {
                verifyExistingClientUseCase.invoke(any())
            }.returns(result)
>>>>>>> 467ff15a
        }

        suspend fun withUpgradeCurrentSessionResult(result: Either<CoreFailure, Unit>) = apply {
            coEvery {
                upgradeCurrentSessionUseCase.invoke(any())
            }.returns(result)
        }

        suspend fun withSetUpdateFirebaseTokenFlagResult(result: Either<StorageFailure, Unit>) = apply {
            coEvery {
                pushTokenRepository.setUpdateFirebaseTokenFlag(any())
            }.returns(result)
        }

        fun arrange() = this to getOrRegisterClientUseCase
    }
}<|MERGE_RESOLUTION|>--- conflicted
+++ resolved
@@ -47,11 +47,6 @@
 
 class GetOrRegisterClientUseCaseTest {
 
-<<<<<<< HEAD
-=======
-    // todo: fix later
-    @Ignore
->>>>>>> 467ff15a
     @Test
     fun givenValidClientIsRetained_whenRegisteringAClient_thenDoNotRegisterNewAndReturnPersistedClient() = runTest {
         val clientId = ClientId("clientId")
@@ -78,11 +73,6 @@
         }.wasInvoked(exactly = once)
     }
 
-<<<<<<< HEAD
-=======
-    // todo: fix later
-    @Ignore
->>>>>>> 467ff15a
     @Test
     fun givenInvalidClientIsRetained_whenRegisteringAClient_thenClearDataAndRegisterNewClient() = runTest {
         val clientId = ClientId("clientId")
@@ -127,11 +117,6 @@
         }.wasInvoked(exactly = once)
     }
 
-<<<<<<< HEAD
-=======
-    // todo: fix later
-    @Ignore
->>>>>>> 467ff15a
     @Test
     fun givenClientNotRetained_whenRegisteringAClient_thenRegisterNewClient() = runTest {
         val clientId = ClientId("clientId")
@@ -232,8 +217,6 @@
             cachedClientIdClearer,
             syncFeatureConfigsUseCase
         )
-
-<<<<<<< HEAD
         init {
             given(syncFeatureConfigsUseCase)
                 .suspendFunction(syncFeatureConfigsUseCase::invoke)
@@ -241,17 +224,10 @@
                 .thenReturn(Either.Right(Unit))
         }
 
-        fun withRetainedClientIdResult(result: Either<CoreFailure, ClientId>) = apply {
-            given(clientRepository)
-                .suspendFunction(clientRepository::retainedClientId)
-                .whenInvoked()
-                .thenReturn(result)
-=======
         suspend fun withRetainedClientIdResult(result: Either<CoreFailure, ClientId>) = apply {
             coEvery {
                 clientRepository.retainedClientId()
             }.returns(result)
->>>>>>> 467ff15a
         }
 
         suspend fun withRegisterClientResult(result: RegisterClientResult) = apply {
@@ -272,7 +248,6 @@
             }.returns(result)
         }
 
-<<<<<<< HEAD
         fun withSetClientRegistrationBlockedByE2EISucceed() = apply {
             given(clientRepository)
                 .suspendFunction(clientRepository::setClientRegistrationBlockedByE2EI)
@@ -280,17 +255,10 @@
                 .thenReturn(Unit.right())
         }
 
-        fun withVerifyExistingClientResult(result: VerifyExistingClientResult) = apply {
-            given(verifyExistingClientUseCase)
-                .suspendFunction(verifyExistingClientUseCase::invoke)
-                .whenInvokedWith(any())
-                .thenReturn(result)
-=======
         suspend fun withVerifyExistingClientResult(result: VerifyExistingClientResult) = apply {
             coEvery {
                 verifyExistingClientUseCase.invoke(any())
             }.returns(result)
->>>>>>> 467ff15a
         }
 
         suspend fun withUpgradeCurrentSessionResult(result: Either<CoreFailure, Unit>) = apply {
