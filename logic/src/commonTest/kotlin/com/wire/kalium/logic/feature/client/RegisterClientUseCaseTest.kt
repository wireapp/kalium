--- conflicted
+++ resolved
@@ -4,12 +4,9 @@
 import com.wire.kalium.logic.data.client.ClientRepository
 import com.wire.kalium.logic.data.client.RegisterClientParam
 import com.wire.kalium.logic.data.prekey.PreKey
-<<<<<<< HEAD
 import com.wire.kalium.logic.failure.ClientFailure
-=======
 import com.wire.kalium.logic.failure.TooManyClients
 import com.wire.kalium.logic.failure.WrongPassword
->>>>>>> c362a1ee
 import com.wire.kalium.logic.framework.TestClient
 import com.wire.kalium.logic.functional.Either
 import io.mockative.Mock
@@ -57,7 +54,7 @@
 
     @Test
     fun givenRepositoryRegistrationFailsDueToWrongPassword_whenRegistering_thenInvalidCredentialsErrorShouldBeReturned() = runTest {
-        val wrongPasswordFailure = ClientFailure.WrongPassword
+        val wrongPasswordFailure = WrongPassword
         given(clientRepository)
             .suspendFunction(clientRepository::registerClient)
             .whenInvokedWith(anything())
