--- conflicted
+++ resolved
@@ -20,10 +20,7 @@
 
 import com.wire.kalium.logic.CoreFailure
 import com.wire.kalium.logic.NetworkFailure
-<<<<<<< HEAD
 import com.wire.kalium.logic.test_util.TestNetworkException
-import io.mockative.Mock
-=======
 import com.wire.kalium.logic.data.sync.SlowSyncRepository
 import com.wire.kalium.logic.feature.message.AddSystemMessageToAllConversationsUseCase
 import com.wire.kalium.logic.test_util.TestNetworkException
@@ -32,7 +29,6 @@
 import io.mockative.Mock
 import io.mockative.Times
 import io.mockative.any
->>>>>>> 7c220747
 import io.mockative.classOf
 import io.mockative.eq
 import io.mockative.mock
@@ -53,10 +49,10 @@
 
         // then
         with(arrangement) {
-<<<<<<< HEAD
             verify(restartSlowSyncProcessForRecoveryUseCase)
                 .function(restartSlowSyncProcessForRecoveryUseCase::invoke)
-=======
+                .with()
+                .wasInvoked()
             verify(slowSyncRepository)
                 .suspendFunction(slowSyncRepository::clearLastSlowSyncCompletionInstant)
                 .wasInvoked(once)
@@ -68,7 +64,6 @@
 
             verify(addSystemMessageToAllConversationsUseCase)
                 .function(addSystemMessageToAllConversationsUseCase::invoke)
->>>>>>> 7c220747
                 .with()
                 .wasInvoked()
 
@@ -96,13 +91,13 @@
                 .with()
                 .wasInvoked()
 
-<<<<<<< HEAD
             verify(restartSlowSyncProcessForRecoveryUseCase)
                 .function(restartSlowSyncProcessForRecoveryUseCase::invoke)
-=======
+                .with()
+                .wasNotInvoked()
+
             verify(addSystemMessageToAllConversationsUseCase)
                 .function(addSystemMessageToAllConversationsUseCase::invoke)
->>>>>>> 7c220747
                 .with()
                 .wasNotInvoked()
         }
@@ -114,21 +109,14 @@
         val onIncrementalSyncRetryCallback = mock(classOf<OnIncrementalSyncRetryCallback>())
 
         @Mock
-<<<<<<< HEAD
+        val addSystemMessageToAllConversationsUseCase: AddSystemMessageToAllConversationsUseCase =
+            mock(classOf<AddSystemMessageToAllConversationsUseCase>())
+
+        @Mock
         val restartSlowSyncProcessForRecoveryUseCase = mock(classOf<RestartSlowSyncProcessForRecoveryUseCase>())
 
         private val incrementalSyncRecoveryHandler by lazy {
             IncrementalSyncRecoveryHandlerImpl(restartSlowSyncProcessForRecoveryUseCase)
-=======
-        val addSystemMessageToAllConversationsUseCase: AddSystemMessageToAllConversationsUseCase =
-            mock(classOf<AddSystemMessageToAllConversationsUseCase>())
-
-        @Mock
-        val slowSyncRepository: SlowSyncRepository = mock(classOf<SlowSyncRepository>())
-
-        private val incrementalSyncRecoveryHandler by lazy {
-            IncrementalSyncRecoveryHandlerImpl(slowSyncRepository, addSystemMessageToAllConversationsUseCase)
->>>>>>> 7c220747
         }
 
         suspend fun recoverWithFailure(failure: CoreFailure) {
