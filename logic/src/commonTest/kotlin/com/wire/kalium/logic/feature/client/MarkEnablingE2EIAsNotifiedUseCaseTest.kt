/*
 * Wire
 * Copyright (C) 2024 Wire Swiss GmbH
 *
 * This program is free software: you can redistribute it and/or modify
 * it under the terms of the GNU General Public License as published by
 * the Free Software Foundation, either version 3 of the License, or
 * (at your option) any later version.
 *
 * This program is distributed in the hope that it will be useful,
 * but WITHOUT ANY WARRANTY; without even the implied warranty of
 * MERCHANTABILITY or FITNESS FOR A PARTICULAR PURPOSE. See the
 * GNU General Public License for more details.
 *
 * You should have received a copy of the GNU General Public License
 * along with this program. If not, see http://www.gnu.org/licenses/.
 */
package com.wire.kalium.logic.feature.client

import com.wire.kalium.logic.configuration.UserConfigRepository
import com.wire.kalium.logic.feature.user.MarkEnablingE2EIAsNotifiedUseCase
import com.wire.kalium.logic.feature.user.MarkEnablingE2EIAsNotifiedUseCaseImpl
<<<<<<< HEAD
import com.wire.kalium.logic.functional.Either
=======
import com.wire.kalium.common.functional.Either
import io.mockative.Mock
>>>>>>> 9761edfd
import io.mockative.any
import io.mockative.coVerify
import io.mockative.eq
import io.mockative.every
import io.mockative.mock
import io.mockative.once
import kotlinx.coroutines.test.runTest
import kotlin.test.Test
import kotlin.time.Duration
import kotlin.time.Duration.Companion.days
import kotlin.time.Duration.Companion.hours
import kotlin.time.Duration.Companion.minutes

class MarkEnablingE2EIAsNotifiedUseCaseTest {

    @Test
    fun whenMarkAsNotifiedIsCalledWithMoreThen1Day_thenSnoozeIsCalledWith1day() = runTest {
        val (arrangement, useCase) = Arrangement().arrange()

        useCase(2.days)

        coVerify {
            arrangement.userConfigRepository.snoozeE2EINotification(eq(1.days))
        }.wasInvoked(exactly = once)
    }

    @Test
    fun whenMarkAsNotifiedIsCalledWithMoreThen4Hours_thenSnoozeIsCalledWith4Hours() = runTest {
        val (arrangement, useCase) = Arrangement().arrange()

        useCase(5.hours)

        coVerify {
            arrangement.userConfigRepository.snoozeE2EINotification(eq(4.hours))
        }.wasInvoked(exactly = once)
    }

    @Test
    fun whenMarkAsNotifiedIsCalledWithMoreThen1Hour_thenSnoozeIsCalledWith1Hour() = runTest {
        val (arrangement, useCase) = Arrangement().arrange()

        useCase(2.hours)

        coVerify {
            arrangement.userConfigRepository.snoozeE2EINotification(eq(1.hours))
        }.wasInvoked(exactly = once)
    }

    @Test
    fun whenMarkAsNotifiedIsCalledWithMoreThen15Minutes_thenSnoozeIsCalledWith15Minutes() = runTest {
        val (arrangement, useCase) = Arrangement().arrange()

        useCase(16.minutes)

        coVerify {
            arrangement.userConfigRepository.snoozeE2EINotification(eq(15.minutes))
        }.wasInvoked(exactly = once)
    }

    @Test
    fun whenMarkAsNotifiedIsCalledWithLessThen15Minutes_thenSnoozeIsCalledWith5Minutes() = runTest {
        val (arrangement, useCase) = Arrangement().arrange()

        useCase(14.minutes)

        coVerify {
            arrangement.userConfigRepository.snoozeE2EINotification(eq(5.minutes))
        }.wasInvoked(exactly = once)
    }

    private class Arrangement {
                val userConfigRepository = mock(UserConfigRepository::class)

        init {
            every {
                userConfigRepository.snoozeE2EINotification(any<Duration>())
            }.returns(Either.Right(Unit))
        }

        private var markMLSE2EIEnableChangeAsNotified: MarkEnablingE2EIAsNotifiedUseCase =
            MarkEnablingE2EIAsNotifiedUseCaseImpl(userConfigRepository)

        fun arrange() = this to markMLSE2EIEnableChangeAsNotified
    }
}<|MERGE_RESOLUTION|>--- conflicted
+++ resolved
@@ -20,12 +20,7 @@
 import com.wire.kalium.logic.configuration.UserConfigRepository
 import com.wire.kalium.logic.feature.user.MarkEnablingE2EIAsNotifiedUseCase
 import com.wire.kalium.logic.feature.user.MarkEnablingE2EIAsNotifiedUseCaseImpl
-<<<<<<< HEAD
-import com.wire.kalium.logic.functional.Either
-=======
 import com.wire.kalium.common.functional.Either
-import io.mockative.Mock
->>>>>>> 9761edfd
 import io.mockative.any
 import io.mockative.coVerify
 import io.mockative.eq
@@ -97,7 +92,8 @@
     }
 
     private class Arrangement {
-                val userConfigRepository = mock(UserConfigRepository::class)
+
+        val userConfigRepository = mock(UserConfigRepository::class)
 
         init {
             every {
