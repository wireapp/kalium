/*
 * Wire
 * Copyright (C) 2024 Wire Swiss GmbH
 *
 * This program is free software: you can redistribute it and/or modify
 * it under the terms of the GNU General Public License as published by
 * the Free Software Foundation, either version 3 of the License, or
 * (at your option) any later version.
 *
 * This program is distributed in the hope that it will be useful,
 * but WITHOUT ANY WARRANTY; without even the implied warranty of
 * MERCHANTABILITY or FITNESS FOR A PARTICULAR PURPOSE. See the
 * GNU General Public License for more details.
 *
 * You should have received a copy of the GNU General Public License
 * along with this program. If not, see http://www.gnu.org/licenses/.
 */

package com.wire.kalium.logic.sync

import com.wire.kalium.common.error.StorageFailure
import com.wire.kalium.logic.data.message.MessageRepository
import com.wire.kalium.logic.feature.message.MessageSender
import com.wire.kalium.logic.framework.TestMessage
import com.wire.kalium.logic.framework.TestUser
<<<<<<< HEAD
import com.wire.kalium.logic.functional.Either
=======
import com.wire.kalium.common.functional.Either
import io.mockative.Mock
>>>>>>> 9761edfd
import io.mockative.any
import io.mockative.coEvery
import io.mockative.coVerify
import io.mockative.eq
import io.mockative.mock
import io.mockative.once
import kotlinx.coroutines.test.runTest
import kotlin.test.BeforeTest
import kotlin.test.Test

class PendingMessagesSenderWorkerTest {

        private val messageRepository = mock(MessageRepository::class)

        private val messageSender = mock(MessageSender::class)

    private lateinit var pendingMessagesSenderWorker: PendingMessagesSenderWorker

    @BeforeTest
    fun setup() {
        pendingMessagesSenderWorker = PendingMessagesSenderWorker(messageRepository, messageSender, TestUser.USER_ID)
    }

    @Test
    fun givenPendingMessagesAreFetched_whenExecutingAWorker_thenScheduleSendingOfMessages() = runTest {
        val message = TestMessage.TEXT_MESSAGE
        coEvery {
            messageRepository.getAllPendingMessagesFromUser(eq(TestUser.USER_ID))
        }.returns(Either.Right(listOf(message)))
        coEvery {
            messageSender.sendPendingMessage(eq(message.conversationId), eq(message.id))
        }.returns(Either.Right(Unit))

        pendingMessagesSenderWorker.doWork()

        coVerify {
            messageSender.sendPendingMessage(eq(message.conversationId), eq(message.id))
        }.wasInvoked(exactly = once)
    }

    @Test
    fun givenPendingMessagesReturnsFailure_whenExecutingAWorker_thenDoNothing() = runTest {
        val dataNotFoundFailure = StorageFailure.DataNotFound
        coEvery {
            messageRepository.getAllPendingMessagesFromUser(eq(TestUser.USER_ID))
        }.returns(Either.Left(dataNotFoundFailure))

        pendingMessagesSenderWorker.doWork()

        coVerify {
            messageSender.sendPendingMessage(any(), any())
        }.wasNotInvoked()
    }
}<|MERGE_RESOLUTION|>--- conflicted
+++ resolved
@@ -23,12 +23,7 @@
 import com.wire.kalium.logic.feature.message.MessageSender
 import com.wire.kalium.logic.framework.TestMessage
 import com.wire.kalium.logic.framework.TestUser
-<<<<<<< HEAD
-import com.wire.kalium.logic.functional.Either
-=======
 import com.wire.kalium.common.functional.Either
-import io.mockative.Mock
->>>>>>> 9761edfd
 import io.mockative.any
 import io.mockative.coEvery
 import io.mockative.coVerify
@@ -41,9 +36,8 @@
 
 class PendingMessagesSenderWorkerTest {
 
-        private val messageRepository = mock(MessageRepository::class)
-
-        private val messageSender = mock(MessageSender::class)
+    private val messageRepository = mock(MessageRepository::class)
+    private val messageSender = mock(MessageSender::class)
 
     private lateinit var pendingMessagesSenderWorker: PendingMessagesSenderWorker
 
