/*
 * Wire
 * Copyright (C) 2024 Wire Swiss GmbH
 *
 * This program is free software: you can redistribute it and/or modify
 * it under the terms of the GNU General Public License as published by
 * the Free Software Foundation, either version 3 of the License, or
 * (at your option) any later version.
 *
 * This program is distributed in the hope that it will be useful,
 * but WITHOUT ANY WARRANTY; without even the implied warranty of
 * MERCHANTABILITY or FITNESS FOR A PARTICULAR PURPOSE. See the
 * GNU General Public License for more details.
 *
 * You should have received a copy of the GNU General Public License
 * along with this program. If not, see http://www.gnu.org/licenses/.
 */
package com.wire.kalium.logic.feature.message

import com.wire.kalium.cells.domain.MessageAttachmentDraftRepository
import com.wire.kalium.cells.domain.usecase.PublishAttachmentsUseCase
import com.wire.kalium.cryptography.utils.SHA256Key
import com.wire.kalium.common.error.CoreFailure
import com.wire.kalium.common.error.NetworkFailure
import com.wire.kalium.common.error.StorageFailure
import com.wire.kalium.logic.data.asset.AssetRepository
import com.wire.kalium.logic.data.asset.AssetTransferStatus
import com.wire.kalium.logic.data.asset.FakeKaliumFileSystem
import com.wire.kalium.logic.data.asset.UploadedAssetId
import com.wire.kalium.logic.data.message.Message
import com.wire.kalium.logic.data.message.MessageContent
import com.wire.kalium.logic.data.message.MessageRepository
import com.wire.kalium.logic.data.message.PersistMessageUseCase
import com.wire.kalium.logic.feature.asset.GetAssetMessageTransferStatusUseCase
import com.wire.kalium.logic.feature.asset.ScheduleNewAssetMessageUseCaseTest
import com.wire.kalium.logic.feature.asset.UpdateAssetMessageTransferStatusUseCase
import com.wire.kalium.logic.feature.asset.UpdateTransferStatusResult
import com.wire.kalium.logic.framework.TestAsset.mockedLongAssetData
import com.wire.kalium.logic.framework.TestMessage.ASSET_CONTENT
import com.wire.kalium.logic.framework.TestMessage.TEST_DATE
import com.wire.kalium.logic.framework.TestMessage.TEXT_MESSAGE
import com.wire.kalium.logic.framework.TestMessage.assetMessage
import com.wire.kalium.common.functional.Either
import com.wire.kalium.logic.data.conversation.ConversationRepository
import com.wire.kalium.logic.test_util.TestKaliumDispatcher
import com.wire.kalium.logic.test_util.TestNetworkException
import com.wire.kalium.logic.util.fileExtension
import com.wire.kalium.persistence.dao.message.MessageEntity
import io.mockative.any

import io.mockative.coEvery
import io.mockative.coVerify
import io.mockative.eq
import io.mockative.matches
import io.mockative.mock
import io.mockative.once
import kotlinx.coroutines.ExperimentalCoroutinesApi
import kotlinx.coroutines.test.TestScope
import kotlinx.coroutines.test.advanceUntilIdle
import kotlinx.coroutines.test.runTest
import okio.Path
import okio.buffer
import okio.use
import kotlin.test.Test
import kotlin.test.assertIs

@OptIn(ExperimentalCoroutinesApi::class)
class RetryFailedMessageUseCaseTest {

    private fun testResendingWithGivenMessageStatus(
        status: Message.Status,
        shouldSucceed: Boolean
    ) =
        runTest(testDispatcher.default) {
            // given
            val message = TEXT_MESSAGE.copy(status = status)
            val (_, useCase) = Arrangement()
                .withGetMessageById(Either.Right(message))
                .withUpdateMessageStatus(Either.Right(Unit))
                .withSendMessage(Either.Right(Unit))
                .arrange()

            // when
            val result = useCase.invoke(message.id, message.conversationId)
            advanceUntilIdle()

            // then
            if (shouldSucceed) assertIs<Either.Right<Unit>>(result)
            else assertIs<Either.Left<CoreFailure>>(result)
        }

    @Test
    fun givenAFailedMessage_whenRetryingFailedMessage_thenShouldReturnSuccess() =
        testResendingWithGivenMessageStatus(Message.Status.Failed, true)

    @Test
    fun givenAFailedRemotelyMessage_whenRetryingFailedMessage_thenShouldReturnSuccess() =
        testResendingWithGivenMessageStatus(Message.Status.FailedRemotely, true)

    @Test
    fun givenASentMessage_whenRetryingFailedMessage_thenShouldReturnFailure() =
        testResendingWithGivenMessageStatus(Message.Status.Sent, false)

    @Test
    fun givenAReadMessage_whenRetryingFailedMessage_thenShouldReturnFailure() =
        testResendingWithGivenMessageStatus(Message.Status.Read(1), false)

    @Test
    fun givenAPendingMessage_whenRetryingFailedMessage_thenShouldReturnFailure() =
        testResendingWithGivenMessageStatus(Message.Status.Pending, false)

    @Test
    fun givenAValidFailedMessage_whenRetryingFailedMessage_thenShouldSendAMessage() =
        runTest(testDispatcher.default) {
            // given
            val message = TEXT_MESSAGE.copy(status = Message.Status.Failed)
            val (arrangement, useCase) = Arrangement()
                .withGetMessageById(Either.Right(message))
                .withUpdateMessageStatus(Either.Right(Unit))
                .withSendMessage(Either.Right(Unit))
                .arrange()

            // when
            useCase.invoke(message.id, message.conversationId)
            advanceUntilIdle()

            // then
            coVerify {
                arrangement.messageRepository.updateMessageStatus(eq(MessageEntity.Status.PENDING), eq(message.conversationId), eq(message.id))
            }.wasInvoked(exactly = once)
            coVerify {
                arrangement.messageSender.sendMessage(eq(message), any())
            }.wasInvoked(exactly = once)
        }

    @Test
    fun givenAValidFailedEditedMessage_whenRetryingFailedMessage_thenShouldSendAsSignalingWithNewId() =
        runTest(testDispatcher.default) {
            // given
            val message = TEXT_MESSAGE.copy(status = Message.Status.Failed, editStatus = Message.EditStatus.Edited(TEST_DATE))
            val (arrangement, useCase) = Arrangement()
                .withGetMessageById(Either.Right(message))
                .withUpdateMessageStatus(Either.Right(Unit))
                .withSendMessage(Either.Right(Unit))
                .arrange()

            // when
            useCase.invoke(message.id, message.conversationId)
            advanceUntilIdle()

            // then
            coVerify {
                arrangement.messageSender.sendMessage(
                    matches {
                        it is Message.Signaling // message edits are sent as signaling messages
                                && it.id != message.id // when editing we need to generate and set a new id
                                && it.content is MessageContent.TextEdited
                                && (it.content as MessageContent.TextEdited).editMessageId == message.id // original id in edited content
                    }, any()
                )
            }.wasInvoked(exactly = once)
        }

    @Test
    fun givenAValidFailedAndNotUploadedAssetMessage_whenSuccessfullyUploadedAsset_thenAssetTransferShouldBeChangedToUploaded() =
        runTest(testDispatcher.default) {
            // given
            val name = "some_asset.txt"
            val content = MessageContent.Asset(ASSET_CONTENT.value.copy(name = name))
            val path = fakeKaliumFileSystem.providePersistentAssetPath(name)
            val message = assetMessage().copy(content = content, status = Message.Status.Failed)
            val uploadedAssetId = UploadedAssetId("remote_key", "remote_domain", "remote_token")
            val uploadedAssetSha = SHA256Key(byteArrayOf())
            val (arrangement, useCase) = Arrangement()
                .withGetMessageById(Either.Right(message))
                .withUpdateMessageStatus(Either.Right(Unit))
                .withUpdateAssetMessageTransferStatus(UpdateTransferStatusResult.Success)
                .withFetchPrivateDecodedAsset(Either.Right(path))
                .withStoredData(mockedLongAssetData(), path)
                .withGetAssetMessageTransferStatus(AssetTransferStatus.FAILED_UPLOAD)
                .withUploadAndPersistPrivateAsset(Either.Right(uploadedAssetId to uploadedAssetSha))
                .withPersistMessage(Either.Right(Unit))
                .withSendMessage(Either.Right(Unit))
                .arrange()

            // when
            useCase.invoke(message.id, message.conversationId)
            advanceUntilIdle()

            // then
            coVerify {
                arrangement.updateAssetMessageTransferStatus.invoke(AssetTransferStatus.UPLOADED, message.conversationId, message.id)
            }.wasInvoked(exactly = once)
        }

    @Test
    fun givenAValidFailedAndNotUploadedAssetMessage_whenRetryingFailedMessage_thenUploadAssetAndSendAMessageWithProperAssetRemoteData() =
        runTest(testDispatcher.default) {
            // given
            val name = "some_asset.txt"
            val content = MessageContent.Asset(ASSET_CONTENT.value.copy(name = name))
            val path = fakeKaliumFileSystem.providePersistentAssetPath(name)
            val message = assetMessage().copy(content = content, status = Message.Status.Failed)
            val uploadedAssetId = UploadedAssetId("remote_key", "remote_domain", "remote_token")
            val uploadedAssetSha = SHA256Key(byteArrayOf())
            val (arrangement, useCase) = Arrangement()
                .withGetMessageById(Either.Right(message))
                .withUpdateMessageStatus(Either.Right(Unit))
                .withUpdateAssetMessageTransferStatus(UpdateTransferStatusResult.Success)
                .withFetchPrivateDecodedAsset(Either.Right(path))
                .withStoredData(mockedLongAssetData(), path)
                .withGetAssetMessageTransferStatus(AssetTransferStatus.FAILED_UPLOAD)
                .withUploadAndPersistPrivateAsset(Either.Right(uploadedAssetId to uploadedAssetSha))
                .withPersistMessage(Either.Right(Unit))
                .withSendMessage(Either.Right(Unit))
                .arrange()

            // when
            useCase.invoke(message.id, message.conversationId)
            advanceUntilIdle()

            // then
            coVerify {
                arrangement.assetRepository.uploadAndPersistPrivateAsset(any(), eq(path), any(), eq(name.fileExtension()))
            }.wasInvoked(exactly = once)
            coVerify {
                arrangement.messageSender.sendMessage(matches {
                    it.id == message.id && it.content is MessageContent.Asset
                            && (it.content as MessageContent.Asset).value.remoteData.assetId == uploadedAssetId.key
                            && (it.content as MessageContent.Asset).value.remoteData.assetDomain == uploadedAssetId.domain
                            && (it.content as MessageContent.Asset).value.remoteData.assetToken == uploadedAssetId.assetToken
                }, any())
            }.wasInvoked(exactly = once)
        }

    @Test
    fun givenAValidFailedAssetMessageWithAssetAlreadyUploaded_whenRetryingFailedMessage_thenDoNotUploadAssetAndSendAMessage() =
        runTest(testDispatcher.default) {
            // given
            val name = "some_asset.txt"
            val content = MessageContent.Asset(ASSET_CONTENT.value.copy(name = name))
            val path = fakeKaliumFileSystem.providePersistentAssetPath(name)
            val message = assetMessage().copy(content = content, status = Message.Status.Failed)
            val (arrangement, useCase) = Arrangement()
                .withGetMessageById(Either.Right(message))
                .withUpdateMessageStatus(Either.Right(Unit))
                .withUpdateAssetMessageTransferStatus(UpdateTransferStatusResult.Success)
                .withGetAssetMessageTransferStatus(AssetTransferStatus.UPLOADED)
                .withFetchPrivateDecodedAsset(Either.Right(path))
                .withStoredData(mockedLongAssetData(), path)
                .withPersistMessage(Either.Right(Unit))
                .withSendMessage(Either.Right(Unit))
                .arrange()

            // when
            useCase.invoke(message.id, message.conversationId)
            advanceUntilIdle()

            // then
            coVerify {
                arrangement.assetRepository.uploadAndPersistPrivateAsset(any(), any(), any(), any())
            }.wasNotInvoked()
            coVerify {
                arrangement.messageSender.sendMessage(eq(message), any())
            }.wasInvoked(exactly = once)
        }

    @Test
    fun givenSendingMessageReturnsFailure_whenRetryingFailedMessage_thenShouldStillReturnSuccess() =
        runTest(testDispatcher.default) {
            // given
            val message = TEXT_MESSAGE.copy(status = Message.Status.Failed)
            val (_, useCase) = Arrangement()
                .withGetMessageById(Either.Right(message))
                .withUpdateMessageStatus(Either.Right(Unit))
                .withSendMessage(Either.Left(NetworkFailure.ServerMiscommunication(TestNetworkException.missingAuth)))
                .arrange()

            // when
            val result = useCase.invoke(message.id, message.conversationId)
            advanceUntilIdle()

            // then
            assertIs<Either.Right<Unit>>(result)
        }

    @Test
    fun givenSendingMessageReturnsFailure_whenRetryingFailedRemotelyMessage_thenShouldStillReturnSuccess() =
        runTest(testDispatcher.default) {
            // given
            val message = TEXT_MESSAGE.copy(status = Message.Status.FailedRemotely)
            val (_, useCase) = Arrangement()
                .withGetMessageById(Either.Right(message))
                .withUpdateMessageStatus(Either.Right(Unit))
                .withSendMessage(Either.Left(NetworkFailure.ServerMiscommunication(TestNetworkException.missingAuth)))
                .arrange()

            // when
            val result = useCase.invoke(message.id, message.conversationId)
            advanceUntilIdle()

            // then
            assertIs<Either.Right<Unit>>(result)
        }

    @Test
    fun givenUploadingAssetReturnsFailure_whenRetryingFailedMessage_thenShouldStillReturnSuccess() =
        runTest(testDispatcher.default) {
            // given
            val name = "some_asset.txt"
            val content = MessageContent.Asset(ASSET_CONTENT.value.copy(name = name))
            val path = fakeKaliumFileSystem.providePersistentAssetPath(name)
            val message = assetMessage().copy(content = content, status = Message.Status.Failed)
            val (_, useCase) = Arrangement()
                .withGetMessageById(Either.Right(message))
                .withUpdateMessageStatus(Either.Right(Unit))
                .withUpdateAssetMessageTransferStatus(UpdateTransferStatusResult.Success)
                .withFetchPrivateDecodedAsset(Either.Right(path))
                .withStoredData(mockedLongAssetData(), path)
                .withUploadAndPersistPrivateAsset(Either.Left(NetworkFailure.ServerMiscommunication(TestNetworkException.missingAuth)))
                .arrange()

            // when
            val result = useCase.invoke(message.id, message.conversationId)
            advanceUntilIdle()

            // then
            assertIs<Either.Right<Unit>>(result)
        }

    @Test
    fun givenUploadingAssetIsSuccessfulButSendingAssetMessageReturnsFailure_whenRetryingFailedMessage_thenPersistTheAssetRemoteData() =
        runTest(testDispatcher.default) {
            // given
            val name = "some_asset.txt"
            val content = MessageContent.Asset(ASSET_CONTENT.value.copy(name = name))
            val path = fakeKaliumFileSystem.providePersistentAssetPath(name)
            val message = assetMessage().copy(content = content, status = Message.Status.Failed)
            val uploadedAssetId = UploadedAssetId("remote_key", "remote_domain", "remote_token")
            val uploadedAssetSha = SHA256Key(byteArrayOf())
            val (arrangement, useCase) = Arrangement()
                .withGetMessageById(Either.Right(message))
                .withUpdateMessageStatus(Either.Right(Unit))
                .withUpdateAssetMessageTransferStatus(UpdateTransferStatusResult.Success)
                .withFetchPrivateDecodedAsset(Either.Right(path))
                .withStoredData(mockedLongAssetData(), path)
                .withGetAssetMessageTransferStatus(AssetTransferStatus.FAILED_UPLOAD)
                .withUploadAndPersistPrivateAsset(Either.Right(uploadedAssetId to uploadedAssetSha))
                .withPersistMessage(Either.Right(Unit))
                .withSendMessage(Either.Left(NetworkFailure.ServerMiscommunication(TestNetworkException.missingAuth)))
                .arrange()

            // when
            useCase.invoke(message.id, message.conversationId)
            advanceUntilIdle()

            // then
            coVerify {
                arrangement.persistMessage.invoke(
                    matches {
                        it.id == message.id && it.content is MessageContent.Asset
                                && (it.content as MessageContent.Asset).value.remoteData.assetId == uploadedAssetId.key
                                && (it.content as MessageContent.Asset).value.remoteData.assetDomain == uploadedAssetId.domain
                                && (it.content as MessageContent.Asset).value.remoteData.assetToken == uploadedAssetId.assetToken
                    }
                )
            }.wasInvoked(exactly = once)
        }

    private class Arrangement {
        val messageRepository = mock(MessageRepository::class)
        val assetRepository = mock(AssetRepository::class)
<<<<<<< HEAD
=======

        @Mock
        val attachmentsRepository = mock(MessageAttachmentDraftRepository::class)

        @Mock
        val conversationRepository = mock(ConversationRepository::class)

        @Mock
>>>>>>> 9761edfd
        val persistMessage = mock(PersistMessageUseCase::class)
        val messageSender = mock(MessageSender::class)
        val updateAssetMessageTransferStatus = mock(UpdateAssetMessageTransferStatusUseCase::class)
        val getAssetMessageTransferStatus = mock(GetAssetMessageTransferStatusUseCase::class)
        val messageSendFailureHandler = mock(MessageSendFailureHandler::class)

        @Mock
        val publishAttachments = mock(PublishAttachmentsUseCase::class)

        private val testScope = TestScope(testDispatcher.default)

        suspend fun withGetMessageById(result: Either<StorageFailure, Message>): Arrangement = apply {
            coEvery {
                messageRepository.getMessageById(any(), any())
            }.returns(result)
        }

        suspend fun withUpdateMessageStatus(result: Either<CoreFailure, Unit>): Arrangement = apply {
            coEvery {
                messageRepository.updateMessageStatus(any(), any(), any())
            }.returns(result)
        }

        suspend fun withUpdateAssetMessageTransferStatus(result: UpdateTransferStatusResult): Arrangement = apply {
            coEvery {
                updateAssetMessageTransferStatus.invoke(any(), any(), any())
            }.returns(result)
        }

        suspend fun withFetchPrivateDecodedAsset(result: Either<CoreFailure, Path>): Arrangement = apply {
            coEvery {
                assetRepository.fetchPrivateDecodedAsset(any(), any(), any(), any(), any(), any(), any(), any())
            }.returns(result)
        }

        suspend fun withUploadAndPersistPrivateAsset(result: Either<CoreFailure, Pair<UploadedAssetId, SHA256Key>>): Arrangement = apply {
            coEvery {
                assetRepository.uploadAndPersistPrivateAsset(any(), any(), any(), any())
            }.returns(result)
        }

        suspend fun withPersistMessage(result: Either<CoreFailure, Unit>): Arrangement = apply {
            coEvery {
                persistMessage.invoke(any())
            }.returns(result)
        }

        suspend fun withSendMessage(result: Either<CoreFailure, Unit>): Arrangement = apply {
            coEvery {
                messageSender.sendMessage(any(), any())
            }.returns(result)
        }

        fun withStoredData(data: ByteArray, dataPath: Path): Arrangement = apply {
            ScheduleNewAssetMessageUseCaseTest.fakeKaliumFileSystem.sink(dataPath).buffer().use {
                it.write(data)
                it.flush()
            }
        }

        suspend fun withGetAssetMessageTransferStatus(result: AssetTransferStatus) = apply {
            coEvery {
                getAssetMessageTransferStatus.invoke(any(), any())
            }.returns(result)
        }

        fun arrange() = this to RetryFailedMessageUseCase(
            messageRepository,
            assetRepository,
            conversationRepository,
            attachmentsRepository,
            persistMessage,
            publishAttachments,
            testScope,
            testDispatcher,
            messageSender,
            updateAssetMessageTransferStatus,
            getAssetMessageTransferStatus,
            messageSendFailureHandler
        )
    }

    companion object {
        val fakeKaliumFileSystem = FakeKaliumFileSystem()
        val testDispatcher = TestKaliumDispatcher
    }
}<|MERGE_RESOLUTION|>--- conflicted
+++ resolved
@@ -368,26 +368,16 @@
         }
 
     private class Arrangement {
+
         val messageRepository = mock(MessageRepository::class)
         val assetRepository = mock(AssetRepository::class)
-<<<<<<< HEAD
-=======
-
-        @Mock
         val attachmentsRepository = mock(MessageAttachmentDraftRepository::class)
-
-        @Mock
         val conversationRepository = mock(ConversationRepository::class)
-
-        @Mock
->>>>>>> 9761edfd
         val persistMessage = mock(PersistMessageUseCase::class)
         val messageSender = mock(MessageSender::class)
         val updateAssetMessageTransferStatus = mock(UpdateAssetMessageTransferStatusUseCase::class)
         val getAssetMessageTransferStatus = mock(GetAssetMessageTransferStatusUseCase::class)
         val messageSendFailureHandler = mock(MessageSendFailureHandler::class)
-
-        @Mock
         val publishAttachments = mock(PublishAttachmentsUseCase::class)
 
         private val testScope = TestScope(testDispatcher.default)
