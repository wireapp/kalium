--- conflicted
+++ resolved
@@ -32,12 +32,8 @@
 import com.wire.kalium.logic.util.shouldFail
 import com.wire.kalium.logic.util.shouldSucceed
 import com.wire.kalium.network.api.base.authenticated.TeamsApi
-<<<<<<< HEAD
-=======
 import com.wire.kalium.network.api.base.authenticated.client.ClientIdDTO
 import com.wire.kalium.network.api.base.authenticated.keypackage.LastPreKeyDTO
-import com.wire.kalium.network.api.base.authenticated.userDetails.UserDetailsApi
->>>>>>> e2f290b9
 import com.wire.kalium.network.api.base.model.ErrorResponse
 import com.wire.kalium.network.api.base.model.LegalHoldStatusDTO
 import com.wire.kalium.network.api.base.model.LegalHoldStatusResponse
@@ -327,12 +323,9 @@
             stubsUnitByDefault = true
         }
 
-        @Mock
-<<<<<<< HEAD
-        val teamsApi = mock(classOf<TeamsApi>())
-
-        @Mock
-=======
+        val teamMapper = MapperProvider.teamMapper()
+
+        @Mock
         val userConfigDAO = configure(mock(classOf<UserConfigDAO>())) {
             stubsUnitByDefault = true
         }
@@ -343,7 +336,6 @@
         val teamsApi = mock(classOf<TeamsApi>())
 
         @Mock
->>>>>>> e2f290b9
         val serviceDAO = configure(mock(classOf<ServiceDAO>())) {
             stubsUnitByDefault = true
         }
@@ -359,10 +351,6 @@
             teamMapper = teamMapper,
             teamsApi = teamsApi,
             userDAO = userDAO,
-<<<<<<< HEAD
-=======
-            userConfigDAO = userConfigDAO,
->>>>>>> e2f290b9
             selfUserId = TestUser.USER_ID,
             serviceDAO = serviceDAO,
             legalHoldHandler = legalHoldHandler,
