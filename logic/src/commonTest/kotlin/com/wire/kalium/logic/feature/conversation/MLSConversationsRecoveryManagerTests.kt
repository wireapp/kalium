/*
 * Wire
 * Copyright (C) 2024 Wire Swiss GmbH
 *
 * This program is free software: you can redistribute it and/or modify
 * it under the terms of the GNU General Public License as published by
 * the Free Software Foundation, either version 3 of the License, or
 * (at your option) any later version.
 *
 * This program is distributed in the hope that it will be useful,
 * but WITHOUT ANY WARRANTY; without even the implied warranty of
 * MERCHANTABILITY or FITNESS FOR A PARTICULAR PURPOSE. See the
 * GNU General Public License for more details.
 *
 * You should have received a copy of the GNU General Public License
 * along with this program. If not, see http://www.gnu.org/licenses/.
 */

package com.wire.kalium.logic.feature.conversation

import com.wire.kalium.common.error.StorageFailure
import com.wire.kalium.logic.data.client.ClientRepository
import com.wire.kalium.logic.data.sync.IncrementalSyncRepository
import com.wire.kalium.logic.data.sync.IncrementalSyncStatus
import com.wire.kalium.logic.data.sync.SlowSyncRepository
import com.wire.kalium.logic.featureFlags.FeatureSupport
<<<<<<< HEAD
import com.wire.kalium.logic.functional.Either
import com.wire.kalium.logic.kaliumLogger
=======
import com.wire.kalium.common.functional.Either
import com.wire.kalium.common.logger.kaliumLogger
import io.mockative.Mock
>>>>>>> 9761edfd
import io.mockative.any
import io.mockative.coEvery
import io.mockative.coVerify
import io.mockative.eq
import io.mockative.every
import io.mockative.mock
import io.mockative.once
import kotlinx.coroutines.flow.flowOf
import kotlinx.coroutines.test.runTest
import kotlin.test.Test

class MLSConversationsRecoveryManagerTests {
    @Test
    fun givenMLSNeedsRecoveryTrue_whenObservingAndSyncFinishes_MLSNeedRecoveryKeyGetsUpdated() =
        runTest {
            val (arrangement, mlsConversationsRecoveryManager) = Arrangement()
                .withIsMLSSupported(true)
                .withHasRegisteredMLSClient(true)
                .withRecoverMLSConversationsResult(RecoverMLSConversationsResult.Success)
                .withMLSNeedsRecoveryReturn(true)
                .withIncrementalSyncState(IncrementalSyncStatus.Live)
                .arrange()
            mlsConversationsRecoveryManager.invoke()
            coVerify {
                arrangement.recoverMLSConversationsUseCase.invoke()
            }.wasInvoked(once)
            coVerify {
                arrangement.slowSyncRepository.setNeedsToRecoverMLSGroups(eq(false))
            }.wasInvoked(once)
        }

    @Test
    fun givenMLSNeedsRecoveryFalse_whenObservingAndSyncFinishes_recoverMLSConversationNotPerformed() =
        runTest {
            val (arrangement, mlsConversationsRecoveryManager) = Arrangement()
                .withIsMLSSupported(true)
                .withRecoverMLSConversationsResult(RecoverMLSConversationsResult.Success)
                .withMLSNeedsRecoveryReturn(false)
                .withHasRegisteredMLSClient(true)
                .withIncrementalSyncState(IncrementalSyncStatus.Live)
                .arrange()

            mlsConversationsRecoveryManager.invoke()

            coVerify {
                arrangement.recoverMLSConversationsUseCase.invoke()
            }.wasNotInvoked()
            coVerify {
                arrangement.slowSyncRepository.setNeedsToRecoverMLSGroups(any())
            }.wasNotInvoked()
        }

    @Test
    fun givenMLSSupportIsDisabled_whenObservingAndSyncFinishes_recoverMLSConversationsUseCaseNotPerformed() =
        runTest {
            val (arrangement, _) = Arrangement()
                .withIsMLSSupported(false)
                .withIncrementalSyncState(IncrementalSyncStatus.Live)
                .arrange()

            coVerify {
                arrangement.recoverMLSConversationsUseCase.invoke()
            }.wasNotInvoked()
            coVerify {
                arrangement.slowSyncRepository.setNeedsToRecoverMLSGroups(any())
            }.wasNotInvoked()
        }

    @Test
    fun givenMLSClientHasNotBeenRegistered_whenObservingAndSyncFinishes_recoverMLSConversationsUseCaseNotPerformed() =
        runTest {

            val (arrangement, _) = Arrangement()
                .withIsMLSSupported(true)
                .withHasRegisteredMLSClient(false)
                .withIsMLSSupported(false)
                .withIncrementalSyncState(IncrementalSyncStatus.Live)
                .arrange()

            coVerify {
                arrangement.recoverMLSConversationsUseCase.invoke()
            }.wasNotInvoked()
        }

    @Test
    fun givenRecoverMLSConversationFails_whenObservingAndSyncFinishes_updateMLSNeedsRecoveryNotCalled() =
        runTest {
            val (arrangement, mlsConversationsRecoveryManager) = Arrangement()
                .withIsMLSSupported(true)
                .withHasRegisteredMLSClient(true)
                .withRecoverMLSConversationsResult(RecoverMLSConversationsResult.Failure(StorageFailure.DataNotFound))
                .withMLSNeedsRecoveryReturn(true)
                .withIncrementalSyncState(IncrementalSyncStatus.Live)
                .arrange()

            mlsConversationsRecoveryManager.invoke()

            coVerify {
                arrangement.recoverMLSConversationsUseCase.invoke()
            }.wasInvoked(once)
            coVerify {
                arrangement.slowSyncRepository.setNeedsToRecoverMLSGroups(any())
            }.wasNotInvoked()
        }

    private class Arrangement {
                val incrementalSyncRepository: IncrementalSyncRepository = mock(IncrementalSyncRepository::class)
        val clientRepository = mock(ClientRepository::class)
        val featureSupport = mock(FeatureSupport::class)
        val recoverMLSConversationsUseCase = mock(RecoverMLSConversationsUseCase::class)
        val slowSyncRepository = mock(SlowSyncRepository::class)

        suspend fun withMLSNeedsRecoveryReturn(state: Boolean) = apply {
            coEvery {
                slowSyncRepository.needsToRecoverMLSGroups()
            }.returns(state)
        }

        suspend fun withRecoverMLSConversationsResult(result: RecoverMLSConversationsResult) = apply {
            coEvery {
                recoverMLSConversationsUseCase.invoke()
            }.returns(result)
        }

        fun withIsMLSSupported(supported: Boolean) = apply {
            every {
                featureSupport.isMLSSupported
            }.returns(supported)
        }

        suspend fun withHasRegisteredMLSClient(result: Boolean) = apply {
            coEvery {
                clientRepository.hasRegisteredMLSClient()
            }.returns(Either.Right(result))
        }

        fun withIncrementalSyncState(state: IncrementalSyncStatus) = apply {
            every { incrementalSyncRepository.incrementalSyncState }.returns(flowOf(state))
        }

        fun arrange() = this to MLSConversationsRecoveryManagerImpl(
            featureSupport,
            incrementalSyncRepository,
            clientRepository,
            recoverMLSConversationsUseCase,
            slowSyncRepository,
            kaliumLogger
        )
    }
}<|MERGE_RESOLUTION|>--- conflicted
+++ resolved
@@ -24,14 +24,8 @@
 import com.wire.kalium.logic.data.sync.IncrementalSyncStatus
 import com.wire.kalium.logic.data.sync.SlowSyncRepository
 import com.wire.kalium.logic.featureFlags.FeatureSupport
-<<<<<<< HEAD
-import com.wire.kalium.logic.functional.Either
-import com.wire.kalium.logic.kaliumLogger
-=======
 import com.wire.kalium.common.functional.Either
 import com.wire.kalium.common.logger.kaliumLogger
-import io.mockative.Mock
->>>>>>> 9761edfd
 import io.mockative.any
 import io.mockative.coEvery
 import io.mockative.coVerify
@@ -138,7 +132,8 @@
         }
 
     private class Arrangement {
-                val incrementalSyncRepository: IncrementalSyncRepository = mock(IncrementalSyncRepository::class)
+
+        val incrementalSyncRepository: IncrementalSyncRepository = mock(IncrementalSyncRepository::class)
         val clientRepository = mock(ClientRepository::class)
         val featureSupport = mock(FeatureSupport::class)
         val recoverMLSConversationsUseCase = mock(RecoverMLSConversationsUseCase::class)
