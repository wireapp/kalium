/*
 * Wire
 * Copyright (C) 2024 Wire Swiss GmbH
 *
 * This program is free software: you can redistribute it and/or modify
 * it under the terms of the GNU General Public License as published by
 * the Free Software Foundation, either version 3 of the License, or
 * (at your option) any later version.
 *
 * This program is distributed in the hope that it will be useful,
 * but WITHOUT ANY WARRANTY; without even the implied warranty of
 * MERCHANTABILITY or FITNESS FOR A PARTICULAR PURPOSE. See the
 * GNU General Public License for more details.
 *
 * You should have received a copy of the GNU General Public License
 * along with this program. If not, see http://www.gnu.org/licenses/.
 */

package com.wire.kalium.logic.feature.connection

import com.wire.kalium.common.error.CoreFailure
import com.wire.kalium.logic.data.connection.ConnectionRepository
import com.wire.kalium.logic.data.user.Connection
import com.wire.kalium.logic.data.user.ConnectionState
import com.wire.kalium.logic.failure.InvalidMappingFailure
import com.wire.kalium.logic.framework.TestConnection
import com.wire.kalium.logic.framework.TestUser
<<<<<<< HEAD
import com.wire.kalium.logic.functional.Either
=======
import com.wire.kalium.common.functional.Either
import io.mockative.Mock
>>>>>>> 9761edfd
import io.mockative.any
import io.mockative.coEvery
import io.mockative.coVerify
import io.mockative.eq
import io.mockative.mock
import io.mockative.once
import kotlinx.coroutines.test.runTest
import kotlin.test.Test
import kotlin.test.assertTrue

class UnblockUserUseCaseTest {

    @Test
    fun givenUnblockingFailed_thenBlockResultIsError() = runTest {
        val (arrangement, unblockUser) = Arrangement()
            .withBlockResult(Either.Left(InvalidMappingFailure))
            .arrange()

        val result = unblockUser(TestUser.USER_ID)

        assertTrue(result is UnblockUserResult.Failure)
        coVerify {
            arrangement.connectionRepository.updateConnectionStatus(eq(TestUser.USER_ID), eq(ConnectionState.ACCEPTED))
        }.wasInvoked(exactly = once)
    }

    @Test
    fun givenUnblockingSuccessful_thenBlockResultIsSuccess() = runTest {
        val (arrangement, unblockUser) = Arrangement()
            .withBlockResult(Either.Right(TestConnection.CONNECTION))
            .arrange()

        val result = unblockUser(TestUser.USER_ID)

        assertTrue(result is UnblockUserResult.Success)
        coVerify {
            arrangement.connectionRepository.updateConnectionStatus(eq(TestUser.USER_ID), eq(ConnectionState.ACCEPTED))
        }.wasInvoked(exactly = once)
    }

    private class Arrangement {
                val connectionRepository: ConnectionRepository = mock(ConnectionRepository::class)

        val unblockUser = UnblockUserUseCaseImpl(connectionRepository)

        suspend fun withBlockResult(result: Either<CoreFailure, Connection>) = apply {
            coEvery {
                connectionRepository.updateConnectionStatus(any(), any())
            }.returns(result)
        }

        fun arrange() = this to unblockUser
    }
}<|MERGE_RESOLUTION|>--- conflicted
+++ resolved
@@ -25,12 +25,7 @@
 import com.wire.kalium.logic.failure.InvalidMappingFailure
 import com.wire.kalium.logic.framework.TestConnection
 import com.wire.kalium.logic.framework.TestUser
-<<<<<<< HEAD
-import com.wire.kalium.logic.functional.Either
-=======
 import com.wire.kalium.common.functional.Either
-import io.mockative.Mock
->>>>>>> 9761edfd
 import io.mockative.any
 import io.mockative.coEvery
 import io.mockative.coVerify
@@ -72,7 +67,8 @@
     }
 
     private class Arrangement {
-                val connectionRepository: ConnectionRepository = mock(ConnectionRepository::class)
+
+        val connectionRepository: ConnectionRepository = mock(ConnectionRepository::class)
 
         val unblockUser = UnblockUserUseCaseImpl(connectionRepository)
 
