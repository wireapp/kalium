package com.wire.kalium.logic.data.session

import com.wire.kalium.logic.data.id.IdMapper
import com.wire.kalium.logic.data.id.PersistenceQualifiedId
import com.wire.kalium.logic.data.user.SsoId
import com.wire.kalium.logic.data.user.UserId
import com.wire.kalium.logic.feature.auth.AuthTokens
import com.wire.kalium.network.api.QualifiedID
import com.wire.kalium.network.api.SessionDTO
import com.wire.kalium.persistence.client.AuthTokenEntity
import com.wire.kalium.persistence.dao.UserIDEntity
import com.wire.kalium.persistence.model.SsoIdEntity
import io.mockative.Mock
import io.mockative.classOf
import io.mockative.given
import io.mockative.mock
import kotlin.test.BeforeTest
import kotlin.test.Test
import kotlin.test.assertEquals
import com.wire.kalium.network.api.UserId as UserIdDTO

class SessionMapperTest {

    @Mock
    val idMapper = mock(classOf<IdMapper>())

    private lateinit var sessionMapper: SessionMapper

    @BeforeTest
    fun setup() {
        sessionMapper = SessionMapperImpl(idMapper)
    }

    @Test
    fun givenAnAuthTokens_whenMappingToSessionCredentials_thenValuesAreMappedCorrectly() {
        val authSession: AuthTokens = TEST_AUTH_TOKENS

        given(idMapper).invocation { toApiModel(authSession.userId) }
            .then { QualifiedID(authSession.userId.value, authSession.userId.domain) }

<<<<<<< HEAD
        given(idMapper).invocation { toApiModel(authSession.token.userId) }
            .then { QualifiedID(authSession.token.userId.value, authSession.token.userId.domain) }
        val acuteValue: SessionDTO =
            with(authSession.token as AuthSession.Token.Valid) {
=======
        val acuteValue: SessionDTO =
            with(authSession) {
>>>>>>> a859842b
                SessionDTO(
                    UserIdDTO(userId.value, userId.domain),
                    tokenType,
                    accessToken,
                    refreshToken
                )
            }

<<<<<<< HEAD
        val expectedValue: SessionDTO = sessionMapper.toSessionDTO(authSession.token as AuthSession.Token.Valid)
=======
        val expectedValue: SessionDTO = sessionMapper.toSessionDTO(authSession)
>>>>>>> a859842b
        assertEquals(expectedValue, acuteValue)
    }

    @Test
    fun givenAnAuthTokens_whenMappingToPersistenceAuthTokens_thenValuesAreMappedCorrectly() {
        val authSession: AuthTokens = TEST_AUTH_TOKENS

<<<<<<< HEAD
        given(idMapper).invocation { toDaoModel(authSession.token.userId) }
            .then { PersistenceQualifiedId(authSession.token.userId.value, authSession.token.userId.domain) }
        given(serverConfigMapper).invocation { toEntity(authSession.serverLinks) }.then { serverConfigEntity }

        given(idMapper).invocation { idMapper.toSsoIdEntity(TEST_SSO_ID) }.then { TEST_SSO_ID_ENTITY }

        val expected: AuthSessionEntity = with(authSession.token as AuthSession.Token.Valid) {
            AuthSessionEntity.Valid(
=======
        given(idMapper).invocation { toDaoModel(authSession.userId) }
            .then { PersistenceQualifiedId(authSession.userId.value, authSession.userId.domain) }

        given(idMapper).invocation { idMapper.toSsoIdEntity(TEST_SSO_ID) }.then { TEST_SSO_ID_ENTITY }

        val expected: AuthTokenEntity = with(authSession) {
            AuthTokenEntity(
>>>>>>> a859842b
                userId = UserIDEntity(userId.value, userId.domain),
                tokenType = tokenType,
                accessToken = accessToken,
                refreshToken = refreshToken
            )
        }

        val actual: AuthTokenEntity = sessionMapper.toAuthTokensEntity(authSession)
        assertEquals(expected, actual)
<<<<<<< HEAD
        verify(serverConfigMapper).invocation { toEntity(authSession.serverLinks) }.wasInvoked(exactly = once)
    }

    @Test
    fun givenAPersistenceSession_whenMappingFromPersistenceSession_thenValuesAreMappedCorrectly() {
        val authSessionEntity: AuthSessionEntity.Valid = randomPersistenceSession()
        val serverLinks = with(authSessionEntity.serverLinks) {
            ServerConfig.Links(api, accounts, webSocket, blackList, teams, website, title, isOnPremises)
        }

        given(idMapper).invocation { fromDaoModel(authSessionEntity.userId) }
            .then { UserId(authSessionEntity.userId.value, authSessionEntity.userId.domain) }
        given(serverConfigMapper).invocation { fromEntity(authSessionEntity.serverLinks) }.then { serverLinks }

        val acuteValue: AuthSession = with(authSessionEntity) {
            AuthSession(
                AuthSession.Token.Valid(
                    userId = UserId(userId.value, userId.domain),
                    tokenType = tokenType,
                    accessToken = accessToken,
                    refreshToken = refreshToken
                ), serverLinks = serverLinks
            )
        }

        val expectedValue: AuthSession = sessionMapper.fromPersistenceSession(authSessionEntity)
        assertEquals(expectedValue, acuteValue)
        verify(serverConfigMapper).invocation { fromEntity(authSessionEntity.serverLinks) }.wasInvoked(exactly = once)
        verify(idMapper).invocation { fromDaoModel(authSessionEntity.userId) }.wasInvoked(exactly = once)
=======
>>>>>>> a859842b
    }

    private companion object {
        val userId = UserId("user_id", "user.domain.io")
<<<<<<< HEAD
        fun randomAuthSession(): AuthSession =
            AuthSession(AuthSession.Token.Valid(userId, randomString, randomString, randomString), TEST_CONFIG.links)

        fun randomPersistenceSession(): AuthSessionEntity.Valid =
            AuthSessionEntity.Valid(
                UserIDEntity(userId.value, userId.domain),
                randomString,
                randomString,
                randomString,
                TEST_ENTITY.links,
                TEST_SSO_ID_ENTITY
            )
=======
>>>>>>> a859842b

        val TEST_AUTH_TOKENS = AuthTokens(
            userId = userId,
            tokenType = "Bearer",
            accessToken = "access_token",
            refreshToken = "refresh_token"
        )

        val TEST_SSO_ID = SsoId("scim_external", "subject", null)
        val TEST_SSO_ID_ENTITY = SsoIdEntity("scim_external", "subject", null)
    }
}<|MERGE_RESOLUTION|>--- conflicted
+++ resolved
@@ -38,15 +38,8 @@
         given(idMapper).invocation { toApiModel(authSession.userId) }
             .then { QualifiedID(authSession.userId.value, authSession.userId.domain) }
 
-<<<<<<< HEAD
-        given(idMapper).invocation { toApiModel(authSession.token.userId) }
-            .then { QualifiedID(authSession.token.userId.value, authSession.token.userId.domain) }
-        val acuteValue: SessionDTO =
-            with(authSession.token as AuthSession.Token.Valid) {
-=======
         val acuteValue: SessionDTO =
             with(authSession) {
->>>>>>> a859842b
                 SessionDTO(
                     UserIdDTO(userId.value, userId.domain),
                     tokenType,
@@ -55,11 +48,7 @@
                 )
             }
 
-<<<<<<< HEAD
-        val expectedValue: SessionDTO = sessionMapper.toSessionDTO(authSession.token as AuthSession.Token.Valid)
-=======
         val expectedValue: SessionDTO = sessionMapper.toSessionDTO(authSession)
->>>>>>> a859842b
         assertEquals(expectedValue, acuteValue)
     }
 
@@ -67,16 +56,6 @@
     fun givenAnAuthTokens_whenMappingToPersistenceAuthTokens_thenValuesAreMappedCorrectly() {
         val authSession: AuthTokens = TEST_AUTH_TOKENS
 
-<<<<<<< HEAD
-        given(idMapper).invocation { toDaoModel(authSession.token.userId) }
-            .then { PersistenceQualifiedId(authSession.token.userId.value, authSession.token.userId.domain) }
-        given(serverConfigMapper).invocation { toEntity(authSession.serverLinks) }.then { serverConfigEntity }
-
-        given(idMapper).invocation { idMapper.toSsoIdEntity(TEST_SSO_ID) }.then { TEST_SSO_ID_ENTITY }
-
-        val expected: AuthSessionEntity = with(authSession.token as AuthSession.Token.Valid) {
-            AuthSessionEntity.Valid(
-=======
         given(idMapper).invocation { toDaoModel(authSession.userId) }
             .then { PersistenceQualifiedId(authSession.userId.value, authSession.userId.domain) }
 
@@ -84,7 +63,6 @@
 
         val expected: AuthTokenEntity = with(authSession) {
             AuthTokenEntity(
->>>>>>> a859842b
                 userId = UserIDEntity(userId.value, userId.domain),
                 tokenType = tokenType,
                 accessToken = accessToken,
@@ -94,57 +72,10 @@
 
         val actual: AuthTokenEntity = sessionMapper.toAuthTokensEntity(authSession)
         assertEquals(expected, actual)
-<<<<<<< HEAD
-        verify(serverConfigMapper).invocation { toEntity(authSession.serverLinks) }.wasInvoked(exactly = once)
-    }
-
-    @Test
-    fun givenAPersistenceSession_whenMappingFromPersistenceSession_thenValuesAreMappedCorrectly() {
-        val authSessionEntity: AuthSessionEntity.Valid = randomPersistenceSession()
-        val serverLinks = with(authSessionEntity.serverLinks) {
-            ServerConfig.Links(api, accounts, webSocket, blackList, teams, website, title, isOnPremises)
-        }
-
-        given(idMapper).invocation { fromDaoModel(authSessionEntity.userId) }
-            .then { UserId(authSessionEntity.userId.value, authSessionEntity.userId.domain) }
-        given(serverConfigMapper).invocation { fromEntity(authSessionEntity.serverLinks) }.then { serverLinks }
-
-        val acuteValue: AuthSession = with(authSessionEntity) {
-            AuthSession(
-                AuthSession.Token.Valid(
-                    userId = UserId(userId.value, userId.domain),
-                    tokenType = tokenType,
-                    accessToken = accessToken,
-                    refreshToken = refreshToken
-                ), serverLinks = serverLinks
-            )
-        }
-
-        val expectedValue: AuthSession = sessionMapper.fromPersistenceSession(authSessionEntity)
-        assertEquals(expectedValue, acuteValue)
-        verify(serverConfigMapper).invocation { fromEntity(authSessionEntity.serverLinks) }.wasInvoked(exactly = once)
-        verify(idMapper).invocation { fromDaoModel(authSessionEntity.userId) }.wasInvoked(exactly = once)
-=======
->>>>>>> a859842b
     }
 
     private companion object {
         val userId = UserId("user_id", "user.domain.io")
-<<<<<<< HEAD
-        fun randomAuthSession(): AuthSession =
-            AuthSession(AuthSession.Token.Valid(userId, randomString, randomString, randomString), TEST_CONFIG.links)
-
-        fun randomPersistenceSession(): AuthSessionEntity.Valid =
-            AuthSessionEntity.Valid(
-                UserIDEntity(userId.value, userId.domain),
-                randomString,
-                randomString,
-                randomString,
-                TEST_ENTITY.links,
-                TEST_SSO_ID_ENTITY
-            )
-=======
->>>>>>> a859842b
 
         val TEST_AUTH_TOKENS = AuthTokens(
             userId = userId,
