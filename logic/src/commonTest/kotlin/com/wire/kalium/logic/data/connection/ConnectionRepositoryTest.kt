package com.wire.kalium.logic.data.connection

import com.wire.kalium.logic.data.user.ConnectionState
import com.wire.kalium.logic.data.user.UserId
import com.wire.kalium.logic.util.shouldFail
import com.wire.kalium.logic.util.shouldSucceed
import com.wire.kalium.network.api.ConversationId
import com.wire.kalium.network.api.user.connection.ConnectionDTO
import com.wire.kalium.network.api.user.connection.ConnectionApi
import com.wire.kalium.network.api.user.connection.ConnectionResponse
import com.wire.kalium.network.api.user.connection.ConnectionStateDTO
import com.wire.kalium.network.api.user.details.UserDetailsApi
import com.wire.kalium.network.exceptions.KaliumException
import com.wire.kalium.network.utils.NetworkResponse
import com.wire.kalium.persistence.dao.ConnectionDAO
import com.wire.kalium.persistence.dao.ConnectionEntity
import com.wire.kalium.persistence.dao.ConversationDAO
<<<<<<< HEAD
import com.wire.kalium.persistence.dao.UserDAO
=======
>>>>>>> c30c3f3c
import com.wire.kalium.persistence.dao.UserIDEntity
import io.mockative.Mock
import io.mockative.any
import io.mockative.classOf
import io.mockative.configure
import io.mockative.eq
import io.mockative.given
import io.mockative.mock
import io.mockative.once
import io.mockative.twice
import io.mockative.verify
import kotlinx.coroutines.test.runTest
import kotlin.test.BeforeTest
import kotlin.test.Test
import com.wire.kalium.network.api.UserId as NetworkUserId

class ConnectionRepositoryTest {

    @Mock
    private val conversationDAO = configure(mock(classOf<ConversationDAO>())) { stubsUnitByDefault = true }

    @Mock
    private val connectionDAO = configure(mock(classOf<ConnectionDAO>())) { stubsUnitByDefault = true }

    @Mock
    private val connectionApi = mock(classOf<ConnectionApi>())

    @Mock
    private val userDetailsApi = mock(classOf<UserDetailsApi>())


    @Mock
    private val userDAO = mock(classOf<UserDAO>())

    private lateinit var connectionRepository: ConnectionRepository

    @BeforeTest
    fun setUp() {
        connectionRepository = ConnectionDataSource(
            conversationDAO = conversationDAO,
            connectionApi = connectionApi,
            connectionDAO = connectionDAO,
<<<<<<< HEAD
            userDetailsApi = userDetailsApi,
            userDAO = userDAO
=======
>>>>>>> c30c3f3c
        )
    }

    @Test
    fun givenConnections_whenFetchingConnections_thenConnectionsAreInsertedOrUpdatedIntoDatabase() = runTest {

        given(connectionApi)
            .suspendFunction(connectionApi::fetchSelfUserConnections)
            .whenInvokedWith(eq(null))
            .then {
                NetworkResponse.Success(
                    connectionsResponse,
                    mapOf(),
                    200
                )
            }

        given(conversationDAO)
            .suspendFunction(conversationDAO::updateOrInsertOneOnOneMemberWithConnectionStatus)
            .whenInvokedWith(any(), any(), any())

        val result = connectionRepository.fetchSelfUserConnections()

        // Verifies that conversationDAO was called the same amount there is connections
        verify(conversationDAO)
            .suspendFunction(conversationDAO::updateOrInsertOneOnOneMemberWithConnectionStatus)
            .with(any(), any(), any())
            .wasInvoked(exactly = twice)

        // Verifies that when fetching connections, it succeeded
        result.shouldSucceed()
    }

    @Test
    fun givenAConnectionRequest_WhenSendingAConnection_thenTheConnectionShouldBeSentAndPersistedLocally() = runTest {
        // given
        val userId = NetworkUserId("user_id", "domain_id")
        given(connectionApi)
            .suspendFunction(connectionApi::createConnection)
            .whenInvokedWith(eq(userId))
            .then { NetworkResponse.Success(connection1, mapOf(), 200) }
        given(conversationDAO)
            .suspendFunction(conversationDAO::updateOrInsertOneOnOneMemberWithConnectionStatus)
            .whenInvokedWith(eq(UserIDEntity(userId.value, userId.domain)), any(), any())
            .then { _, _, _ -> return@then }

        // when
        val result = connectionRepository.sendUserConnection(UserId(userId.value, userId.domain))

        // then
        result.shouldSucceed()
        verify(connectionApi)
            .suspendFunction(connectionApi::createConnection)
            .with(eq(userId))
            .wasInvoked(once)
        verify(conversationDAO)
            .suspendFunction(conversationDAO::updateOrInsertOneOnOneMemberWithConnectionStatus)
            .with(any(), eq(ConnectionEntity.State.SENT), any())
            .wasInvoked(once)
    }

    @Test
    fun givenAConnectionRequest_WhenSendingAConnectionAndReturnsAnError_thenTheConnectionShouldNotBePersisted() = runTest {
        // given
        val userId = NetworkUserId("user_id", "domain_id")
        given(connectionApi)
            .suspendFunction(connectionApi::createConnection)
            .whenInvokedWith(eq(userId))
            .then { NetworkResponse.Error(KaliumException.GenericError(RuntimeException("An error the server threw!"))) }
        given(conversationDAO)
            .suspendFunction(conversationDAO::updateOrInsertOneOnOneMemberWithConnectionStatus)
            .whenInvokedWith(eq(UserIDEntity(userId.value, userId.domain)), any(), any())
            .then { _, _, _ -> return@then }

        // when
        val result = connectionRepository.sendUserConnection(UserId(userId.value, userId.domain))

        // then
        result.shouldFail()
        verify(connectionApi)
            .suspendFunction(connectionApi::createConnection)
            .with(eq(userId))
            .wasInvoked(once)
        verify(conversationDAO)
            .suspendFunction(conversationDAO::updateOrInsertOneOnOneMemberWithConnectionStatus)
            .with(any(), any(), any())
            .wasNotInvoked()
    }

    @Test
    fun givenAConnectionRequest_WhenSendingAConnectionAndPersistingReturnsAnError_thenTheConnectionShouldNotBePersisted() = runTest {
        // given
        val userId = NetworkUserId("user_id", "domain_id")
        given(connectionApi)
            .suspendFunction(connectionApi::createConnection)
            .whenInvokedWith(eq(userId))
            .then { NetworkResponse.Success(connection1, mapOf(), 200) }
        given(conversationDAO)
            .suspendFunction(conversationDAO::updateOrInsertOneOnOneMemberWithConnectionStatus)
            .whenInvokedWith(eq(UserIDEntity(userId.value, userId.domain)), any(), any())
            .thenThrow(RuntimeException("An error occurred persisting the data"))

        // when
        val result = connectionRepository.sendUserConnection(UserId(userId.value, userId.domain))

        // then
        verify(connectionApi)
            .suspendFunction(connectionApi::createConnection)
            .with(eq(userId))
            .wasInvoked(once)
        verify(conversationDAO)
            .suspendFunction(conversationDAO::updateOrInsertOneOnOneMemberWithConnectionStatus)
            .with(any(), any(), any())
            .wasInvoked(once)
    }

    @Test
    fun givenAConnectionRequestUpdate_WhenSendingAConnectionStatusValid_thenTheConnectionShouldBePersisted() = runTest {
        // given
        val userId = NetworkUserId("user_id", "domain_id")
        given(connectionApi)
            .suspendFunction(connectionApi::updateConnection)
            .whenInvokedWith(eq(userId), eq(ConnectionStateDTO.ACCEPTED))
            .then { _, _ -> NetworkResponse.Success(connection1, mapOf(), 200) }
        given(conversationDAO)
            .suspendFunction(conversationDAO::updateOrInsertOneOnOneMemberWithConnectionStatus)
            .whenInvokedWith(eq(UserIDEntity(userId.value, userId.domain)), any(), any())
            .then { _, _, _ -> return@then }

        val result = connectionRepository.updateConnectionStatus(UserId(userId.value, userId.domain), ConnectionState.ACCEPTED)
        result.shouldSucceed()

        // then
        verify(connectionApi)
            .suspendFunction(connectionApi::updateConnection)
            .with(eq(userId), eq(ConnectionStateDTO.ACCEPTED))
            .wasInvoked(once)
        verify(conversationDAO)
            .suspendFunction(conversationDAO::updateOrInsertOneOnOneMemberWithConnectionStatus)
            .with(any(), any(), any())
            .wasInvoked(once)
    }

    @Test
    fun givenAConnectionRequestUpdate_WhenSendingAConnectionStatusInvalid_thenTheConnectionShouldThrowAnError() = runTest {
        // given
        val userId = NetworkUserId("user_id", "domain_id")
        given(connectionApi)
            .suspendFunction(connectionApi::updateConnection)
            .whenInvokedWith(eq(userId), any())
            .then { _, _ -> NetworkResponse.Success(connection1, mapOf(), 200) }
        given(conversationDAO)
            .suspendFunction(conversationDAO::updateOrInsertOneOnOneMemberWithConnectionStatus)
            .whenInvokedWith(eq(UserIDEntity(userId.value, userId.domain)), any(), any())
            .then { _, _, _ -> return@then }

        val result = connectionRepository.updateConnectionStatus(UserId(userId.value, userId.domain), ConnectionState.NOT_CONNECTED)

        // then
        result.shouldFail()
        verify(connectionApi)
            .suspendFunction(connectionApi::updateConnection)
            .with(eq(userId), eq(ConnectionStateDTO.ACCEPTED))
            .wasNotInvoked()
        verify(conversationDAO)
            .suspendFunction(conversationDAO::updateOrInsertOneOnOneMemberWithConnectionStatus)
            .with(any(), any(), any())
            .wasNotInvoked()
    }

    @Test
    fun givenAConnectionRequestUpdate_WhenSendingAConnectionStatusFails_thenShouldThrowAFailure() = runTest {
        // given
        val userId = NetworkUserId("user_id", "domain_id")
        given(connectionApi)
            .suspendFunction(connectionApi::updateConnection)
            .whenInvokedWith(eq(userId), any())
            .then { _, _ -> NetworkResponse.Error(KaliumException.GenericError(RuntimeException("An error the server threw!"))) }
        given(conversationDAO)
            .suspendFunction(conversationDAO::updateOrInsertOneOnOneMemberWithConnectionStatus)
            .whenInvokedWith(eq(UserIDEntity(userId.value, userId.domain)), any(), any())
            .then { _, _, _ -> return@then }

        val result = connectionRepository.updateConnectionStatus(UserId(userId.value, userId.domain), ConnectionState.ACCEPTED)

        // then
        result.shouldFail()
        verify(connectionApi)
            .suspendFunction(connectionApi::updateConnection)
            .with(eq(userId), eq(ConnectionStateDTO.ACCEPTED))
            .wasInvoked(once)
        verify(conversationDAO)
            .suspendFunction(conversationDAO::updateOrInsertOneOnOneMemberWithConnectionStatus)
            .with(any(), any(), any())
            .wasNotInvoked()
    }

    @Test
    fun givenAConnectionRequestUpdate_WhenSendingAnInvalidConnectionStatusFails_thenShouldThrowAFailure() = runTest {
        // given
        val userId = NetworkUserId("user_id", "domain_id")

        // when
        val result = connectionRepository.updateConnectionStatus(UserId(userId.value, userId.domain), ConnectionState.PENDING)

        // then
        result.shouldFail()
        verify(connectionApi)
            .suspendFunction(connectionApi::updateConnection)
            .with(eq(userId), eq(ConnectionStateDTO.PENDING))
            .wasNotInvoked()
        verify(conversationDAO)
            .suspendFunction(conversationDAO::updateOrInsertOneOnOneMemberWithConnectionStatus)
            .with(any(), any(), any())
            .wasNotInvoked()
    }

    private companion object {
        val connection1 = ConnectionDTO(
            conversationId = "conversationId1",
            from = "fromId",
            lastUpdate = "lastUpdate",
            qualifiedConversationId = ConversationId("conversationId1", "domain"),
            qualifiedToId = NetworkUserId("connectionId1", "domain"),
            status = ConnectionStateDTO.ACCEPTED,
            toId = "connectionId1"
        )
        val connection2 = ConnectionDTO(
            conversationId = "conversationId2",
            from = "fromId",
            lastUpdate = "lastUpdate",
            qualifiedConversationId = ConversationId("conversationId2", "domain"),
            qualifiedToId = NetworkUserId("connectionId2", "domain"),
            status = ConnectionStateDTO.ACCEPTED,
            toId = "connectionId2"
        )
        val connectionsResponse = ConnectionResponse(
            connections = listOf(connection1, connection2),
            hasMore = false,
            pagingState = ""
        )
    }
}<|MERGE_RESOLUTION|>--- conflicted
+++ resolved
@@ -5,8 +5,8 @@
 import com.wire.kalium.logic.util.shouldFail
 import com.wire.kalium.logic.util.shouldSucceed
 import com.wire.kalium.network.api.ConversationId
+import com.wire.kalium.network.api.user.connection.ConnectionApi
 import com.wire.kalium.network.api.user.connection.ConnectionDTO
-import com.wire.kalium.network.api.user.connection.ConnectionApi
 import com.wire.kalium.network.api.user.connection.ConnectionResponse
 import com.wire.kalium.network.api.user.connection.ConnectionStateDTO
 import com.wire.kalium.network.api.user.details.UserDetailsApi
@@ -15,10 +15,7 @@
 import com.wire.kalium.persistence.dao.ConnectionDAO
 import com.wire.kalium.persistence.dao.ConnectionEntity
 import com.wire.kalium.persistence.dao.ConversationDAO
-<<<<<<< HEAD
 import com.wire.kalium.persistence.dao.UserDAO
-=======
->>>>>>> c30c3f3c
 import com.wire.kalium.persistence.dao.UserIDEntity
 import io.mockative.Mock
 import io.mockative.any
@@ -61,11 +58,8 @@
             conversationDAO = conversationDAO,
             connectionApi = connectionApi,
             connectionDAO = connectionDAO,
-<<<<<<< HEAD
             userDetailsApi = userDetailsApi,
             userDAO = userDAO
-=======
->>>>>>> c30c3f3c
         )
     }
 
