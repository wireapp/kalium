--- conflicted
+++ resolved
@@ -21,12 +21,7 @@
 import app.cash.turbine.test
 import com.wire.kalium.common.error.NetworkFailure
 import com.wire.kalium.logic.data.session.SessionRepository
-<<<<<<< HEAD
-import com.wire.kalium.logic.functional.Either
-=======
 import com.wire.kalium.common.functional.Either
-import io.mockative.Mock
->>>>>>> 9761edfd
 import io.mockative.coEvery
 import io.mockative.mock
 import kotlinx.coroutines.Dispatchers
@@ -54,7 +49,7 @@
 
     private lateinit var incrementalSyncRepository: IncrementalSyncRepository
 
-        val sessionRepository = mock(SessionRepository::class)
+    val sessionRepository = mock(SessionRepository::class)
 
     @BeforeTest
     fun setup() {
