--- conflicted
+++ resolved
@@ -101,12 +101,8 @@
 
     suspend fun withSetDegradedConversationNotifiedFlag(result: Either<CoreFailure, Unit>)
 
-<<<<<<< HEAD
-    fun withSelectGroupStatusMembersNamesAndHandles(result: Either<StorageFailure, EpochChangesData>)
-    fun withConversationDetailsByIdReturning(result: Either<StorageFailure, Conversation>)
-=======
-    suspend fun withSelectGroupStatusMembersNamesAndHandles(result: Either<StorageFailure, EpochChangesDataEntity>)
->>>>>>> 467ff15a
+    suspend fun withSelectGroupStatusMembersNamesAndHandles(result: Either<StorageFailure, EpochChangesData>)
+    suspend fun withConversationDetailsByIdReturning(result: Either<StorageFailure, Conversation>)
 }
 
 internal open class ConversationRepositoryArrangementImpl : ConversationRepositoryArrangement {
@@ -252,24 +248,15 @@
         }.returns(result)
     }
 
-<<<<<<< HEAD
-    override fun withSelectGroupStatusMembersNamesAndHandles(result: Either<StorageFailure, EpochChangesData>) {
-        given(conversationRepository)
-            .suspendFunction(conversationRepository::getGroupStatusMembersNamesAndHandles)
-            .whenInvokedWith(any())
-            .thenReturn(result)
-=======
-    override suspend fun withSelectGroupStatusMembersNamesAndHandles(result: Either<StorageFailure, EpochChangesDataEntity>) {
+    override suspend fun withSelectGroupStatusMembersNamesAndHandles(result: Either<StorageFailure, EpochChangesData>) {
         coEvery {
             conversationRepository.getGroupStatusMembersNamesAndHandles(any())
         }.returns(result)
->>>>>>> 467ff15a
-    }
-
-    override fun withConversationDetailsByIdReturning(result: Either<StorageFailure, Conversation>) {
-        given(conversationRepository)
-            .suspendFunction(conversationRepository::detailsById)
-            .whenInvokedWith(any())
-            .thenReturn(result)
+    }
+
+    override suspend fun withConversationDetailsByIdReturning(result: Either<StorageFailure, Conversation>) {
+        coEvery {
+            conversationRepository.detailsById(any())
+        }.returns(result)
     }
 }