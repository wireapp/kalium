package com.wire.kalium.logic.feature.conversation

import com.wire.kalium.logic.CoreFailure
<<<<<<< HEAD
import com.wire.kalium.logic.data.conversation.Conversation
import com.wire.kalium.logic.data.conversation.Conversation.ProtocolInfo
import com.wire.kalium.logic.data.conversation.ConversationRepository
import com.wire.kalium.logic.data.conversation.MLSConversationRepository
import com.wire.kalium.logic.data.conversation.MemberChangeResult
import com.wire.kalium.logic.data.id.GroupID
=======
import com.wire.kalium.logic.StorageFailure
import com.wire.kalium.logic.data.conversation.ConversationRepository
import com.wire.kalium.logic.data.conversation.MemberChangeResult
>>>>>>> 9af9e378
import com.wire.kalium.logic.data.message.PersistMessageUseCase
import com.wire.kalium.logic.data.user.UserId
import com.wire.kalium.logic.framework.TestConversation
import com.wire.kalium.logic.functional.Either
import io.mockative.Mock
import io.mockative.any
import io.mockative.classOf
import io.mockative.eq
import io.mockative.given
import io.mockative.mock
import io.mockative.once
import io.mockative.verify
import kotlinx.coroutines.ExperimentalCoroutinesApi
import kotlinx.coroutines.test.runTest
import kotlin.test.Test
import kotlin.test.assertIs

@OptIn(ExperimentalCoroutinesApi::class)
class AddMemberToConversationUseCaseTest {

    @Test
    fun givenMemberAndConversation_WhenAddMemberIsSuccessful_ThenReturnSuccessAndPersistMessage() = runTest {
        val (arrangement, addMemberUseCase) = Arrangement()
<<<<<<< HEAD
            .withConversationProtocolIs(Arrangement.proteusProtocolInfo)
            .withAddMemberToProteusGroupSuccessful()
=======
            .withAddMembers(Either.Right(MemberChangeResult.Changed("2022-01-01T00:00:00.000Z")))
>>>>>>> 9af9e378
            .withPersistMessage(Either.Right(Unit))
            .arrange()

        val result = addMemberUseCase(TestConversation.ID, listOf(TestConversation.USER_1))

        assertIs<AddMemberToConversationUseCase.Result.Success>(result)

        verify(arrangement.conversationRepository)
            .suspendFunction(arrangement.conversationRepository::addMembers)
            .with(eq(listOf(TestConversation.USER_1)), eq(TestConversation.ID))
            .wasInvoked(exactly = once)

        verify(arrangement.persistMessage)
            .suspendFunction(arrangement.persistMessage::invoke)
            .with(any())
            .wasInvoked(exactly = once)
    }

    @Test
    fun givenMemberAndConversation_WhenAddMemberIsSuccessfulButUnchanged_ThenReturnSuccessAndDoNotPersistMessage() = runTest {
        val (arrangement, addMemberUseCase) = Arrangement()
<<<<<<< HEAD
            .withConversationProtocolIs(Arrangement.mlsProtocolInfo)
            .withAddMemberToMLSGroupSuccessful()
            .withPersistMessage(Either.Right(Unit))
=======
            .withAddMembers(Either.Right(MemberChangeResult.Unchanged))
>>>>>>> 9af9e378
            .arrange()

        val result = addMemberUseCase(TestConversation.ID, listOf(TestConversation.USER_1))

        assertIs<AddMemberToConversationUseCase.Result.Success>(result)

        verify(arrangement.conversationRepository)
            .suspendFunction(arrangement.conversationRepository::addMembers)
            .with(eq(listOf(TestConversation.USER_1)), eq(TestConversation.ID))
            .wasInvoked(exactly = once)

        verify(arrangement.persistMessage)
            .suspendFunction(arrangement.persistMessage::invoke)
            .with(any())
            .wasNotInvoked()
    }

    @Test
    fun givenMemberAndConversation_WhenAddMemberFailed_ThenReturnFailure() = runTest {
        val (arrangement, addMemberUseCase) = Arrangement()
            .withAddMembers(Either.Left(StorageFailure.DataNotFound))
            .arrange()

        val result = addMemberUseCase(TestConversation.ID, listOf(TestConversation.USER_1))
        assertIs<AddMemberToConversationUseCase.Result.Failure>(result)

        verify(arrangement.conversationRepository)
            .suspendFunction(arrangement.conversationRepository::addMembers)
            .with(eq(listOf(TestConversation.USER_1)), eq(TestConversation.ID))
            .wasInvoked(exactly = once)
    }

    private class Arrangement {
        @Mock
        val conversationRepository = mock(classOf<ConversationRepository>())

        @Mock
        val persistMessage = mock(classOf<PersistMessageUseCase>())

        var selfUserId = UserId("my-own-user-id", "my-domain")

        @Mock
        val persistMessage = mock(classOf<PersistMessageUseCase>())

        var selfUserId = UserId("my-own-user-id", "my-domain")

        private val addMemberUseCase = AddMemberToConversationUseCaseImpl(
            conversationRepository,
<<<<<<< HEAD
            mlsConversationRepository,
=======
>>>>>>> 9af9e378
            selfUserId,
            persistMessage
        )

        fun withAddMembers(either: Either<CoreFailure, MemberChangeResult>) = apply {
            given(conversationRepository)
                .suspendFunction(conversationRepository::addMembers)
                .whenInvokedWith(any(), any())
<<<<<<< HEAD
                .thenReturn(Either.Right(MemberChangeResult.Changed("")))
        }

        fun withAddMemberToMLSGroupSuccessful() = apply {
            given(mlsConversationRepository)
                .suspendFunction(mlsConversationRepository::addMemberToMLSGroup)
                .whenInvokedWith(any(), any())
                .thenReturn(Either.Right(Unit))
=======
                .thenReturn(either)
>>>>>>> 9af9e378
        }

        fun withPersistMessage(either: Either<CoreFailure, Unit>) = apply {
            given(persistMessage)
                .suspendFunction(persistMessage::invoke)
                .whenInvokedWith(any())
                .thenReturn(either)
        }

        fun withPersistMessage(either: Either<CoreFailure, Unit>) = apply {
            given(persistMessage)
                .suspendFunction(persistMessage::invoke)
                .whenInvokedWith(any())
                .thenReturn(either)
        }

        fun arrange() = this to addMemberUseCase
    }

}<|MERGE_RESOLUTION|>--- conflicted
+++ resolved
@@ -1,18 +1,9 @@
 package com.wire.kalium.logic.feature.conversation
 
 import com.wire.kalium.logic.CoreFailure
-<<<<<<< HEAD
-import com.wire.kalium.logic.data.conversation.Conversation
-import com.wire.kalium.logic.data.conversation.Conversation.ProtocolInfo
-import com.wire.kalium.logic.data.conversation.ConversationRepository
-import com.wire.kalium.logic.data.conversation.MLSConversationRepository
-import com.wire.kalium.logic.data.conversation.MemberChangeResult
-import com.wire.kalium.logic.data.id.GroupID
-=======
 import com.wire.kalium.logic.StorageFailure
 import com.wire.kalium.logic.data.conversation.ConversationRepository
 import com.wire.kalium.logic.data.conversation.MemberChangeResult
->>>>>>> 9af9e378
 import com.wire.kalium.logic.data.message.PersistMessageUseCase
 import com.wire.kalium.logic.data.user.UserId
 import com.wire.kalium.logic.framework.TestConversation
@@ -36,12 +27,7 @@
     @Test
     fun givenMemberAndConversation_WhenAddMemberIsSuccessful_ThenReturnSuccessAndPersistMessage() = runTest {
         val (arrangement, addMemberUseCase) = Arrangement()
-<<<<<<< HEAD
-            .withConversationProtocolIs(Arrangement.proteusProtocolInfo)
-            .withAddMemberToProteusGroupSuccessful()
-=======
             .withAddMembers(Either.Right(MemberChangeResult.Changed("2022-01-01T00:00:00.000Z")))
->>>>>>> 9af9e378
             .withPersistMessage(Either.Right(Unit))
             .arrange()
 
@@ -63,13 +49,7 @@
     @Test
     fun givenMemberAndConversation_WhenAddMemberIsSuccessfulButUnchanged_ThenReturnSuccessAndDoNotPersistMessage() = runTest {
         val (arrangement, addMemberUseCase) = Arrangement()
-<<<<<<< HEAD
-            .withConversationProtocolIs(Arrangement.mlsProtocolInfo)
-            .withAddMemberToMLSGroupSuccessful()
-            .withPersistMessage(Either.Right(Unit))
-=======
             .withAddMembers(Either.Right(MemberChangeResult.Unchanged))
->>>>>>> 9af9e378
             .arrange()
 
         val result = addMemberUseCase(TestConversation.ID, listOf(TestConversation.USER_1))
@@ -111,17 +91,8 @@
 
         var selfUserId = UserId("my-own-user-id", "my-domain")
 
-        @Mock
-        val persistMessage = mock(classOf<PersistMessageUseCase>())
-
-        var selfUserId = UserId("my-own-user-id", "my-domain")
-
         private val addMemberUseCase = AddMemberToConversationUseCaseImpl(
             conversationRepository,
-<<<<<<< HEAD
-            mlsConversationRepository,
-=======
->>>>>>> 9af9e378
             selfUserId,
             persistMessage
         )
@@ -130,24 +101,6 @@
             given(conversationRepository)
                 .suspendFunction(conversationRepository::addMembers)
                 .whenInvokedWith(any(), any())
-<<<<<<< HEAD
-                .thenReturn(Either.Right(MemberChangeResult.Changed("")))
-        }
-
-        fun withAddMemberToMLSGroupSuccessful() = apply {
-            given(mlsConversationRepository)
-                .suspendFunction(mlsConversationRepository::addMemberToMLSGroup)
-                .whenInvokedWith(any(), any())
-                .thenReturn(Either.Right(Unit))
-=======
-                .thenReturn(either)
->>>>>>> 9af9e378
-        }
-
-        fun withPersistMessage(either: Either<CoreFailure, Unit>) = apply {
-            given(persistMessage)
-                .suspendFunction(persistMessage::invoke)
-                .whenInvokedWith(any())
                 .thenReturn(either)
         }
 
