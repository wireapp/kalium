--- conflicted
+++ resolved
@@ -2,12 +2,9 @@
 
 import app.cash.turbine.test
 import com.wire.kalium.logic.data.conversation.MemberDetails
-<<<<<<< HEAD
-=======
-import com.wire.kalium.logic.data.conversation.UserType
 import com.wire.kalium.logic.data.user.UserId
->>>>>>> add2ae59
 import com.wire.kalium.logic.data.user.UserRepository
+import com.wire.kalium.logic.data.user.type.UserType
 import com.wire.kalium.logic.framework.TestUser
 import com.wire.kalium.logic.sync.SyncManager
 import io.mockative.ConfigurationApi
@@ -127,7 +124,7 @@
         given(userRepository)
             .suspendFunction(userRepository::getSelfUser)
             .whenInvoked()
-            .thenReturn(flowOf(TestUser.SELF))
+            .thenReturn((TestUser.SELF))
 
         given(userRepository)
             .suspendFunction(userRepository::getKnownUser)
@@ -138,15 +135,10 @@
             .whenInvokedWith(eq(notKnownUserId))
             .thenReturn(flowOf(null))
 
-        given(userTypeMapper)
-            .function(userTypeMapper::fromOtherUserAndSelfUser)
-            .whenInvokedWith(anything(),anything())
-            .thenReturn(UserType.GUEST)
-
         observeMemberDetailsByIds(userIds).test {
             val list = awaitItem()
             assertEquals(list.size, 1) // second one is just not returned, we don't have its data and don't want to block the flow
-            assertContentEquals(listOf(MemberDetails.Other(knownUser, UserType.GUEST)), list)
+            assertContentEquals(listOf(MemberDetails.Other(knownUser)), list)
             awaitComplete()
         }
     }
