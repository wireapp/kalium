/*
 * Wire
 * Copyright (C) 2024 Wire Swiss GmbH
 *
 * This program is free software: you can redistribute it and/or modify
 * it under the terms of the GNU General Public License as published by
 * the Free Software Foundation, either version 3 of the License, or
 * (at your option) any later version.
 *
 * This program is distributed in the hope that it will be useful,
 * but WITHOUT ANY WARRANTY; without even the implied warranty of
 * MERCHANTABILITY or FITNESS FOR A PARTICULAR PURPOSE. See the
 * GNU General Public License for more details.
 *
 * You should have received a copy of the GNU General Public License
 * along with this program. If not, see http://www.gnu.org/licenses/.
 */
package com.wire.kalium.logic.feature.conversation

import com.wire.kalium.common.error.CoreFailure
import com.wire.kalium.logic.data.conversation.Conversation
import com.wire.kalium.logic.data.conversation.ConversationRepository
import com.wire.kalium.logic.data.message.Message
import com.wire.kalium.logic.data.message.MessageContent
import com.wire.kalium.logic.data.message.PersistMessageUseCase
import com.wire.kalium.logic.framework.TestConversation
import com.wire.kalium.logic.framework.TestUser
<<<<<<< HEAD
import com.wire.kalium.logic.functional.Either
=======
import com.wire.kalium.common.functional.Either
import io.mockative.Mock
>>>>>>> 9761edfd
import io.mockative.any
import io.mockative.coEvery
import io.mockative.coVerify
import io.mockative.eq
import io.mockative.matches
import io.mockative.mock
import io.mockative.once
import kotlinx.coroutines.test.runTest
import kotlin.test.Test
import kotlin.test.assertIs

class UpdateConversationReceiptModeUseCaseTest {

    @Test
    fun givenAReceiptMode_whenUpdatingConversationReceiptMode_thenReturnSuccess() = runTest {
        // given
        val receiptMode = Conversation.ReceiptMode.ENABLED
        val (arrangement, updateConversationReceiptMode) = Arrangement()
            .withPersistingMessage()
            .withUpdateReceiptMode(
                receiptMode,
                Either.Right(Unit)
            )
            .arrange()

        // when
        val result = updateConversationReceiptMode(
            TestConversation.ID,
            receiptMode
        )

        // then
        assertIs<ConversationUpdateReceiptModeResult.Success>(result)

        coVerify {
            arrangement.conversationRepository.updateReceiptMode(eq(TestConversation.ID), eq(receiptMode))
        }.wasInvoked(exactly = once)

        coVerify {
            arrangement.persistMessage.invoke(
                matches {
                    val message = (it as Message.System)
                    message.content is MessageContent.ConversationReceiptModeChanged
                }
            )
        }.wasInvoked(exactly = once)

    }

    @Test
    fun givenAReceiptMode_whenUpdatingConversationReceiptMode_thenReturnFailure() = runTest {
        // given
        val receiptMode = Conversation.ReceiptMode.ENABLED
        val (arrangement, updateConversationReceiptMode) = Arrangement()
            .withUpdateReceiptMode(
                receiptMode,
                Either.Left(CoreFailure.Unknown(RuntimeException("Error")))
            )
            .arrange()

        // when
        val result = updateConversationReceiptMode(
            TestConversation.ID,
            receiptMode
        )

        // then
        assertIs<ConversationUpdateReceiptModeResult.Failure>(result)

        coVerify {
            arrangement.conversationRepository.updateReceiptMode(eq(TestConversation.ID), eq(receiptMode))
        }.wasInvoked(exactly = once)
    }

    private class Arrangement {
        val conversationRepository = mock(ConversationRepository::class)
        val persistMessage = mock(PersistMessageUseCase::class)

        val selfUserId = TestUser.USER_ID

        private val updateConversationReceiptMode = UpdateConversationReceiptModeUseCaseImpl(
            conversationRepository, persistMessage, selfUserId
        )

        suspend fun withUpdateReceiptMode(receiptMode: Conversation.ReceiptMode, either: Either<CoreFailure, Unit>) = apply {
            coEvery {
                conversationRepository.updateReceiptMode(any(), eq(receiptMode))
            }.returns(either)
        }

        suspend fun withPersistingMessage() = apply {
            coEvery {
                persistMessage.invoke(any())
            }.returns(Either.Right(Unit))
        }

        fun arrange() = this to updateConversationReceiptMode
    }
}<|MERGE_RESOLUTION|>--- conflicted
+++ resolved
@@ -25,12 +25,7 @@
 import com.wire.kalium.logic.data.message.PersistMessageUseCase
 import com.wire.kalium.logic.framework.TestConversation
 import com.wire.kalium.logic.framework.TestUser
-<<<<<<< HEAD
-import com.wire.kalium.logic.functional.Either
-=======
 import com.wire.kalium.common.functional.Either
-import io.mockative.Mock
->>>>>>> 9761edfd
 import io.mockative.any
 import io.mockative.coEvery
 import io.mockative.coVerify
@@ -106,6 +101,7 @@
     }
 
     private class Arrangement {
+
         val conversationRepository = mock(ConversationRepository::class)
         val persistMessage = mock(PersistMessageUseCase::class)
 
