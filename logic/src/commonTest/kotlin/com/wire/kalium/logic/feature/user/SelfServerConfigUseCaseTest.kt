--- conflicted
+++ resolved
@@ -57,20 +57,6 @@
     private companion object {
         private val TEST_SERVER_CONFIG: ServerConfig = newServerConfig(1)
 
-<<<<<<< HEAD
-        fun validAuthSessionWith(userId: UserId): AuthSession =
-            AuthSession(
-                AuthSession.Token.Valid(
-                    userId,
-                    "accessToken",
-                    "refreshToken",
-                    "token_type",
-                ),
-                TEST_SERVER_CONFIG.links
-            )
-
-=======
->>>>>>> a859842b
         val selfUserId = UserId("self_id", "self_domain")
     }
 
