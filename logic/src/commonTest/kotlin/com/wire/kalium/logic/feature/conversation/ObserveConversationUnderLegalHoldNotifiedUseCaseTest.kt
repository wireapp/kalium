--- conflicted
+++ resolved
@@ -21,14 +21,8 @@
 import com.wire.kalium.logic.data.conversation.Conversation
 import com.wire.kalium.logic.data.conversation.ConversationRepository
 import com.wire.kalium.logic.data.id.ConversationId
-<<<<<<< HEAD
-import com.wire.kalium.logic.functional.Either
-import com.wire.kalium.logic.functional.map
-=======
 import com.wire.kalium.common.functional.Either
 import com.wire.kalium.common.functional.map
-import io.mockative.Mock
->>>>>>> 9761edfd
 import io.mockative.any
 import io.mockative.coEvery
 import io.mockative.mock
@@ -77,7 +71,8 @@
         testObserving(Either.Right(Conversation.LegalHoldStatus.DISABLED to true), true)
 
     private class Arrangement {
-                val conversationRepository = mock(ConversationRepository::class)
+
+        val conversationRepository = mock(ConversationRepository::class)
 
         private val useCase: ObserveConversationUnderLegalHoldNotifiedUseCase by lazy {
             ObserveConversationUnderLegalHoldNotifiedUseCaseImpl(conversationRepository)
