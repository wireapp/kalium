/*
 * Wire
 * Copyright (C) 2024 Wire Swiss GmbH
 *
 * This program is free software: you can redistribute it and/or modify
 * it under the terms of the GNU General Public License as published by
 * the Free Software Foundation, either version 3 of the License, or
 * (at your option) any later version.
 *
 * This program is distributed in the hope that it will be useful,
 * but WITHOUT ANY WARRANTY; without even the implied warranty of
 * MERCHANTABILITY or FITNESS FOR A PARTICULAR PURPOSE. See the
 * GNU General Public License for more details.
 *
 * You should have received a copy of the GNU General Public License
 * along with this program. If not, see http://www.gnu.org/licenses/.
 */

package com.wire.kalium.logic.sync.receiver.conversation

import com.wire.kalium.logic.CoreFailure
import com.wire.kalium.logic.NetworkFailure
import com.wire.kalium.logic.StorageFailure
import com.wire.kalium.logic.data.conversation.Conversation.Member
import com.wire.kalium.logic.data.conversation.ConversationRepository
import com.wire.kalium.logic.data.message.Message
import com.wire.kalium.logic.data.message.MessageContent
import com.wire.kalium.logic.data.message.PersistMessageUseCase
import com.wire.kalium.logic.data.user.UserRepository
import com.wire.kalium.logic.framework.TestEvent
import com.wire.kalium.logic.framework.TestUser
import com.wire.kalium.logic.functional.Either
import com.wire.kalium.logic.sync.receiver.handler.legalhold.LegalHoldHandler
import io.mockative.Mock
import io.mockative.any
import io.mockative.coEvery
import io.mockative.coVerify
import io.mockative.eq
import io.mockative.matches
import io.mockative.mock
import io.mockative.once
import kotlinx.coroutines.test.runTest
import kotlin.test.Test

class MemberJoinEventHandlerTest {

    @Test
<<<<<<< HEAD
    fun givenMemberJoinEvent_whenHandlingIt_thenShouldFetchConversation() = runTest {
=======
    fun givenMemberJoinEventWithoutSelfUser_whenHandlingIt_thenShouldFetchConversationIfUnknown() = runTest {
        val newMembers = listOf(Member(TestUser.OTHER_FEDERATED_USER_ID, Member.Role.Member))
        val event = TestEvent.memberJoin(members = newMembers)

        val (arrangement, eventHandler) = Arrangement()
            .withPersistingMessageReturning(Either.Right(Unit))
            .withFetchConversationIfUnknownSucceeding()
            .withPersistMembersSucceeding()
            .withFetchUsersIfUnknownByIdsReturning(Either.Right(Unit))
            .arrange()

        eventHandler.handle(event)

        coVerify {
            arrangement.conversationRepository.fetchConversationIfUnknown(eq(event.conversationId))
        }.wasInvoked(exactly = once)

        coVerify {
            arrangement.conversationRepository.fetchConversation(eq(event.conversationId))
        }.wasNotInvoked()
    }

    @Test
    fun givenMemberJoinEventWithSelfUser_whenHandlingIt_thenShouldFetchConversation() = runTest {
>>>>>>> 467ff15a
        val newMembers = listOf(Member(TestUser.SELF.id, Member.Role.Member))
        val event = TestEvent.memberJoin(members = newMembers)

        val (arrangement, eventHandler) = Arrangement()
            .withPersistingMessageReturning(Either.Right(Unit))
            .withFetchConversationIfUnknownSucceeding()
            .withPersistMembersSucceeding()
            .withFetchUsersIfUnknownByIdsReturning(Either.Right(Unit))
            .arrange()

        eventHandler.handle(event)

        coVerify {
            arrangement.conversationRepository.fetchConversationIfUnknown(eq(event.conversationId))
        }.wasNotInvoked()

        coVerify {
            arrangement.conversationRepository.fetchConversation(eq(event.conversationId))
        }.wasInvoked(exactly = once)
    }

    @Test
    fun givenMemberJoinEvent_whenHandlingIt_thenShouldPersistMembers() = runTest {
        val newMembers = listOf(Member(TestUser.USER_ID, Member.Role.Member))
        val event = TestEvent.memberJoin(members = newMembers)

        val (arrangement, eventHandler) = Arrangement()
            .withPersistingMessageReturning(Either.Right(Unit))
            .withFetchConversationIfUnknownSucceeding()
            .withPersistMembersSucceeding()
            .withFetchUsersIfUnknownByIdsReturning(Either.Right(Unit))
            .arrange()

        eventHandler.handle(event)

        coVerify {
            arrangement.conversationRepository.persistMembers(eq(newMembers), eq(event.conversationId))
        }.wasInvoked(exactly = once)
    }

    @Test
    fun givenMemberJoinEventAndFetchConversationFails_whenHandlingIt_thenShouldAttemptPersistingMembersAnyway() = runTest {
        val newMembers = listOf(Member(TestUser.USER_ID, Member.Role.Member))
        val event = TestEvent.memberJoin(members = newMembers)

        val (arrangement, eventHandler) = Arrangement()
            .withPersistingMessageReturning(Either.Right(Unit))
            .withFetchConversationIfUnknownFailing(NetworkFailure.NoNetworkConnection(null))
            .withFetchUsersIfUnknownByIdsReturning(Either.Right(Unit))
            .withPersistMembersSucceeding()
            .arrange()

        eventHandler.handle(event)

        coVerify {
            arrangement.conversationRepository.persistMembers(eq(newMembers), eq(event.conversationId))
        }.wasInvoked(exactly = once)
    }

    @Test
    fun givenMemberJoinEvent_whenHandlingIt_thenShouldPersistSystemMessage() = runTest {
        val newMembers = listOf(Member(TestUser.USER_ID, Member.Role.Admin))
        val event = TestEvent.memberJoin(members = newMembers)

        val (arrangement, eventHandler) = Arrangement()
            .withPersistingMessageReturning(Either.Right(Unit))
            .withFetchConversationIfUnknownSucceeding()
            .withFetchUsersIfUnknownByIdsReturning(Either.Right(Unit))
            .withPersistMembersSucceeding()
            .arrange()

        eventHandler.handle(event)

        coVerify {
            arrangement.persistMessage.invoke(
                matches {
                    it is Message.System && it.content is MessageContent.MemberChange
                }
            )
        }.wasInvoked(exactly = once)
    }

    @Test
    fun givenMemberJoinEventWithEmptyId_whenHandlingIt_thenShouldPersistSystemMessage() = runTest {
        val newMembers = listOf(Member(TestUser.USER_ID, Member.Role.Admin))
        val event = TestEvent.memberJoin(members = newMembers).copy(id = "")

        val (arrangement, eventHandler) = Arrangement()
            .withPersistingMessageReturning(Either.Right(Unit))
            .withFetchConversationIfUnknownSucceeding()
            .withFetchUsersIfUnknownByIdsReturning(Either.Right(Unit))
            .withPersistMembersSucceeding()
            .arrange()

        eventHandler.handle(event)

        coVerify {
            arrangement.persistMessage.invoke(
                matches {
                    it is Message.System && it.content is MessageContent.MemberChange && it.id.isNotEmpty()
                }
            )
        }.wasInvoked(exactly = once)
    }

    @Test
    fun givenMemberJoinEvent_whenHandlingIt_thenShouldUpdateConversationLegalHoldIfNeeded() = runTest {
        // given
        val newMembers = listOf(Member(TestUser.USER_ID, Member.Role.Admin))
        val event = TestEvent.memberJoin(members = newMembers)
        val (arrangement, eventHandler) = Arrangement()
            .withPersistingMessageReturning(Either.Right(Unit))
            .withFetchConversationIfUnknownSucceeding()
            .withFetchUsersIfUnknownByIdsReturning(Either.Right(Unit))
            .withPersistMembersSucceeding()
            .arrange()
        // when
        eventHandler.handle(event)
        // then
        coVerify {
            arrangement.legalHoldHandler.handleConversationMembersChanged(eq(event.conversationId))
        }.wasInvoked(exactly = once)
    }

    private class Arrangement {
        @Mock
        val persistMessage = mock(PersistMessageUseCase::class)

        @Mock
        val conversationRepository = mock(ConversationRepository::class)

        @Mock
        private val userRepository = mock(UserRepository::class)

        @Mock
        val legalHoldHandler = mock(LegalHoldHandler::class)

        private val memberJoinEventHandler: MemberJoinEventHandler = MemberJoinEventHandlerImpl(
            conversationRepository = conversationRepository,
            userRepository = userRepository,
            persistMessage = persistMessage,
            legalHoldHandler = legalHoldHandler
        )

        suspend fun withPersistingMessageReturning(result: Either<CoreFailure, Unit>) = apply {
            coEvery {
                persistMessage.invoke(any())
            }.returns(result)
        }

        suspend fun withFetchConversationIfUnknownSucceeding() = apply {
            coEvery {
                conversationRepository.fetchConversationIfUnknown(any())
            }.returns(Either.Right(Unit))
            coEvery {
                conversationRepository.fetchConversation(any())
            }.returns(Either.Right(Unit))
        }

        suspend fun withFetchConversationIfUnknownFailing(coreFailure: CoreFailure) = apply {
            coEvery {
                conversationRepository.fetchConversationIfUnknown(any())
            }.returns(Either.Left(coreFailure))
            coEvery {
                conversationRepository.fetchConversation(any())
            }.returns(Either.Left(coreFailure))
        }

        suspend fun withPersistMembersSucceeding() = apply {
            coEvery {
                conversationRepository.persistMembers(any(), any())
            }.returns(Either.Right(Unit))
        }

        suspend fun withFetchUsersIfUnknownByIdsReturning(result: Either<StorageFailure, Unit>) = apply {
            coEvery {
                userRepository.fetchUsersIfUnknownByIds(any())
            }.returns(result)
        }

        suspend fun arrange() = run {
            coEvery {
                legalHoldHandler.handleConversationMembersChanged(any())
            }.returns(Either.Right(Unit))
            this to memberJoinEventHandler
        }
    }

}<|MERGE_RESOLUTION|>--- conflicted
+++ resolved
@@ -45,9 +45,6 @@
 class MemberJoinEventHandlerTest {
 
     @Test
-<<<<<<< HEAD
-    fun givenMemberJoinEvent_whenHandlingIt_thenShouldFetchConversation() = runTest {
-=======
     fun givenMemberJoinEventWithoutSelfUser_whenHandlingIt_thenShouldFetchConversationIfUnknown() = runTest {
         val newMembers = listOf(Member(TestUser.OTHER_FEDERATED_USER_ID, Member.Role.Member))
         val event = TestEvent.memberJoin(members = newMembers)
@@ -72,7 +69,6 @@
 
     @Test
     fun givenMemberJoinEventWithSelfUser_whenHandlingIt_thenShouldFetchConversation() = runTest {
->>>>>>> 467ff15a
         val newMembers = listOf(Member(TestUser.SELF.id, Member.Role.Member))
         val event = TestEvent.memberJoin(members = newMembers)
 
@@ -214,7 +210,8 @@
             conversationRepository = conversationRepository,
             userRepository = userRepository,
             persistMessage = persistMessage,
-            legalHoldHandler = legalHoldHandler
+            legalHoldHandler = legalHoldHandler,
+            selfUserId = TestUser.SELF.id
         )
 
         suspend fun withPersistingMessageReturning(result: Either<CoreFailure, Unit>) = apply {
