/*
 * Wire
 * Copyright (C) 2024 Wire Swiss GmbH
 *
 * This program is free software: you can redistribute it and/or modify
 * it under the terms of the GNU General Public License as published by
 * the Free Software Foundation, either version 3 of the License, or
 * (at your option) any later version.
 *
 * This program is distributed in the hope that it will be useful,
 * but WITHOUT ANY WARRANTY; without even the implied warranty of
 * MERCHANTABILITY or FITNESS FOR A PARTICULAR PURPOSE. See the
 * GNU General Public License for more details.
 *
 * You should have received a copy of the GNU General Public License
 * along with this program. If not, see http://www.gnu.org/licenses/.
 */
package com.wire.kalium.logic.feature.notificationToken

import com.wire.kalium.common.error.CoreFailure
import com.wire.kalium.common.error.NetworkFailure
import com.wire.kalium.common.error.StorageFailure
import com.wire.kalium.logic.configuration.notification.NotificationToken
import com.wire.kalium.logic.configuration.notification.NotificationTokenRepository
import com.wire.kalium.logic.data.client.ClientRepository
import com.wire.kalium.logic.data.conversation.ClientId
import com.wire.kalium.logic.data.id.CurrentClientIdProvider
<<<<<<< HEAD
import com.wire.kalium.logic.functional.Either
import com.wire.kalium.logic.functional.fold
=======
import com.wire.kalium.common.functional.Either
import com.wire.kalium.common.functional.fold
import io.mockative.Mock
>>>>>>> 9761edfd
import io.mockative.any
import io.mockative.coEvery
import io.mockative.every
import io.mockative.mock
import kotlinx.coroutines.test.runTest
import kotlin.test.Test
import kotlin.test.assertEquals
import kotlin.test.fail

class SendFCMTokenToAPIUseCaseTest {
    @Test
    fun whenInvokedAndSuccessfulResultInTokenRegistered() = runTest {

        val useCase =
            Arrangement()
                .withClientId()
                .withNotificationToken()
                .withClientRepositoryRegisterToken()
                .arrange()

        val result = useCase.invoke()
        assertEquals(Either.Right(Unit), result)
    }

    @Test
    fun whenInvokedAndFailureOnClientId() = runTest {

        val useCase = Arrangement()
            .withClientIdFailure()
            .withNotificationToken()
            .arrange()

        val failReason = useCase.invoke().fold(
            { it.status },
            { fail("Expected failure, but got success") }
        )
        assertEquals(SendFCMTokenError.Reason.CANT_GET_CLIENT_ID, failReason)

    }

    @Test
    fun whenInvokedAndFailureOnNotificationToken() = runTest {

        val useCase = Arrangement()
            .withClientId()
            .withNotificationTokenFailure()
            .arrange()

        val failReason = useCase.invoke().fold(
            { it.status },
            { fail("Expected failure, but got success") }
        )
        assertEquals(SendFCMTokenError.Reason.CANT_GET_NOTIFICATION_TOKEN, failReason)
    }

    @Test
    fun whenInvokedAndFailureOnClientRepositoryRegisterToken() = runTest {

        val useCase = Arrangement()
            .withClientId()
            .withNotificationToken()
            .withClientRepositoryRegisterTokenFailure()
            .arrange()

        val failReason = useCase.invoke().fold(
            { it.status },
            { fail("Expected failure, but got success") }
        )
        assertEquals(SendFCMTokenError.Reason.CANT_REGISTER_TOKEN, failReason)
    }


    private class Arrangement {
        private val currentClientIdProvider: CurrentClientIdProvider =
            mock(CurrentClientIdProvider::class)
        private val clientRepository: ClientRepository = mock(ClientRepository::class)
        private val notificationTokenRepository: NotificationTokenRepository =
            mock(NotificationTokenRepository::class)


        fun arrange(): SendFCMTokenToAPIUseCaseImpl {
            return SendFCMTokenToAPIUseCaseImpl(
                currentClientIdProvider, clientRepository, notificationTokenRepository
            )
        }

        suspend fun withClientId() = apply {
            coEvery {
                currentClientIdProvider.invoke()
            }.returns(Either.Right(ClientId("clientId")))
        }

        suspend fun withClientIdFailure() = apply {
            coEvery {
                currentClientIdProvider.invoke()
            }.returns(Either.Left(CoreFailure.MissingClientRegistration))
        }

        fun withNotificationToken() = apply {
            every {
                notificationTokenRepository.getNotificationToken()
            }.returns(Either.Right(NotificationToken("applicationId", "token", "transport")))
        }

        fun withNotificationTokenFailure() = apply {
            every {
                notificationTokenRepository.getNotificationToken()
            }.returns(Either.Left(StorageFailure.DataNotFound))
        }

        suspend fun withClientRepositoryRegisterToken() = apply {
            coEvery {
                clientRepository.registerToken(any(), any(), any(), any())
            }.returns(Either.Right(Unit))
        }

        suspend fun withClientRepositoryRegisterTokenFailure() = apply {
            coEvery {
                clientRepository.registerToken(any(), any(), any(), any())
            }.returns(Either.Left(NetworkFailure.FeatureNotSupported))
        }

    }

}<|MERGE_RESOLUTION|>--- conflicted
+++ resolved
@@ -25,14 +25,8 @@
 import com.wire.kalium.logic.data.client.ClientRepository
 import com.wire.kalium.logic.data.conversation.ClientId
 import com.wire.kalium.logic.data.id.CurrentClientIdProvider
-<<<<<<< HEAD
-import com.wire.kalium.logic.functional.Either
-import com.wire.kalium.logic.functional.fold
-=======
 import com.wire.kalium.common.functional.Either
 import com.wire.kalium.common.functional.fold
-import io.mockative.Mock
->>>>>>> 9761edfd
 import io.mockative.any
 import io.mockative.coEvery
 import io.mockative.every
@@ -106,11 +100,10 @@
 
 
     private class Arrangement {
-        private val currentClientIdProvider: CurrentClientIdProvider =
-            mock(CurrentClientIdProvider::class)
+
+        private val currentClientIdProvider: CurrentClientIdProvider = mock(CurrentClientIdProvider::class)
         private val clientRepository: ClientRepository = mock(ClientRepository::class)
-        private val notificationTokenRepository: NotificationTokenRepository =
-            mock(NotificationTokenRepository::class)
+        private val notificationTokenRepository: NotificationTokenRepository = mock(NotificationTokenRepository::class)
 
 
         fun arrange(): SendFCMTokenToAPIUseCaseImpl {
