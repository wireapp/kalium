package com.wire.kalium.logic.data.id

<<<<<<< HEAD
import com.wire.kalium.logic.data.user.UserId
import com.wire.kalium.logic.data.user.UserRepository
import io.mockative.Mock
import io.mockative.classOf
import io.mockative.mock
import kotlin.test.BeforeTest
=======
import com.wire.kalium.logic.framework.TestUser
import kotlinx.coroutines.test.runTest
>>>>>>> b4146575
import kotlin.test.Test
import kotlin.test.assertEquals

class QualifiedIdMapperTest {

<<<<<<< HEAD
    @Mock
    private val userRepository = mock(classOf<UserRepository>())

    private val selfUserId = UserId("selfUserId", "selfDomain")

    private lateinit var qualifiedIdMapper: QualifiedIdMapper

    @BeforeTest
    fun setUp() {
        qualifiedIdMapper = QualifiedIdMapperImpl(selfUserId)
    }
=======
    private fun createMapper(selfUserId: QualifiedID = TestUser.USER_ID): QualifiedIdMapper = QualifiedIdMapperImpl(selfUserId)
>>>>>>> b4146575

    @Test
    fun givenAValidString_whenMappingToQualifiedId_thenCreatesAQualifiedIdWithACorrectValues() = runTest {
        // Given
        val mockQualifiedIdValue = "mocked-value"
        val mockQualifiedIdDomain = "mocked.domain"
        val correctQualifiedIdString = "$mockQualifiedIdValue@$mockQualifiedIdDomain"
<<<<<<< HEAD
=======

        val qualifiedIdMapper = createMapper(QualifiedID(mockQualifiedIdValue, mockQualifiedIdDomain))
>>>>>>> b4146575

        // When
        val correctQualifiedId = qualifiedIdMapper.fromStringToQualifiedID(correctQualifiedIdString)

        // Then
        assertEquals(correctQualifiedId.value, mockQualifiedIdValue)
        assertEquals(correctQualifiedId.domain, mockQualifiedIdDomain)
    }

    @Test
    fun givenAStringWithoutDomain_whenMappingToQualifiedId_thenReturnsACorrectQualifiedIDWithAFallbackDomain() = runTest {
        // Given
        val fallbackDomain = selfUserId.domain
        val conversationId = "conversationId"

<<<<<<< HEAD
=======
        val qualifiedIdMapper = createMapper(QualifiedID(conversationId, fallbackDomain))

>>>>>>> b4146575
        // When
        val result = qualifiedIdMapper.fromStringToQualifiedID(conversationId)

        // Then
        assertEquals(
            QualifiedID(value = conversationId, domain = fallbackDomain),
            result
        )
    }

    @Test
    fun givenAStringWithoutDomainThatEndsWithAtSign_whenMappingToQualifiedId_thenReturnsACorrectQualifiedIDWithAFallbackDomain() = runTest {
        // Given
        val fallbackDomain = selfUserId.domain
        val conversationId = "conversationId@"

<<<<<<< HEAD
=======
        val qualifiedIdMapper = createMapper(QualifiedID(conversationId, fallbackDomain))

>>>>>>> b4146575
        // When
        val result = qualifiedIdMapper.fromStringToQualifiedID(conversationId)

        // Then
        assertEquals(
            QualifiedID(value = "conversationId", domain = fallbackDomain),
            result
        )
    }

    @Test
    fun givenAValidStringThatStartsWithAtSign_whenMappingToQualifiedId_thenReturnsACorrectQualifiedIDWithAFallbackDomain() = runTest {
        // Given
        val fallbackDomain = selfUserId.domain
        val conversationId = "@conversationId"

<<<<<<< HEAD
=======
        val qualifiedIdMapper = createMapper(QualifiedID(conversationId, fallbackDomain))

>>>>>>> b4146575
        // When
        val result = qualifiedIdMapper.fromStringToQualifiedID(conversationId)

        // Then
        assertEquals(
            QualifiedID(value = "conversationId", domain = fallbackDomain),
            result
        )
    }

    @Test
<<<<<<< HEAD
    fun givenAValidStringThatStartsAndEndsWithAtSign_whenMappingToQualifiedId_thenReturnsACorrectQualifiedIDWithAFallbackDomain() {
        // Given
        val fallbackDomain = selfUserId.domain
        val conversationId = "@conversationId@"

        // When
        val result = qualifiedIdMapper.fromStringToQualifiedID(conversationId)
=======
    fun givenAValidStringThatStartsAndEndsWithAtSign_whenMappingToQualifiedId_thenReturnsACorrectQualifiedIDWithAFallbackDomain() =
        runTest {
            // Given
            val fallbackDomain = "wire.com"
            val conversationId = "@conversationId@"

            val qualifiedIdMapper = createMapper(QualifiedID(conversationId, fallbackDomain))

            // When
            val result = qualifiedIdMapper.fromStringToQualifiedID(conversationId)
>>>>>>> b4146575

            // Then
            assertEquals(
                QualifiedID(value = "conversationId", domain = fallbackDomain),
                result
            )
        }

    @Test
    fun givenAValidStringThatStartsWithAtSignAndContainsAnotherAtSign_whenMappingToQualifiedId_thenReturnsACorrectQualifiedID() = runTest {
        // Given
        val conversationId = "@conversationId@dom"
        val qualifiedIdMapper = createMapper()

        // When
        val result = qualifiedIdMapper.fromStringToQualifiedID(conversationId)

        // Then
        assertEquals(
            QualifiedID(value = "conversationId", domain = "dom"),
            result
        )
    }

    @Test
    fun givenAValidStringThatContainsAtSignInTheMiddle_whenMappingToQualifiedId_thenReturnsACorrectQualifiedID() = runTest {
        // Given
        val conversationId = "convers@ationId@dom"
        val qualifiedIdMapper = createMapper()

        // When
        val result = qualifiedIdMapper.fromStringToQualifiedID(conversationId)

        // Then
        assertEquals(
            QualifiedID(value = "convers@ationId", domain = "dom"),
            result
        )
    }

    @Test
    fun givenAValidStringThatStartsWithAtSignContainsAtSignInTheMiddle_whenMappingToQualifiedId_thenReturnsACorrectQualifiedID() = runTest {
        // Given
        val conversationId = "@convers@ationId@dom"
        val qualifiedIdMapper = createMapper()

        // When
        val result = qualifiedIdMapper.fromStringToQualifiedID(conversationId)

        // Then
        assertEquals(
            QualifiedID(value = "convers@ationId", domain = "dom"),
            result
        )
    }

    @Test
    fun givenAValidStringThatEndsWithAtSign_whenMappingToQualifiedId_thenReturnsACorrectQualifiedID() = runTest {
        // Given
        val conversationId = "conversationId@@dom"
        val qualifiedIdMapper = createMapper()

        // When
        val result = qualifiedIdMapper.fromStringToQualifiedID(conversationId)

        // Then
        assertEquals(
            QualifiedID(value = "conversationId@", domain = "dom"),
            result
        )
    }

    @Test
    fun givenAnEmptyString_whenMappingToQualifiedId_thenReturnsAnEmptyQualifiedID() = runTest {
        // Given
        val conversationId = ""
        val qualifiedIdMapper = createMapper()

        // When
        val result = qualifiedIdMapper.fromStringToQualifiedID(conversationId)

        // Then
        assertEquals(
            QualifiedID(value = "", domain = ""),
            result
        )
    }

    @Test
    fun givenAStringWithOnlyAtSign_whenMappingToQualifiedId_thenReturnsAnEmptyQualifiedID() = runTest {
        // Given
        val conversationId = "@"
        val qualifiedIdMapper = createMapper()

        // When
        val result = qualifiedIdMapper.fromStringToQualifiedID(conversationId)

        // Then
        assertEquals(
            QualifiedID(value = "", domain = ""),
            result
        )
    }

}<|MERGE_RESOLUTION|>--- conflicted
+++ resolved
@@ -1,36 +1,13 @@
 package com.wire.kalium.logic.data.id
 
-<<<<<<< HEAD
-import com.wire.kalium.logic.data.user.UserId
-import com.wire.kalium.logic.data.user.UserRepository
-import io.mockative.Mock
-import io.mockative.classOf
-import io.mockative.mock
-import kotlin.test.BeforeTest
-=======
-import com.wire.kalium.logic.framework.TestUser
-import kotlinx.coroutines.test.runTest
->>>>>>> b4146575
 import kotlin.test.Test
 import kotlin.test.assertEquals
 
 class QualifiedIdMapperTest {
 
-<<<<<<< HEAD
-    @Mock
-    private val userRepository = mock(classOf<UserRepository>())
+    private val selfUserId = TestUser.USER_ID
 
-    private val selfUserId = UserId("selfUserId", "selfDomain")
-
-    private lateinit var qualifiedIdMapper: QualifiedIdMapper
-
-    @BeforeTest
-    fun setUp() {
-        qualifiedIdMapper = QualifiedIdMapperImpl(selfUserId)
-    }
-=======
-    private fun createMapper(selfUserId: QualifiedID = TestUser.USER_ID): QualifiedIdMapper = QualifiedIdMapperImpl(selfUserId)
->>>>>>> b4146575
+    private fun createMapper(selfUserId: QualifiedID = selfUserId): QualifiedIdMapper = QualifiedIdMapperImpl(selfUserId)
 
     @Test
     fun givenAValidString_whenMappingToQualifiedId_thenCreatesAQualifiedIdWithACorrectValues() = runTest {
@@ -38,11 +15,8 @@
         val mockQualifiedIdValue = "mocked-value"
         val mockQualifiedIdDomain = "mocked.domain"
         val correctQualifiedIdString = "$mockQualifiedIdValue@$mockQualifiedIdDomain"
-<<<<<<< HEAD
-=======
 
         val qualifiedIdMapper = createMapper(QualifiedID(mockQualifiedIdValue, mockQualifiedIdDomain))
->>>>>>> b4146575
 
         // When
         val correctQualifiedId = qualifiedIdMapper.fromStringToQualifiedID(correctQualifiedIdString)
@@ -58,11 +32,8 @@
         val fallbackDomain = selfUserId.domain
         val conversationId = "conversationId"
 
-<<<<<<< HEAD
-=======
         val qualifiedIdMapper = createMapper(QualifiedID(conversationId, fallbackDomain))
 
->>>>>>> b4146575
         // When
         val result = qualifiedIdMapper.fromStringToQualifiedID(conversationId)
 
@@ -79,11 +50,8 @@
         val fallbackDomain = selfUserId.domain
         val conversationId = "conversationId@"
 
-<<<<<<< HEAD
-=======
         val qualifiedIdMapper = createMapper(QualifiedID(conversationId, fallbackDomain))
 
->>>>>>> b4146575
         // When
         val result = qualifiedIdMapper.fromStringToQualifiedID(conversationId)
 
@@ -100,11 +68,8 @@
         val fallbackDomain = selfUserId.domain
         val conversationId = "@conversationId"
 
-<<<<<<< HEAD
-=======
         val qualifiedIdMapper = createMapper(QualifiedID(conversationId, fallbackDomain))
 
->>>>>>> b4146575
         // When
         val result = qualifiedIdMapper.fromStringToQualifiedID(conversationId)
 
@@ -116,26 +81,16 @@
     }
 
     @Test
-<<<<<<< HEAD
-    fun givenAValidStringThatStartsAndEndsWithAtSign_whenMappingToQualifiedId_thenReturnsACorrectQualifiedIDWithAFallbackDomain() {
-        // Given
-        val fallbackDomain = selfUserId.domain
-        val conversationId = "@conversationId@"
-
-        // When
-        val result = qualifiedIdMapper.fromStringToQualifiedID(conversationId)
-=======
     fun givenAValidStringThatStartsAndEndsWithAtSign_whenMappingToQualifiedId_thenReturnsACorrectQualifiedIDWithAFallbackDomain() =
         runTest {
             // Given
-            val fallbackDomain = "wire.com"
+            val fallbackDomain = selfUserId.domain
             val conversationId = "@conversationId@"
 
             val qualifiedIdMapper = createMapper(QualifiedID(conversationId, fallbackDomain))
 
             // When
             val result = qualifiedIdMapper.fromStringToQualifiedID(conversationId)
->>>>>>> b4146575
 
             // Then
             assertEquals(
