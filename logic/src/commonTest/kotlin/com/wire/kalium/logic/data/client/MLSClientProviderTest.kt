/*
 * Wire
 * Copyright (C) 2024 Wire Swiss GmbH
 *
 * This program is free software: you can redistribute it and/or modify
 * it under the terms of the GNU General Public License as published by
 * the Free Software Foundation, either version 3 of the License, or
 * (at your option) any later version.
 *
 * This program is distributed in the hope that it will be useful,
 * but WITHOUT ANY WARRANTY; without even the implied warranty of
 * MERCHANTABILITY or FITNESS FOR A PARTICULAR PURPOSE. See the
 * GNU General Public License for more details.
 *
 * You should have received a copy of the GNU General Public License
 * along with this program. If not, see http://www.gnu.org/licenses/.
 */
package com.wire.kalium.logic.data.client

import com.wire.kalium.common.error.CoreFailure
import com.wire.kalium.common.error.StorageFailure
import com.wire.kalium.logic.data.featureConfig.FeatureConfigTest
import com.wire.kalium.logic.data.featureConfig.MLSModel
import com.wire.kalium.logic.data.featureConfig.Status
import com.wire.kalium.logic.data.id.CurrentClientIdProvider
import com.wire.kalium.logic.data.mls.CipherSuite
import com.wire.kalium.logic.data.mls.SupportedCipherSuite
import com.wire.kalium.logic.data.user.SupportedProtocol
import com.wire.kalium.logic.data.user.UserId
import com.wire.kalium.common.functional.left
import com.wire.kalium.common.functional.right
import com.wire.kalium.logic.data.conversation.EpochChangesObserver
import com.wire.kalium.logic.util.arrangement.repository.FeatureConfigRepositoryArrangement
import com.wire.kalium.logic.util.arrangement.repository.FeatureConfigRepositoryArrangementImpl
import com.wire.kalium.logic.util.arrangement.repository.UserConfigRepositoryArrangement
import com.wire.kalium.logic.util.arrangement.repository.UserConfigRepositoryArrangementImpl
import com.wire.kalium.logic.util.shouldFail
import com.wire.kalium.logic.util.shouldSucceed
import com.wire.kalium.persistence.dbPassphrase.PassphraseStorage
<<<<<<< HEAD
=======
import io.ktor.util.reflect.instanceOf
import io.mockative.Mock
>>>>>>> 9761edfd
import io.mockative.coVerify
import io.mockative.mock
import io.mockative.once
import io.mockative.verify
import kotlinx.coroutines.runBlocking
import kotlinx.coroutines.test.runTest
import kotlin.test.Test
import kotlin.test.assertEquals

class MLSClientProviderTest {

    @Test
    fun givenMlsConfigIsnotStoredLocally_whenGetMlsClient_thenMlsFetchMlsConfigFromRemote() = runTest {
        val expected = MLSModel(
            defaultProtocol = SupportedProtocol.MLS,
            supportedProtocols = setOf(SupportedProtocol.MLS, SupportedProtocol.PROTEUS),
            supportedCipherSuite = SupportedCipherSuite(
                supported = listOf(
                    CipherSuite.MLS_128_DHKEMP256_AES128GCM_SHA256_P256,
                    CipherSuite.MLS_256_DHKEMP384_AES256GCM_SHA384_P384
                ),
                default = CipherSuite.MLS_128_DHKEMP256_AES128GCM_SHA256_P256
            ),
            status = Status.ENABLED
        )

        val (arrangement, mlsClientProvider) = Arrangement().arrange {
            withGetSupportedCipherSuitesReturning(StorageFailure.DataNotFound.left())
            withGetFeatureConfigsReturning(FeatureConfigTest.newModel(mlsModel = expected).right())
            withGetMLSEnabledReturning(true.right())
        }

        mlsClientProvider.getOrFetchMLSConfig().shouldSucceed {
            assertEquals(expected.supportedCipherSuite, it)
        }

        verify { arrangement.userConfigRepository.isMLSEnabled() }
            .wasInvoked(exactly = once)

        coVerify { arrangement.userConfigRepository.getSupportedCipherSuite() }
            .wasInvoked(exactly = once)

        coVerify { arrangement.featureConfigRepository.getFeatureConfigs() }
            .wasInvoked(exactly = once)
    }

    @Test
    fun givenMlsConfigIsStoredLocally_whenGetMlsClient_thenMlsFetchMlsConfigFromLocal() = runTest {
        val expected = SupportedCipherSuite(
            supported = listOf(
                CipherSuite.MLS_128_DHKEMP256_AES128GCM_SHA256_P256,
                CipherSuite.MLS_256_DHKEMP384_AES256GCM_SHA384_P384
            ),
            default = CipherSuite.MLS_128_DHKEMP256_AES128GCM_SHA256_P256
        )

        val (arrangement, mlsClientProvider) = Arrangement().arrange {
            withGetSupportedCipherSuitesReturning(expected.right())
            withGetMLSEnabledReturning(true.right())
            withGetFeatureConfigsReturning(FeatureConfigTest.newModel().right())
        }

        mlsClientProvider.getOrFetchMLSConfig().shouldSucceed {
            assertEquals(expected, it)
        }

        verify { arrangement.userConfigRepository.isMLSEnabled() }
            .wasInvoked(exactly = once)

        coVerify {
            arrangement.userConfigRepository.getSupportedCipherSuite()
        }.wasInvoked(exactly = once)

        coVerify {
            arrangement.featureConfigRepository.getFeatureConfigs()
        }.wasNotInvoked()
    }

    @Test
    fun givenMLSDisabledWhenGetOrFetchMLSConfigIsCalledThenDoNotCallGetSupportedCipherSuiteOrGetFeatureConfigs() = runTest {
        // given
        val (arrangement, mlsClientProvider) = Arrangement().arrange {
            withGetMLSEnabledReturning(false.right())
            withGetSupportedCipherSuitesReturning(
                SupportedCipherSuite(
                    supported = listOf(
                        CipherSuite.MLS_128_DHKEMP256_AES128GCM_SHA256_P256,
                        CipherSuite.MLS_256_DHKEMP384_AES256GCM_SHA384_P384
                    ),
                    default = CipherSuite.MLS_128_DHKEMP256_AES128GCM_SHA256_P256
                ).right()
            )
        }

        // when
        val result = mlsClientProvider.getOrFetchMLSConfig()

        // then
        result.shouldFail {
            it.instanceOf(CoreFailure.Unknown::class)
        }

        coVerify { arrangement.userConfigRepository.getSupportedCipherSuite() }
            .wasNotInvoked()

        coVerify { arrangement.featureConfigRepository.getFeatureConfigs() }
            .wasNotInvoked()
    }

    private class Arrangement : UserConfigRepositoryArrangement by UserConfigRepositoryArrangementImpl(),
        FeatureConfigRepositoryArrangement by FeatureConfigRepositoryArrangementImpl() {

        val rootKeyStorePath: String = "rootKeyStorePath"
        val userId: UserId = UserId("userId", "domain")
        val currentClientIdProvider: CurrentClientIdProvider = mock(CurrentClientIdProvider::class)
        val passphraseStorage: PassphraseStorage = mock(PassphraseStorage::class)

        @Mock
        val mlsTransportProvider: MLSTransportProvider = mock(MLSTransportProvider::class)

        @Mock
        val epochChangesObserver: EpochChangesObserver = mock(EpochChangesObserver::class)

        fun arrange(block: suspend Arrangement.() -> Unit) = apply { runBlocking { block() } }.let {
            this to MLSClientProviderImpl(
                rootKeyStorePath = rootKeyStorePath,
                userId = userId,
                currentClientIdProvider = currentClientIdProvider,
                passphraseStorage = passphraseStorage,
                userConfigRepository = userConfigRepository,
                featureConfigRepository = featureConfigRepository,
                mlsTransportProvider = mlsTransportProvider,
                epochObserver = epochChangesObserver,
            )
        }
    }
}<|MERGE_RESOLUTION|>--- conflicted
+++ resolved
@@ -37,11 +37,7 @@
 import com.wire.kalium.logic.util.shouldFail
 import com.wire.kalium.logic.util.shouldSucceed
 import com.wire.kalium.persistence.dbPassphrase.PassphraseStorage
-<<<<<<< HEAD
-=======
 import io.ktor.util.reflect.instanceOf
-import io.mockative.Mock
->>>>>>> 9761edfd
 import io.mockative.coVerify
 import io.mockative.mock
 import io.mockative.once
@@ -158,11 +154,7 @@
         val userId: UserId = UserId("userId", "domain")
         val currentClientIdProvider: CurrentClientIdProvider = mock(CurrentClientIdProvider::class)
         val passphraseStorage: PassphraseStorage = mock(PassphraseStorage::class)
-
-        @Mock
         val mlsTransportProvider: MLSTransportProvider = mock(MLSTransportProvider::class)
-
-        @Mock
         val epochChangesObserver: EpochChangesObserver = mock(EpochChangesObserver::class)
 
         fun arrange(block: suspend Arrangement.() -> Unit) = apply { runBlocking { block() } }.let {
