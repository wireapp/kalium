--- conflicted
+++ resolved
@@ -30,11 +30,6 @@
 import com.wire.kalium.logic.data.user.UserId
 import com.wire.kalium.logic.data.user.UserRepository
 import com.wire.kalium.logic.framework.TestUser
-<<<<<<< HEAD
-import com.wire.kalium.logic.functional.Either
-=======
-import io.mockative.Mock
->>>>>>> 9761edfd
 import io.mockative.any
 import io.mockative.coEvery
 import io.mockative.fake.valueOf
@@ -112,7 +107,8 @@
 
 @Suppress("INAPPLICABLE_JVM_NAME")
 internal open class UserRepositoryArrangementImpl : UserRepositoryArrangement {
-        override val userRepository: UserRepository = mock(UserRepository::class)
+
+    override val userRepository: UserRepository = mock(UserRepository::class)
 
     override suspend fun withFetchSelfUser(result: Either<CoreFailure, Unit>) {
         coEvery {
