package com.wire.kalium.logic.sync

import com.wire.kalium.cryptography.CryptoClientId
import com.wire.kalium.cryptography.CryptoSessionId
import com.wire.kalium.cryptography.CryptoUserID
import com.wire.kalium.cryptography.ProteusClient
import com.wire.kalium.cryptography.utils.EncryptedData
import com.wire.kalium.cryptography.utils.PlainData
import com.wire.kalium.cryptography.utils.encryptDataWithAES256
import com.wire.kalium.cryptography.utils.generateRandomAES256Key
import com.wire.kalium.logic.CoreFailure
import com.wire.kalium.logic.NetworkFailure
import com.wire.kalium.logic.StorageFailure
import com.wire.kalium.logic.data.conversation.ConversationRepository
import com.wire.kalium.logic.data.conversation.MLSConversationRepository
import com.wire.kalium.logic.data.conversation.Member
import com.wire.kalium.logic.data.event.Event
import com.wire.kalium.logic.data.message.Message
import com.wire.kalium.logic.data.message.MessageContent
import com.wire.kalium.logic.data.message.MessageRepository
import com.wire.kalium.logic.data.message.PlainMessageBlob
import com.wire.kalium.logic.data.message.ProtoContent
import com.wire.kalium.logic.data.message.ProtoContentMapper
import com.wire.kalium.logic.data.user.UserId
import com.wire.kalium.logic.data.user.UserRepository
import com.wire.kalium.logic.feature.call.CallManager
import com.wire.kalium.logic.framework.TestClient
import com.wire.kalium.logic.framework.TestConversation
import com.wire.kalium.logic.framework.TestEvent
import com.wire.kalium.logic.framework.TestUser
import com.wire.kalium.logic.functional.Either
import com.wire.kalium.logic.sync.handler.MessageTextEditHandler
import com.wire.kalium.logic.test_util.wasInTheLastSecond
import com.wire.kalium.logic.util.Base64
import com.wire.kalium.protobuf.encodeToByteArray
import com.wire.kalium.protobuf.messages.GenericMessage
import com.wire.kalium.protobuf.messages.Text
import io.ktor.utils.io.core.toByteArray
import io.mockative.Mock
import io.mockative.any
import io.mockative.classOf
import io.mockative.eq
import io.mockative.given
import io.mockative.matchers.Matcher
import io.mockative.matching
import io.mockative.mock
import io.mockative.once
import io.mockative.verify
import kotlinx.coroutines.test.runTest
import kotlinx.datetime.Clock
import kotlinx.datetime.toInstant
import kotlin.test.Test
import kotlin.time.Duration.Companion.seconds

class ConversationEventReceiverTest {

    @Test
    fun givenNewMessageEvent_whenHandling_shouldAskProteusClientForDecryption() = runTest {
        val (arrangement, eventReceiver) = Arrangement()
            .withSelfUserIdReturning(TestUser.USER_ID)
            .withUpdateConversationNotificationDateReturning(Either.Right(Unit))
            .withUpdateConversationModifiedDateReturning(Either.Right(Unit))
            .withProteusClientDecryptingByteArray(decryptedData = byteArrayOf())
            .withProtoContentMapperReturning(any(), ProtoContent.Readable("uuid", MessageContent.Unknown()))
            .withRepositoryPersistingMessageDateReturning(Either.Right(Unit))
            .arrange()

        val encodedEncryptedContent = Base64.encodeToBase64("Hello".encodeToByteArray())
        val messageEvent = arrangement.newMessageEvent(encodedEncryptedContent.decodeToString())
        eventReceiver.onEvent(messageEvent)

        val cryptoSessionId = CryptoSessionId(
            CryptoUserID(messageEvent.senderUserId.value, messageEvent.senderUserId.domain),
            CryptoClientId(messageEvent.senderClientId.value)
        )

        val decodedByteArray = Base64.decodeFromBase64(messageEvent.content.toByteArray())
        verify(arrangement.proteusClient)
            .suspendFunction(arrangement.proteusClient::decrypt)
            .with(matching { it.contentEquals(decodedByteArray) }, eq(cryptoSessionId))
            .wasInvoked(exactly = once)
    }

    @Test
    fun givenNewMessageEventWithExternalContent_whenHandling_shouldPersistMessageWithDecryptedExternalMessage() = runTest {
        val aesKey = generateRandomAES256Key()
        val externalInstructions = ProtoContent.ExternalMessageInstructions(
            "uuid",
            aesKey.data,
            sha256 = null,
            encryptionAlgorithm = null
        )
        val plainTextContent = "Hello!"

        val protobufExternalContent = GenericMessage(content = GenericMessage.Content.Text(Text(plainTextContent)))
        val encryptedProtobufExternalContent = encryptDataWithAES256(PlainData(protobufExternalContent.encodeToByteArray()), aesKey)
        val decryptedExternalContent = MessageContent.Text(plainTextContent)
        val emptyArray = byteArrayOf()

        val (arrangement, eventReceiver) = Arrangement()
            .withSelfUserIdReturning(TestUser.USER_ID)
            .withUpdateConversationNotificationDateReturning(Either.Right(Unit))
            .withUpdateConversationModifiedDateReturning(Either.Right(Unit))
            .withProteusClientDecryptingByteArray(decryptedData = emptyArray)
            .withRepositoryPersistingMessageDateReturning(Either.Right(Unit))
            .withProtoContentMapperReturning(matching { it.data.contentEquals(emptyArray) }, externalInstructions)
            .withProtoContentMapperReturning(
                matching { it.data.contentEquals(protobufExternalContent.encodeToByteArray()) },
                ProtoContent.Readable("uuid", decryptedExternalContent)
            ).arrange()

        val messageEvent = arrangement.newMessageEvent(
            Base64.encodeToBase64("anything".encodeToByteArray()).decodeToString(),
            encryptedExternalContent = encryptedProtobufExternalContent
        )

        eventReceiver.onEvent(messageEvent)

        verify(arrangement.messageRepository)
            .suspendFunction(arrangement.messageRepository::persistMessage)
            .with(matching { it.content == decryptedExternalContent })
            .wasInvoked(exactly = once)
    }

    @Test
    fun givenNewConversationEvent_whenHandlingIt_thenInsertConversationFromEventShouldBeCalled() = runTest {
        val event = Event.Conversation.NewConversation(
            id = "eventId",
            conversationId = TestConversation.ID,
            timestampIso = "timestamp",
            conversation = TestConversation.CONVERSATION_RESPONSE
        )

        val (arrangement, eventReceiver) = Arrangement()
            .withUpdateConversationModifiedDateReturning(Either.Right(Unit))
            .withInsertConversationFromEventReturning(Either.Right(Unit))
            .arrange()

        eventReceiver.onEvent(event)

        verify(arrangement.conversationRepository)
            .suspendFunction(arrangement.conversationRepository::insertConversationFromEvent)
            .with(eq(event))
            .wasInvoked(exactly = once)
    }

    @Test
    fun givenNewConversationEvent_whenHandlingIt_thenConversationLastModifiedShouldBeUpdated() = runTest {
        val event = Event.Conversation.NewConversation(
            id = "eventId",
            conversationId = TestConversation.ID,
            timestampIso = "timestamp",
            conversation = TestConversation.CONVERSATION_RESPONSE
        )

        val (arrangement, eventReceiver) = Arrangement()
            .withUpdateConversationModifiedDateReturning(Either.Right(Unit))
            .withInsertConversationFromEventReturning(Either.Right(Unit))
            .arrange()

        eventReceiver.onEvent(event)

        verify(arrangement.conversationRepository)
            .suspendFunction(arrangement.conversationRepository::updateConversationModifiedDate)
            .with(eq(event.conversationId), matching { it.toInstant().wasInTheLastSecond })
            .wasInvoked(exactly = once)
    }

<<<<<<< HEAD
    @Test
    fun givenMemberJoinEvent_whenHandlingIt_thenShouldFetchConversation() = runTest {
        val newMembers = listOf(Member(TestUser.USER_ID))
        val event = TestEvent.memberJoin(members = newMembers)

        val (arrangement, eventReceiver) = Arrangement()
            .withSelfUserIdReturning(TestUser.USER_ID)
            .withUpdateConversationModifiedDateReturning(Either.Right(Unit))
            .withUpdateConversationNotificationDateReturning(Either.Right(Unit))
            .withRepositoryPersistingMessageDateReturning(Either.Right(Unit))
            .withFetchConversationSucceeding()
            .withPersistMembersSucceeding()
            .arrange()

        eventReceiver.onEvent(event)

        verify(arrangement.conversationRepository)
            .suspendFunction(arrangement.conversationRepository::fetchConversation)
            .with(eq(event.conversationId))
            .wasInvoked(exactly = once)
    }

    @Test
    fun givenMemberJoinEvent_whenHandlingIt_thenShouldPersistMembers() = runTest {
        val newMembers = listOf(Member(TestUser.USER_ID))
        val event = TestEvent.memberJoin(members = newMembers)

        val (arrangement, eventReceiver) = Arrangement()
            .withSelfUserIdReturning(TestUser.USER_ID)
            .withUpdateConversationModifiedDateReturning(Either.Right(Unit))
            .withUpdateConversationNotificationDateReturning(Either.Right(Unit))
            .withRepositoryPersistingMessageDateReturning(Either.Right(Unit))
            .withFetchConversationSucceeding()
            .withPersistMembersSucceeding()
            .arrange()

        eventReceiver.onEvent(event)

        verify(arrangement.conversationRepository)
            .suspendFunction(arrangement.conversationRepository::persistMembers)
            .with(eq(newMembers), eq(event.conversationId))
            .wasInvoked(exactly = once)
    }

    @Test
    fun givenMemberJoinEventAndFetchConversationFails_whenHandlingIt_thenShouldAttemptPersistingMembersAnyway() = runTest {
        val newMembers = listOf(Member(TestUser.USER_ID))
        val event = TestEvent.memberJoin(members = newMembers)

        val (arrangement, eventReceiver) = Arrangement()
            .withSelfUserIdReturning(TestUser.USER_ID)
            .withUpdateConversationModifiedDateReturning(Either.Right(Unit))
            .withUpdateConversationNotificationDateReturning(Either.Right(Unit))
            .withRepositoryPersistingMessageDateReturning(Either.Right(Unit))
            .withFetchConversationFailing(NetworkFailure.NoNetworkConnection(null))
            .withPersistMembersSucceeding()
            .arrange()

        eventReceiver.onEvent(event)

        verify(arrangement.conversationRepository)
            .suspendFunction(arrangement.conversationRepository::persistMembers)
            .with(eq(newMembers), eq(event.conversationId))
            .wasInvoked(exactly = once)
    }
    @Test
    fun givenMemberJoinEvent_whenHandlingIt_thenShouldPersistSystemMessage() = runTest {
        val newMembers = listOf(Member(TestUser.USER_ID))
        val event = TestEvent.memberJoin(members = newMembers)

        val (arrangement, eventReceiver) = Arrangement()
            .withSelfUserIdReturning(TestUser.USER_ID)
            .withUpdateConversationModifiedDateReturning(Either.Right(Unit))
            .withUpdateConversationNotificationDateReturning(Either.Right(Unit))
            .withRepositoryPersistingMessageDateReturning(Either.Right(Unit))
            .withFetchConversationFailing(NetworkFailure.NoNetworkConnection(null))
            .withPersistMembersSucceeding()
            .arrange()

        eventReceiver.onEvent(event)

        verify(arrangement.messageRepository)
            .suspendFunction(arrangement.messageRepository::persistMessage)
            .with(matching {
                it is Message.System && it.content is MessageContent.MemberChange
            })
            .wasInvoked(exactly = once)
    }

=======
>>>>>>> add2ae59
    private class Arrangement {
        @Mock
        val proteusClient = mock(classOf<ProteusClient>())

        @Mock
        val messageRepository = mock(classOf<MessageRepository>())

        @Mock
        val conversationRepository = mock(classOf<ConversationRepository>())

        @Mock
        private val mlsConversationRepository = mock(classOf<MLSConversationRepository>())

        @Mock
        private val userRepository = mock(classOf<UserRepository>())

        @Mock
        val protoContentMapper = mock(classOf<ProtoContentMapper>())

        @Mock
        private val callManager = mock(classOf<CallManager>())

        private val conversationEventReceiver: ConversationEventReceiver = ConversationEventReceiverImpl(
            proteusClient,
            messageRepository,
            conversationRepository,
            mlsConversationRepository,
            userRepository,
            lazyOf(callManager),
            MessageTextEditHandler(messageRepository),
            protoContentMapper = protoContentMapper
        )

        fun withProteusClientDecryptingByteArray(decryptedData: ByteArray) = apply {
            given(proteusClient)
                .suspendFunction(proteusClient::decrypt)
                .whenInvokedWith(any(), any())
                .thenReturn(decryptedData)
        }

        fun withProtoContentMapperReturning(plainBlobMatcher: Matcher<PlainMessageBlob>, protoContent: ProtoContent) = apply {
            given(protoContentMapper)
                .function(protoContentMapper::decodeFromProtobuf)
                .whenInvokedWith(plainBlobMatcher)
                .thenReturn(protoContent)
        }

        fun withSelfUserIdReturning(selfUserId: UserId) = apply {
            given(userRepository)
                .suspendFunction(userRepository::getSelfUserId)
                .whenInvoked()
                .thenReturn(selfUserId)
        }

        fun withUpdateConversationNotificationDateReturning(result: Either<StorageFailure, Unit>) = apply {
            given(conversationRepository)
                .suspendFunction(conversationRepository::updateConversationNotificationDate)
                .whenInvokedWith(any(), any())
                .thenReturn(result)
        }

        fun withRepositoryPersistingMessageDateReturning(result: Either<CoreFailure, Unit>) = apply {
            given(messageRepository)
                .suspendFunction(messageRepository::persistMessage)
                .whenInvokedWith(any())
                .thenReturn(result)
        }

        fun withUpdateConversationModifiedDateReturning(result: Either<StorageFailure, Unit>) = apply {
            given(conversationRepository)
                .suspendFunction(conversationRepository::updateConversationModifiedDate)
                .whenInvokedWith(any(), any())
                .thenReturn(result)
        }

        fun withInsertConversationFromEventReturning(result: Either<StorageFailure, Unit>) = apply {
            given(conversationRepository)
                .suspendFunction(conversationRepository::insertConversationFromEvent)
                .whenInvokedWith(any())
                .thenReturn(result)
        }

<<<<<<< HEAD
        fun withFetchConversationSucceeding() = apply {
            given(conversationRepository)
                .suspendFunction(conversationRepository::fetchConversation)
                .whenInvokedWith(any())
                .thenReturn(Either.Right(Unit))
        }

        fun withFetchConversationFailing(coreFailure: CoreFailure) = apply {
            given(conversationRepository)
                .suspendFunction(conversationRepository::fetchConversation)
                .whenInvokedWith(any())
                .thenReturn(Either.Left(coreFailure))
        }

        fun withPersistMembersSucceeding() = apply {
            given(conversationRepository)
                .suspendFunction(conversationRepository::persistMembers)
                .whenInvokedWith(any(), any())
                .thenReturn(Either.Right(Unit))
        }

=======
>>>>>>> add2ae59
        fun newMessageEvent(
            encryptedContent: String,
            senderUserId: UserId = TestUser.USER_ID,
            encryptedExternalContent: EncryptedData? = null
        ) = Event.Conversation.NewMessage(
            "eventId",
            TestConversation.ID,
            senderUserId,
            TestClient.CLIENT_ID,
            "time",
            encryptedContent,
            encryptedExternalContent
        )

        fun arrange() = this to conversationEventReceiver
    }
}<|MERGE_RESOLUTION|>--- conflicted
+++ resolved
@@ -166,7 +166,50 @@
             .wasInvoked(exactly = once)
     }
 
-<<<<<<< HEAD
+    @Test
+    fun givenNewConversationEvent_whenHandlingIt_thenInsertConversationFromEventShouldBeCalled() = runTest {
+        val event = Event.Conversation.NewConversation(
+            id = "eventId",
+            conversationId = TestConversation.ID,
+            timestampIso = "timestamp",
+            conversation = TestConversation.CONVERSATION_RESPONSE
+        )
+
+        val (arrangement, eventReceiver) = Arrangement()
+            .withUpdateConversationModifiedDateReturning(Either.Right(Unit))
+            .withInsertConversationFromEventReturning(Either.Right(Unit))
+            .arrange()
+
+        eventReceiver.onEvent(event)
+
+        verify(arrangement.conversationRepository)
+            .suspendFunction(arrangement.conversationRepository::insertConversationFromEvent)
+            .with(eq(event))
+            .wasInvoked(exactly = once)
+    }
+
+    @Test
+    fun givenNewConversationEvent_whenHandlingIt_thenConversationLastModifiedShouldBeUpdated() = runTest {
+        val event = Event.Conversation.NewConversation(
+            id = "eventId",
+            conversationId = TestConversation.ID,
+            timestampIso = "timestamp",
+            conversation = TestConversation.CONVERSATION_RESPONSE
+        )
+
+        val (arrangement, eventReceiver) = Arrangement()
+            .withUpdateConversationModifiedDateReturning(Either.Right(Unit))
+            .withInsertConversationFromEventReturning(Either.Right(Unit))
+            .arrange()
+
+        eventReceiver.onEvent(event)
+
+        verify(arrangement.conversationRepository)
+            .suspendFunction(arrangement.conversationRepository::updateConversationModifiedDate)
+            .with(eq(event.conversationId), matching { it.toInstant().wasInTheLastSecond })
+            .wasInvoked(exactly = once)
+    }
+
     @Test
     fun givenMemberJoinEvent_whenHandlingIt_thenShouldFetchConversation() = runTest {
         val newMembers = listOf(Member(TestUser.USER_ID))
@@ -256,8 +299,6 @@
             .wasInvoked(exactly = once)
     }
 
-=======
->>>>>>> add2ae59
     private class Arrangement {
         @Mock
         val proteusClient = mock(classOf<ProteusClient>())
@@ -340,7 +381,13 @@
                 .thenReturn(result)
         }
 
-<<<<<<< HEAD
+        fun withInsertConversationFromEventReturning(result: Either<StorageFailure, Unit>) = apply {
+            given(conversationRepository)
+                .suspendFunction(conversationRepository::insertConversationFromEvent)
+                .whenInvokedWith(any())
+                .thenReturn(result)
+        }
+
         fun withFetchConversationSucceeding() = apply {
             given(conversationRepository)
                 .suspendFunction(conversationRepository::fetchConversation)
@@ -362,8 +409,6 @@
                 .thenReturn(Either.Right(Unit))
         }
 
-=======
->>>>>>> add2ae59
         fun newMessageEvent(
             encryptedContent: String,
             senderUserId: UserId = TestUser.USER_ID,
