--- conflicted
+++ resolved
@@ -50,11 +50,6 @@
             given(loginRepository).coroutine { loginWithEmail(cleanEmail, password, TEST_PERSIST_CLIENT, TEST_SERVER_CONFIG) }.then {
                 Either.Right(TEST_AUTH_SESSION)
             }
-<<<<<<< HEAD
-            given(sessionRepository).invocation { storeSession(TEST_AUTH_SESSION) }.then { Either.Right(Unit) }
-            given(sessionRepository).invocation { updateCurrentSession(TEST_AUTH_SESSION.userId) }.then { Either.Right(Unit) }
-=======
->>>>>>> 0bfdb3d9
 
             val loginUserCaseResult = loginUseCase("   user@email.de  ", password, TEST_PERSIST_CLIENT, TEST_SERVER_CONFIG)
 
@@ -66,11 +61,6 @@
                 loginWithEmail(cleanEmail, password, TEST_PERSIST_CLIENT, TEST_SERVER_CONFIG)
             }.wasInvoked(exactly = once)
             verify(loginRepository).suspendFunction(loginRepository::loginWithHandle).with(any(), any(), any(), any()).wasNotInvoked()
-<<<<<<< HEAD
-
-            verify(sessionRepository).invocation { storeSession(TEST_AUTH_SESSION) }.wasInvoked(exactly = once)
-=======
->>>>>>> 0bfdb3d9
         }
 
     @Test
@@ -83,11 +73,6 @@
             given(loginRepository).coroutine { loginWithHandle(cleanHandle, password, TEST_PERSIST_CLIENT, TEST_SERVER_CONFIG) }.then {
                 Either.Right(TEST_AUTH_SESSION)
             }
-<<<<<<< HEAD
-            given(sessionRepository).invocation { storeSession(TEST_AUTH_SESSION) }.then { Either.Right(Unit) }
-            given(sessionRepository).invocation { updateCurrentSession(TEST_AUTH_SESSION.userId) }.then { Either.Right(Unit) }
-=======
->>>>>>> 0bfdb3d9
 
             val loginUserCaseResult = loginUseCase("   usere  ", password, TEST_PERSIST_CLIENT, TEST_SERVER_CONFIG)
 
@@ -110,11 +95,6 @@
             given(loginRepository).coroutine { loginWithEmail(TEST_EMAIL, TEST_PASSWORD, TEST_PERSIST_CLIENT, TEST_SERVER_CONFIG) }.then {
                 Either.Right(TEST_AUTH_SESSION)
             }
-<<<<<<< HEAD
-            given(sessionRepository).invocation { storeSession(TEST_AUTH_SESSION) }.then { Either.Right(Unit) }
-            given(sessionRepository).invocation { updateCurrentSession(TEST_AUTH_SESSION.userId) }.then { Either.Right(Unit) }
-=======
->>>>>>> 0bfdb3d9
 
             val loginUserCaseResult = loginUseCase(TEST_EMAIL, TEST_PASSWORD, TEST_PERSIST_CLIENT, TEST_SERVER_CONFIG)
 
@@ -137,11 +117,6 @@
             given(loginRepository).coroutine { loginWithHandle(TEST_HANDLE, TEST_PASSWORD, TEST_PERSIST_CLIENT, TEST_SERVER_CONFIG) }.then {
                 Either.Right(TEST_AUTH_SESSION)
             }
-<<<<<<< HEAD
-            given(sessionRepository).invocation { storeSession(TEST_AUTH_SESSION) }.then { Either.Right(Unit) }
-            given(sessionRepository).invocation { updateCurrentSession(TEST_AUTH_SESSION.userId) }.then { Either.Right(Unit) }
-=======
->>>>>>> 0bfdb3d9
 
             // when
             val loginUserCaseResult = loginUseCase(TEST_HANDLE, TEST_PASSWORD, TEST_PERSIST_CLIENT, TEST_SERVER_CONFIG)
