package com.wire.kalium.logic.data.id

import com.wire.kalium.logic.StorageFailure
import com.wire.kalium.logic.data.session.SessionRepository
import com.wire.kalium.logic.data.user.UserId
import com.wire.kalium.logic.functional.Either
import io.mockative.Mock
import io.mockative.any
import io.mockative.classOf
import io.mockative.given
import io.mockative.mock
import kotlinx.coroutines.test.runTest
import okio.IOException
import kotlin.test.BeforeTest
import kotlin.test.Test
import kotlin.test.assertEquals

class FederatedIdMapperTest {

    lateinit var federatedIdMapper: FederatedIdMapper

    @Mock
    private val sessionRepository = mock(classOf<SessionRepository>())

    @Mock
    private val qualifiedIdMapper = mock(classOf<QualifiedIdMapper>())

    private val qualifiedId = "aaa-bbb-ccc@wire.com"

    @BeforeTest
    fun setUp() {
        federatedIdMapper =
            FederatedIdMapperImpl(selfUserId, qualifiedIdMapper, sessionRepository)

        given(qualifiedIdMapper).invocation { qualifiedIdMapper.fromStringToQualifiedID(qualifiedId) }
            .then { QualifiedID("aaa-bbb-ccc", "wire.com") }
    }

    @Test
    fun givenAUserId_whenCurrentEnvironmentIsFederated_thenShouldMapTheValueWithDomain() = runTest {
        given(sessionRepository)
<<<<<<< HEAD
            .function(sessionRepository::userSession)
            .whenInvokedWith(any())
            .then { Either.Right(authToken) }

        given(serverConfigRepository)
            .function(serverConfigRepository::configByLinks)
=======
            .function(sessionRepository::isFederated)
>>>>>>> a859842b
            .whenInvokedWith(any())
            .then { Either.Right(true) }

        val federatedId = federatedIdMapper.parseToFederatedId(qualifiedId)

        assertEquals(qualifiedId, federatedId)
    }

    @Test
    fun givenAUserId_whenCurrentEnvironmentIsNotFederated_thenShouldMapTheValueWithoutDomain() = runTest {
        given(sessionRepository)
            .function(sessionRepository::isFederated)
            .whenInvokedWith(any())
<<<<<<< HEAD
            .then { Either.Right(authToken) }
=======
            .then { Either.Right(false) }

        val federatedId = federatedIdMapper.parseToFederatedId(qualifiedId)
>>>>>>> a859842b

        assertEquals("aaa-bbb-ccc", federatedId)
    }

    @Test
    fun givenError_whenGettingUserFederationStatus_thenShouldMapTheValueWithoutDomain() = runTest {
        given(sessionRepository)
            .function(sessionRepository::isFederated)
            .whenInvokedWith(any())
            .then { Either.Left(StorageFailure.Generic(IOException("why are we still here just to suffer!"))) }

        val federatedId = federatedIdMapper.parseToFederatedId(qualifiedId)

        assertEquals("aaa-bbb-ccc", federatedId)
    }

    companion object {
        val selfUserId = UserId("aaa-bbb-ccc", "wire.com")
<<<<<<< HEAD
        val serverConfigFederated = newServerConfig(1, federationEnabled = true)
        val serverConfigNonFederated = newServerConfig(2, federationEnabled = false)

        val authToken = AuthSession(
            AuthSession.Token.Valid(
                selfUserId,
                "accessToken",
                "refreshToken",
                "token_type",
            ),
            serverConfigFederated.links
        )
=======
>>>>>>> a859842b
    }
}<|MERGE_RESOLUTION|>--- conflicted
+++ resolved
@@ -39,16 +39,7 @@
     @Test
     fun givenAUserId_whenCurrentEnvironmentIsFederated_thenShouldMapTheValueWithDomain() = runTest {
         given(sessionRepository)
-<<<<<<< HEAD
-            .function(sessionRepository::userSession)
-            .whenInvokedWith(any())
-            .then { Either.Right(authToken) }
-
-        given(serverConfigRepository)
-            .function(serverConfigRepository::configByLinks)
-=======
             .function(sessionRepository::isFederated)
->>>>>>> a859842b
             .whenInvokedWith(any())
             .then { Either.Right(true) }
 
@@ -62,13 +53,9 @@
         given(sessionRepository)
             .function(sessionRepository::isFederated)
             .whenInvokedWith(any())
-<<<<<<< HEAD
-            .then { Either.Right(authToken) }
-=======
             .then { Either.Right(false) }
 
         val federatedId = federatedIdMapper.parseToFederatedId(qualifiedId)
->>>>>>> a859842b
 
         assertEquals("aaa-bbb-ccc", federatedId)
     }
@@ -87,20 +74,5 @@
 
     companion object {
         val selfUserId = UserId("aaa-bbb-ccc", "wire.com")
-<<<<<<< HEAD
-        val serverConfigFederated = newServerConfig(1, federationEnabled = true)
-        val serverConfigNonFederated = newServerConfig(2, federationEnabled = false)
-
-        val authToken = AuthSession(
-            AuthSession.Token.Valid(
-                selfUserId,
-                "accessToken",
-                "refreshToken",
-                "token_type",
-            ),
-            serverConfigFederated.links
-        )
-=======
->>>>>>> a859842b
     }
 }