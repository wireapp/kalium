--- conflicted
+++ resolved
@@ -272,8 +272,6 @@
         assertEquals(protoContent, decoded)
     }
 
-<<<<<<< HEAD
-=======
     @Test
     fun givenExpirableAssetContent_whenMappingToProtoDataAndBack_thenTheContentsShouldMatchTheOriginal() {
         val assetName = "Mocked-Asset.bin"
@@ -306,7 +304,6 @@
         assertEquals(protoContent, decoded)
     }
 
->>>>>>> 50a4051b
     private companion object {
         const val TEST_MESSAGE_UUID = "testUuid"
         val TEST_CONVERSATION_ID = TestConversation.ID
