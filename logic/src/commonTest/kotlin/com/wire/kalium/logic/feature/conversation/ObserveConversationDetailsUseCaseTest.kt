package com.wire.kalium.logic.feature.conversation

import app.cash.turbine.test
import com.wire.kalium.logic.StorageFailure
import com.wire.kalium.logic.data.conversation.ConversationDetails
import com.wire.kalium.logic.data.conversation.ConversationRepository
import com.wire.kalium.logic.data.conversation.LegalHoldStatus
import com.wire.kalium.logic.framework.TestConversation
import com.wire.kalium.logic.functional.Either
import com.wire.kalium.logic.sync.SyncManager
import io.mockative.Mock
import io.mockative.anything
import io.mockative.configure
import io.mockative.eq
import io.mockative.given
import io.mockative.mock
import io.mockative.once
import io.mockative.verify
import kotlinx.coroutines.flow.asFlow
import kotlinx.coroutines.flow.flowOf
import kotlinx.coroutines.test.runTest
import kotlin.test.BeforeTest
import kotlin.test.Test
import kotlin.test.assertEquals
import kotlin.test.assertIs

class ObserveConversationDetailsUseCaseTest {

    @Mock
    private val conversationRepository: ConversationRepository = mock(ConversationRepository::class)

    @Mock
    private val syncManager: SyncManager = configure(mock(SyncManager::class)) { stubsUnitByDefault = true }

    private lateinit var observeConversationsUseCase: ObserveConversationDetailsUseCase

    @BeforeTest
    fun setup() {
        observeConversationsUseCase = ObserveConversationDetailsUseCase(conversationRepository, syncManager)
    }

    @Test
    fun givenAConversationId_whenObservingConversationUseCase_thenTheConversationRepositoryShouldBeCalledWithTheCorrectID() = runTest {
        val conversationId = TestConversation.ID

        given(conversationRepository)
            .suspendFunction(conversationRepository::observeConversationDetailsById)
            .whenInvokedWith(anything())
            .then { flowOf() }

        observeConversationsUseCase(conversationId)

        verify(conversationRepository)
            .suspendFunction(conversationRepository::observeConversationDetailsById)
            .with(eq(conversationId))
            .wasInvoked(exactly = once)
    }

    @Test
    fun givenAConversationID_whenObservingConversationUseCase_thenSyncManagerShouldBeCalled() = runTest {
        val conversationId = TestConversation.ID

        given(conversationRepository)
            .suspendFunction(conversationRepository::observeConversationDetailsById)
            .whenInvokedWith(anything())
            .then { flowOf() }

        observeConversationsUseCase(conversationId)

        verify(syncManager)
            .function(syncManager::startSyncIfIdle)
            .wasInvoked(exactly = once)
    }

    @Test
    fun givenTheConversationIsUpdated_whenObservingConversationUseCase_thenThisUpdateIsPropagatedInTheFlow() = runTest {
        val conversation = TestConversation.GROUP()
        val conversationDetailsValues = listOf(
<<<<<<< HEAD
            ConversationDetails.Group(conversation, LegalHoldStatus.DISABLED, unreadMessagesCount = 0),
            ConversationDetails.Group(conversation.copy(name = "New Name"), LegalHoldStatus.DISABLED, unreadMessagesCount = 0)
=======
            Either.Right(ConversationDetails.Group(conversation, LegalHoldStatus.DISABLED)),
            Either.Right(ConversationDetails.Group(conversation.copy(name = "New Name"), LegalHoldStatus.DISABLED))
>>>>>>> 653dc295
        )

        given(conversationRepository)
            .suspendFunction(conversationRepository::observeConversationDetailsById)
            .whenInvokedWith(anything())
            .then { conversationDetailsValues.asFlow() }

        observeConversationsUseCase(TestConversation.ID).test {
            awaitItem().let { item ->
                assertIs<ObserveConversationDetailsUseCase.Result.Success>(item)
                assertEquals(conversationDetailsValues[0].value, item.conversationDetails)
            }
            awaitItem().let { item ->
                assertIs<ObserveConversationDetailsUseCase.Result.Success>(item)
                assertEquals(conversationDetailsValues[1].value, item.conversationDetails)
            }
            awaitComplete()
        }
    }

    @Test
    fun givenTheStorageFailure_whenObservingConversationUseCase_thenThisUpdateIsPropagatedInTheFlow() = runTest {
        val failure = StorageFailure.DataNotFound

        given(conversationRepository)
            .suspendFunction(conversationRepository::observeConversationDetailsById)
            .whenInvokedWith(anything())
            .then { flowOf(Either.Left(failure)) }

        observeConversationsUseCase(TestConversation.ID).test {
            awaitItem().let { item ->
                assertIs<ObserveConversationDetailsUseCase.Result.Failure>(item)
                assertEquals(failure, item.storageFailure)
            }
            awaitComplete()
        }
    }
}<|MERGE_RESOLUTION|>--- conflicted
+++ resolved
@@ -76,13 +76,8 @@
     fun givenTheConversationIsUpdated_whenObservingConversationUseCase_thenThisUpdateIsPropagatedInTheFlow() = runTest {
         val conversation = TestConversation.GROUP()
         val conversationDetailsValues = listOf(
-<<<<<<< HEAD
-            ConversationDetails.Group(conversation, LegalHoldStatus.DISABLED, unreadMessagesCount = 0),
-            ConversationDetails.Group(conversation.copy(name = "New Name"), LegalHoldStatus.DISABLED, unreadMessagesCount = 0)
-=======
-            Either.Right(ConversationDetails.Group(conversation, LegalHoldStatus.DISABLED)),
-            Either.Right(ConversationDetails.Group(conversation.copy(name = "New Name"), LegalHoldStatus.DISABLED))
->>>>>>> 653dc295
+            Either.Right(ConversationDetails.Group(conversation, LegalHoldStatus.DISABLED, unreadMessagesCount = 0)),
+            Either.Right(ConversationDetails.Group(conversation.copy(name = "New Name"), LegalHoldStatus.DISABLED, unreadMessagesCount = 0))
         )
 
         given(conversationRepository)
