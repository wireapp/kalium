/*
 * Wire
 * Copyright (C) 2024 Wire Swiss GmbH
 *
 * This program is free software: you can redistribute it and/or modify
 * it under the terms of the GNU General Public License as published by
 * the Free Software Foundation, either version 3 of the License, or
 * (at your option) any later version.
 *
 * This program is distributed in the hope that it will be useful,
 * but WITHOUT ANY WARRANTY; without even the implied warranty of
 * MERCHANTABILITY or FITNESS FOR A PARTICULAR PURPOSE. See the
 * GNU General Public License for more details.
 *
 * You should have received a copy of the GNU General Public License
 * along with this program. If not, see http://www.gnu.org/licenses/.
 */
package com.wire.kalium.logic.util.arrangement

import com.wire.kalium.common.error.CoreFailure
import com.wire.kalium.logic.data.message.Message
import com.wire.kalium.logic.data.message.MessageTarget
import com.wire.kalium.logic.feature.message.MessageSender
<<<<<<< HEAD
import com.wire.kalium.logic.functional.Either
import io.mockative.any
=======
import com.wire.kalium.common.functional.Either
import io.mockative.Mock
>>>>>>> 9761edfd
import io.mockative.coEvery
import io.mockative.fake.valueOf
import io.mockative.matchers.AnyMatcher
import io.mockative.matchers.Matcher
import io.mockative.matches
import io.mockative.mock

internal interface MessageSenderArrangement {
        val messageSender: MessageSender

    suspend fun withSendMessageSucceed(
        message: Matcher<Message.Sendable> = AnyMatcher(valueOf()),
        target: Matcher<MessageTarget> = AnyMatcher(valueOf())
    )

    suspend fun withMessageSenderFailure(
        result: Either.Left<CoreFailure>,
        message: Matcher<Message.Sendable> = AnyMatcher(valueOf()),
        target: Matcher<MessageTarget> = AnyMatcher(valueOf())
    )
}

internal open class MessageSenderArrangementImpl : MessageSenderArrangement {
        override val messageSender: MessageSender = mock(MessageSender::class)

    override suspend fun withSendMessageSucceed(
        message: Matcher<Message.Sendable>,
        target: Matcher<MessageTarget>
    ) {
        coEvery {
            messageSender.sendMessage(matches { message.matches(it) }, matches { target.matches(it) })
        }.returns(Either.Right(Unit))
    }

    override suspend fun withMessageSenderFailure(
        result: Either.Left<CoreFailure>,
        message: Matcher<Message.Sendable>,
        target: Matcher<MessageTarget>
    ) {
        coEvery {
            messageSender.sendMessage(matches { message.matches(it) }, matches { target.matches(it) })
        }.returns(result)
    }

}<|MERGE_RESOLUTION|>--- conflicted
+++ resolved
@@ -21,13 +21,7 @@
 import com.wire.kalium.logic.data.message.Message
 import com.wire.kalium.logic.data.message.MessageTarget
 import com.wire.kalium.logic.feature.message.MessageSender
-<<<<<<< HEAD
-import com.wire.kalium.logic.functional.Either
-import io.mockative.any
-=======
 import com.wire.kalium.common.functional.Either
-import io.mockative.Mock
->>>>>>> 9761edfd
 import io.mockative.coEvery
 import io.mockative.fake.valueOf
 import io.mockative.matchers.AnyMatcher
@@ -36,7 +30,8 @@
 import io.mockative.mock
 
 internal interface MessageSenderArrangement {
-        val messageSender: MessageSender
+
+    val messageSender: MessageSender
 
     suspend fun withSendMessageSucceed(
         message: Matcher<Message.Sendable> = AnyMatcher(valueOf()),
@@ -51,7 +46,8 @@
 }
 
 internal open class MessageSenderArrangementImpl : MessageSenderArrangement {
-        override val messageSender: MessageSender = mock(MessageSender::class)
+
+    override val messageSender: MessageSender = mock(MessageSender::class)
 
     override suspend fun withSendMessageSucceed(
         message: Matcher<Message.Sendable>,
