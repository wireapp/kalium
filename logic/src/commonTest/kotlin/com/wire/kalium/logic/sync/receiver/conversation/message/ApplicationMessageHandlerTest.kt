package com.wire.kalium.logic.sync.receiver.conversation.message

import com.wire.kalium.logic.CoreFailure
import com.wire.kalium.logic.StorageFailure
import com.wire.kalium.logic.configuration.FileSharingStatus
import com.wire.kalium.logic.configuration.UserConfigRepository
import com.wire.kalium.logic.data.asset.AssetRepository
import com.wire.kalium.logic.data.message.AssetContent
import com.wire.kalium.logic.data.message.Message
import com.wire.kalium.logic.data.message.MessageContent
import com.wire.kalium.logic.data.message.MessageRepository
import com.wire.kalium.logic.data.message.PersistMessageUseCase
import com.wire.kalium.logic.data.message.PersistReactionUseCase
import com.wire.kalium.logic.data.message.ProtoContent
import com.wire.kalium.logic.data.message.receipt.ReceiptRepository
import com.wire.kalium.logic.data.user.UserRepository
import com.wire.kalium.logic.feature.call.CallManager
import com.wire.kalium.logic.framework.TestEvent
import com.wire.kalium.logic.functional.Either
import com.wire.kalium.logic.sync.receiver.message.ClearConversationContentHandler
import com.wire.kalium.logic.sync.receiver.message.DeleteForMeHandler
import com.wire.kalium.logic.sync.receiver.message.LastReadContentHandler
import com.wire.kalium.logic.sync.receiver.message.MessageTextEditHandler
import com.wire.kalium.logic.sync.receiver.message.ReceiptMessageHandler
import com.wire.kalium.logic.util.Base64
import com.wire.kalium.logic.util.MessageContentEncoder
import io.mockative.Mock
import io.mockative.any
import io.mockative.classOf
import io.mockative.given
import io.mockative.matching
import io.mockative.mock
import io.mockative.verify
import kotlinx.coroutines.test.runTest
import kotlin.test.Test

class ApplicationMessageHandlerTest {

    @Test
    fun givenValidNewImageMessageEvent_whenHandling_shouldSetDownloadStatusAsInProgress() = runTest {
        val messageId = "messageId"
        val validImageContent = MessageContent.Asset(
            AssetContent(
                1000, "some-image.jpg", "image/jpg", AssetContent.AssetMetadata.Image(200, 200),
                AssetContent.RemoteData(
                    ByteArray(16), ByteArray(16), "assetid", null, null, null
                ),
                Message.UploadStatus.NOT_UPLOADED, Message.DownloadStatus.NOT_DOWNLOADED
            )
        )
        val protoContent = ProtoContent.Readable(messageId, validImageContent, false)
        val coreFailure = StorageFailure.DataNotFound
        val (arrangement, messageHandler) = Arrangement()
            .withPersistingMessageReturning(Either.Right(Unit))
            .withFileSharingEnabled()
            .withErrorGetMessageById(coreFailure)
            .arrange()

        val encodedEncryptedContent = Base64.encodeToBase64("Hello".encodeToByteArray())
        val messageEvent = TestEvent.newMessageEvent(encodedEncryptedContent.decodeToString())
        messageHandler.handleContent(
            messageEvent.conversationId,
            messageEvent.timestampIso,
            messageEvent.senderUserId,
            messageEvent.senderClientId,
            protoContent
        )

        verify(arrangement.persistMessage)
            .suspendFunction(arrangement.persistMessage::invoke)
            .with(
                matching {
                    it.content is MessageContent.Asset &&
                            (it.content as MessageContent.Asset).value.downloadStatus == Message.DownloadStatus.DOWNLOAD_IN_PROGRESS
                }
            )
            .wasInvoked()
    }

    private class Arrangement {
        @Mock
        val persistMessage = mock(classOf<PersistMessageUseCase>())

        @Mock
        val messageRepository = mock(classOf<MessageRepository>())

        @Mock
        val assetRepository = mock(classOf<AssetRepository>())

        @Mock
        private val userRepository = mock(classOf<UserRepository>())

        @Mock
        private val receiptRepository = mock(classOf<ReceiptRepository>())

        @Mock
        val userConfigRepository = mock(classOf<UserConfigRepository>())

        @Mock
        private val callManager = mock(classOf<CallManager>())

        @Mock
        val persistReactionsUseCase = mock(classOf<PersistReactionUseCase>())

        @Mock
        val messageTextEditHandler = mock(classOf<MessageTextEditHandler>())

        @Mock
        val lastReadContentHandler = mock(classOf<LastReadContentHandler>())

        @Mock
        val clearConversationContentHandler = mock(classOf<ClearConversationContentHandler>())

        @Mock
        val deleteForMeHandler = mock(classOf<DeleteForMeHandler>())

        @Mock
        val receiptMessageHandler = mock(classOf<ReceiptMessageHandler>())

        private val applicationMessageHandler = ApplicationMessageHandlerImpl(
            userRepository,
            assetRepository,
            messageRepository,
            userConfigRepository,
            lazyOf(callManager),
            persistMessage,
            persistReactionsUseCase,
<<<<<<< HEAD
            messageTextEditHandler,
            lastReadContentHandler,
            clearConversationContentHandler,
            deleteForMeHandler,
=======
            // TODO(Refactor): Test smaller handlers on their own Test class
            MessageTextEditHandler(messageRepository),
            LastReadContentHandler(
                conversationRepository = conversationRepository,
                selfUserId = TestUser.USER_ID,
                selfConversationIdProvider = selfConversationIdProvider
            ),
            ClearConversationContentHandler(
                clearConversationContent = ClearConversationContentImpl(conversationRepository, assetRepository),
                selfUserId = TestUser.USER_ID,
                selfConversationIdProvider = selfConversationIdProvider
            ),
            DeleteForMeHandler(
                messageRepository = messageRepository,
                selfConversationIdProvider = selfConversationIdProvider
            ),
>>>>>>> adf31aa7
            MessageContentEncoder(),
            receiptMessageHandler
        )

        fun withPersistingMessageReturning(result: Either<CoreFailure, Unit>) = apply {
            given(persistMessage)
                .suspendFunction(persistMessage::invoke)
                .whenInvokedWith(any())
                .thenReturn(result)
        }

        fun withFileSharingEnabled() = apply {
            given(userConfigRepository)
                .function(userConfigRepository::isFileSharingEnabled)
                .whenInvoked()
                .thenReturn(
                    Either.Right(
                        FileSharingStatus(
                            isFileSharingEnabled = true,
                            isStatusChanged = false
                        )
                    )
                )
        }

        fun withErrorGetMessageById(coreFailure: CoreFailure) = apply {
            given(messageRepository)
                .suspendFunction(messageRepository::getMessageById)
                .whenInvokedWith(any(), any())
                .thenReturn(Either.Left(coreFailure))
        }

        fun arrange() = this to applicationMessageHandler

    }
}<|MERGE_RESOLUTION|>--- conflicted
+++ resolved
@@ -12,7 +12,6 @@
 import com.wire.kalium.logic.data.message.PersistMessageUseCase
 import com.wire.kalium.logic.data.message.PersistReactionUseCase
 import com.wire.kalium.logic.data.message.ProtoContent
-import com.wire.kalium.logic.data.message.receipt.ReceiptRepository
 import com.wire.kalium.logic.data.user.UserRepository
 import com.wire.kalium.logic.feature.call.CallManager
 import com.wire.kalium.logic.framework.TestEvent
@@ -76,7 +75,6 @@
             )
             .wasInvoked()
     }
-
     private class Arrangement {
         @Mock
         val persistMessage = mock(classOf<PersistMessageUseCase>())
@@ -89,9 +87,6 @@
 
         @Mock
         private val userRepository = mock(classOf<UserRepository>())
-
-        @Mock
-        private val receiptRepository = mock(classOf<ReceiptRepository>())
 
         @Mock
         val userConfigRepository = mock(classOf<UserConfigRepository>())
@@ -125,29 +120,10 @@
             lazyOf(callManager),
             persistMessage,
             persistReactionsUseCase,
-<<<<<<< HEAD
             messageTextEditHandler,
             lastReadContentHandler,
             clearConversationContentHandler,
             deleteForMeHandler,
-=======
-            // TODO(Refactor): Test smaller handlers on their own Test class
-            MessageTextEditHandler(messageRepository),
-            LastReadContentHandler(
-                conversationRepository = conversationRepository,
-                selfUserId = TestUser.USER_ID,
-                selfConversationIdProvider = selfConversationIdProvider
-            ),
-            ClearConversationContentHandler(
-                clearConversationContent = ClearConversationContentImpl(conversationRepository, assetRepository),
-                selfUserId = TestUser.USER_ID,
-                selfConversationIdProvider = selfConversationIdProvider
-            ),
-            DeleteForMeHandler(
-                messageRepository = messageRepository,
-                selfConversationIdProvider = selfConversationIdProvider
-            ),
->>>>>>> adf31aa7
             MessageContentEncoder(),
             receiptMessageHandler
         )
@@ -183,4 +159,5 @@
         fun arrange() = this to applicationMessageHandler
 
     }
+
 }