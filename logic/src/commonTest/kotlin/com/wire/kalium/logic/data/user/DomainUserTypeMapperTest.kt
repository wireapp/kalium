--- conflicted
+++ resolved
@@ -94,16 +94,10 @@
             "teamA",
             "teamB",
             "domainA",
-<<<<<<< HEAD
             null,
             false
         )
-        //then
-=======
-            null
-        )
         // then
->>>>>>> 76b5af3f
         assertEquals(UserType.FEDERATED, result)
     }
 
@@ -121,11 +115,10 @@
         // then
         assertEquals(UserType.GUEST, result)
     }
-<<<<<<< HEAD
 
     @Test
     fun givenServiceBot_whenMappingToConversationDetails_ThenConversationDetailsUserTypeIsService() {
-        //when
+        // when
         val result = userTypeMapper.fromTeamDomainAndPermission(
             "domain.wire.com",
             "teamA",
@@ -134,10 +127,7 @@
             null,
             true
         )
-        //then
+        // then
         assertEquals(UserType.SERVICE, result)
     }
-}
-=======
-}
->>>>>>> 76b5af3f
+}