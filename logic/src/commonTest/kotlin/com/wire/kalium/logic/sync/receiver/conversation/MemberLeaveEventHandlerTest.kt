/*
 * Wire
 * Copyright (C) 2024 Wire Swiss GmbH
 *
 * This program is free software: you can redistribute it and/or modify
 * it under the terms of the GNU General Public License as published by
 * the Free Software Foundation, either version 3 of the License, or
 * (at your option) any later version.
 *
 * This program is distributed in the hope that it will be useful,
 * but WITHOUT ANY WARRANTY; without even the implied warranty of
 * MERCHANTABILITY or FITNESS FOR A PARTICULAR PURPOSE. See the
 * GNU General Public License for more details.
 *
 * You should have received a copy of the GNU General Public License
 * along with this program. If not, see http://www.gnu.org/licenses/.
 */
package com.wire.kalium.logic.sync.receiver.conversation

import com.wire.kalium.common.error.CoreFailure
import com.wire.kalium.common.functional.Either
import com.wire.kalium.cryptography.MLSClient
import com.wire.kalium.logic.data.client.MLSClientProvider
import com.wire.kalium.logic.data.event.Event
import com.wire.kalium.logic.data.event.MemberLeaveReason
import com.wire.kalium.logic.data.id.ConversationId
import com.wire.kalium.logic.data.id.TeamId
import com.wire.kalium.logic.data.id.toDao
import com.wire.kalium.logic.data.message.Message
import com.wire.kalium.logic.data.message.MessageContent
import com.wire.kalium.logic.data.user.UserId
import com.wire.kalium.logic.feature.call.usecase.UpdateConversationClientsForCurrentCallUseCase
import com.wire.kalium.logic.sync.receiver.handler.legalhold.LegalHoldHandler
import com.wire.kalium.logic.util.arrangement.dao.MemberDAOArrangement
import com.wire.kalium.logic.util.arrangement.dao.MemberDAOArrangementImpl
import com.wire.kalium.logic.util.arrangement.provider.SelfTeamIdProviderArrangement
import com.wire.kalium.logic.util.arrangement.provider.SelfTeamIdProviderArrangementImpl
import com.wire.kalium.logic.util.arrangement.repository.ConversationRepositoryArrangement
import com.wire.kalium.logic.util.arrangement.repository.ConversationRepositoryArrangementImpl
import com.wire.kalium.logic.util.arrangement.repository.UserRepositoryArrangement
import com.wire.kalium.logic.util.arrangement.repository.UserRepositoryArrangementImpl
import com.wire.kalium.logic.util.arrangement.usecase.PersistMessageUseCaseArrangement
import com.wire.kalium.logic.util.arrangement.usecase.PersistMessageUseCaseArrangementImpl
import com.wire.kalium.logic.util.shouldSucceed
import com.wire.kalium.persistence.dao.QualifiedIDEntity
import com.wire.kalium.persistence.dao.conversation.ConversationDAO
import com.wire.kalium.persistence.dao.conversation.ConversationEntity
import com.wire.kalium.util.time.UNIX_FIRST_DATE
import io.mockative.any
import io.mockative.coEvery
import io.mockative.coVerify
import io.mockative.eq
import io.mockative.matchers.EqualsMatcher
import io.mockative.matches
import io.mockative.mock
import io.mockative.once
import kotlinx.coroutines.test.runTest
import kotlinx.datetime.Instant
import kotlin.test.Test

class MemberLeaveEventHandlerTest {

    @Test
    fun givenDaoReturnsSuccess_whenDeletingMember_thenPersistSystemMessage() = runTest {

        val event = memberLeaveEvent(reason = MemberLeaveReason.Left)
        val message = memberRemovedMessage(event)

        val (arrangement, memberLeaveEventHandler) = Arrangement()
            .arrange {
                withFetchUsersIfUnknownByIdsReturning(Either.Right(Unit), userIdList = EqualsMatcher(event.removedList.toSet()))
                withPersistingMessage(Either.Right(Unit), messageMatcher = EqualsMatcher(message))
                withDeleteMembersByQualifiedID(
                    result = event.removedList.size.toLong(),
                    conversationId = EqualsMatcher(event.conversationId.toDao()),
                    memberIdList = EqualsMatcher(event.removedList.map { it.toDao() })
                )
                withGetConversationProtocolInfoReturns(ConversationEntity.ProtocolInfo.Proteus)
                withGetConversationsDeleteQueue(emptyList())
            }

        memberLeaveEventHandler.handle(event)

        coVerify {
            arrangement.memberDAO.deleteMembersByQualifiedID(event.removedList.map { it.toDao() }, qualifiedConversationIdEntity)
        }.wasInvoked(once)

        coVerify {
            arrangement.updateConversationClientsForCurrentCall.invoke(message.conversationId)
        }.wasInvoked(once)

        coVerify {
            arrangement.persistMessageUseCase.invoke(message)
        }.wasInvoked(once)

    }

    @Test
    fun givenDaoReturnsFailure_whenDeletingMember_thenNothingToDo() = runTest {
        val event = memberLeaveEvent(reason = MemberLeaveReason.Left)

        val (arrangement, memberLeaveEventHandler) = Arrangement()
            .arrange {
                withFetchUsersIfUnknownByIdsReturning(
                    Either.Left(failure),
                    userIdList = EqualsMatcher(event.removedList.toSet())
                )
                withPersistingMessage(Either.Left(failure))
                withDeleteMembersByQualifiedIDThrows(throws = IllegalArgumentException())
                withGetConversationProtocolInfoReturns(ConversationEntity.ProtocolInfo.Proteus)
            }

        memberLeaveEventHandler.handle(event)

        coVerify {
            arrangement.memberDAO.deleteMembersByQualifiedID(event.removedList.map { it.toDao() }, qualifiedConversationIdEntity)
        }.wasInvoked(once)

        coVerify {
            arrangement.persistMessageUseCase.invoke(memberRemovedMessage(event))
        }.wasNotInvoked()
    }

    @Test
    fun givenDaoReturnsSuccess_whenDeletingMember_thenPersistSystemMessageAndFetchUsers() = runTest {
        val event = memberLeaveEvent(reason = MemberLeaveReason.UserDeleted)
        val message = memberRemovedFromTeamMessage(event)

        val (arrangement, memberLeaveEventHandler) = Arrangement()
            .arrange {
                withMarkAsDeleted(Either.Right(Unit), userId = EqualsMatcher(event.removedList))
                withDeleteMembersByQualifiedID(
                    result = event.removedList.size.toLong(),
                    conversationId = EqualsMatcher(event.conversationId.toDao()),
                    memberIdList = EqualsMatcher(event.removedList.map { it.toDao() })
                )
                withFetchUsersIfUnknownByIdsReturning(Either.Right(Unit), userIdList = EqualsMatcher(event.removedList.toSet()))
                withPersistingMessage(Either.Right(Unit), messageMatcher = EqualsMatcher(message))
                withTeamId(Either.Right(TeamId("teamId")))
                withIsAtLeastOneUserATeamMember(Either.Right(true))
                withGetConversationProtocolInfoReturns(ConversationEntity.ProtocolInfo.Proteus)
            }

        memberLeaveEventHandler.handle(event)

        coVerify {
            arrangement.userRepository.fetchUsersIfUnknownByIds(event.removedList.toSet())
        }.wasInvoked(once)

        coVerify {
            arrangement.updateConversationClientsForCurrentCall.invoke(message.conversationId)
        }.wasInvoked(once)

        coVerify {
            arrangement.persistMessageUseCase.invoke(message)
        }.wasInvoked(once)
    }

    @Test
    fun givenDaoReturnsSuccess_whenDeletingMemberAndSelfIsNotTeamMember_thenDoNothing() = runTest {
        val event = memberLeaveEvent(reason = MemberLeaveReason.UserDeleted)
        val (arrangement, memberLeaveEventHandler) = Arrangement()
            .arrange {
                withMarkAsDeleted(Either.Right(Unit), userId = EqualsMatcher(event.removedList))
                withDeleteMembersByQualifiedID(
                    result = event.removedList.size.toLong(),
                    conversationId = EqualsMatcher(event.conversationId.toDao()),
                    memberIdList = EqualsMatcher(event.removedList.map { it.toDao() })
                )
                withFetchUsersIfUnknownByIdsReturning(Either.Right(Unit), userIdList = EqualsMatcher(event.removedList.toSet()))
                withTeamId(Either.Right(null))
                withPersistingMessage(Either.Right(Unit))
                withGetConversationProtocolInfoReturns(ConversationEntity.ProtocolInfo.Proteus)
            }

        memberLeaveEventHandler.handle(event)

        coVerify {
            arrangement.userRepository.fetchUsersIfUnknownByIds(event.removedList.toSet())
        }.wasInvoked(exactly = once)

        coVerify {
            arrangement.userRepository.markAsDeleted(any())
        }.wasInvoked(exactly = once)

        coVerify {
            arrangement.memberDAO.deleteMembersByQualifiedID(any(), any())
        }.wasInvoked(exactly = once)

        coVerify {
            arrangement.updateConversationClientsForCurrentCall.invoke(eq(event.conversationId))
        }.wasInvoked(exactly = once)

        coVerify {
            arrangement.persistMessageUseCase.invoke(
                matches {
                    it.content is MessageContent.MemberChange.Removed
                }
            )
        }.wasInvoked(once)
    }

    @Test
    fun givenNotMembersRemoved_whenResolvingMessageContent_thenNotMessagePersisted() = runTest {
        val event = memberLeaveEvent(reason = MemberLeaveReason.UserDeleted)

        val (arrangement, memberLeaveEventHandler) = Arrangement()
            .arrange {
                withTeamId(Either.Right(TeamId("teamId")))
                withFetchUsersIfUnknownByIdsReturning(Either.Right(Unit))
                withMarkAsDeleted(Either.Right(Unit), userId = EqualsMatcher(event.removedList))
                withDeleteMembersByQualifiedID(
                    result = 0,
                    conversationId = EqualsMatcher(event.conversationId.toDao()),
                    memberIdList = EqualsMatcher(event.removedList.map { it.toDao() })
                )
                withIsAtLeastOneUserATeamMember(Either.Right(false))
                withGetConversationProtocolInfoReturns(ConversationEntity.ProtocolInfo.Proteus)
            }

        memberLeaveEventHandler.handle(event)

        coVerify {
            arrangement.userRepository.fetchUsersIfUnknownByIds(event.removedList.toSet())
        }.wasInvoked(once)

        coVerify {
            arrangement.userRepository.markAsDeleted(any())
        }.wasInvoked(exactly = once)

        coVerify {
            arrangement.memberDAO.deleteMembersByQualifiedID(any(), any())
        }.wasInvoked(exactly = once)

        coVerify {
            arrangement.updateConversationClientsForCurrentCall.invoke(eq(event.conversationId))
        }.wasInvoked(exactly = once)

        coVerify {
            arrangement.persistMessageUseCase.invoke(any())
        }.wasNotInvoked()
    }

    @Test
    fun givenMemberLeaveEvent_whenHandlingIt_thenShouldUpdateConversationLegalHoldIfNeeded() = runTest {
        // given
        val event = memberLeaveEvent(reason = MemberLeaveReason.Left)
        val (arrangement, memberLeaveEventHandler) = Arrangement()
            .arrange {
                withFetchUsersIfUnknownByIdsReturning(Either.Right(Unit), userIdList = EqualsMatcher(event.removedList.toSet()))
                withPersistingMessage(Either.Right(Unit))
                withDeleteMembersByQualifiedID(
                    result = event.removedList.size.toLong(),
                    conversationId = EqualsMatcher(event.conversationId.toDao()),
                    memberIdList = EqualsMatcher(event.removedList.map { it.toDao() })
                )
                withGetConversationProtocolInfoReturns(ConversationEntity.ProtocolInfo.Proteus)
                withGetConversationsDeleteQueue(emptyList())
            }
        // when
        memberLeaveEventHandler.handle(event)
        // then
        coVerify {
            arrangement.legalHoldHandler.handleConversationMembersChanged(eq(event.conversationId))
        }.wasInvoked(exactly = once)
    }

    @Test
    fun givenDaoReturnsSuccessAndConversationInDeleteQueue_whenDeletingSelfMember_thenConversationDeleted() = runTest {
        val event = memberLeaveEvent(reason = MemberLeaveReason.Left).copy(removedList = listOf(selfUserId), removedBy = selfUserId)

        val (arrangement, memberLeaveEventHandler) = Arrangement()
            .arrange {
                withDeleteMembersByQualifiedID(
                    result = event.removedList.size.toLong(),
                    conversationId = EqualsMatcher(event.conversationId.toDao()),
                    memberIdList = EqualsMatcher(event.removedList.map { QualifiedIDEntity(it.value, it.domain) })
                )
                withFetchUsersIfUnknownByIdsReturning(Either.Right(Unit), userIdList = EqualsMatcher(event.removedList.toSet()))
                withTeamId(Either.Right(null))
                withPersistingMessage(Either.Right(Unit))
                withGetConversationsDeleteQueue(listOf(event.conversationId))
                withDeletingConversationSucceeding(EqualsMatcher(event.conversationId))
                withGetConversationProtocolInfoReturns(ConversationEntity.ProtocolInfo.Proteus)
            }

        memberLeaveEventHandler.handle(event)

        coVerify {
            arrangement.updateConversationClientsForCurrentCall.invoke(eq(event.conversationId))
        }.wasInvoked(exactly = once)
        coVerify { arrangement.conversationRepository.getConversationsDeleteQueue() }.wasInvoked(once)
        coVerify { arrangement.conversationRepository.deleteConversation(event.conversationId) }.wasInvoked(once)
        coVerify { arrangement.conversationRepository.removeConversationFromDeleteQueue(event.conversationId) }.wasInvoked(once)
    }

    @Test
    fun givenUserLeavesMLSGroup_whenHandlingMemberLeaveEvent_thenMLSClientShouldWipeConversation() = runTest {
        val event = memberLeaveEvent(reason = MemberLeaveReason.Left).copy(
            conversationId = conversationId,
            removedList = listOf(selfUserId), removedBy = selfUserId
        )

        val (arrangement, memberLeaveEventHandler) = Arrangement()
            .arrange {
                withDeleteMembersByQualifiedID(
                    result = event.removedList.size.toLong(),
                    conversationId = EqualsMatcher(event.conversationId.toDao()),
                    memberIdList = EqualsMatcher(event.removedList.map { QualifiedIDEntity(it.value, it.domain) })
                )
                withFetchUsersIfUnknownByIdsReturning(Either.Right(Unit), userIdList = EqualsMatcher(event.removedList.toSet()))
                withTeamId(Either.Right(null))
                withPersistingMessage(Either.Right(Unit))
                withGetConversationsDeleteQueue(listOf(event.conversationId))
                withDeletingConversationSucceeding(EqualsMatcher(event.conversationId))
                withGetConversationProtocolInfoReturns(mlsProtocolInfo1)
            }

        memberLeaveEventHandler.handle(event)

        coVerify { arrangement.updateConversationClientsForCurrentCall.invoke(eq(event.conversationId)) }.wasInvoked(exactly = once)
        coVerify { arrangement.mlsClient.wipeConversation(any()) }.wasInvoked(once)
    }

    @Test
    fun givenOtherUsersRemainInMLSGroup_whenHandlingMemberLeaveEvent_thenDoNotWipeConversation() = runTest {
        val event = memberLeaveEvent(reason = MemberLeaveReason.Removed).copy(
            removedList = listOf(UserId("userId1", "domain"), UserId("userId2", "domain"))
        )

        val (arrangement, memberLeaveEventHandler) = Arrangement()
            .arrange {
                withFetchUsersIfUnknownByIdsReturning(Either.Right(Unit), userIdList = EqualsMatcher(event.removedList.toSet()))
                withPersistingMessage(Either.Right(Unit))
                withTeamId(Either.Right(null))
                withDeleteMembersByQualifiedID(
                    result = event.removedList.size.toLong(),
                    conversationId = EqualsMatcher(event.conversationId.toDao()),
                    memberIdList = EqualsMatcher(event.removedList.map { it.toDao() })
                )
                withGetConversationsDeleteQueue(listOf(event.conversationId))
                withDeletingConversationSucceeding(EqualsMatcher(event.conversationId))
                withGetConversationProtocolInfoReturns(mlsProtocolInfo1)
            }

        memberLeaveEventHandler.handle(event)

        coVerify { arrangement.mlsClient.wipeConversation(any()) }.wasNotInvoked()
    }

    @Test
    fun givenEventWithConversationMissingFormDB_whenConversationIsMissingFromDB_thenIgnoreAndReturnSuccess() = runTest {
        val event = memberLeaveEvent(reason = MemberLeaveReason.Removed).copy(
            removedList = listOf(selfUserId)
        )

        val (arrangement, memberLeaveEventHandler) = Arrangement()
            .arrange {
                withFetchUsersIfUnknownByIdsReturning(Either.Right(Unit), userIdList = EqualsMatcher(event.removedList.toSet()))
                withDeleteMembersByQualifiedID(
                    result = event.removedList.size.toLong(),
                    conversationId = EqualsMatcher(event.conversationId.toDao()),
                    memberIdList = EqualsMatcher(event.removedList.map { it.toDao() })
                )
                withPersistingMessage(Either.Right(Unit))
                withGetConversationProtocolInfoReturns(null)
            }

        memberLeaveEventHandler.handle(event).shouldSucceed()

        coVerify {
            arrangement.memberDAO.deleteMembersByQualifiedID(any(), any())
        }.wasInvoked(once)

        coVerify {
            arrangement.updateConversationClientsForCurrentCall.invoke(any())
        }.wasInvoked(once)

        coVerify {
            arrangement.persistMessageUseCase.invoke(any())
        }.wasInvoked(once)
    }

    private class Arrangement :
        UserRepositoryArrangement by UserRepositoryArrangementImpl(),
        PersistMessageUseCaseArrangement by PersistMessageUseCaseArrangementImpl(),
        MemberDAOArrangement by MemberDAOArrangementImpl(),
<<<<<<< HEAD
        SelfTeamIdProviderArrangement by SelfTeamIdProviderArrangementImpl() {
=======
        SelfTeamIdProviderArrangement by SelfTeamIdProviderArrangementImpl(),
        ConversationRepositoryArrangement by ConversationRepositoryArrangementImpl() {

        @Mock
>>>>>>> 9761edfd
        val updateConversationClientsForCurrentCall = mock(UpdateConversationClientsForCurrentCallUseCase::class)
        val legalHoldHandler = mock(LegalHoldHandler::class)

        @Mock
        val mlsClientProvider = mock(MLSClientProvider::class)

        @Mock
        val conversationDAO = mock(ConversationDAO::class)

        @Mock
        val mlsClient = mock(MLSClient::class)

        private lateinit var memberLeaveEventHandler: MemberLeaveEventHandler

        suspend fun withGetConversationProtocolInfoReturns(protocolInfo: ConversationEntity.ProtocolInfo?) = apply {
            coEvery {
                conversationDAO.getConversationProtocolInfo(any())
            }.returns(protocolInfo)
        }

        suspend fun arrange(block: suspend Arrangement.() -> Unit): Pair<Arrangement, MemberLeaveEventHandler> = run {
            coEvery {
                legalHoldHandler.handleConversationMembersChanged(any())
            }.returns(Either.Right(Unit))
            withRemoveConversationToDeleteQueue()
            coEvery {
                mlsClientProvider.getMLSClient(any())
            }.returns(Either.Right(mlsClient))
            coEvery {
                mlsClient.wipeConversation(any())
            }.returns(Unit)
            coEvery {
                updateConversationClientsForCurrentCall.invoke(any())
            }.returns(Unit)
            block()
            memberLeaveEventHandler = MemberLeaveEventHandlerImpl(
                memberDAO = memberDAO,
                userRepository = userRepository,
                conversationRepository = conversationRepository,
                persistMessage = persistMessageUseCase,
                updateConversationClientsForCurrentCall = lazy { updateConversationClientsForCurrentCall },
                legalHoldHandler = legalHoldHandler,
                selfTeamIdProvider = selfTeamIdProvider,
                selfUserId = selfUserId,
                mlsClientProvider = mlsClientProvider,
                conversationDAO = conversationDAO,
            )
            this to memberLeaveEventHandler
        }
    }

    companion object {
        val failure = CoreFailure.MissingClientRegistration
        val selfUserId = UserId("self-userId", "domain")
        val userId = UserId("userId", "domain")
        private val qualifiedConversationIdEntity = QualifiedIDEntity("conversationId", "domain")

        val conversationId = ConversationId("conversationId", "domain")

        val mlsProtocolInfo1 = ConversationEntity.ProtocolInfo.MLS(
            "group2",
            ConversationEntity.GroupState.ESTABLISHED,
            0UL,
            Instant.parse("2021-03-30T15:36:00.000Z"),
            cipherSuite = ConversationEntity.CipherSuite.MLS_128_DHKEMX25519_AES128GCM_SHA256_Ed25519
        )

        fun memberLeaveEvent(reason: MemberLeaveReason) = Event.Conversation.MemberLeave(
            id = "id",
            conversationId = conversationId,
            removedBy = selfUserId,
            removedList = listOf(selfUserId),
            dateTime = Instant.UNIX_FIRST_DATE,
            reason = reason
        )

        fun memberRemovedMessage(event: Event.Conversation.MemberLeave) = Message.System(
            id = event.id,
            content = MessageContent.MemberChange.Removed(members = event.removedList),
            conversationId = event.conversationId,
            date = event.dateTime,
            senderUserId = event.removedBy,
            status = Message.Status.Sent,
            visibility = Message.Visibility.VISIBLE,
            expirationData = null
        )

        fun memberRemovedFromTeamMessage(event: Event.Conversation.MemberLeave) = Message.System(
            id = event.id,
            content = MessageContent.MemberChange.RemovedFromTeam(members = event.removedList),
            conversationId = event.conversationId,
            date = event.dateTime,
            senderUserId = event.removedBy,
            status = Message.Status.Sent,
            visibility = Message.Visibility.VISIBLE,
            expirationData = null
        )
    }
}<|MERGE_RESOLUTION|>--- conflicted
+++ resolved
@@ -385,24 +385,13 @@
         UserRepositoryArrangement by UserRepositoryArrangementImpl(),
         PersistMessageUseCaseArrangement by PersistMessageUseCaseArrangementImpl(),
         MemberDAOArrangement by MemberDAOArrangementImpl(),
-<<<<<<< HEAD
-        SelfTeamIdProviderArrangement by SelfTeamIdProviderArrangementImpl() {
-=======
         SelfTeamIdProviderArrangement by SelfTeamIdProviderArrangementImpl(),
         ConversationRepositoryArrangement by ConversationRepositoryArrangementImpl() {
 
-        @Mock
->>>>>>> 9761edfd
         val updateConversationClientsForCurrentCall = mock(UpdateConversationClientsForCurrentCallUseCase::class)
         val legalHoldHandler = mock(LegalHoldHandler::class)
-
-        @Mock
         val mlsClientProvider = mock(MLSClientProvider::class)
-
-        @Mock
         val conversationDAO = mock(ConversationDAO::class)
-
-        @Mock
         val mlsClient = mock(MLSClient::class)
 
         private lateinit var memberLeaveEventHandler: MemberLeaveEventHandler
