/*
 * Wire
 * Copyright (C) 2023 Wire Swiss GmbH
 *
 * This program is free software: you can redistribute it and/or modify
 * it under the terms of the GNU General Public License as published by
 * the Free Software Foundation, either version 3 of the License, or
 * (at your option) any later version.
 *
 * This program is distributed in the hope that it will be useful,
 * but WITHOUT ANY WARRANTY; without even the implied warranty of
 * MERCHANTABILITY or FITNESS FOR A PARTICULAR PURPOSE. See the
 * GNU General Public License for more details.
 *
 * You should have received a copy of the GNU General Public License
 * along with this program. If not, see http://www.gnu.org/licenses/.
 */
package com.wire.kalium.logic.feature.e2ei

import com.wire.kalium.cryptography.CryptoCertificateStatus
import com.wire.kalium.cryptography.CryptoQualifiedClientId
import com.wire.kalium.cryptography.WireIdentity
import com.wire.kalium.logic.MLSFailure
import com.wire.kalium.logic.data.id.toCrypto
import com.wire.kalium.logic.data.user.UserId
import com.wire.kalium.logic.feature.e2ei.usecase.GetUserE2eiCertificatesUseCaseImpl
import com.wire.kalium.logic.functional.Either
import com.wire.kalium.logic.util.arrangement.mls.CertificateStatusMapperArrangement
import com.wire.kalium.logic.util.arrangement.mls.CertificateStatusMapperArrangementImpl
import com.wire.kalium.logic.util.arrangement.mls.IsE2EIEnabledUseCaseArrangement
import com.wire.kalium.logic.util.arrangement.mls.IsE2EIEnabledUseCaseArrangementImpl
import com.wire.kalium.logic.util.arrangement.mls.MLSConversationRepositoryArrangement
import com.wire.kalium.logic.util.arrangement.mls.MLSConversationRepositoryArrangementImpl
import io.mockative.any
import io.mockative.eq
import io.mockative.verify
import kotlinx.coroutines.test.runTest
import kotlinx.datetime.Instant
import kotlin.test.Test
import kotlin.test.assertEquals
import kotlin.test.assertTrue

class GetUserE2eiAllCertificateStatusesUseCaseTest {

    @Test
    fun givenErrorOnGettingUserIdentity_whenGetUserE2eiAllCertificateStatuses_thenEmptyMapResult() =
        runTest {
            val (_, getUserE2eiAllCertificateStatuses) = arrange {
                withE2EIEnabledAndMLSEnabled(true)
                withUserIdentity(Either.Left(MLSFailure.WrongEpoch))
            }

            val result = getUserE2eiAllCertificateStatuses(USER_ID)

            assertTrue(result.isEmpty())
        }

    @Test
    fun givenEmptyWireIdentityList_whenGetUserE2eiAllCertificateStatuses_thenEmptyMapResult() =
        runTest {
            val (_, getUserE2eiAllCertificateStatuses) = arrange {
                withE2EIEnabledAndMLSEnabled(true)
                withUserIdentity(Either.Right(listOf()))
            }

            val result = getUserE2eiAllCertificateStatuses(USER_ID)

            assertTrue(result.isEmpty())
        }

    @Test
    fun givenOneWireIdentityExpired_whenGetUserE2eiAllCertificateStatuses_thenResultCorrectMap() =
        runTest {
            val identity1 = WIRE_IDENTITY
            val identity2 = WIRE_IDENTITY.copy(
                clientId = CRYPTO_QUALIFIED_CLIENT_ID.copy("id_2"),
                status = CryptoCertificateStatus.EXPIRED
            )
            val identity3 = WIRE_IDENTITY.copy(
                clientId = CRYPTO_QUALIFIED_CLIENT_ID.copy("id_3"),
                status = CryptoCertificateStatus.REVOKED
            )
            val (_, getUserE2eiAllCertificateStatuses) = arrange {
                withE2EIEnabledAndMLSEnabled(true)
                withUserIdentity(Either.Right(listOf(identity1, identity2, identity3)))
            }

            val result = getUserE2eiAllCertificateStatuses(USER_ID)

            assertEquals(3, result.size)
            assertEquals(CertificateStatus.VALID, result[identity1.clientId.value]?.status)
            assertEquals(CertificateStatus.EXPIRED, result[identity2.clientId.value]?.status)
            assertEquals(CertificateStatus.REVOKED, result[identity3.clientId.value]?.status)
        }

    @Test
    fun givenE2EIAndMLSIsDisabled_whenGettingUserE2EICertificate_thenEmptyMapIsReturned() =
        runTest {
            // given
            val (arrangement, getUserE2eiAllCertificateStatuses) = arrange {
                withE2EIEnabledAndMLSEnabled(false)
            }

            // when
            val result = getUserE2eiAllCertificateStatuses(USER_ID)

            // then
            assertEquals(
                mapOf(),
                result
            )
            verify(arrangement.mlsConversationRepository)
                .suspendFunction(arrangement.mlsConversationRepository::getUserIdentity)
                .with(any())
                .wasNotInvoked()
        }

    private class Arrangement(private val block: Arrangement.() -> Unit) :
        MLSConversationRepositoryArrangement by MLSConversationRepositoryArrangementImpl(),
        CertificateStatusMapperArrangement by CertificateStatusMapperArrangementImpl(),
        IsE2EIEnabledUseCaseArrangement by IsE2EIEnabledUseCaseArrangementImpl() {

        fun arrange() = run {
            withCertificateStatusMapperReturning(
                CertificateStatus.VALID,
                eq(CryptoCertificateStatus.VALID)
            )
            withCertificateStatusMapperReturning(
                CertificateStatus.EXPIRED,
                eq(CryptoCertificateStatus.EXPIRED)
            )
            withCertificateStatusMapperReturning(
                CertificateStatus.REVOKED,
                eq(CryptoCertificateStatus.REVOKED)
            )

            block()
            this@Arrangement to GetUserE2eiCertificatesUseCaseImpl(
                mlsConversationRepository = mlsConversationRepository,
                certificateStatusMapper = certificateStatusMapper,
                isE2EIEnabledUseCase = isE2EIEnabledUseCase
            )
        }
    }

    private companion object {
        fun arrange(configuration: Arrangement.() -> Unit) = Arrangement(configuration).arrange()

        private val USER_ID = UserId("value", "domain")
        private val CRYPTO_QUALIFIED_CLIENT_ID =
            CryptoQualifiedClientId("clientId", USER_ID.toCrypto())
        private val WIRE_IDENTITY =
            WireIdentity(
                CRYPTO_QUALIFIED_CLIENT_ID,
                "user_handle",
                "User Test",
                "domain.com",
                "certificate",
                CryptoCertificateStatus.VALID,
                "thumbprint",
                "serialNumber",
                1899105093
<<<<<<< HEAD
=======
            )
        private val E2EI_CERTIFICATE =
            E2eiCertificate(
                status = CertificateStatus.VALID,
                certificateDetail = "details",
                serialNumber = "serialNumber",
                endAt = Instant.DISTANT_FUTURE
>>>>>>> 78387805
            )
    }
}<|MERGE_RESOLUTION|>--- conflicted
+++ resolved
@@ -160,16 +160,6 @@
                 "thumbprint",
                 "serialNumber",
                 1899105093
-<<<<<<< HEAD
-=======
-            )
-        private val E2EI_CERTIFICATE =
-            E2eiCertificate(
-                status = CertificateStatus.VALID,
-                certificateDetail = "details",
-                serialNumber = "serialNumber",
-                endAt = Instant.DISTANT_FUTURE
->>>>>>> 78387805
             )
     }
 }