/*
 * Wire
 * Copyright (C) 2024 Wire Swiss GmbH
 *
 * This program is free software: you can redistribute it and/or modify
 * it under the terms of the GNU General Public License as published by
 * the Free Software Foundation, either version 3 of the License, or
 * (at your option) any later version.
 *
 * This program is distributed in the hope that it will be useful,
 * but WITHOUT ANY WARRANTY; without even the implied warranty of
 * MERCHANTABILITY or FITNESS FOR A PARTICULAR PURPOSE. See the
 * GNU General Public License for more details.
 *
 * You should have received a copy of the GNU General Public License
 * along with this program. If not, see http://www.gnu.org/licenses/.
 */
package com.wire.kalium.logic.util.arrangement.repository

import com.wire.kalium.logic.StorageFailure
import com.wire.kalium.logic.configuration.UserConfigRepository
import com.wire.kalium.logic.data.featureConfig.MLSMigrationModel
import com.wire.kalium.logic.data.mls.SupportedCipherSuite
import com.wire.kalium.logic.data.user.SupportedProtocol
import com.wire.kalium.logic.functional.Either
import io.mockative.Mock
import io.mockative.any
import io.mockative.coEvery
import io.mockative.every
import io.mockative.mock

internal interface UserConfigRepositoryArrangement {
    val userConfigRepository: UserConfigRepository

    suspend fun withGetSupportedProtocolsReturning(result: Either<StorageFailure, Set<SupportedProtocol>>)
    suspend fun withSetSupportedProtocolsSuccessful()
    fun withSetDefaultProtocolSuccessful()
    fun withSetMLSEnabledSuccessful()
    suspend fun withSetMigrationConfigurationSuccessful()
    suspend fun withGetMigrationConfigurationReturning(result: Either<StorageFailure, MLSMigrationModel>)
<<<<<<< HEAD
<<<<<<< HEAD
=======
    suspend fun withSetSupportedCipherSuite(result: Either<StorageFailure, Unit>)
    suspend fun withGetSupportedCipherSuitesReturning(result: Either<StorageFailure, SupportedCipherSuite>)
>>>>>>> f8c4a14166 (feat: fetch MLS config when not available locally [WPB-8592] 🍒 (#2744))
=======
    suspend fun withSetSupportedCipherSuite(result: Either<StorageFailure, Unit>)
>>>>>>> cc49c2d8
}

internal class UserConfigRepositoryArrangementImpl : UserConfigRepositoryArrangement {
    @Mock
    override val userConfigRepository: UserConfigRepository = mock(UserConfigRepository::class)

    override suspend fun withGetSupportedProtocolsReturning(result: Either<StorageFailure, Set<SupportedProtocol>>) {
        coEvery {
            userConfigRepository.getSupportedProtocols()
        }.returns(result)
    }

    override suspend fun withSetSupportedProtocolsSuccessful() {
        coEvery {
            userConfigRepository.setSupportedProtocols(any())
        }.returns(Either.Right(Unit))
    }

    override fun withSetDefaultProtocolSuccessful() {
        every {
            userConfigRepository.setDefaultProtocol(any())
        }.returns(Either.Right(Unit))
    }

    override fun withSetMLSEnabledSuccessful() {
        every {
            userConfigRepository.setMLSEnabled(any())
        }.returns(Either.Right(Unit))
    }

    override suspend fun withGetSupportedCipherSuitesReturning(result: Either<StorageFailure, SupportedCipherSuite>) {
        coEvery { userConfigRepository.getSupportedCipherSuite() }.returns(result)
    }

    override suspend fun withSetMigrationConfigurationSuccessful() {
        coEvery {
            userConfigRepository.setMigrationConfiguration(any())
        }.returns(Either.Right(Unit))
    }

    override suspend fun withGetMigrationConfigurationReturning(result: Either<StorageFailure, MLSMigrationModel>) {
        coEvery {
            userConfigRepository.getMigrationConfiguration()
        }.returns(result)
    }

    override suspend fun withSetSupportedCipherSuite(result: Either<StorageFailure, Unit>) {
        coEvery { userConfigRepository.setSupportedCipherSuite(any()) }.returns(result)
    }
}<|MERGE_RESOLUTION|>--- conflicted
+++ resolved
@@ -38,15 +38,8 @@
     fun withSetMLSEnabledSuccessful()
     suspend fun withSetMigrationConfigurationSuccessful()
     suspend fun withGetMigrationConfigurationReturning(result: Either<StorageFailure, MLSMigrationModel>)
-<<<<<<< HEAD
-<<<<<<< HEAD
-=======
     suspend fun withSetSupportedCipherSuite(result: Either<StorageFailure, Unit>)
     suspend fun withGetSupportedCipherSuitesReturning(result: Either<StorageFailure, SupportedCipherSuite>)
->>>>>>> f8c4a14166 (feat: fetch MLS config when not available locally [WPB-8592] 🍒 (#2744))
-=======
-    suspend fun withSetSupportedCipherSuite(result: Either<StorageFailure, Unit>)
->>>>>>> cc49c2d8
 }
 
 internal class UserConfigRepositoryArrangementImpl : UserConfigRepositoryArrangement {
