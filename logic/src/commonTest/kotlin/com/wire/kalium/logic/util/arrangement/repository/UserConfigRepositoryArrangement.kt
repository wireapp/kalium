--- conflicted
+++ resolved
@@ -36,19 +36,10 @@
     suspend fun withSetSupportedProtocolsSuccessful()
     fun withSetDefaultProtocolSuccessful()
     fun withSetMLSEnabledSuccessful()
-<<<<<<< HEAD
-    suspend fun withSetMigrationConfigurationSuccessful()
-    suspend fun withGetMigrationConfigurationReturning(result: Either<StorageFailure, MLSMigrationModel>)
-<<<<<<< HEAD
-=======
     fun withSetMigrationConfigurationSuccessful()
     fun withGetMigrationConfigurationReturning(result: Either<StorageFailure, MLSMigrationModel>)
     fun withSetSupportedCipherSuite(result: Either<StorageFailure, Unit>)
     fun withGetSupportedCipherSuitesReturning(result: Either<StorageFailure, SupportedCipherSuite>)
->>>>>>> d8ec03ef73 (feat: fetch MLS config when not available locally (#2740))
-=======
-    suspend fun withSetSupportedCipherSuite(result: Either<StorageFailure, Unit>)
->>>>>>> 614244ee
 }
 
 internal class UserConfigRepositoryArrangementImpl : UserConfigRepositoryArrangement {
@@ -91,15 +82,7 @@
         }.returns(result)
     }
 
-<<<<<<< HEAD
-    override fun withGetSupportedCipherSuitesReturning(result: Either<StorageFailure, SupportedCipherSuite>) {
-        given(userConfigRepository)
-            .suspendFunction(userConfigRepository::getSupportedCipherSuite)
-            .whenInvoked()
-            .thenReturn(result)
-=======
     override suspend fun withSetSupportedCipherSuite(result: Either<StorageFailure, Unit>) {
         coEvery { userConfigRepository.setSupportedCipherSuite(any()) }.returns(result)
->>>>>>> 614244ee
     }
 }