--- conflicted
+++ resolved
@@ -64,19 +64,8 @@
     }
 
     private companion object {
-<<<<<<< HEAD
-        val randomString get() = Random.nextBytes(64).decodeToString()
-        val TEST_SERVER_CONFIG: ServerConfig = newServerConfig(1)
-
-        fun randomAuthSession(): AuthSession =
-            AuthSession(
-                AuthSession.Token.Valid(UserId("user_id", "domain.de"), randomString, randomString, randomString),
-                TEST_SERVER_CONFIG.links
-            )
-=======
         val TEST_ACCOUNT_INFO: AccountInfo = AccountInfo.Valid(
             userId = UserId("user_id", "domain")
         )
->>>>>>> a859842b
     }
 }