--- conflicted
+++ resolved
@@ -33,39 +33,10 @@
         //given
         val handleSearchQuery = "@someHandle"
 
-<<<<<<< HEAD
         val (arrangement, searchKnownUsersUseCase) = Arrangement()
             .withSuccessFullSelfUserRetrieve()
             .withSearchByHandle(handleSearchQuery).arrange()
 
-=======
-        given(searchUserRepository)
-            .suspendFunction(searchUserRepository::searchKnownUsersByHandle)
-            .whenInvokedWith(eq(handleSearchQuery))
-            .thenReturn(
-                UserSearchResult(
-                    listOf(
-                        OtherUser(
-                            id = QualifiedID(
-                                value = "someValue",
-                                domain = "someDomain",
-                            ),
-                            name = null,
-                            handle = null,
-                            email = null,
-                            phone = null,
-                            accentId = 0,
-                            team = null,
-                            connectionStatus = ConnectionState.ACCEPTED,
-                            previewPicture = null,
-                            completePicture = null,
-                            availabilityStatus = UserAvailabilityStatus.NONE,
-                            userType =  UserType.EXTERNAL
-                        )
-                    )
-                )
-            )
->>>>>>> 98f0f621
         //when
         searchKnownUsersUseCase(handleSearchQuery)
         //then
@@ -85,15 +56,118 @@
         //given
         val searchQuery = "someSearchQuery"
 
-<<<<<<< HEAD
         val (arrangement, searchKnownUsersUseCase) = Arrangement()
             .withSuccessFullSelfUserRetrieve()
             .withSearchKnownUsersByNameOrHandleOrEmail(searchQuery)
             .arrange()
-=======
+        //when
+        searchKnownUsersUseCase(searchQuery)
+        //then
+        with(arrangement) {
+            verify(searchUserRepository)
+                .suspendFunction(searchUserRepository::searchKnownUsersByHandle)
+                .with(anything())
+                .wasNotInvoked()
+
+            verify(searchUserRepository)
+                .suspendFunction(searchUserRepository::searchKnownUsersByNameOrHandleOrEmail)
+                .with(eq(searchQuery))
+                .wasInvoked()
+        }
+    }
+
+    @Test
+    fun givenFederatedInput_whenSearchingUsers_thenSearchByNameOrHandleOrEmail() = runTest {
+        //given
+        val searchQuery = "someSearchQuery@wire.com"
+
+        val (arrangement, searchKnownUsersUseCase) = Arrangement()
+            .withSuccessFullSelfUserRetrieve()
+            .withSearchKnownUsersByNameOrHandleOrEmail()
+            .arrange()
+        //when
+        searchKnownUsersUseCase(searchQuery)
+        //then
+        with(arrangement) {
+            verify(searchUserRepository)
+                .suspendFunction(searchUserRepository::searchKnownUsersByHandle)
+                .with(anything())
+                .wasNotInvoked()
+
+            verify(searchUserRepository)
+                .suspendFunction(searchUserRepository::searchKnownUsersByNameOrHandleOrEmail)
+                .with(anything())
+                .wasInvoked()
+        }
+    }
+
+    @Test
+    fun test() = runTest {
+        //given
+        val searchQuery = "someSearchQuery"
+
+        val selfUserId = QualifiedID(
+            value = "selfUser",
+            domain = "wire.com",
+        )
+
+        val otherUserContainingSelfUserId = OtherUser(
+            id = selfUserId,
+            name = null,
+            handle = null,
+            email = null,
+            phone = null,
+            accentId = 0,
+            team = null,
+            connectionStatus = ConnectionState.ACCEPTED,
+            previewPicture = null,
+            completePicture = null,
+            availabilityStatus = UserAvailabilityStatus.NONE,
+        userType =  UserType.EXTERNAL)
+
+        val (_, searchKnownUsersUseCase) = Arrangement()
+            .withSuccessFullSelfUserRetrieve(selfUserId)
+            .withSearchKnownUsersByNameOrHandleOrEmail(searchQuery, otherUserContainingSelfUserId)
+            .arrange()
+        //when
+        val result = searchKnownUsersUseCase(searchQuery)
+        //then
+        assertIs<Result.Success>(result)
+        assertFalse(result.userSearchResult.result.contains(otherUserContainingSelfUserId))
+    }
+
+}
+
+class Arrangement {
+
+    @Mock
+    val searchUserRepository = mock(classOf<SearchUserRepository>())
+
+    @Mock
+    val userRepository = mock(classOf<UserRepository>())
+
+    fun withSuccessFullSelfUserRetrieve(
+        id: QualifiedID = QualifiedID(
+            value = "selfUser",
+            domain = "wire.com",
+        )
+    ): Arrangement {
+        val selfUser = TestUser.SELF.copy(id = id)
+
+        given(userRepository)
+            .suspendFunction(userRepository::getSelfUser)
+            .whenInvoked()
+            .thenReturn(
+                flowOf(selfUser)
+            )
+
+        return this
+    }
+
+    fun withSearchByHandle(searchQuery: String? = null): Arrangement {
         given(searchUserRepository)
-            .suspendFunction(searchUserRepository::searchKnownUsersByNameOrHandleOrEmail)
-            .whenInvokedWith(eq(searchQuery))
+            .suspendFunction(searchUserRepository::searchKnownUsersByHandle)
+            .whenInvokedWith(if (searchQuery == null) any() else eq(searchQuery))
             .thenReturn(
                 UserSearchResult(
                     listOf(
@@ -117,138 +191,6 @@
                     )
                 )
             )
->>>>>>> 98f0f621
-        //when
-        searchKnownUsersUseCase(searchQuery)
-        //then
-        with(arrangement) {
-            verify(searchUserRepository)
-                .suspendFunction(searchUserRepository::searchKnownUsersByHandle)
-                .with(anything())
-                .wasNotInvoked()
-
-            verify(searchUserRepository)
-                .suspendFunction(searchUserRepository::searchKnownUsersByNameOrHandleOrEmail)
-                .with(eq(searchQuery))
-                .wasInvoked()
-        }
-    }
-
-    @Test
-    fun givenFederatedInput_whenSearchingUsers_thenSearchByNameOrHandleOrEmail() = runTest {
-        //given
-        val searchQuery = "someSearchQuery@wire.com"
-
-        val (arrangement, searchKnownUsersUseCase) = Arrangement()
-            .withSuccessFullSelfUserRetrieve()
-            .withSearchKnownUsersByNameOrHandleOrEmail()
-            .arrange()
-        //when
-        searchKnownUsersUseCase(searchQuery)
-        //then
-        with(arrangement) {
-            verify(searchUserRepository)
-                .suspendFunction(searchUserRepository::searchKnownUsersByHandle)
-                .with(anything())
-                .wasNotInvoked()
-
-            verify(searchUserRepository)
-                .suspendFunction(searchUserRepository::searchKnownUsersByNameOrHandleOrEmail)
-                .with(anything())
-                .wasInvoked()
-        }
-    }
-
-    @Test
-    fun test() = runTest {
-        //given
-        val searchQuery = "someSearchQuery"
-
-        val selfUserId = QualifiedID(
-            value = "selfUser",
-            domain = "wire.com",
-        )
-
-        val otherUserContainingSelfUserId = OtherUser(
-            id = selfUserId,
-            name = null,
-            handle = null,
-            email = null,
-            phone = null,
-            accentId = 0,
-            team = null,
-            connectionStatus = ConnectionState.ACCEPTED,
-            previewPicture = null,
-            completePicture = null,
-            availabilityStatus = UserAvailabilityStatus.NONE
-        )
-
-        val (_, searchKnownUsersUseCase) = Arrangement()
-            .withSuccessFullSelfUserRetrieve(selfUserId)
-            .withSearchKnownUsersByNameOrHandleOrEmail(searchQuery, otherUserContainingSelfUserId)
-            .arrange()
-        //when
-        val result = searchKnownUsersUseCase(searchQuery)
-        //then
-        assertIs<Result.Success>(result)
-        assertFalse(result.userSearchResult.result.contains(otherUserContainingSelfUserId))
-    }
-
-}
-
-class Arrangement {
-
-    @Mock
-    val searchUserRepository = mock(classOf<SearchUserRepository>())
-
-    @Mock
-    val userRepository = mock(classOf<UserRepository>())
-
-    fun withSuccessFullSelfUserRetrieve(
-        id: QualifiedID = QualifiedID(
-            value = "selfUser",
-            domain = "wire.com",
-        )
-    ): Arrangement {
-        val selfUser = TestUser.SELF.copy(id = id)
-
-        given(userRepository)
-            .suspendFunction(userRepository::getSelfUser)
-            .whenInvoked()
-            .thenReturn(
-                flowOf(selfUser)
-            )
-
-        return this
-    }
-
-    fun withSearchByHandle(searchQuery: String? = null): Arrangement {
-        given(searchUserRepository)
-            .suspendFunction(searchUserRepository::searchKnownUsersByHandle)
-            .whenInvokedWith(if (searchQuery == null) any() else eq(searchQuery))
-            .thenReturn(
-                UserSearchResult(
-                    listOf(
-                        OtherUser(
-                            id = QualifiedID(
-                                value = "someValue",
-                                domain = "someDomain",
-                            ),
-                            name = null,
-                            handle = null,
-                            email = null,
-                            phone = null,
-                            accentId = 0,
-                            team = null,
-                            connectionStatus = ConnectionState.ACCEPTED,
-                            previewPicture = null,
-                            completePicture = null,
-                            availabilityStatus = UserAvailabilityStatus.NONE,
-                            userType = UserType.FEDERATED
-                        )
-                    )
-                )
-            )
 
         return this
     }
@@ -272,8 +214,9 @@
                 connectionStatus = ConnectionState.ACCEPTED,
                 previewPicture = null,
                 completePicture = null,
-                availabilityStatus = UserAvailabilityStatus.NONE
-            ),
+                availabilityStatus = UserAvailabilityStatus.NONE,
+            userType = UserType.FEDERATED
+                        ),
         )
 
         if (extraOtherUser != null) {
