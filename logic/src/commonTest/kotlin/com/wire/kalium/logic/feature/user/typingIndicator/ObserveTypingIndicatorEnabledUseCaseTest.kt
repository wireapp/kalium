--- conflicted
+++ resolved
@@ -20,12 +20,7 @@
 import app.cash.turbine.test
 import com.wire.kalium.common.error.StorageFailure
 import com.wire.kalium.logic.data.properties.UserPropertyRepository
-<<<<<<< HEAD
-import com.wire.kalium.logic.functional.Either
-=======
 import com.wire.kalium.common.functional.Either
-import io.mockative.Mock
->>>>>>> 9761edfd
 import io.mockative.coEvery
 import io.mockative.coVerify
 import io.mockative.mock
@@ -79,7 +74,8 @@
         }
 
     private class Arrangement {
-                val userPropertyRepository = mock(UserPropertyRepository::class)
+
+        val userPropertyRepository = mock(UserPropertyRepository::class)
 
         val observeTypingIndicatorEnabled = ObserveTypingIndicatorEnabledUseCaseImpl(userPropertyRepository)
 
