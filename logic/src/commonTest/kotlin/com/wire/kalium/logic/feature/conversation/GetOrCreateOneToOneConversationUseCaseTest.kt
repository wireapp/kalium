--- conflicted
+++ resolved
@@ -5,11 +5,7 @@
 import com.wire.kalium.logic.data.conversation.Conversation.ProtocolInfo
 import com.wire.kalium.logic.data.conversation.ConversationRepository
 import com.wire.kalium.logic.data.conversation.MutedConversationStatus
-<<<<<<< HEAD
-=======
-import com.wire.kalium.logic.data.conversation.Conversation.ProtocolInfo
 import com.wire.kalium.logic.data.conversation.ConversationGroupRepository
->>>>>>> ac770086
 import com.wire.kalium.logic.data.id.ConversationId
 import com.wire.kalium.logic.data.user.UserId
 import com.wire.kalium.logic.functional.Either
@@ -107,7 +103,7 @@
             null,
             lastReadDate = "2022-03-30T15:36:00.000Z",
             access = listOf(Conversation.Access.CODE, Conversation.Access.INVITE),
-            accessRole = listOf(Conversation.AccessRole.NON_TEAM_MEMBER, Conversation.AccessRole.GUEST),
+            accessRole = listOf(Conversation.AccessRole.NON_TEAM_MEMBER, Conversation.AccessRole.GUEST)
         )
     }
 }