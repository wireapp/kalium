--- conflicted
+++ resolved
@@ -81,11 +81,7 @@
         val USER_ID = UserId(value = "userId", domain = "domainId")
         val MEMBER = listOf(Member(USER_ID))
         val CONVERSATION_ID = ConversationId(value = "userId", domain = "domainId")
-<<<<<<< HEAD
-        val CONVERSATION = Conversation(id = CONVERSATION_ID, name = null, type = Conversation.Type.ONE_ON_ONE, teamId = null, lastNotificationDate = null)
-=======
-        val CONVERSATION = Conversation(id = CONVERSATION_ID, name = null, type = Conversation.Type.ONE_ON_ONE, teamId = null, MutedConversationStatus.AllAllowed)
->>>>>>> 4254d79b
+        val CONVERSATION = Conversation(id = CONVERSATION_ID, name = null, type = Conversation.Type.ONE_ON_ONE, teamId = null, MutedConversationStatus.AllAllowed, null)
         val OTHER_USER = OtherUser(
             id =
             USER_ID,
