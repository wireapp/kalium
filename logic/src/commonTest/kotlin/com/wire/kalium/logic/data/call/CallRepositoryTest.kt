package com.wire.kalium.logic.data.call

import app.cash.turbine.test
import com.wire.kalium.logic.data.conversation.Conversation
import com.wire.kalium.logic.data.conversation.ConversationDetails
import com.wire.kalium.logic.data.conversation.ConversationRepository
import com.wire.kalium.logic.data.conversation.LegalHoldStatus
import com.wire.kalium.logic.data.team.TeamRepository
import com.wire.kalium.logic.data.user.UserRepository
import com.wire.kalium.logic.data.id.ConversationId
import com.wire.kalium.logic.data.team.Team
import com.wire.kalium.logic.feature.call.Call
import com.wire.kalium.logic.feature.call.CallStatus
import com.wire.kalium.logic.framework.TestConversation
import com.wire.kalium.logic.framework.TestUser
import com.wire.kalium.logic.util.shouldSucceed
import com.wire.kalium.network.api.call.CallApi
import com.wire.kalium.network.utils.NetworkResponse
import io.ktor.util.reflect.instanceOf
import io.mockative.Mock
import io.mockative.any
import io.mockative.classOf
import io.mockative.given
import io.mockative.mock
import io.mockative.once
import io.mockative.oneOf
import io.mockative.verify
import kotlinx.coroutines.flow.first
import kotlinx.coroutines.flow.flowOf
import kotlinx.coroutines.test.runTest
import kotlin.test.BeforeTest
import kotlin.test.Test
import kotlin.test.assertEquals
import kotlin.test.assertNull
import kotlin.test.assertTrue

class CallRepositoryTest {

    @Mock
    private val callApi = mock(classOf<CallApi>())

    @Mock
    private val conversationRepository = mock(classOf<ConversationRepository>())

    @Mock
    private val userRepository = mock(classOf<UserRepository>())

    @Mock
    private val teamRepository = mock(classOf<TeamRepository>())

    private lateinit var mapOfCallProfiles: Map<String, Call>
    private lateinit var startedCall: Call
    private lateinit var answeredCall: Call
    private lateinit var incomingCall: Call
    private lateinit var establishedCall: Call

    private lateinit var callRepository: CallRepository

    @BeforeTest
    fun setUp() {
        callRepository = CallDataSource(
            callApi = callApi,
            conversationRepository = conversationRepository,
            userRepository = userRepository,
            teamRepository = teamRepository
        )
        startedCall = provideCall(sharedConversationId, CallStatus.STARTED)
        answeredCall = provideCall(conversationIdAnsweredCall, CallStatus.ANSWERED)
        incomingCall = provideCall(conversationIdIncomingCall, CallStatus.INCOMING)
        establishedCall = provideCall(conversationIdEstablishedCall, CallStatus.ESTABLISHED)

        mapOfCallProfiles = mapOf(
            startedCall.conversationId.toString() to startedCall,
            incomingCall.conversationId.toString() to incomingCall,
            establishedCall.conversationId.toString() to establishedCall,
            answeredCall.conversationId.toString() to answeredCall
        )
    }

    @Test
    fun whenRequestingCallConfig_withNoLimitParam_ThenAResultIsReturned() = runTest {
        given(callApi)
            .suspendFunction(callApi::getCallConfig)
            .whenInvokedWith(oneOf(null))
            .thenReturn(NetworkResponse.Success(CALL_CONFIG_API_RESPONSE, mapOf(), 200))

        val result = callRepository.getCallConfigResponse(limit = null)

        result.shouldSucceed {
            assertEquals(CALL_CONFIG_API_RESPONSE, it)
        }
    }

    @Test
    fun givenEmptyListOfCalls_whenGetAllCallsIsCalled_thenReturnAnEmptyListOfCalls() = runTest {
        val calls = callRepository.callsFlow()

        calls.test {
            assertEquals(0, awaitItem().size)
        }
    }

    @Test
    fun givenAListOfCallProfiles_whenGetAllCallsIsCalled_thenReturnAListOfCalls() = runTest {
        callRepository.updateCallProfileFlow(CallProfile(mapOfCallProfiles))

        val calls = callRepository.callsFlow()

        calls.test {
            val list = awaitItem()
            assertEquals(mapOfCallProfiles.size, list.size)
            assertTrue(list[0].instanceOf(Call::class))
        }
    }

    @Test
    fun givenACallData_whenCreateCallCalled_thenAddThatCallToTheFlow() = runTest {
        given(conversationRepository).suspendFunction(conversationRepository::getConversationDetailsById)
            .whenInvokedWith(any())
            .thenReturn(flowOf(ConversationDetails.Group(TestConversation.ONE_ON_ONE, LegalHoldStatus.ENABLED)))
        given(userRepository).suspendFunction(userRepository::getKnownUser)
            .whenInvokedWith(any())
            .thenReturn(flowOf(TestUser.OTHER))
        given(teamRepository).suspendFunction(teamRepository::getTeam)
            .whenInvokedWith(any())
            .thenReturn(flowOf(Team("team1", "team_1")))
        callRepository.updateCallProfileFlow(CallProfile(mapOf(startedCall.conversationId.toString() to startedCall)))

        callRepository.createCall(conversationIdAnsweredCall, CallStatus.ANSWERED, "caller_id")

        val calls = callRepository.callsFlow()

        calls.test {
            val list = awaitItem()
            assertEquals(2, list.size)
            assertEquals(list[0], startedCall)
            assertEquals(list[1], answeredCall)

            verify(conversationRepository)
                .suspendFunction(conversationRepository::getConversationDetailsById)
                .with(any())
                .wasInvoked(exactly = once)

            verify(userRepository)
                .suspendFunction(userRepository::getKnownUser)
                .with(any())
                .wasInvoked(exactly = once)

            verify(teamRepository)
                .suspendFunction(teamRepository::getTeam)
                .with(any())
                .wasInvoked(exactly = once)
        }
    }

    @Test
    fun givenACallDataWithSameConversationIdAsAnotherOneInTheFlow_whenCreateCallCalled_thenReplaceTheCurrent() = runTest {
        given(conversationRepository).suspendFunction(conversationRepository::getConversationDetailsById)
            .whenInvokedWith(any())
            .thenReturn(flowOf(ConversationDetails.Group(TestConversation.ONE_ON_ONE, LegalHoldStatus.ENABLED)))
        given(userRepository).suspendFunction(userRepository::getKnownUser)
            .whenInvokedWith(any())
            .thenReturn(flowOf(TestUser.OTHER))
        given(teamRepository).suspendFunction(teamRepository::getTeam)
            .whenInvokedWith(any())
            .thenReturn(flowOf(Team("team1", "team_1")))

        val incomingCall2 = provideCall(sharedConversationId, CallStatus.INCOMING)
        callRepository.updateCallProfileFlow(CallProfile(mapOfCallProfiles))

        callRepository.createCall(sharedConversationId, CallStatus.INCOMING, "caller_id")

        val calls = callRepository.callsFlow()
        calls.test {
            val list = awaitItem()
            assertEquals(mapOfCallProfiles.size, list.size)
            assertEquals(list[0], incomingCall2)

            verify(conversationRepository)
                .suspendFunction(conversationRepository::getConversationDetailsById)
                .with(any())
                .wasInvoked(exactly = once)

            verify(userRepository)
                .suspendFunction(userRepository::getKnownUser)
                .with(any())
                .wasInvoked(exactly = once)

            verify(teamRepository)
                .suspendFunction(teamRepository::getTeam)
                .with(any())
                .wasInvoked(exactly = once)
        }
    }

    @Test
    fun givenAConversationIdThatDoesNotExistsInTheFlow_whenUpdateCallStatusIsCalled_thenDoNotUpdateTheFlow() = runTest {
        callRepository.updateCallStatusById(randomConversationIdString, CallStatus.INCOMING)

        val calls = callRepository.callsFlow()
        calls.test {
            val list = awaitItem()
            assertEquals(0, list.size)
        }
    }

    @Test
    fun givenAConversationIdThatExistsInTheFlow_whenUpdateCallStatusIsCalled_thenUpdateCallStatusInTheFlow() = runTest {
        callRepository.updateCallProfileFlow(CallProfile(mapOfCallProfiles))

        callRepository.updateCallStatusById(startedCall.conversationId.toString(), CallStatus.ESTABLISHED)

        val calls = callRepository.callsFlow()
        calls.test {
            val list = awaitItem()
            assertEquals(mapOfCallProfiles.size, list.size)
            assertEquals(list[0].status, CallStatus.ESTABLISHED)
        }
    }


    @Test
    fun givenAConversationIdThatDoesNotExistsInTheFlow_whenUpdateIsMutedByIdIsCalled_thenDoNotUpdateTheFlow() = runTest {
        callRepository.updateIsMutedById(randomConversationIdString, false)

        val calls = callRepository.callsFlow()
        assertEquals(0, calls.first().size)
    }

    @Test
    fun givenAConversationIdThatExistsInTheFlow_whenUpdateIsMutedByIdIsCalled_thenUpdateCallStatusInTheFlow() = runTest {
        val expectedValue= true
        callRepository.updateCallProfileFlow(CallProfile(mapOfCallProfiles))

        callRepository.updateIsMutedById(startedCall.conversationId.toString(), expectedValue)

        val calls = callRepository.callsFlow()
        assertEquals(mapOfCallProfiles.size, calls.first().size)
        assertEquals(calls.first()[0].isMuted, expectedValue)
    }

    @Test
    fun givenAConversationIdThatDoesNotExistsInTheFlow_whenUpdateIsCameraOnIdIsCalled_thenDoNotUpdateTheFlow() = runTest {
        callRepository.updateIsCameraOnById(randomConversationIdString, false)

        val calls = callRepository.callsFlow()
        assertEquals(0, calls.first().size)
    }

    @Test
    fun givenAConversationIdThatExistsInTheFlow_whenUpdateIsCameraOnByIdIsCalled_thenUpdateCallStatusInTheFlow() = runTest {
        val expectedValue= true
        callRepository.updateCallProfileFlow(CallProfile(mapOfCallProfiles))

        callRepository.updateIsCameraOnById(startedCall.conversationId.toString(), expectedValue)

        val calls = callRepository.callsFlow()
        assertEquals(mapOfCallProfiles.size, calls.first().size)
        assertEquals(calls.first()[0].isCameraOn, expectedValue)
    }

    @Test
    fun givenAConversationId_whenRemoveCallByIdIsCalled_thenRemoveThatCallFromTheFlow() = runTest {
        callRepository.updateCallProfileFlow(CallProfile(mapOfCallProfiles))

        callRepository.removeCallById(startedCall.conversationId.toString())

        val calls = callRepository.callsFlow()
        assertEquals(mapOfCallProfiles.size - 1, calls.first().size)
        val removedItem = calls.first().find {
            it.conversationId == startedCall.conversationId
        }
        assertNull(removedItem)
    }

    @Test
    fun givenNoIncomingCallsInTheFlow_whenGetIncomingCallsIsCalled_thenReturnAnEmptyListInTheFlow() = runTest {
        val calls = callRepository.incomingCallsFlow()

        assertEquals(0, calls.first().size)
    }

    @Test
    fun givenSomeIncomingCallsInTheFlow_whenGetIncomingCallsIsCalled_thenReturnTheListOfIncomingCallsInTheFlow() = runTest {
        callRepository.updateCallProfileFlow(CallProfile(mapOfCallProfiles))

        val calls = callRepository.incomingCallsFlow()

        assertEquals(1, calls.first().size)
        assertEquals(calls.first()[0], incomingCall)
    }

    @Test
    fun givenNoOngoingCallsInTheFlow_whenGetOngoingCallIsCalled_thenReturnAnEmptyListInTheFlow() = runTest {
        val calls = callRepository.incomingCallsFlow()

        assertEquals(0, calls.first().size)
    }

    @Test
    fun givenSomeOngoingCallsInTheFlow_whenGetOngoingCallIsCalled_thenReturnTheListOfOngoingCallsInTheFlow() = runTest {
        callRepository.updateCallProfileFlow(CallProfile(mapOfCallProfiles))

        val calls = callRepository.ongoingCallsFlow()

        assertEquals(2, calls.first().size)
        assertEquals(calls.first()[0], establishedCall)
        assertEquals(calls.first()[1], answeredCall)
    }

    private fun provideCall(id: ConversationId, status: CallStatus) = Call(
<<<<<<< HEAD
        id,
        status,
        callerId = "caller_id",
=======
        conversationId = id,
        status = status,
        isMuted = false,
        isCameraOn = false,
        callerId = "caller-id",
>>>>>>> 5adf80ed
        participants = listOf(),
        maxParticipants = 0,
        conversationName = "ONE_ON_ONE Name",
        conversationType = Conversation.Type.ONE_ON_ONE,
        callerName = "otherUsername",
        callerTeamName = "team_1"
    )

    private companion object {
        const val CALL_CONFIG_API_RESPONSE = "{'call':'success','config':'dummy_config'}"
        private const val randomConversationIdString = "random@domain"
        private val sharedConversationId = ConversationId("value", "domain")
        private val conversationIdAnsweredCall = ConversationId("value2", "domain2")
        private val conversationIdIncomingCall = ConversationId("value3", "domain3")
        private val conversationIdEstablishedCall = ConversationId("value4", "domain4")
    }
}<|MERGE_RESOLUTION|>--- conflicted
+++ resolved
@@ -126,7 +126,7 @@
             .thenReturn(flowOf(Team("team1", "team_1")))
         callRepository.updateCallProfileFlow(CallProfile(mapOf(startedCall.conversationId.toString() to startedCall)))
 
-        callRepository.createCall(conversationIdAnsweredCall, CallStatus.ANSWERED, "caller_id")
+        callRepository.createCall(conversationIdAnsweredCall, CallStatus.ANSWERED, "caller_id", false, false)
 
         val calls = callRepository.callsFlow()
 
@@ -168,7 +168,7 @@
         val incomingCall2 = provideCall(sharedConversationId, CallStatus.INCOMING)
         callRepository.updateCallProfileFlow(CallProfile(mapOfCallProfiles))
 
-        callRepository.createCall(sharedConversationId, CallStatus.INCOMING, "caller_id")
+        callRepository.createCall(sharedConversationId, CallStatus.INCOMING, "caller_id", false, false)
 
         val calls = callRepository.callsFlow()
         calls.test {
@@ -309,18 +309,12 @@
     }
 
     private fun provideCall(id: ConversationId, status: CallStatus) = Call(
-<<<<<<< HEAD
-        id,
-        status,
-        callerId = "caller_id",
-=======
         conversationId = id,
         status = status,
+        callerId = "caller_id",
+        participants = listOf(),
         isMuted = false,
         isCameraOn = false,
-        callerId = "caller-id",
->>>>>>> 5adf80ed
-        participants = listOf(),
         maxParticipants = 0,
         conversationName = "ONE_ON_ONE Name",
         conversationType = Conversation.Type.ONE_ON_ONE,
