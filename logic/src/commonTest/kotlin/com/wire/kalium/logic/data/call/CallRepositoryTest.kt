--- conflicted
+++ resolved
@@ -7,7 +7,6 @@
 import com.wire.kalium.logic.data.conversation.LegalHoldStatus
 import com.wire.kalium.logic.data.id.ConversationId
 import com.wire.kalium.logic.data.id.QualifiedID
-<<<<<<< HEAD
 import com.wire.kalium.logic.data.message.MessageRepository
 import com.wire.kalium.logic.data.team.Team
 import com.wire.kalium.logic.data.team.TeamRepository
@@ -15,9 +14,7 @@
 import com.wire.kalium.logic.data.user.UserId
 import com.wire.kalium.logic.data.user.UserRepository
 import com.wire.kalium.logic.data.user.type.UserType
-=======
 import com.wire.kalium.logic.data.message.PersistMessageUseCase
->>>>>>> 5c3f897b
 import com.wire.kalium.logic.feature.call.Call
 import com.wire.kalium.logic.feature.call.CallStatus
 import com.wire.kalium.logic.framework.TestConversation
@@ -514,6 +511,10 @@
             .whenInvokedWith(any())
             .thenReturn(flowOf(Team("team1", "team_1")))
 
+        given(persistMessage).suspendFunction(persistMessage::invoke)
+            .whenInvokedWith(any())
+            .thenReturn(Either.Right(Unit))
+
         given(callDAO)
             .suspendFunction(callDAO::getCallStatusByConversationId)
             .whenInvokedWith(eq(callEntity.conversationId))
@@ -537,6 +538,11 @@
             .with(any())
             .wasInvoked(exactly = once)
 
+        verify(persistMessage)
+            .suspendFunction(persistMessage::invoke)
+            .with(any())
+            .wasNotInvoked()
+
         assertEquals(
             true,
             callRepository.getCallMetadataProfile().data[conversationId.toString()]?.isMuted
@@ -566,13 +572,7 @@
         given(teamRepository).suspendFunction(teamRepository::getTeam)
             .whenInvokedWith(any())
             .thenReturn(flowOf(Team("team1", "team_1")))
-<<<<<<< HEAD
-=======
         given(persistMessage).suspendFunction(persistMessage::invoke)
-            .whenInvokedWith(any())
-            .thenReturn(Either.Right(Unit))
-        callRepository.createCall(conversationIdIncomingCall, CallStatus.INCOMING, "caller_id", false, false)
->>>>>>> 5c3f897b
 
         given(callDAO)
             .suspendFunction(callDAO::getCallStatusByConversationId)
@@ -592,13 +592,12 @@
             isCameraOn = false
         )
 
-<<<<<<< HEAD
-        // then
-        verify(callDAO).suspendFunction(callDAO::insertCall)
-=======
         verify(persistMessage)
             .suspendFunction(persistMessage::invoke)
->>>>>>> 5c3f897b
+            .with(any())
+            .wasInvoked(exactly = once)
+
+        verify(callDAO).suspendFunction(callDAO::insertCall)
             .with(any())
             .wasInvoked(exactly = once)
 
@@ -640,13 +639,10 @@
         given(teamRepository).suspendFunction(teamRepository::getTeam)
             .whenInvokedWith(any())
             .thenReturn(flowOf(Team("team1", "team_1")))
-<<<<<<< HEAD
-=======
+
         given(persistMessage).suspendFunction(persistMessage::invoke)
             .whenInvokedWith(any())
             .thenReturn(Either.Right(Unit))
-        callRepository.createCall(conversationIdIncomingCall, CallStatus.INCOMING, "caller_id", false, false)
->>>>>>> 5c3f897b
 
         given(callDAO)
             .suspendFunction(callDAO::getCallStatusByConversationId)
@@ -662,15 +658,15 @@
             isCameraOn = false
         )
 
-<<<<<<< HEAD
         // then
         verify(callDAO).suspendFunction(callDAO::insertCall)
-=======
+            .with(any())
+            .wasInvoked(exactly = Times(0))
+
         verify(persistMessage)
             .suspendFunction(persistMessage::invoke)
->>>>>>> 5c3f897b
             .with(any())
-            .wasInvoked(exactly = Times(0))
+            .wasNotInvoked()
 
         assertTrue(
             callRepository.getCallMetadataProfile().data.containsKey(conversationId.toString())
@@ -700,14 +696,6 @@
         given(teamRepository).suspendFunction(teamRepository::getTeam)
             .whenInvokedWith(any())
             .thenReturn(flowOf(Team("team1", "team_1")))
-<<<<<<< HEAD
-=======
-        given(persistMessage).suspendFunction(persistMessage::invoke)
-            .whenInvokedWith(any())
-            .thenReturn(Either.Right(Unit))
-        callRepository.createCall(conversationIdIncomingCall, CallStatus.INCOMING, "caller_id", false, false)
-        callRepository.updateCallStatusById(conversationIdIncomingCall.toString(), CallStatus.ESTABLISHED)
->>>>>>> 5c3f897b
 
         given(callDAO)
             .suspendFunction(callDAO::getCallStatusByConversationId)
@@ -723,19 +711,19 @@
             isCameraOn = false
         )
 
-<<<<<<< HEAD
         // then
         verify(callDAO).suspendFunction(callDAO::insertCall)
-=======
-        verify(persistMessage)
-            .suspendFunction(persistMessage::invoke)
->>>>>>> 5c3f897b
             .with(any())
             .wasInvoked(exactly = Times(0))
 
         verify(callDAO).suspendFunction(callDAO::updateLastCallStatusByConversationId)
             .with(any(), any())
             .wasInvoked(exactly = Times(0))
+
+        verify(persistMessage)
+            .suspendFunction(persistMessage::invoke)
+            .with(any())
+            .wasNotInvoked()
 
         assertTrue(
             callRepository.getCallMetadataProfile().data.containsKey(conversationId.toString())
