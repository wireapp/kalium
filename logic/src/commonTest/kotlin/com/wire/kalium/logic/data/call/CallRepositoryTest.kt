package com.wire.kalium.logic.data.call

<<<<<<< HEAD
import com.wire.kalium.logic.feature.message.MessageSender
=======
import com.wire.kalium.logic.data.id.ConversationId
import com.wire.kalium.logic.feature.call.Call
import com.wire.kalium.logic.feature.call.CallStatus
>>>>>>> 1cef1cd8
import com.wire.kalium.logic.util.shouldSucceed
import com.wire.kalium.network.api.call.CallApi
import com.wire.kalium.network.utils.NetworkResponse
import io.ktor.util.reflect.instanceOf
import io.mockative.Mock
import io.mockative.classOf
import io.mockative.given
import io.mockative.mock
import io.mockative.oneOf
import kotlinx.coroutines.flow.first
import kotlinx.coroutines.test.runTest
import kotlin.test.BeforeTest
import kotlin.test.Test
import kotlin.test.assertEquals
import kotlin.test.assertSame
import kotlin.test.assertTrue

class CallRepositoryTest {

    @Mock
    private val callApi = mock(classOf<CallApi>())

    private lateinit var mapOfCallProfiles: Map<String, Call>
    private lateinit var startedCall: Call
    private lateinit var answeredCall: Call
    private lateinit var incomingCall: Call
    private lateinit var establishedCall: Call

    private lateinit var callRepository: CallRepository

    @BeforeTest
    fun setUp() {
        callRepository = CallDataSource(
            callApi = callApi,
        )
        startedCall = provideCall(sharedConversationId, CallStatus.STARTED)
        answeredCall = provideCall(conversationIdAnsweredCall, CallStatus.ANSWERED)
        incomingCall = provideCall(conversationIdIncomingCall, CallStatus.INCOMING)
        establishedCall = provideCall(conversationIdEstablishedCall, CallStatus.ESTABLISHED)

        mapOfCallProfiles = mapOf(
            startedCall.conversationId.toString() to startedCall,
            incomingCall.conversationId.toString() to incomingCall,
            establishedCall.conversationId.toString() to establishedCall,
            answeredCall.conversationId.toString() to answeredCall
        )
    }

    @Test
    fun whenRequestingCallConfig_withNoLimitParam_ThenAResultIsReturned() = runTest {
        given(callApi)
            .suspendFunction(callApi::getCallConfig)
            .whenInvokedWith(oneOf(null))
            .thenReturn(NetworkResponse.Success(CALL_CONFIG_API_RESPONSE, mapOf(), 200))

        val result = callRepository.getCallConfigResponse(limit = null)

        result.shouldSucceed {
            assertEquals(CALL_CONFIG_API_RESPONSE, it)
        }
    }

    @Test
    fun givenEmptyListOfCalls_whenGetAllCallsIsCalled_thenReturnAnEmptyListOfCalls() {
        val calls = callRepository.callsFlow()

        assertEquals(0, calls.value.size)
    }

    @Test
    fun givenAListOfCallProfiles_whenGetAllCallsIsCalled_thenReturnAListOfCalls() {
        callRepository.updateCallProfileFlow(CallProfile(mapOfCallProfiles))

        val calls = callRepository.callsFlow()

        assertEquals(mapOfCallProfiles.size, calls.value.size)
        assertTrue(calls.value[0].instanceOf(Call::class))
    }

    @Test
    fun givenACallObject_whenCreateCallCalled_thenAddThatCallToTheFlow() {
        callRepository.updateCallProfileFlow(CallProfile(mapOf(startedCall.conversationId.toString() to startedCall)))

        callRepository.createCall(answeredCall)

        val calls = callRepository.callsFlow()
        assertEquals(2, calls.value.size)
        assertEquals(calls.value[0], startedCall)
        assertEquals(calls.value[1], answeredCall)
    }

    @Test
    fun givenACallObjectWithSameConversationIdAsAnotherOneInTheFlow_whenCreateCallCalled_thenReplaceTheCurrent() {
        val incomingCall2 = provideCall(sharedConversationId, CallStatus.INCOMING)
        callRepository.updateCallProfileFlow(CallProfile(mapOfCallProfiles))

        callRepository.createCall(incomingCall2)

        val calls = callRepository.callsFlow()
        assertEquals(mapOfCallProfiles.size, calls.value.size)
        assertEquals(calls.value[0], incomingCall2)
    }

    @Test
    fun givenAConversationIdThatDoesNotExistsInTheFlow_whenUpdateCallStatusIsCalled_thenDoNotUpdateTheFlow() {
        callRepository.updateCallStatusById(randomConversationIdString, CallStatus.INCOMING)

        val calls = callRepository.callsFlow()
        assertEquals(0, calls.value.size)
    }

    @Test
    fun givenAConversationIdThatExistsInTheFlow_whenUpdateCallStatusIsCalled_thenUpdateCallStatusInTheFlow() {
        callRepository.updateCallProfileFlow(CallProfile(mapOfCallProfiles))

        callRepository.updateCallStatusById(startedCall.conversationId.toString(), CallStatus.ESTABLISHED)

        val calls = callRepository.callsFlow()
        assertEquals(mapOfCallProfiles.size, calls.value.size)
        assertEquals(calls.value[0].status, CallStatus.ESTABLISHED)
    }

    @Test
    fun givenNoIncomingCallsInTheFlow_whenGetIncomingCallsIsCalled_thenReturnAnEmptyListInTheFlow() = runTest {
        val calls = callRepository.incomingCallsFlow()

        assertEquals(0, calls.first().size)
    }

    @Test
    fun givenSomeIncomingCallsInTheFlow_whenGetIncomingCallsIsCalled_thenReturnTheListOfIncomingCallsInTheFlow() = runTest {
        callRepository.updateCallProfileFlow(CallProfile(mapOfCallProfiles))

        val calls = callRepository.incomingCallsFlow()

        assertEquals(1, calls.first().size)
        assertEquals(calls.first()[0], incomingCall)
    }

    @Test
    fun givenNoOngoingCallsInTheFlow_whenGetOngoingCallIsCalled_thenReturnAnEmptyListInTheFlow() = runTest {
        val calls = callRepository.incomingCallsFlow()

        assertEquals(0, calls.first().size)
    }

    @Test
    fun givenSomeOngoingCallsInTheFlow_whenGetOngoingCallIsCalled_thenReturnTheListOfOngoingCallsInTheFlow() = runTest {
        callRepository.updateCallProfileFlow(CallProfile(mapOfCallProfiles))

        val calls = callRepository.ongoingCallsFlow()

        assertEquals(2, calls.first().size)
        assertEquals(calls.first()[0], establishedCall)
        assertEquals(calls.first()[1], answeredCall)
    }

    private fun provideCall(id: ConversationId, status: CallStatus) = Call(
        id,
        status,
        callerId = "caller-id",
        participants = listOf(),
        maxParticipants = 0
    )

    private companion object {
        const val CALL_CONFIG_API_RESPONSE = "{'call':'success','config':'dummy_config'}"
        private const val randomConversationIdString = "random@domain"
        private val sharedConversationId = ConversationId("value", "domain")
        private val conversationIdAnsweredCall = ConversationId("value2", "domain2")
        private val conversationIdIncomingCall = ConversationId("value3", "domain3")
        private val conversationIdEstablishedCall = ConversationId("value4", "domain4")
    }
}<|MERGE_RESOLUTION|>--- conflicted
+++ resolved
@@ -1,12 +1,8 @@
 package com.wire.kalium.logic.data.call
 
-<<<<<<< HEAD
-import com.wire.kalium.logic.feature.message.MessageSender
-=======
 import com.wire.kalium.logic.data.id.ConversationId
 import com.wire.kalium.logic.feature.call.Call
 import com.wire.kalium.logic.feature.call.CallStatus
->>>>>>> 1cef1cd8
 import com.wire.kalium.logic.util.shouldSucceed
 import com.wire.kalium.network.api.call.CallApi
 import com.wire.kalium.network.utils.NetworkResponse
@@ -40,7 +36,7 @@
     @BeforeTest
     fun setUp() {
         callRepository = CallDataSource(
-            callApi = callApi,
+            callApi = callApi
         )
         startedCall = provideCall(sharedConversationId, CallStatus.STARTED)
         answeredCall = provideCall(conversationIdAnsweredCall, CallStatus.ANSWERED)
