/*
 * Wire
 * Copyright (C) 2023 Wire Swiss GmbH
 *
 * This program is free software: you can redistribute it and/or modify
 * it under the terms of the GNU General Public License as published by
 * the Free Software Foundation, either version 3 of the License, or
 * (at your option) any later version.
 *
 * This program is distributed in the hope that it will be useful,
 * but WITHOUT ANY WARRANTY; without even the implied warranty of
 * MERCHANTABILITY or FITNESS FOR A PARTICULAR PURPOSE. See the
 * GNU General Public License for more details.
 *
 * You should have received a copy of the GNU General Public License
 * along with this program. If not, see http://www.gnu.org/licenses/.
 */

package com.wire.kalium.logic.data.call

import app.cash.turbine.test
import com.wire.kalium.cryptography.CryptoQualifiedClientId
import com.wire.kalium.cryptography.MLSClient
import com.wire.kalium.logic.StorageFailure
import com.wire.kalium.logic.data.call.CallRepositoryTest.Arrangement.Companion.callerId
import com.wire.kalium.logic.data.call.mapper.CallMapperImpl
import com.wire.kalium.logic.data.client.MLSClientProvider
import com.wire.kalium.logic.data.conversation.Conversation
import com.wire.kalium.logic.data.conversation.ConversationDetails
import com.wire.kalium.logic.data.conversation.ConversationRepository
import com.wire.kalium.logic.data.conversation.LegalHoldStatus
import com.wire.kalium.logic.data.conversation.MLSConversationRepository
import com.wire.kalium.logic.data.conversation.SubconversationRepository
import com.wire.kalium.logic.data.id.ConversationId
import com.wire.kalium.logic.data.id.FederatedIdMapperImpl
import com.wire.kalium.logic.data.id.GroupID
import com.wire.kalium.logic.data.id.QualifiedID
import com.wire.kalium.logic.data.id.QualifiedIdMapper
import com.wire.kalium.logic.data.id.toDao
import com.wire.kalium.logic.data.message.PersistMessageUseCase
import com.wire.kalium.logic.data.session.SessionRepository
import com.wire.kalium.logic.data.team.TeamRepository
import com.wire.kalium.logic.data.user.UserId
import com.wire.kalium.logic.data.user.UserRepository
import com.wire.kalium.logic.data.user.type.UserType
import com.wire.kalium.logic.feature.call.Call
import com.wire.kalium.logic.feature.call.CallStatus
import com.wire.kalium.logic.feature.conversation.JoinSubconversationUseCase
import com.wire.kalium.logic.framework.TestConversation
import com.wire.kalium.logic.framework.TestTeam
import com.wire.kalium.logic.framework.TestUser
import com.wire.kalium.logic.functional.Either
import com.wire.kalium.logic.test_util.TestKaliumDispatcher
import com.wire.kalium.logic.util.shouldSucceed
import com.wire.kalium.network.api.base.authenticated.CallApi
import com.wire.kalium.network.utils.NetworkResponse
import com.wire.kalium.persistence.dao.ConversationEntity
import com.wire.kalium.persistence.dao.QualifiedIDEntity
import com.wire.kalium.persistence.dao.call.CallDAO
import com.wire.kalium.persistence.dao.call.CallEntity
import io.ktor.util.reflect.instanceOf
import io.mockative.Mock
import io.mockative.Times
import io.mockative.any
import io.mockative.classOf
import io.mockative.configure
import io.mockative.eq
import io.mockative.given
import io.mockative.mock
import io.mockative.once
import io.mockative.oneOf
import io.mockative.verify
import kotlinx.coroutines.CoroutineScope
import kotlinx.coroutines.ExperimentalCoroutinesApi
import kotlinx.coroutines.flow.Flow
import kotlinx.coroutines.flow.MutableSharedFlow
import kotlinx.coroutines.flow.emptyFlow
import kotlinx.coroutines.flow.flowOf
import kotlinx.coroutines.test.advanceUntilIdle
import kotlinx.coroutines.test.runTest
import kotlinx.coroutines.yield
import kotlinx.datetime.Clock
import kotlin.test.Test
import kotlin.test.assertEquals
import kotlin.test.assertFalse
import kotlin.test.assertTrue

@Suppress("LargeClass")
@OptIn(ExperimentalCoroutinesApi::class)
class CallRepositoryTest {

    @Test
    fun whenRequestingCallConfig_withNoLimitParam_ThenAResultIsReturned() = runTest {
        val (_, callRepository) = Arrangement()
            .givenGetCallConfigResponse(NetworkResponse.Success(Arrangement.CALL_CONFIG_API_RESPONSE, mapOf(), 200))
            .arrange()

        val result = callRepository.getCallConfigResponse(limit = null)

        result.shouldSucceed {
            assertEquals(Arrangement.CALL_CONFIG_API_RESPONSE, it)
        }
    }

    @Test
    fun givenEmptyListOfCalls_whenGetAllCallsIsCalled_thenReturnAnEmptyListOfCalls() = runTest {
        val (_, callRepository) = Arrangement()
            .givenObserveCallsReturns(flowOf(listOf<CallEntity>()))
            .arrange()

        val calls = callRepository.callsFlow()

        calls.test {
            assertEquals(0, awaitItem().size)
        }
    }

    @Test
    fun givenAListOfCallProfiles_whenGetAllCallsIsCalled_thenReturnAListOfCalls() = runTest {
        val (_, callRepository) = Arrangement()
            .givenObserveCallsReturns(
                flowOf(
                    listOf(
                        createCallEntity().copy(
                            status = CallEntity.Status.ESTABLISHED,
                            conversationType = ConversationEntity.Type.ONE_ON_ONE,
                            callerId = "callerId@domain"
                        )
                    )
                )
            )
            .arrange()

        callRepository.updateCallMetadataProfileFlow(
            callMetadataProfile = CallMetadataProfile(
                data = mapOf(
                    Arrangement.conversationId.toString() to createCallMetadata().copy(
                        isMuted = false,
                        conversationName = "ONE_ON_ONE Name",
                        conversationType = Conversation.Type.ONE_ON_ONE,
                        callerName = "otherUsername",
                        callerTeamName = "team_1"
                    )
                )
            )
        )

        val calls = callRepository.callsFlow()

        val expectedCall = provideCall(
            id = Arrangement.conversationId,
            status = CallStatus.ESTABLISHED
        )

        calls.test {
            val list = awaitItem()
            assertEquals(1, list.size)
            assertEquals(expectedCall, list[0])
            assertTrue(list[0].instanceOf(Call::class))
        }
    }

    @Test
    fun whenStartingAGroupCall_withNoExistingCall_ThenSaveCallToDatabase() = runTest {
        // given
        val (arrangement, callRepository) = Arrangement()
            .givenObserveConversationDetailsByIdReturns(
                flowOf(
                    Either.Right(
                        ConversationDetails.Group(
                            Arrangement.groupConversation,
                            LegalHoldStatus.ENABLED,
                            false,
                            lastMessage = null,
                            isSelfUserMember = true,
                            isSelfUserCreator = true,
                            unreadEventCount = emptyMap(),
                            selfRole = Conversation.Member.Role.Member
                        )
                    )
                )
            )
            .givenGetKnownUserSucceeds()
            .givenGetTeamSucceeds()
            .givenGetCallStatusByConversationIdReturns(null)
            .givenInsertCallSucceeds()
            .arrange()

        // when
        callRepository.createCall(
            conversationId = Arrangement.conversationId,
            status = CallStatus.STARTED,
            callerId = Arrangement.callerId.value,
            isMuted = true,
            isCameraOn = false
        )

        // then
        verify(arrangement.callDAO).suspendFunction(arrangement.callDAO::insertCall)
            .with(any())
            .wasInvoked(exactly = once)
    }

    @Test
    fun whenStartingAGroupCall_withExistingClosedCall_ThenSaveCallToDatabase() = runTest {
        val (arrangement, callRepository) = Arrangement()
            .givenObserveConversationDetailsByIdReturns(
                flowOf(
                    Either.Right(
                        ConversationDetails.Group(
                            Arrangement.groupConversation,
                            LegalHoldStatus.ENABLED,
                            lastMessage = null,
                            isSelfUserMember = true,
                            isSelfUserCreator = true,
                            unreadEventCount = emptyMap(),
                            selfRole = Conversation.Member.Role.Member
                        )
                    )
                )
            )
            .givenGetKnownUserSucceeds()
            .givenGetTeamSucceeds()
            .givenGetCallStatusByConversationIdReturns(CallEntity.Status.CLOSED)
            .givenInsertCallSucceeds()
            .arrange()

        callRepository.updateCallMetadataProfileFlow(
            callMetadataProfile = CallMetadataProfile(
                data = mapOf(
                    Arrangement.conversationId.toString() to createCallMetadata().copy(
                        isMuted = false
                    )
                )
            )
        )

        // when
        callRepository.createCall(
            conversationId = Arrangement.conversationId,
            status = CallStatus.STARTED,
            callerId = Arrangement.callerId.value,
            isMuted = true,
            isCameraOn = false
        )

        // then
        verify(arrangement.callDAO).suspendFunction(arrangement.callDAO::insertCall)
            .with(any())
            .wasInvoked(exactly = once)

        assertEquals(
            true,
            callRepository.getCallMetadataProfile().data[Arrangement.conversationId.toString()]?.isMuted
        )
    }

    @Test
    fun whenIncomingGroupCall_withNonExistingCall_ThenSaveCallToDatabase() = runTest {
        // given
        val (arrangement, callRepository) = Arrangement()
            .givenObserveConversationDetailsByIdReturns(
                flowOf(
                    Either.Right(
                        ConversationDetails.Group(
                            Arrangement.groupConversation,
                            LegalHoldStatus.ENABLED,
                            lastMessage = null,
                            isSelfUserMember = true,
                            isSelfUserCreator = true,
                            unreadEventCount = emptyMap(),
                            selfRole = Conversation.Member.Role.Member
                        )
                    )
                )
            )
            .givenGetKnownUserSucceeds()
            .givenGetTeamSucceeds()
            .givenGetCallStatusByConversationIdReturns(null)
            .givenInsertCallSucceeds()
            .arrange()

        // when
        callRepository.createCall(
            conversationId = Arrangement.conversationId,
            status = CallStatus.INCOMING,
            callerId = callerId.value,
            isMuted = true,
            isCameraOn = false
        )

        // then
        verify(arrangement.callDAO).suspendFunction(arrangement.callDAO::insertCall)
            .with(any())
            .wasInvoked(exactly = once)

        assertTrue(
            callRepository.getCallMetadataProfile().data.containsKey(Arrangement.conversationId.toString())
        )
    }

    @Test
    fun whenIncomingGroupCall_withExistingCallMetadata_ThenDontSaveCallToDatabase() = runTest {
        // given
        val (arrangement, callRepository) = Arrangement()
            .givenObserveConversationDetailsByIdReturns(
                flowOf(
                    Either.Right(
                        ConversationDetails.Group(
                            Arrangement.groupConversation,
                            LegalHoldStatus.ENABLED,
                            lastMessage = null,
                            isSelfUserMember = true,
                            isSelfUserCreator = true,
                            unreadEventCount = emptyMap(),
                            selfRole = Conversation.Member.Role.Member
                        )
                    )
                )
            )
            .givenGetKnownUserSucceeds()
            .givenGetTeamSucceeds()
            .givenGetCallStatusByConversationIdReturns(CallEntity.Status.ESTABLISHED)
            .givenInsertCallSucceeds()
            .arrange()

        callRepository.updateCallMetadataProfileFlow(
            callMetadataProfile = CallMetadataProfile(
                data = mapOf(
                    Arrangement.conversationId.toString() to createCallMetadata().copy(
                        isMuted = false
                    )
                )
            )
        )

        // when
        callRepository.createCall(
            conversationId = Arrangement.conversationId,
            status = CallStatus.INCOMING,
            callerId = callerId.value,
            isMuted = true,
            isCameraOn = false
        )

        // then
        verify(arrangement.callDAO).suspendFunction(arrangement.callDAO::insertCall)
            .with(any())
            .wasInvoked(exactly = Times(0))

        assertTrue(
            callRepository.getCallMetadataProfile().data.containsKey(Arrangement.conversationId.toString())
        )
    }

    @Test
    fun whenIncomingGroupCall_withNonExistingCallMetadata_ThenUpdateCallInDatabase() = runTest {
        // given
        val callEntity = createCallEntity().copy(
            status = CallEntity.Status.INCOMING
        )

        val (arrangement, callRepository) = Arrangement()
            .givenObserveConversationDetailsByIdReturns(
                flowOf(
                    Either.Right(
                        ConversationDetails.Group(
                            Arrangement.groupConversation,
                            LegalHoldStatus.ENABLED,
                            lastMessage = null,
                            isSelfUserMember = true,
                            isSelfUserCreator = true,
                            unreadEventCount = emptyMap(),
                            selfRole = Conversation.Member.Role.Member
                        )
                    )
                )
            )
            .givenGetKnownUserSucceeds()
            .givenGetTeamSucceeds()
            .givenGetCallStatusByConversationIdReturns(CallEntity.Status.ESTABLISHED)
            .givenInsertCallSucceeds()
            .arrange()

        // when
        callRepository.createCall(
            conversationId = Arrangement.conversationId,
            status = CallStatus.INCOMING,
            callerId = callerId.value,
            isMuted = true,
            isCameraOn = false
        )

        // then
        verify(arrangement.callDAO).suspendFunction(arrangement.callDAO::updateLastCallStatusByConversationId)
            .with(
                eq(CallEntity.Status.STILL_ONGOING),
                eq(callEntity.conversationId)
            )
            .wasInvoked(exactly = once)

        assertTrue(
            callRepository.getCallMetadataProfile().data.containsKey(Arrangement.conversationId.toString())
        )
    }

    @Test
    fun whenStartingAOneOnOneCall_withNoExistingCall_ThenSaveCallToDatabase() = runTest {
        // given
        val (arrangement, callRepository) = Arrangement()
            .givenObserveConversationDetailsByIdReturns(flowOf(Either.Right(Arrangement.oneOnOneConversationDetails)))
            .givenGetKnownUserSucceeds()
            .givenGetTeamSucceeds()
            .givenGetCallStatusByConversationIdReturns(null)
            .givenInsertCallSucceeds()
            .arrange()

        // when
        callRepository.createCall(
            conversationId = Arrangement.conversationId,
            status = CallStatus.STARTED,
            callerId = callerId.value,
            isMuted = true,
            isCameraOn = false
        )

        // then
        verify(arrangement.callDAO).suspendFunction(arrangement.callDAO::insertCall)
            .with(any())
            .wasInvoked(exactly = once)
    }

    @Test
    fun whenStartingAOneOnOneCall_withExistingClosedCall_ThenSaveCallToDatabase() = runTest {
        // given
        val (arrangement, callRepository) = Arrangement()
            .givenObserveConversationDetailsByIdReturns(flowOf(Either.Right(Arrangement.oneOnOneConversationDetails)))
            .givenGetKnownUserSucceeds()
            .givenGetTeamSucceeds()
            .givenGetCallStatusByConversationIdReturns(CallEntity.Status.CLOSED)
            .givenPersistMessageSuccessful()
            .givenInsertCallSucceeds()
            .arrange()

        callRepository.updateCallMetadataProfileFlow(
            callMetadataProfile = CallMetadataProfile(
                data = mapOf(
                    Arrangement.conversationId.toString() to createCallMetadata().copy(
                        isMuted = false
                    )
                )
            )
        )

        // when
        callRepository.createCall(
            conversationId = Arrangement.conversationId,
            status = CallStatus.STARTED,
            callerId = callerId.value,
            isMuted = true,
            isCameraOn = false
        )

        // then
        verify(arrangement.callDAO).suspendFunction(arrangement.callDAO::insertCall)
            .with(any())
            .wasInvoked(exactly = once)

        verify(arrangement.persistMessage)
            .suspendFunction(arrangement.persistMessage::invoke)
            .with(any())
            .wasNotInvoked()

        assertEquals(
            true,
            callRepository.getCallMetadataProfile().data[Arrangement.conversationId.toString()]?.isMuted
        )
    }

    @Test
    fun whenIncomingOneOnOneCall_withNonExistingCall_ThenSaveCallToDatabase() = runTest {
        // given
        val (arrangement, callRepository) = Arrangement()
            .givenObserveConversationDetailsByIdReturns(flowOf(Either.Right(Arrangement.oneOnOneConversationDetails)))
            .givenGetKnownUserSucceeds()
            .givenGetTeamSucceeds()
            .givenGetCallStatusByConversationIdReturns(null)
            .givenPersistMessageSuccessful()
            .givenInsertCallSucceeds()
            .arrange()

        // when
        callRepository.createCall(
            conversationId = Arrangement.conversationId,
            status = CallStatus.INCOMING,
            callerId = callerId.value,
            isMuted = true,
            isCameraOn = false
        )

        verify(arrangement.persistMessage)
            .suspendFunction(arrangement.persistMessage::invoke)
            .with(any())
            .wasInvoked(exactly = Times(0))

        verify(arrangement.callDAO).suspendFunction(arrangement.callDAO::insertCall)
            .with(any())
            .wasInvoked(exactly = once)

        assertTrue(
            callRepository.getCallMetadataProfile().data.containsKey(Arrangement.conversationId.toString())
        )
    }

    @Test
    fun whenIncomingOneOnOneCall_withExistingCallMetadata_ThenDontSaveCallToDatabase() = runTest {
        // given
        val (arrangement, callRepository) = Arrangement()
            .givenObserveConversationDetailsByIdReturns(flowOf(Either.Right(Arrangement.oneOnOneConversationDetails)))
            .givenGetKnownUserSucceeds()
            .givenGetTeamSucceeds()
            .givenGetCallStatusByConversationIdReturns(CallEntity.Status.ESTABLISHED)
            .givenPersistMessageSuccessful()
            .givenInsertCallSucceeds()
            .arrange()

        callRepository.updateCallMetadataProfileFlow(
            callMetadataProfile = CallMetadataProfile(
                data = mapOf(
                    Arrangement.conversationId.toString() to createCallMetadata().copy(
                        isMuted = false
                    )
                )
            )
        )

        // when
        callRepository.createCall(
            conversationId = Arrangement.conversationId,
            status = CallStatus.INCOMING,
            callerId = callerId.value,
            isMuted = true,
            isCameraOn = false
        )

        // then
        verify(arrangement.callDAO).suspendFunction(arrangement.callDAO::insertCall)
            .with(any())
            .wasInvoked(exactly = Times(0))

        verify(arrangement.persistMessage)
            .suspendFunction(arrangement.persistMessage::invoke)
            .with(any())
            .wasNotInvoked()

        assertTrue(
            callRepository.getCallMetadataProfile().data.containsKey(Arrangement.conversationId.toString())
        )
    }

    @Test
    fun whenIncomingOneOnOneCall_withNonExistingCallMetadata_ThenUpdateCallMetadata() = runTest {
        // given
        val (arrangement, callRepository) = Arrangement()
            .givenObserveConversationDetailsByIdReturns(flowOf(Either.Right(Arrangement.oneOnOneConversationDetails)))
            .givenGetKnownUserSucceeds()
            .givenGetTeamSucceeds()
            .givenGetCallStatusByConversationIdReturns(CallEntity.Status.ESTABLISHED)
            .givenGetCallerIdByConversationIdReturns("callerId@domain")
            .givenInsertCallSucceeds()
            .arrange()

        // when
        callRepository.createCall(
            conversationId = Arrangement.conversationId,
            status = CallStatus.INCOMING,
            callerId = callerId.value,
            isMuted = true,
            isCameraOn = false
        )

        // then
        verify(arrangement.callDAO).suspendFunction(arrangement.callDAO::updateLastCallStatusByConversationId)
            .with(eq(CallEntity.Status.CLOSED), eq(Arrangement.conversationId.toDao()))
            .wasInvoked(exactly = once)

        verify(arrangement.callDAO).suspendFunction(arrangement.callDAO::insertCall)
            .with(any())
            .wasInvoked(exactly = once)

        assertTrue(
            callRepository.getCallMetadataProfile().data.containsKey(Arrangement.conversationId.toString())
        )
    }

    @Test
    fun givenAConversationIdThatExistsInTheFlow_whenUpdateCallStatus_thenUpdateCallStatusIsCalledCorrectly() = runTest {
        // given
        val callEntity = createCallEntity()
        val (arrangement, callRepository) = Arrangement().arrange()

        callRepository.updateCallMetadataProfileFlow(
            callMetadataProfile = CallMetadataProfile(
                data = mapOf(
                    Arrangement.conversationId.toString() to createCallMetadata().copy(
                        isMuted = false
                    )
                )
            )
        )

        // when
        callRepository.updateCallStatusById(Arrangement.conversationId.toString(), CallStatus.ESTABLISHED)

        // then
        verify(arrangement.callDAO)
            .suspendFunction(arrangement.callDAO::updateLastCallStatusByConversationId)
            .with(
                eq(CallEntity.Status.ESTABLISHED),
                eq(callEntity.conversationId)
            )
            .wasInvoked(exactly = once)
    }

    @Test
    fun givenAConversationIdThatDoesNotExistsInTheFlow_whenUpdateCallStatusIsCalled_thenUpdateTheStatus() = runTest {
        val (arrangement, callRepository) = Arrangement().arrange()

        callRepository.updateCallStatusById(Arrangement.randomConversationIdString, CallStatus.INCOMING)

        verify(arrangement.callDAO)
            .suspendFunction(arrangement.callDAO::updateLastCallStatusByConversationId)
            .with(any(), any())
            .wasInvoked(exactly = Times(1))
    }

    @Test
    fun givenAConversationIdThatDoesNotExistsInTheFlow_whenUpdateIsMutedByIdIsCalled_thenDoNotUpdateTheFlow() = runTest {
        val (_, callRepository) = Arrangement().arrange()

        callRepository.updateIsMutedById(Arrangement.randomConversationIdString, false)

        assertFalse {
            callRepository.getCallMetadataProfile().data.containsKey(Arrangement.randomConversationIdString)
        }
    }

    @Test
    fun givenAConversationIdThatExistsInTheFlow_whenUpdateIsMutedByIdIsCalled_thenUpdateCallStatusInTheFlow() = runTest {
        // given
        val (_, callRepository) = Arrangement().arrange()
        val expectedValue = false
        callRepository.updateCallMetadataProfileFlow(
            callMetadataProfile = CallMetadataProfile(
                data = mapOf(
                    Arrangement.conversationId.toString() to createCallMetadata().copy(
                        isMuted = true
                    )
                )
            )
        )

        // when
        callRepository.updateIsMutedById(Arrangement.conversationId.toString(), expectedValue)

        // then
        assertEquals(
            expectedValue,
            callRepository.getCallMetadataProfile().data[Arrangement.conversationId.toString()]?.isMuted
        )
    }

    @Test
    fun givenAConversationIdThatDoesNotExistsInTheFlow_whenUpdateIsCameraOnByIdIsCalled_thenDoNotUpdateTheFlow() = runTest {
        val (_, callRepository) = Arrangement().arrange()
        callRepository.updateIsCameraOnById(Arrangement.randomConversationIdString, false)

        assertFalse {
            callRepository.getCallMetadataProfile().data.containsKey(Arrangement.randomConversationIdString)
        }
    }

    @Test
    fun givenAConversationIdThatExistsInTheFlow_whenUpdateIsCameraOnByIdIsCalled_thenUpdateCallStatusInTheFlow() = runTest {
        // given
        val (_, callRepository) = Arrangement().arrange()
        val expectedValue = false
        callRepository.updateCallMetadataProfileFlow(
            callMetadataProfile = CallMetadataProfile(
                data = mapOf(
                    Arrangement.conversationId.toString() to createCallMetadata().copy(
                        isCameraOn = true
                    )
                )
            )
        )

        // when
        callRepository.updateIsCameraOnById(Arrangement.conversationId.toString(), expectedValue)

        // then
        assertEquals(
            expectedValue,
            callRepository.getCallMetadataProfile().data[Arrangement.conversationId.toString()]?.isCameraOn
        )
    }

    @Test
    fun givenAConversationIdThatDoesNotExistsInTheFlow_whenUpdateCallParticipantsIsCalled_thenDoNotUpdateTheFlow() = runTest {
        val (_, callRepository) = Arrangement().arrange()
        callRepository.updateCallParticipants(Arrangement.randomConversationIdString, emptyList())

        assertFalse {
            callRepository.getCallMetadataProfile().data.containsKey(Arrangement.randomConversationIdString)
        }
    }

    @Test
    fun givenAConversationIdThatExistsInTheFlow_whenUpdateCallParticipantsIsCalled_thenUpdateCallStatusInTheFlow() = runTest {
        // given
        val (_, callRepository) = Arrangement().arrange()
        val participantsList = listOf(
            Participant(
                id = QualifiedID("participantId", "participantDomain"),
                clientId = "abcd",
                name = "name",
                isMuted = true,
                isSpeaking = false,
                isCameraOn = false,
                isSharingScreen = false,
                avatarAssetId = null
            )
        )
        callRepository.updateCallMetadataProfileFlow(
            callMetadataProfile = CallMetadataProfile(
                data = mapOf(
                    Arrangement.conversationId.toString() to createCallMetadata().copy(
                        participants = emptyList(),
                        maxParticipants = 0
                    )
                )
            )
        )

        // when
        callRepository.updateCallParticipants(Arrangement.conversationId.toString(), participantsList)

        // then
        val metadata = callRepository.getCallMetadataProfile().data[Arrangement.conversationId.toString()]
        assertEquals(
            participantsList,
            metadata?.participants
        )
    }

    @Test
    fun givenAConversationIdThatDoesNotExistsInTheFlow_whenUpdateParticipantsActiveSpeakerIsCalled_thenDoNotUpdateTheFlow() = runTest {
        val (_, callRepository) = Arrangement().arrange()
        callRepository.updateParticipantsActiveSpeaker(Arrangement.randomConversationIdString, CallActiveSpeakers(emptyList()))

        assertFalse {
            callRepository.getCallMetadataProfile().data.containsKey(Arrangement.randomConversationIdString)
        }
    }

    @Test
    fun givenAConversationIdThatExistsInTheFlow_whenUpdateParticipantActiveSpeakerIsCalled_thenUpdateCallStatusInTheFlow() = runTest {
        // given
        val (_, callRepository) = Arrangement().arrange()
        val participant = Participant(
            id = QualifiedID("participantId", "participantDomain"),
            clientId = "abcd",
            name = "name",
            isMuted = true,
            isSpeaking = false,
            isCameraOn = false,
            avatarAssetId = null,
            isSharingScreen = false
        )
        val participantsList = listOf(participant)
        val expectedParticipantsList = listOf(participant.copy(isSpeaking = true))
        callRepository.updateCallMetadataProfileFlow(
            callMetadataProfile = CallMetadataProfile(
                data = mapOf(
                    Arrangement.conversationId.toString() to createCallMetadata().copy(
                        participants = emptyList(),
                        maxParticipants = 0
                    )
                )
            )
        )
        val activeSpeakers = CallActiveSpeakers(
            activeSpeakers = listOf(
                CallActiveSpeaker(
                    userId = "participantId@participantDomain",
                    clientId = "abcd",
                    audioLevel = 1,
                    audioLevelNow = 1
                )
            )
        )

        callRepository.updateCallParticipants(Arrangement.conversationId.toString(), participantsList)

        // when
        callRepository.updateParticipantsActiveSpeaker(Arrangement.conversationId.toString(), activeSpeakers)

        // then
        val metadata = callRepository.getCallMetadataProfile().data[Arrangement.conversationId.toString()]
        assertEquals(
            expectedParticipantsList,
            metadata?.participants
        )

        assertEquals(
            true,
            metadata?.participants?.get(0)?.isSpeaking
        )
    }

    @Test
    fun givenAnIncomingCall_whenRequestingIncomingCalls_thenReturnTheIncomingCall() = runTest {
        // given
        val expectedCall = provideCall(
            id = Arrangement.conversationId,
            status = CallStatus.INCOMING
        )
        val callEntity = createCallEntity().copy(
            status = CallEntity.Status.INCOMING,
            callerId = "callerId@domain",
            conversationType = ConversationEntity.Type.ONE_ON_ONE
        )
        val (_, callRepository) = Arrangement()
            .givenObserveIncomingCallsReturns(flowOf(listOf(callEntity)))
            .arrange()

        callRepository.updateCallMetadataProfileFlow(
            callMetadataProfile = CallMetadataProfile(
                data = mapOf(
                    Arrangement.conversationId.toString() to createCallMetadata().copy(
                        isMuted = false,
                        conversationName = "ONE_ON_ONE Name",
                        conversationType = Conversation.Type.ONE_ON_ONE,
                        callerName = "otherUsername",
                        callerTeamName = "team_1"
                    )
                )
            )
        )

        // when
        val incomingCalls = callRepository.incomingCallsFlow()

        // then
        incomingCalls.test {
            val list = awaitItem()
            assertEquals(1, list.size)
            assertEquals(
                expectedCall,
                list[0]
            )
        }
    }

    @Test
    fun givenAnOngoingCall_whenRequestingOngoingCalls_thenReturnTheOngoingCall() = runTest {
        // given
        val callEntity = createCallEntity().copy(
            status = CallEntity.Status.STILL_ONGOING,
            callerId = "callerId@domain",
            conversationType = ConversationEntity.Type.ONE_ON_ONE
        )
        val (_, callRepository) = Arrangement()
            .givenObserveOngoingCallsReturns(flowOf(listOf(callEntity)))
            .arrange()

        callRepository.updateCallMetadataProfileFlow(
            callMetadataProfile = CallMetadataProfile(
                data = mapOf(
                    Arrangement.conversationId.toString() to createCallMetadata().copy(
                        isMuted = false,
                        conversationName = "ONE_ON_ONE Name",
                        conversationType = Conversation.Type.ONE_ON_ONE,
                        callerName = "otherUsername",
                        callerTeamName = "team_1"
                    )
                )
            )
        )

        val expectedCall = provideCall(
            id = Arrangement.conversationId,
            status = CallStatus.STILL_ONGOING
        )

        // when
        val ongoingCalls = callRepository.ongoingCallsFlow()

        // then
        ongoingCalls.test {
            val list = awaitItem()
            assertEquals(1, list.size)
            assertEquals(
                expectedCall,
                list[0]
            )
        }
    }

    @Test
    fun givenAnEstablishedCall_whenRequestingEstablishedCalls_thenReturnTheEstablishedCall() = runTest {
        // given
        val callEntity = createCallEntity().copy(
            status = CallEntity.Status.ESTABLISHED,
            callerId = "callerId@domain",
            conversationType = ConversationEntity.Type.ONE_ON_ONE
        )
        val (_, callRepository) = Arrangement()
            .givenObserveEstablishedCallsReturns(flowOf(listOf(callEntity)))
            .arrange()

        callRepository.updateCallMetadataProfileFlow(
            callMetadataProfile = CallMetadataProfile(
                data = mapOf(
                    Arrangement.conversationId.toString() to createCallMetadata().copy(
                        isMuted = false,
                        conversationName = "ONE_ON_ONE Name",
                        conversationType = Conversation.Type.ONE_ON_ONE,
                        callerName = "otherUsername",
                        callerTeamName = "team_1"
                    )
                )
            )
        )

        val expectedCall = provideCall(
            id = Arrangement.conversationId,
            status = CallStatus.ESTABLISHED
        )

        // when
        val establishedCalls = callRepository.establishedCallsFlow()

        // then
        establishedCalls.test {
            val list = awaitItem()
            assertEquals(1, list.size)
            assertEquals(
                expectedCall,
                list[0]
            )
        }
    }

    @Suppress("LongMethod")
    @Test
    fun givenSomeCalls_whenRequestingCalls_thenReturnTheCalls() = runTest {
        // given
        val missedCall = createCallEntity().copy(
            status = CallEntity.Status.MISSED,
            callerId = "callerId@domain",
            conversationType = ConversationEntity.Type.ONE_ON_ONE
        )

        val closedCall = createCallEntity().copy(
            conversationId = QualifiedIDEntity(
                value = Arrangement.randomConversationId.value,
                domain = Arrangement.randomConversationId.domain
            ),
            status = CallEntity.Status.CLOSED,
            callerId = "callerId@domain",
            conversationType = ConversationEntity.Type.ONE_ON_ONE
        )

        val (_, callRepository) = Arrangement()
            .givenObserveCallsReturns(flowOf(listOf(missedCall, closedCall)))
            .arrange()

        val metadata = createCallMetadata().copy(
            isMuted = false,
            conversationName = "ONE_ON_ONE Name",
            conversationType = Conversation.Type.ONE_ON_ONE,
            callerName = "otherUsername",
            callerTeamName = "team_1"
        )
        callRepository.updateCallMetadataProfileFlow(
            callMetadataProfile = CallMetadataProfile(
                data = mapOf(
                    Arrangement.conversationId.toString() to metadata,
                    Arrangement.randomConversationId.toString() to metadata.copy(
                        conversationName = "CLOSED CALL"
                    )
                )
            )
        )

        val expectedMissedCall = provideCall(
            id = Arrangement.conversationId,
            status = CallStatus.MISSED
        )

        val expectedClosedCall = provideCall(
            id = Arrangement.randomConversationId,
            status = CallStatus.CLOSED
        ).copy(
            conversationName = "CLOSED CALL"
        )

        // when
        val establishedCalls = callRepository.callsFlow()

        // then
        establishedCalls.test {
            val list = awaitItem()
            assertEquals(2, list.size)
            assertEquals(
                expectedMissedCall,
                list[0]
            )
            assertEquals(
                expectedClosedCall,
                list[1]
            )
        }
    }

    @Test
    fun givenAnEstablishedCall_whenRequestingEstablishedCallConversationId_thenReturnTheEstablishedCallConversationId() = runTest {
        // given
        val callEntity = createCallEntity().copy(
            status = CallEntity.Status.ESTABLISHED,
            callerId = "callerId@domain",
            conversationType = ConversationEntity.Type.ONE_ON_ONE
        )
        val (_, callRepository) = Arrangement()
            .givenObserveEstablishedCallsReturns(flowOf(listOf(callEntity)))
            .arrange()

        callRepository.updateCallMetadataProfileFlow(
            callMetadataProfile = CallMetadataProfile(
                data = mapOf(
                    Arrangement.conversationId.toString() to createCallMetadata().copy(
                        isMuted = false,
                        conversationName = "ONE_ON_ONE Name",
                        conversationType = Conversation.Type.ONE_ON_ONE,
                        callerName = "otherUsername",
                        callerTeamName = "team_1"
                    )
                )
            )
        )

        // when
        val establishedCallConversationId = callRepository.establishedCallConversationId()

        // then
        assertEquals(
            Arrangement.conversationId,
            establishedCallConversationId
        )
    }

    @Test
    fun givenAMissedCall_whenPersistMissedCallInvoked_thenStoreTheMissedCallInDatabase() = runTest {
        val (arrangement, callRepository) = Arrangement()
            .givenGetCallerIdByConversationIdReturns(Arrangement.callerIdString)
            .givenPersistMessageSuccessful()
            .arrange()

        val qualifiedIdEntity = Arrangement.conversationId.toDao()

        callRepository.persistMissedCall(Arrangement.conversationId)

        verify(arrangement.callDAO)
            .suspendFunction(arrangement.callDAO::getCallerIdByConversationId)
            .with(eq(qualifiedIdEntity))
            .wasInvoked(exactly = once)

        verify(arrangement.persistMessage)
            .suspendFunction(arrangement.persistMessage::invoke)
            .with(any())
            .wasInvoked(exactly = once)
    }

    @Test
<<<<<<< HEAD
    fun givenMlsConferenceCall_whenJoinMlsConference_thenJoinSubconversation() = runTest {
        val (arrangement, callRepository) = Arrangement()
            .givenGetConversationProtocolInfoReturns(Arrangement.mlsProtocolInfo)
            .givenJoinSubconversationSuccessful()
            .givenObserveEpochChangesReturns(emptyFlow())
            .givenGetSubconversationInfoReturns(Arrangement.subconversationGroupId)
            .givenGetMLSClientSucceeds()
            .givenGetMlsEpochReturns(1UL)
            .givenMlsMembersReturns(emptyList())
            .givenDeriveSecretSuccessful()
            .arrange()

        callRepository.joinMlsConference(Arrangement.conversationId, CoroutineScope(TestKaliumDispatcher.main)) { _, _ -> }

        verify(arrangement.joinSubconversationUseCase)
            .suspendFunction(arrangement.joinSubconversationUseCase::invoke)
            .with(eq(Arrangement.conversationId), eq(CALL_SUBCONVERSATION_ID))
            .wasInvoked(exactly = once)
    }

    @Test
    fun givenJoinSubconversationSuccessful_whenJoinMlsConference_thenStartObservingEpoch() = runTest(TestKaliumDispatcher.default) {
        val (arrangement, callRepository) = Arrangement()
            .givenGetConversationProtocolInfoReturns(Arrangement.mlsProtocolInfo)
            .givenJoinSubconversationSuccessful()
            .givenObserveEpochChangesReturns(emptyFlow())
            .givenGetSubconversationInfoReturns(Arrangement.subconversationGroupId)
            .givenGetMLSClientSucceeds()
            .givenGetMlsEpochReturns(1UL)
            .givenMlsMembersReturns(emptyList())
            .givenDeriveSecretSuccessful()
            .arrange()

        var onEpochChangeCallCount = 0
        callRepository.joinMlsConference(Arrangement.conversationId, CoroutineScope(TestKaliumDispatcher.default)) { _, _ ->
            onEpochChangeCallCount += 1
        }
        yield()
        advanceUntilIdle()

        verify(arrangement.mlsConversationRepository)
            .suspendFunction(arrangement.mlsConversationRepository::observeEpochChanges)
            .wasInvoked(exactly = once)

        assertEquals(1, onEpochChangeCallCount)
    }

    @Test
    fun givenEpochChange_whenJoinMlsConference_thenInvokeOnEpochChange() = runTest(TestKaliumDispatcher.default) {

        val epochFlow = MutableSharedFlow<GroupID>()

        val (_, callRepository) = Arrangement()
            .givenGetConversationProtocolInfoReturns(Arrangement.mlsProtocolInfo)
            .givenJoinSubconversationSuccessful()
            .givenObserveEpochChangesReturns(epochFlow)
            .givenGetSubconversationInfoReturns(Arrangement.subconversationGroupId)
            .givenGetMLSClientSucceeds()
            .givenGetMlsEpochReturns(1UL)
            .givenMlsMembersReturns(emptyList())
            .givenDeriveSecretSuccessful()
            .arrange()

        var onEpochChangeCallCount = 0
        callRepository.joinMlsConference(Arrangement.conversationId, CoroutineScope(TestKaliumDispatcher.main)) { _, _ ->
            onEpochChangeCallCount += 1
        }
        yield()
        advanceUntilIdle()

        epochFlow.emit(Arrangement.groupId)
        yield()
        advanceUntilIdle()

        epochFlow.emit(Arrangement.subconversationGroupId)
        yield()
        advanceUntilIdle()

        assertEquals(3, onEpochChangeCallCount)
    }

    @Test
    fun givenMlsConferenceCall_whenLeaveMlsConference_thenEpochObservingStops() = runTest(TestKaliumDispatcher.default) {
        val epochFlow = MutableSharedFlow<GroupID>()

        val (_, callRepository) = Arrangement()
            .givenGetConversationProtocolInfoReturns(Arrangement.mlsProtocolInfo)
            .givenJoinSubconversationSuccessful()
            .givenObserveEpochChangesReturns(epochFlow)
            .givenGetSubconversationInfoReturns(Arrangement.subconversationGroupId)
            .givenGetMLSClientSucceeds()
            .givenGetMlsEpochReturns(1UL)
            .givenMlsMembersReturns(emptyList())
            .givenDeriveSecretSuccessful()
            .arrange()

        var onEpochChangeCallCount = 0
        callRepository.joinMlsConference(Arrangement.conversationId, CoroutineScope(TestKaliumDispatcher.main)) { _, _ ->
            onEpochChangeCallCount += 1
        }
        yield()
        advanceUntilIdle()

        callRepository.leaveMlsConference(Arrangement.conversationId)
        yield()
        advanceUntilIdle()

        epochFlow.emit(Arrangement.subconversationGroupId)
        yield()
        advanceUntilIdle()

        assertEquals(1, onEpochChangeCallCount)
=======
    fun givenAMissedCallAndNoCallerId_whenPersistMissedCallInvoked_thenDontStoreMissedCallInDatabase() = runTest {

        val qualifiedIdEntity = QualifiedIDEntity(conversationId.value, conversationId.domain)
        given(callDAO)
            .suspendFunction(callDAO::getCallerIdByConversationId)
            .whenInvokedWith(any())
            .thenReturn(null)

        given(persistMessage)
            .suspendFunction(persistMessage::invoke)
            .whenInvokedWith(any())
            .thenReturn(Either.Right(Unit))

        callRepository.persistMissedCall(conversationId)

        verify(callDAO)
            .suspendFunction(callDAO::getCallerIdByConversationId)
            .with(eq(qualifiedIdEntity))
            .wasInvoked(exactly = once)

        verify(persistMessage)
            .suspendFunction(persistMessage::invoke)
            .with(any())
            .wasInvoked(exactly = Times(0))
>>>>>>> 57854418
    }

    private fun provideCall(id: ConversationId, status: CallStatus) = Call(
        conversationId = id,
        status = status,
        callerId = "callerId@domain",
        participants = listOf(),
        isMuted = false,
        isCameraOn = false,
        maxParticipants = 0,
        conversationName = "ONE_ON_ONE Name",
        conversationType = Conversation.Type.ONE_ON_ONE,
        callerName = "otherUsername",
        callerTeamName = "team_1"
    )

    private fun createCallEntity() = CallEntity(
        conversationId = QualifiedIDEntity(
            value = Arrangement.conversationId.value,
            domain = Arrangement.conversationId.domain
        ),
        id = "abcd-1234",
        status = CallEntity.Status.STARTED,
        callerId = callerId.toString(),
        conversationType = ConversationEntity.Type.GROUP
    )

    private fun createCallMetadata() = CallMetadata(
        isMuted = true,
        isCameraOn = false,
        conversationName = null,
        conversationType = Conversation.Type.GROUP,
        callerName = null,
        callerTeamName = null,
        protocol = Conversation.ProtocolInfo.Proteus
    )

    private class Arrangement() {

        @Mock
        val callApi = mock(classOf<CallApi>())

        @Mock
        val conversationRepository = mock(classOf<ConversationRepository>())

        @Mock
        val userRepository = mock(classOf<UserRepository>())

        @Mock
        val teamRepository = mock(classOf<TeamRepository>())

        @Mock
        val sessionRepository = mock(classOf<SessionRepository>())

        @Mock
        val qualifiedIdMapper = mock(classOf<QualifiedIdMapper>())

        @Mock
        val persistMessage = mock(classOf<PersistMessageUseCase>())

        @Mock
        val mlsClientProvider = mock(classOf<MLSClientProvider>())

        @Mock
        val mlsClient = mock(classOf<MLSClient>())

        @Mock
        val joinSubconversationUseCase = mock(classOf<JoinSubconversationUseCase>())

        @Mock
        val subconversationRepository = mock(classOf<SubconversationRepository>())

        @Mock
        val mlsConversationRepository = mock(classOf<MLSConversationRepository>())

        @Mock
        val callDAO = configure(mock(classOf<CallDAO>())) {
            stubsUnitByDefault = true
        }

        private val callMapper = CallMapperImpl(qualifiedIdMapper)
        private val federatedIdMapper = FederatedIdMapperImpl(TestUser.SELF.id, qualifiedIdMapper, sessionRepository)

        private val callRepository: CallRepository = CallDataSource(
            callApi = callApi,
            callDAO = callDAO,
            qualifiedIdMapper = qualifiedIdMapper,
            conversationRepository = conversationRepository,
            subconversationRepository = subconversationRepository,
            mlsConversationRepository = mlsConversationRepository,
            userRepository = userRepository,
            teamRepository = teamRepository,
            persistMessage = persistMessage,
            mlsClientProvider = mlsClientProvider,
            joinSubconversationUseCase = joinSubconversationUseCase,
            callMapper = callMapper,
            federatedIdMapper = federatedIdMapper
        )

        init {
            given(qualifiedIdMapper).function(qualifiedIdMapper::fromStringToQualifiedID)
                .whenInvokedWith(eq("convId@domainId"))
                .thenReturn(QualifiedID("convId", "domainId"))

            given(qualifiedIdMapper).function(qualifiedIdMapper::fromStringToQualifiedID)
                .whenInvokedWith(eq("random@domain"))
                .thenReturn(QualifiedID("random", "domain"))

            given(qualifiedIdMapper).function(qualifiedIdMapper::fromStringToQualifiedID)
                .whenInvokedWith(eq("callerId@domain"))
                .thenReturn(QualifiedID("callerId", "domain"))

            given(qualifiedIdMapper).function(qualifiedIdMapper::fromStringToQualifiedID)
                .whenInvokedWith(eq("callerId"))
                .thenReturn(QualifiedID("callerId", ""))
        }

        fun arrange() = this to callRepository

        fun givenGetCallConfigResponse(response: NetworkResponse<String>) = apply {
            given(callApi)
                .suspendFunction(callApi::getCallConfig)
                .whenInvokedWith(oneOf(null))
                .thenReturn(response)
        }

        fun givenObserveCallsReturns(flow: Flow<List<CallEntity>>) = apply {
            given(callDAO)
                .suspendFunction(callDAO::observeCalls)
                .whenInvoked()
                .thenReturn(flow)
        }

        fun givenObserveIncomingCallsReturns(flow: Flow<List<CallEntity>>) = apply {
            given(callDAO)
                .suspendFunction(callDAO::observeIncomingCalls)
                .whenInvoked()
                .thenReturn(flow)
        }

        fun givenObserveOngoingCallsReturns(flow: Flow<List<CallEntity>>) = apply {
            given(callDAO)
                .suspendFunction(callDAO::observeOngoingCalls)
                .whenInvoked()
                .thenReturn(flow)
        }

        fun givenObserveEstablishedCallsReturns(flow: Flow<List<CallEntity>>) = apply {
            given(callDAO)
                .suspendFunction(callDAO::observeEstablishedCalls)
                .whenInvoked()
                .thenReturn(flow)
        }

        fun givenInsertCallSucceeds() = apply {
            given(callDAO)
                .suspendFunction(callDAO::insertCall)
                .whenInvokedWith(any())
        }

        fun givenGetCallerIdByConversationIdReturns(callerId: String) = apply {
            given(callDAO)
                .suspendFunction(callDAO::getCallerIdByConversationId)
                .whenInvokedWith(any())
                .thenReturn(callerId)
        }

        fun givenObserveConversationDetailsByIdReturns(flow: Flow<Either<StorageFailure, ConversationDetails>>) = apply {
            given(conversationRepository).suspendFunction(conversationRepository::observeConversationDetailsById)
                .whenInvokedWith(any())
                .thenReturn(flow)
        }

        fun givenGetKnownUserSucceeds() = apply {
            given(userRepository).suspendFunction(userRepository::getKnownUser)
                .whenInvokedWith(any())
                .thenReturn(flowOf(TestUser.OTHER))
        }

        fun givenGetTeamSucceeds() = apply {
            given(teamRepository).suspendFunction(teamRepository::getTeam)
                .whenInvokedWith(any())
                .thenReturn(flowOf(TestTeam.TEAM))
        }

        fun givenGetCallStatusByConversationIdReturns(status: CallEntity.Status?) = apply {
            given(callDAO)
                .suspendFunction(callDAO::getCallStatusByConversationId)
                .whenInvokedWith(any())
                .thenReturn(status)
        }

        fun givenPersistMessageSuccessful() = apply {
            given(persistMessage).suspendFunction(persistMessage::invoke)
                .whenInvokedWith(any())
                .thenReturn(Either.Right(Unit))
        }

        fun givenGetConversationProtocolInfoReturns(protocolInfo: Conversation.ProtocolInfo) = apply {
            given(conversationRepository)
                .suspendFunction(conversationRepository::getConversationProtocolInfo)
                .whenInvokedWith(any())
                .thenReturn(Either.Right(protocolInfo))
        }

        fun givenJoinSubconversationSuccessful() = apply {
            given(joinSubconversationUseCase)
                .suspendFunction(joinSubconversationUseCase::invoke)
                .whenInvokedWith(any(), any())
                .thenReturn(Either.Right(Unit))
        }

        fun givenObserveEpochChangesReturns(flow: Flow<GroupID>) = apply {
            given(mlsConversationRepository)
                .suspendFunction(mlsConversationRepository::observeEpochChanges)
                .whenInvoked()
                .thenReturn(flow)
        }

        fun givenGetSubconversationInfoReturns(groupId: GroupID?) = apply {
            given(subconversationRepository)
                .suspendFunction(subconversationRepository::getSubconversationInfo)
                .whenInvokedWith(any(), any())
                .thenReturn(groupId)
        }

        fun givenGetMLSClientSucceeds() = apply {
            given(mlsClientProvider)
                .suspendFunction(mlsClientProvider::getMLSClient)
                .whenInvokedWith(eq(null))
                .thenReturn(Either.Right(mlsClient))
        }

        fun givenGetMlsEpochReturns(epoch: ULong) = apply {
            given(mlsClient)
                .function(mlsClient::conversationEpoch)
                .whenInvokedWith(any())
                .thenReturn(epoch)
        }

        fun givenMlsMembersReturns(members: List<CryptoQualifiedClientId>) = apply {
            given(mlsClient)
                .function(mlsClient::members)
                .whenInvokedWith(any())
                .thenReturn(members)
        }

        fun givenDeriveSecretSuccessful() = apply {
            given(mlsClient)
                .function(mlsClient::deriveSecret)
                .whenInvokedWith(any(), any())
                .thenReturn(ByteArray(32))
        }

        companion object {
            const val CALL_CONFIG_API_RESPONSE = "{'call':'success','config':'dummy_config'}"
            const val randomConversationIdString = "random@domain"
            val randomConversationId = ConversationId("value", "domain")

            val groupId = GroupID("groupid")
            val subconversationGroupId = GroupID("subconversation_groupid")
            val conversationId = ConversationId(value = "convId", domain = "domainId")
            val groupConversation = TestConversation.GROUP().copy(id = conversationId)
            val oneOnOneConversation = TestConversation.one_on_one(conversationId)
            val callerId = UserId(value = "callerId", domain = "domain")
            const val callerIdString = "callerId@domain"

            val oneOnOneConversationDetails = ConversationDetails.OneOne(
                conversation = oneOnOneConversation,
                otherUser = TestUser.OTHER,
                legalHoldStatus = LegalHoldStatus.ENABLED,
                userType = UserType.INTERNAL,
                lastMessage = null,
                unreadEventCount = emptyMap()
            )

            val mlsProtocolInfo = Conversation.ProtocolInfo.MLS(
                groupId,
                Conversation.ProtocolInfo.MLS.GroupState.ESTABLISHED,
                1UL,
                Clock.System.now(),
                Conversation.CipherSuite.MLS_128_DHKEMX25519_AES128GCM_SHA256_Ed25519
            )
        }
    }
}<|MERGE_RESOLUTION|>--- conflicted
+++ resolved
@@ -1066,14 +1066,12 @@
             .givenGetCallerIdByConversationIdReturns(Arrangement.callerIdString)
             .givenPersistMessageSuccessful()
             .arrange()
-
-        val qualifiedIdEntity = Arrangement.conversationId.toDao()
-
+        
         callRepository.persistMissedCall(Arrangement.conversationId)
 
         verify(arrangement.callDAO)
             .suspendFunction(arrangement.callDAO::getCallerIdByConversationId)
-            .with(eq(qualifiedIdEntity))
+            .with(eq(Arrangement.conversationId.toDao()))
             .wasInvoked(exactly = once)
 
         verify(arrangement.persistMessage)
@@ -1083,7 +1081,27 @@
     }
 
     @Test
-<<<<<<< HEAD
+    fun givenAMissedCallAndNoCallerId_whenPersistMissedCallInvoked_thenDontStoreMissedCallInDatabase() = runTest {
+
+        val (arrangement, callRepository) = Arrangement()
+            .givenGetCallerIdByConversationIdReturns(null)
+            .givenPersistMessageSuccessful()
+            .arrange()
+
+        callRepository.persistMissedCall(Arrangement.conversationId)
+
+        verify(arrangement.callDAO)
+            .suspendFunction(arrangement.callDAO::getCallerIdByConversationId)
+            .with(eq(Arrangement.conversationId.toDao()))
+            .wasInvoked(exactly = once)
+
+        verify(arrangement.persistMessage)
+            .suspendFunction(arrangement.persistMessage::invoke)
+            .with(any())
+            .wasNotInvoked()
+    }
+
+    @Test
     fun givenMlsConferenceCall_whenJoinMlsConference_thenJoinSubconversation() = runTest {
         val (arrangement, callRepository) = Arrangement()
             .givenGetConversationProtocolInfoReturns(Arrangement.mlsProtocolInfo)
@@ -1196,32 +1214,6 @@
         advanceUntilIdle()
 
         assertEquals(1, onEpochChangeCallCount)
-=======
-    fun givenAMissedCallAndNoCallerId_whenPersistMissedCallInvoked_thenDontStoreMissedCallInDatabase() = runTest {
-
-        val qualifiedIdEntity = QualifiedIDEntity(conversationId.value, conversationId.domain)
-        given(callDAO)
-            .suspendFunction(callDAO::getCallerIdByConversationId)
-            .whenInvokedWith(any())
-            .thenReturn(null)
-
-        given(persistMessage)
-            .suspendFunction(persistMessage::invoke)
-            .whenInvokedWith(any())
-            .thenReturn(Either.Right(Unit))
-
-        callRepository.persistMissedCall(conversationId)
-
-        verify(callDAO)
-            .suspendFunction(callDAO::getCallerIdByConversationId)
-            .with(eq(qualifiedIdEntity))
-            .wasInvoked(exactly = once)
-
-        verify(persistMessage)
-            .suspendFunction(persistMessage::invoke)
-            .with(any())
-            .wasInvoked(exactly = Times(0))
->>>>>>> 57854418
     }
 
     private fun provideCall(id: ConversationId, status: CallStatus) = Call(
@@ -1382,7 +1374,7 @@
                 .whenInvokedWith(any())
         }
 
-        fun givenGetCallerIdByConversationIdReturns(callerId: String) = apply {
+        fun givenGetCallerIdByConversationIdReturns(callerId: String?) = apply {
             given(callDAO)
                 .suspendFunction(callDAO::getCallerIdByConversationId)
                 .whenInvokedWith(any())
