/*
 * Wire
 * Copyright (C) 2024 Wire Swiss GmbH
 *
 * This program is free software: you can redistribute it and/or modify
 * it under the terms of the GNU General Public License as published by
 * the Free Software Foundation, either version 3 of the License, or
 * (at your option) any later version.
 *
 * This program is distributed in the hope that it will be useful,
 * but WITHOUT ANY WARRANTY; without even the implied warranty of
 * MERCHANTABILITY or FITNESS FOR A PARTICULAR PURPOSE. See the
 * GNU General Public License for more details.
 *
 * You should have received a copy of the GNU General Public License
 * along with this program. If not, see http://www.gnu.org/licenses/.
 */
package com.wire.kalium.logic.util.arrangement.repository

import com.wire.kalium.common.error.CoreFailure
import com.wire.kalium.common.error.StorageFailure
import com.wire.kalium.logic.data.publicuser.SearchUserRepository
import com.wire.kalium.logic.data.publicuser.SearchUsersOptions
import com.wire.kalium.logic.data.publicuser.model.UserSearchDetails
import com.wire.kalium.logic.data.publicuser.model.UserSearchResult
<<<<<<< HEAD
import com.wire.kalium.logic.functional.Either
=======
import com.wire.kalium.common.functional.Either
import io.mockative.Mock
>>>>>>> 9761edfd
import io.mockative.any
import io.mockative.coEvery
import io.mockative.fake.valueOf
import io.mockative.matchers.AnyMatcher
import io.mockative.matchers.Matcher
import io.mockative.matches
import io.mockative.mock

internal interface SearchRepositoryArrangement {
        val searchUserRepository: SearchUserRepository

    suspend fun withSearchUserRemoteDirectory(
        result: Either<CoreFailure, UserSearchResult>,
        searchQuery: Matcher<String> = AnyMatcher(valueOf()),
        domain: Matcher<String> = AnyMatcher(valueOf()),
        maxResultSize: Matcher<Int?> = AnyMatcher(valueOf()),
        searchUsersOptions: Matcher<SearchUsersOptions> = AnyMatcher(valueOf())
    )

    suspend fun withGetKnownContacts(
        result: Either<StorageFailure, List<UserSearchDetails>>,
    )

    suspend fun withSearchLocalByName(
        result: Either<StorageFailure, List<UserSearchDetails>>,
        searchQuery: Matcher<String> = AnyMatcher(valueOf()),
    )

    suspend fun withSearchByHandle(
        result: Either<StorageFailure, List<UserSearchDetails>>,
        searchQuery: Matcher<String> = AnyMatcher(valueOf()),
    )
}

internal class SearchRepositoryArrangementImpl : SearchRepositoryArrangement {
        override val searchUserRepository: SearchUserRepository = mock(SearchUserRepository::class)

    override suspend fun withSearchUserRemoteDirectory(
        result: Either<CoreFailure, UserSearchResult>,
        searchQuery: Matcher<String>,
        domain: Matcher<String>,
        maxResultSize: Matcher<Int?>,
        searchUsersOptions: Matcher<SearchUsersOptions>
    ) {
        coEvery {
            searchUserRepository.searchUserRemoteDirectory(
                matches { searchQuery.matches(it) },
                matches { domain.matches(it) },
                matches { maxResultSize.matches(it) },
                matches { searchUsersOptions.matches(it) }
            )
        }.returns(result)
    }

    override suspend fun withGetKnownContacts(
        result: Either<StorageFailure, List<UserSearchDetails>>,
    ) {
        coEvery {
            searchUserRepository.getKnownContacts(any())
        }.returns(result)
    }

    override suspend fun withSearchLocalByName(
        result: Either<StorageFailure, List<UserSearchDetails>>,
        searchQuery: Matcher<String>,
    ) {
        coEvery {
            searchUserRepository.searchLocalByName(
                matches { searchQuery.matches(it) },
                any()
            )
        }.returns(result)
    }

    override suspend fun withSearchByHandle(
        result: Either<StorageFailure, List<UserSearchDetails>>,
        searchQuery: Matcher<String>,
    ) {
        coEvery {
            searchUserRepository.searchLocalByHandle(
                matches { searchQuery.matches(it) },
                any()
            )
        }.returns(result)
    }
}<|MERGE_RESOLUTION|>--- conflicted
+++ resolved
@@ -23,12 +23,7 @@
 import com.wire.kalium.logic.data.publicuser.SearchUsersOptions
 import com.wire.kalium.logic.data.publicuser.model.UserSearchDetails
 import com.wire.kalium.logic.data.publicuser.model.UserSearchResult
-<<<<<<< HEAD
-import com.wire.kalium.logic.functional.Either
-=======
 import com.wire.kalium.common.functional.Either
-import io.mockative.Mock
->>>>>>> 9761edfd
 import io.mockative.any
 import io.mockative.coEvery
 import io.mockative.fake.valueOf
@@ -38,7 +33,8 @@
 import io.mockative.mock
 
 internal interface SearchRepositoryArrangement {
-        val searchUserRepository: SearchUserRepository
+
+    val searchUserRepository: SearchUserRepository
 
     suspend fun withSearchUserRemoteDirectory(
         result: Either<CoreFailure, UserSearchResult>,
@@ -64,7 +60,8 @@
 }
 
 internal class SearchRepositoryArrangementImpl : SearchRepositoryArrangement {
-        override val searchUserRepository: SearchUserRepository = mock(SearchUserRepository::class)
+
+    override val searchUserRepository: SearchUserRepository = mock(SearchUserRepository::class)
 
     override suspend fun withSearchUserRemoteDirectory(
         result: Either<CoreFailure, UserSearchResult>,
