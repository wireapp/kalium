--- conflicted
+++ resolved
@@ -64,13 +64,8 @@
                 value = "dummyId",
                 domain = "dummyDomain"
             ),
-<<<<<<< HEAD
-            clientId = "clientid",
+            clientId = "dummyClientId",
             isMuted = false
-=======
-            clientId = "dummyClientId",
-            muted = false
->>>>>>> 5e2c02d7
         )
 
         assertEquals(expectedParticipant, participantMap)
@@ -145,13 +140,8 @@
 
     private companion object {
         private val DUMMY_CALL_MEMBER = CallMember(
-<<<<<<< HEAD
-            userId = "userid@domain",
-            clientId = "clientid",
-=======
-            userid = "dummyId@dummyDomain",
-            clientid = "dummyClientId",
->>>>>>> 5e2c02d7
+            userId = "dummyId@dummyDomain",
+            clientId = "dummyClientId",
             aestab = 0,
             vrecv = 0,
             isMuted = 0
