--- conflicted
+++ resolved
@@ -86,21 +86,6 @@
     }
 
     @Test
-<<<<<<< HEAD
-    fun whenMappingToActiveSpeaker_withCallActiveSpeaker_thenReturnActiveSpeaker() = runTest {
-        val callActiveSpeakerMap = callMapper.activeSpeakerMapper.fromCallActiveSpeakerToActiveSpeaker(
-            callActiveSpeaker = DUMMY_CALL_ACTIVE_SPEAKER
-        )
-
-        val expectedActiveSpeaker = ActiveSpeaker(
-            userId = "userid",
-            clientId = "clientid",
-            audioLevel = 1,
-            audioLevelNow = 1
-        )
-
-        assertEquals(expectedActiveSpeaker, callActiveSpeakerMap)
-=======
     fun given0AsAConversationTypeInputValue_whenMappingToConversationType_ThenReturnOneOnOneType() {
         val expected = ConversationType.OneOnOne
 
@@ -125,7 +110,22 @@
         val actual = callMapper.fromIntToConversationType(4)
 
         assertEquals(expected, actual)
->>>>>>> 5adf80ed
+    }
+
+    @Test
+    fun whenMappingToActiveSpeaker_withCallActiveSpeaker_thenReturnActiveSpeaker() = runTest {
+        val callActiveSpeakerMap = callMapper.activeSpeakerMapper.fromCallActiveSpeakerToActiveSpeaker(
+            callActiveSpeaker = DUMMY_CALL_ACTIVE_SPEAKER
+        )
+
+        val expectedActiveSpeaker = ActiveSpeaker(
+            userId = "userid",
+            clientId = "clientid",
+            audioLevel = 1,
+            audioLevelNow = 1
+        )
+
+        assertEquals(expectedActiveSpeaker, callActiveSpeakerMap)
     }
 
     private companion object {
