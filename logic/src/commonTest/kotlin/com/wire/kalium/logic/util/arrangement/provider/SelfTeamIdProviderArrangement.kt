/*
 * Wire
 * Copyright (C) 2024 Wire Swiss GmbH
 *
 * This program is free software: you can redistribute it and/or modify
 * it under the terms of the GNU General Public License as published by
 * the Free Software Foundation, either version 3 of the License, or
 * (at your option) any later version.
 *
 * This program is distributed in the hope that it will be useful,
 * but WITHOUT ANY WARRANTY; without even the implied warranty of
 * MERCHANTABILITY or FITNESS FOR A PARTICULAR PURPOSE. See the
 * GNU General Public License for more details.
 *
 * You should have received a copy of the GNU General Public License
 * along with this program. If not, see http://www.gnu.org/licenses/.
 */
package com.wire.kalium.logic.util.arrangement.provider

import com.wire.kalium.common.error.StorageFailure
import com.wire.kalium.logic.data.id.SelfTeamIdProvider
import com.wire.kalium.logic.data.id.TeamId
<<<<<<< HEAD
import com.wire.kalium.logic.functional.Either
=======
import com.wire.kalium.common.functional.Either
import io.mockative.Mock
>>>>>>> 9761edfd
import io.mockative.coEvery
import io.mockative.mock

internal interface SelfTeamIdProviderArrangement {

    val selfTeamIdProvider: SelfTeamIdProvider

    suspend fun withTeamId(teamId: Either<StorageFailure, TeamId?>)
}
internal class SelfTeamIdProviderArrangementImpl : SelfTeamIdProviderArrangement {

        override val selfTeamIdProvider: SelfTeamIdProvider = mock(SelfTeamIdProvider::class)

    override suspend fun withTeamId(teamId: Either<StorageFailure, TeamId?>) {
        coEvery {
            selfTeamIdProvider.invoke()
        }.returns(teamId)
    }
}<|MERGE_RESOLUTION|>--- conflicted
+++ resolved
@@ -20,12 +20,7 @@
 import com.wire.kalium.common.error.StorageFailure
 import com.wire.kalium.logic.data.id.SelfTeamIdProvider
 import com.wire.kalium.logic.data.id.TeamId
-<<<<<<< HEAD
-import com.wire.kalium.logic.functional.Either
-=======
 import com.wire.kalium.common.functional.Either
-import io.mockative.Mock
->>>>>>> 9761edfd
 import io.mockative.coEvery
 import io.mockative.mock
 
@@ -37,7 +32,7 @@
 }
 internal class SelfTeamIdProviderArrangementImpl : SelfTeamIdProviderArrangement {
 
-        override val selfTeamIdProvider: SelfTeamIdProvider = mock(SelfTeamIdProvider::class)
+    override val selfTeamIdProvider: SelfTeamIdProvider = mock(SelfTeamIdProvider::class)
 
     override suspend fun withTeamId(teamId: Either<StorageFailure, TeamId?>) {
         coEvery {
