package com.wire.kalium.logic.framework

import com.wire.kalium.logic.data.conversation.Conversation
import com.wire.kalium.logic.data.conversation.Conversation.Member
import com.wire.kalium.logic.data.conversation.Conversation.ProtocolInfo
import com.wire.kalium.logic.data.conversation.ConversationRepositoryTest
import com.wire.kalium.logic.data.conversation.MutedConversationStatus
import com.wire.kalium.logic.data.id.ConversationId
import com.wire.kalium.logic.data.id.GroupID
import com.wire.kalium.logic.data.user.UserId
import com.wire.kalium.logic.di.MapperProvider
import com.wire.kalium.network.api.base.authenticated.conversation.ConvProtocol
import com.wire.kalium.network.api.base.authenticated.conversation.ConversationMemberAddedResponse
import com.wire.kalium.network.api.base.authenticated.conversation.ConversationMemberDTO
import com.wire.kalium.network.api.base.authenticated.conversation.ConversationMemberRemovedResponse
import com.wire.kalium.network.api.base.authenticated.conversation.ConversationMembers
import com.wire.kalium.network.api.base.authenticated.conversation.ConversationMembersResponse
import com.wire.kalium.network.api.base.authenticated.conversation.ConversationResponse
import com.wire.kalium.network.api.base.authenticated.conversation.ConversationUsers
import com.wire.kalium.network.api.base.authenticated.notification.EventContentDTO
import com.wire.kalium.network.api.base.model.ConversationAccessDTO
import com.wire.kalium.network.api.base.model.ConversationAccessRoleDTO
import com.wire.kalium.network.api.base.model.QualifiedID
import com.wire.kalium.persistence.dao.ConversationEntity
import com.wire.kalium.persistence.dao.ConversationViewEntity
import com.wire.kalium.persistence.dao.QualifiedIDEntity
import kotlinx.datetime.Instant

object TestConversation {
    val ID = ConversationId("valueConvo", "domainConvo")

    fun id(suffix: Int = 0) = ConversationId("valueConvo_$suffix", "domainConvo")

    val ONE_ON_ONE = Conversation(
        ID.copy(value = "1O1 ID"),
        "ONE_ON_ONE Name",
        Conversation.Type.ONE_ON_ONE,
        TestTeam.TEAM_ID,
        ProtocolInfo.Proteus,
        MutedConversationStatus.AllAllowed,
        null,
        null,
        null,
        lastReadDate = "2022-03-30T15:36:00.000Z",
        access = listOf(Conversation.Access.CODE, Conversation.Access.INVITE),
        accessRole = listOf(Conversation.AccessRole.NON_TEAM_MEMBER, Conversation.AccessRole.GUEST),
        creatorId = null
    )

    fun SELF(protocolInfo: ProtocolInfo = ProtocolInfo.Proteus) = Conversation(
        ID.copy(value = "SELF ID"),
        "SELF Name",
        Conversation.Type.SELF,
        TestTeam.TEAM_ID,
        protocolInfo,
        MutedConversationStatus.AllAllowed,
        null,
        null,
        null,
        lastReadDate = "2022-03-30T15:36:00.000Z",
        access = listOf(Conversation.Access.CODE, Conversation.Access.INVITE),
        accessRole = listOf(Conversation.AccessRole.NON_TEAM_MEMBER, Conversation.AccessRole.GUEST),
        creatorId = null
    )

    fun GLOBAL_TEAM(protocolInfo: ProtocolInfo = ProtocolInfo.Proteus) = Conversation(
        ID.copy(value = "GLOBAL TEAM ID"),
        "GLOBAL TEAM Name",
        Conversation.Type.GLOBAL_TEAM,
        TestTeam.TEAM_ID,
        protocolInfo,
        MutedConversationStatus.AllAllowed,
        null,
        null,
        null,
        lastReadDate = "2022-03-30T15:36:00.000Z",
        access = listOf(Conversation.Access.CODE, Conversation.Access.INVITE),
        accessRole = listOf(Conversation.AccessRole.NON_TEAM_MEMBER, Conversation.AccessRole.GUEST),
        creatorId = null
    )

    fun GROUP(protocolInfo: ProtocolInfo = ProtocolInfo.Proteus) = Conversation(
        ID,
        "GROUP Name",
        Conversation.Type.GROUP,
        TestTeam.TEAM_ID,
        protocolInfo,
        MutedConversationStatus.AllAllowed,
        null,
        null,
        null,
        lastReadDate = "2022-03-30T15:36:00.000Z",
        access = listOf(Conversation.Access.CODE, Conversation.Access.INVITE),
        accessRole = listOf(Conversation.AccessRole.NON_TEAM_MEMBER, Conversation.AccessRole.GUEST),
        creatorId = null
    )

    fun GROUP_ENTITY(protocolInfo: ConversationEntity.ProtocolInfo = ConversationEntity.ProtocolInfo.Proteus) = ConversationEntity(
        ENTITY_ID.copy(value = if (protocolInfo is ConversationEntity.ProtocolInfo.MLS) protocolInfo.groupId else "GROUP ID"),
        "convo name",
        ConversationEntity.Type.GROUP,
        "teamId",
        protocolInfo,
        creatorId = "someValue",
        lastNotificationDate = null,
        lastModifiedDate = "2022-03-30T15:36:00.000Z",
        lastReadDate = "2022-03-30T15:36:00.000Z",
        access = listOf(ConversationEntity.Access.LINK, ConversationEntity.Access.INVITE),
        accessRole = listOf(ConversationEntity.AccessRole.NON_TEAM_MEMBER, ConversationEntity.AccessRole.TEAM_MEMBER)
    )

    fun GROUP_VIEW_ENTITY(protocolInfo: ConversationEntity.ProtocolInfo = ConversationEntity.ProtocolInfo.Proteus) = ConversationViewEntity(
        ENTITY_ID.copy(value = if (protocolInfo is ConversationEntity.ProtocolInfo.MLS) protocolInfo.groupId else "GROUP ID"),
        "convo name",
        ConversationEntity.Type.GROUP,
        null,
        null,
        ConversationEntity.MutedStatus.ALL_ALLOWED,
        "teamId",
        lastModifiedDate = "2022-03-30T15:36:00.000Z",
        lastReadDate = "2022-03-30T15:36:00.000Z",
        null,
        null,
        null,
        false,
        null,
        null,
        isCreator = 0L,
        lastNotificationDate = null,
<<<<<<< HEAD
        isMember = 1L,
=======
        unreadMentionsCount = 0,
>>>>>>> 2f0a82ac
        protocolInfo = protocolInfo,
        creatorId = "someValue",
        accessList = listOf(ConversationEntity.Access.LINK, ConversationEntity.Access.INVITE),
        accessRoleList = listOf(ConversationEntity.AccessRole.NON_TEAM_MEMBER, ConversationEntity.AccessRole.TEAM_MEMBER),
        protocol = ConversationEntity.Protocol.MLS,
        mlsCipherSuite = ConversationEntity.CipherSuite.MLS_128_DHKEMP256_AES128GCM_SHA256_P256,
        mlsEpoch = 0L,
        mlsGroupId = null,
        mlsLastKeyingMaterialUpdate = 0L,
        mlsGroupState = ConversationEntity.GroupState.ESTABLISHED,
        mlsProposalTimer = null,
        mutedTime = 0L,
<<<<<<< HEAD
        removedBy = null
=======
        removedBy = null,
        unreadContentCountEntity = mapOf(),
        unreadRepliesCount = 0L,
        selfRole = com.wire.kalium.persistence.dao.Member.Role.Member
>>>>>>> 2f0a82ac
    )

    fun one_on_one(convId: ConversationId) = Conversation(
        convId,
        "ONE_ON_ONE Name",
        Conversation.Type.ONE_ON_ONE,
        TestTeam.TEAM_ID,
        ProtocolInfo.Proteus,
        MutedConversationStatus.AllAllowed,
        null,
        null,
        null,
        lastReadDate = "2022-03-30T15:36:00.000Z",
        access = listOf(Conversation.Access.CODE, Conversation.Access.INVITE),
        accessRole = listOf(Conversation.AccessRole.NON_TEAM_MEMBER, Conversation.AccessRole.GUEST),
        creatorId = null
    )

    val NETWORK_ID = QualifiedID("valueConversation", "domainConversation")
    val USER_1 = UserId("member1", "domainMember")
    val MEMBER_TEST1 = Member(USER_1, Member.Role.Admin)
    val USER_2 = UserId("member2", "domainMember")
    val MEMBER_TEST2 = Member(USER_2, Member.Role.Member)
    val NETWORK_USER_ID1 =
        com.wire.kalium.network.api.base.model.UserId(value = "member1", domain = "domainMember")
    val NETWORK_USER_ID2 =
        com.wire.kalium.network.api.base.model.UserId(value = "member2", domain = "domainMember")
    val USER_ID1 = UserId(value = "member1", domain = "domainMember")

    val CONVERSATION_RESPONSE = ConversationResponse(
        "creator",
        ConversationMembersResponse(
            ConversationMemberDTO.Self(MapperProvider.idMapper().toApiModel(TestUser.SELF.id), "wire_admin"),
            listOf(ConversationMemberDTO.Other(MapperProvider.idMapper().toApiModel(TestUser.OTHER.id), conversationRole = "wire_member"))
        ),
        ConversationRepositoryTest.GROUP_NAME,
        NETWORK_ID,
        null,
        0UL,
        ConversationResponse.Type.GROUP,
        0,
        null,
        ConvProtocol.PROTEUS,
        lastEventTime = "2022-03-30T15:36:00.000Z",
        access = setOf(ConversationAccessDTO.INVITE, ConversationAccessDTO.CODE),
        accessRole = setOf(
            ConversationAccessRoleDTO.GUEST,
            ConversationAccessRoleDTO.TEAM_MEMBER,
            ConversationAccessRoleDTO.NON_TEAM_MEMBER
        ),
        mlsCipherSuiteTag = null
    )

    val ADD_MEMBER_TO_CONVERSATION_SUCCESSFUL_RESPONSE =
        ConversationMemberAddedResponse.Changed(
            EventContentDTO.Conversation.MemberJoinDTO(
                NETWORK_ID,
                NETWORK_USER_ID1,
                "2022-03-30T15:36:00.000Z",
                ConversationMembers(emptyList(), emptyList()),
                NETWORK_ID.value
            )
        )

    val REMOVE_MEMBER_FROM_CONVERSATION_SUCCESSFUL_RESPONSE =
        ConversationMemberRemovedResponse.Changed(
            EventContentDTO.Conversation.MemberLeaveDTO(
                NETWORK_ID,
                NETWORK_USER_ID1,
                "2022-03-30T15:36:00.000Z",
                ConversationUsers(emptyList(), emptyList()),
                NETWORK_USER_ID1.value
            )
        )

    val GROUP_ID = GroupID("mlsGroupId")
    val ENTITY_ID = QualifiedIDEntity("valueConversation", "domainConversation")
    val ENTITY = ConversationEntity(
        ENTITY_ID,
        "convo name",
        ConversationEntity.Type.SELF,
        "teamId",
        ConversationEntity.ProtocolInfo.Proteus,
        creatorId = "someValue",
        lastNotificationDate = null,
        lastModifiedDate = "2022-03-30T15:36:00.000Z",
        lastReadDate = "2022-03-30T15:36:00.000Z",
        access = listOf(ConversationEntity.Access.LINK, ConversationEntity.Access.INVITE),
        accessRole = listOf(ConversationEntity.AccessRole.NON_TEAM_MEMBER, ConversationEntity.AccessRole.TEAM_MEMBER)
    )
    val VIEW_ENTITY = ConversationViewEntity(
        ENTITY_ID,
        "convo name",
        ConversationEntity.Type.SELF,
        null,
        null,
        ConversationEntity.MutedStatus.ALL_ALLOWED,
        "teamId",
        lastModifiedDate = "2022-03-30T15:36:00.000Z",
        lastReadDate = "2022-03-30T15:36:00.000Z",
        null,
        null,
        null,
        false,
        null,
        null,
        isCreator = 0L,
        lastNotificationDate = null,
<<<<<<< HEAD
        isMember = 1L,
=======
        unreadMentionsCount = 0,
>>>>>>> 2f0a82ac
        protocolInfo = ConversationEntity.ProtocolInfo.Proteus,
        creatorId = "someValue",
        accessList = listOf(ConversationEntity.Access.LINK, ConversationEntity.Access.INVITE),
        accessRoleList = listOf(ConversationEntity.AccessRole.NON_TEAM_MEMBER, ConversationEntity.AccessRole.TEAM_MEMBER),
        protocol = ConversationEntity.Protocol.MLS,
        mlsCipherSuite = ConversationEntity.CipherSuite.MLS_128_DHKEMP256_AES128GCM_SHA256_P256,
        mlsEpoch = 0L,
        mlsGroupId = null,
        mlsLastKeyingMaterialUpdate = 0L,
        mlsGroupState = ConversationEntity.GroupState.ESTABLISHED,
        mlsProposalTimer = null,
        mutedTime = 0L,
<<<<<<< HEAD
        removedBy = null
=======
        removedBy = null,
        unreadContentCountEntity = mapOf(),
        unreadRepliesCount = 0L,
        selfRole = com.wire.kalium.persistence.dao.Member.Role.Member
>>>>>>> 2f0a82ac
    )

    val CONVERSATION = Conversation(
        ConversationId("conv_id", "domain"),
        "ONE_ON_ONE Name",
        Conversation.Type.ONE_ON_ONE,
        TestTeam.TEAM_ID,
        ProtocolInfo.Proteus,
        MutedConversationStatus.AllAllowed,
        null,
        null,
        null,
        access = listOf(Conversation.Access.CODE, Conversation.Access.INVITE),
        accessRole = listOf(Conversation.AccessRole.NON_TEAM_MEMBER, Conversation.AccessRole.GUEST),
        lastReadDate = "2022-03-30T15:36:00.000Z",
        creatorId = null
    )

    val MLS_CONVERSATION = Conversation(
        ConversationId("conv_id", "domain"),
        "MLS Name",
        Conversation.Type.ONE_ON_ONE,
        TestTeam.TEAM_ID,
        ProtocolInfo.MLS(
            GROUP_ID,
            ProtocolInfo.MLS.GroupState.PENDING_JOIN,
            0UL,
            Instant.parse("2021-03-30T15:36:00.000Z"),
            cipherSuite = Conversation.CipherSuite.MLS_128_DHKEMX25519_AES128GCM_SHA256_Ed25519
        ),
        MutedConversationStatus.AllAllowed,
        null,
        null,
        null,
        access = listOf(Conversation.Access.CODE, Conversation.Access.INVITE),
        accessRole = listOf(Conversation.AccessRole.NON_TEAM_MEMBER, Conversation.AccessRole.GUEST),
        lastReadDate = "2022-03-30T15:36:00.000Z",
        creatorId = null
    )
}<|MERGE_RESOLUTION|>--- conflicted
+++ resolved
@@ -127,11 +127,6 @@
         null,
         isCreator = 0L,
         lastNotificationDate = null,
-<<<<<<< HEAD
-        isMember = 1L,
-=======
-        unreadMentionsCount = 0,
->>>>>>> 2f0a82ac
         protocolInfo = protocolInfo,
         creatorId = "someValue",
         accessList = listOf(ConversationEntity.Access.LINK, ConversationEntity.Access.INVITE),
@@ -144,14 +139,8 @@
         mlsGroupState = ConversationEntity.GroupState.ESTABLISHED,
         mlsProposalTimer = null,
         mutedTime = 0L,
-<<<<<<< HEAD
-        removedBy = null
-=======
         removedBy = null,
-        unreadContentCountEntity = mapOf(),
-        unreadRepliesCount = 0L,
         selfRole = com.wire.kalium.persistence.dao.Member.Role.Member
->>>>>>> 2f0a82ac
     )
 
     fun one_on_one(convId: ConversationId) = Conversation(
@@ -260,11 +249,6 @@
         null,
         isCreator = 0L,
         lastNotificationDate = null,
-<<<<<<< HEAD
-        isMember = 1L,
-=======
-        unreadMentionsCount = 0,
->>>>>>> 2f0a82ac
         protocolInfo = ConversationEntity.ProtocolInfo.Proteus,
         creatorId = "someValue",
         accessList = listOf(ConversationEntity.Access.LINK, ConversationEntity.Access.INVITE),
@@ -277,14 +261,8 @@
         mlsGroupState = ConversationEntity.GroupState.ESTABLISHED,
         mlsProposalTimer = null,
         mutedTime = 0L,
-<<<<<<< HEAD
-        removedBy = null
-=======
         removedBy = null,
-        unreadContentCountEntity = mapOf(),
-        unreadRepliesCount = 0L,
         selfRole = com.wire.kalium.persistence.dao.Member.Role.Member
->>>>>>> 2f0a82ac
     )
 
     val CONVERSATION = Conversation(
