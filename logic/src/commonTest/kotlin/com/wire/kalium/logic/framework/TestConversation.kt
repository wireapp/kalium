package com.wire.kalium.logic.framework

import com.wire.kalium.logic.data.conversation.Conversation
import com.wire.kalium.logic.data.conversation.ConversationRepositoryTest
import com.wire.kalium.logic.data.conversation.Member
import com.wire.kalium.logic.data.conversation.MutedConversationStatus
import com.wire.kalium.logic.data.conversation.ProtocolInfo
import com.wire.kalium.logic.data.id.ConversationId
import com.wire.kalium.logic.data.user.UserId
import com.wire.kalium.logic.di.MapperProvider
import com.wire.kalium.network.api.QualifiedID
import com.wire.kalium.network.api.conversation.AddParticipantResponse
import com.wire.kalium.network.api.conversation.ConvProtocol
import com.wire.kalium.network.api.conversation.ConversationMemberDTO
import com.wire.kalium.network.api.conversation.ConversationMembersResponse
import com.wire.kalium.network.api.conversation.ConversationResponse
import com.wire.kalium.persistence.dao.ConversationEntity
import com.wire.kalium.persistence.dao.QualifiedIDEntity

object TestConversation {
    val ID = ConversationId("valueConvo", "domainConvo")

    fun id(suffix: Int = 0) = ConversationId("valueConvo_$suffix", "domainConvo")

    val ONE_ON_ONE = Conversation(
        ID.copy(value = "1O1 ID"),
        "ONE_ON_ONE Name",
        Conversation.Type.ONE_ON_ONE,
        TestTeam.TEAM_ID,
        ProtocolInfo.Proteus,
        MutedConversationStatus.AllAllowed,
        null,
        null
    )
    val SELF = Conversation(
        ID.copy(value = "SELF ID"),
        "SELF Name",
        Conversation.Type.SELF,
        TestTeam.TEAM_ID,
        ProtocolInfo.Proteus,
        MutedConversationStatus.AllAllowed,
        null,
        null
    )

    fun GROUP(protocolInfo: ProtocolInfo = ProtocolInfo.Proteus) = Conversation(
        ID.copy(value = "GROUP ID"),
        "GROUP Name",
        Conversation.Type.GROUP,
        TestTeam.TEAM_ID,
        protocolInfo,
        MutedConversationStatus.AllAllowed,
        null,
        null
    )

    fun one_on_one(convId: ConversationId) = Conversation(
        convId,
        "ONE_ON_ONE Name",
        Conversation.Type.ONE_ON_ONE,
        TestTeam.TEAM_ID,
        ProtocolInfo.Proteus,
        MutedConversationStatus.AllAllowed,
        null,
        null
    )

<<<<<<< HEAD
    fun group(convId: ConversationId) = Conversation(
        convId,
        "GROUP Name",
        Conversation.Type.GROUP,
        TestTeam.TEAM_ID,
        MutedConversationStatus.AllAllowed,
        null,
        null
    )
=======
>>>>>>> 53831376

    val NETWORK_ID = QualifiedID("valueConversation", "domainConversation")
    val USER_1 = UserId("member1", "domainMember")
    val MEMBER_TEST1 = Member(USER_1, Member.Role.Admin)
    val USER_2 = UserId("member2", "domainMember")
    val MEMBER_TEST2 = Member(USER_2, Member.Role.Member)
    val NETWORK_USER_ID1 = com.wire.kalium.network.api.UserId(value = "member1", domain = "domainMember")
    val NETWORK_USER_ID2 = com.wire.kalium.network.api.UserId(value = "member2", domain = "domainMember")
    val USER_ID1 = UserId(value = "member1", domain = "domainMember")


    val CONVERSATION_RESPONSE = ConversationResponse(
        "creator",
        ConversationMembersResponse(
            ConversationMemberDTO.Self(MapperProvider.idMapper().toApiModel(TestUser.SELF.id), "wire_admin"),
            emptyList()
        ),
        ConversationRepositoryTest.GROUP_NAME,
        NETWORK_ID,
        null,
        ConversationResponse.Type.GROUP,
        0,
        null,
        ConvProtocol.PROTEUS,
        lastEventTime = "2022-03-30T15:36:00.000Z"
    )

    val ADD_MEMBER_TO_CONVERSATION_SUCCESSFUL_RESPONSE =
        AddParticipantResponse.UserAdded(
            "",
            qualifiedConversationId = NETWORK_ID,
            fromUser = NETWORK_USER_ID1,
            time = "2022-03-30T15:36:00.000Z"
        )

    val ENTITY_ID = QualifiedIDEntity("valueConversation", "domainConversation")
    val ENTITY = ConversationEntity(
        ENTITY_ID,
        "convo name",
        ConversationEntity.Type.SELF,
        "teamId",
        ConversationEntity.ProtocolInfo.Proteus,
        lastNotificationDate = null,
        lastModifiedDate = "2022-03-30T15:36:00.000Z"
    )
}<|MERGE_RESOLUTION|>--- conflicted
+++ resolved
@@ -65,7 +65,6 @@
         null
     )
 
-<<<<<<< HEAD
     fun group(convId: ConversationId) = Conversation(
         convId,
         "GROUP Name",
@@ -75,8 +74,6 @@
         null,
         null
     )
-=======
->>>>>>> 53831376
 
     val NETWORK_ID = QualifiedID("valueConversation", "domainConversation")
     val USER_1 = UserId("member1", "domainMember")
