package com.wire.kalium.logic.framework

import com.wire.kalium.logic.data.conversation.Conversation
import com.wire.kalium.logic.data.conversation.ConversationDetails
import com.wire.kalium.logic.data.conversation.MutedConversationStatus
import com.wire.kalium.logic.data.id.ConversationId
import com.wire.kalium.network.api.QualifiedID
import com.wire.kalium.persistence.dao.ConversationEntity
import com.wire.kalium.persistence.dao.QualifiedIDEntity

object TestConversation {
    val ID = ConversationId("valueConvo", "domainConvo")

<<<<<<< HEAD
    val ONE_ON_ONE = Conversation(ID.copy(value = "1O1 ID"), "ONE_ON_ONE Name", Conversation.Type.ONE_ON_ONE, TestTeam.TEAM_ID, null)
    val SELF = Conversation(ID.copy(value = "SELF ID"), "SELF Name", Conversation.Type.SELF, TestTeam.TEAM_ID, null)
    val GROUP = Conversation(ID.copy(value = "GROUP ID"), "GROUP Name", Conversation.Type.GROUP, TestTeam.TEAM_ID, null)
=======
    val ONE_ON_ONE = Conversation(ID.copy(value = "1O1 ID"), "ONE_ON_ONE Name", Conversation.Type.ONE_ON_ONE, TestTeam.TEAM_ID, MutedConversationStatus.AllAllowed)
    val SELF = Conversation(ID.copy(value = "SELF ID"), "SELF Name", Conversation.Type.SELF, TestTeam.TEAM_ID, MutedConversationStatus.AllAllowed)
    val GROUP = Conversation(ID.copy(value = "GROUP ID"), "GROUP Name", Conversation.Type.GROUP, TestTeam.TEAM_ID, MutedConversationStatus.AllAllowed)
>>>>>>> 4254d79b

    val NETWORK_ID = QualifiedID("valueConversation", "domainConversation")

    val ENTITY_ID = QualifiedIDEntity("valueConversation", "domainConversation")
    val ENTITY = ConversationEntity(ENTITY_ID, "convo name", ConversationEntity.Type.SELF, "teamId", ConversationEntity.ProtocolInfo.Proteus, null)
}<|MERGE_RESOLUTION|>--- conflicted
+++ resolved
@@ -1,7 +1,6 @@
 package com.wire.kalium.logic.framework
 
 import com.wire.kalium.logic.data.conversation.Conversation
-import com.wire.kalium.logic.data.conversation.ConversationDetails
 import com.wire.kalium.logic.data.conversation.MutedConversationStatus
 import com.wire.kalium.logic.data.id.ConversationId
 import com.wire.kalium.network.api.QualifiedID
@@ -11,18 +10,12 @@
 object TestConversation {
     val ID = ConversationId("valueConvo", "domainConvo")
 
-<<<<<<< HEAD
-    val ONE_ON_ONE = Conversation(ID.copy(value = "1O1 ID"), "ONE_ON_ONE Name", Conversation.Type.ONE_ON_ONE, TestTeam.TEAM_ID, null)
-    val SELF = Conversation(ID.copy(value = "SELF ID"), "SELF Name", Conversation.Type.SELF, TestTeam.TEAM_ID, null)
-    val GROUP = Conversation(ID.copy(value = "GROUP ID"), "GROUP Name", Conversation.Type.GROUP, TestTeam.TEAM_ID, null)
-=======
-    val ONE_ON_ONE = Conversation(ID.copy(value = "1O1 ID"), "ONE_ON_ONE Name", Conversation.Type.ONE_ON_ONE, TestTeam.TEAM_ID, MutedConversationStatus.AllAllowed)
-    val SELF = Conversation(ID.copy(value = "SELF ID"), "SELF Name", Conversation.Type.SELF, TestTeam.TEAM_ID, MutedConversationStatus.AllAllowed)
-    val GROUP = Conversation(ID.copy(value = "GROUP ID"), "GROUP Name", Conversation.Type.GROUP, TestTeam.TEAM_ID, MutedConversationStatus.AllAllowed)
->>>>>>> 4254d79b
+    val ONE_ON_ONE = Conversation(ID.copy(value = "1O1 ID"), "ONE_ON_ONE Name", Conversation.Type.ONE_ON_ONE, TestTeam.TEAM_ID, MutedConversationStatus.AllAllowed, null)
+    val SELF = Conversation(ID.copy(value = "SELF ID"), "SELF Name", Conversation.Type.SELF, TestTeam.TEAM_ID, MutedConversationStatus.AllAllowed, null)
+    val GROUP = Conversation(ID.copy(value = "GROUP ID"), "GROUP Name", Conversation.Type.GROUP, TestTeam.TEAM_ID, MutedConversationStatus.AllAllowed, null)
 
     val NETWORK_ID = QualifiedID("valueConversation", "domainConversation")
 
     val ENTITY_ID = QualifiedIDEntity("valueConversation", "domainConversation")
-    val ENTITY = ConversationEntity(ENTITY_ID, "convo name", ConversationEntity.Type.SELF, "teamId", ConversationEntity.ProtocolInfo.Proteus, null)
+    val ENTITY = ConversationEntity(ENTITY_ID, "convo name", ConversationEntity.Type.SELF, "teamId", ConversationEntity.ProtocolInfo.Proteus, lastNotificationDate =  null)
 }