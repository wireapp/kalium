/*
 * Wire
 * Copyright (C) 2023 Wire Swiss GmbH
 *
 * This program is free software: you can redistribute it and/or modify
 * it under the terms of the GNU General Public License as published by
 * the Free Software Foundation, either version 3 of the License, or
 * (at your option) any later version.
 *
 * This program is distributed in the hope that it will be useful,
 * but WITHOUT ANY WARRANTY; without even the implied warranty of
 * MERCHANTABILITY or FITNESS FOR A PARTICULAR PURPOSE. See the
 * GNU General Public License for more details.
 *
 * You should have received a copy of the GNU General Public License
 * along with this program. If not, see http://www.gnu.org/licenses/.
 */

package com.wire.kalium.logic.framework

import com.wire.kalium.logic.data.conversation.Conversation
import com.wire.kalium.logic.data.conversation.Conversation.Member
import com.wire.kalium.logic.data.conversation.Conversation.ProtocolInfo
import com.wire.kalium.logic.data.conversation.ConversationRepositoryTest
import com.wire.kalium.logic.data.conversation.MutedConversationStatus
import com.wire.kalium.logic.data.id.ConversationId
import com.wire.kalium.logic.data.id.GroupID
import com.wire.kalium.logic.data.id.toApi
import com.wire.kalium.logic.data.user.UserId
import com.wire.kalium.network.api.base.authenticated.conversation.ConvProtocol
import com.wire.kalium.network.api.base.authenticated.conversation.ConversationMemberAddedResponse
import com.wire.kalium.network.api.base.authenticated.conversation.ConversationMemberDTO
import com.wire.kalium.network.api.base.authenticated.conversation.ConversationMemberRemovedResponse
import com.wire.kalium.network.api.base.authenticated.conversation.ConversationMembers
import com.wire.kalium.network.api.base.authenticated.conversation.ConversationMembersResponse
import com.wire.kalium.network.api.base.authenticated.conversation.ConversationResponse
import com.wire.kalium.network.api.base.authenticated.conversation.ConversationUsers
import com.wire.kalium.network.api.base.authenticated.conversation.ReceiptMode
import com.wire.kalium.network.api.base.authenticated.conversation.model.ConversationCodeInfo
import com.wire.kalium.network.api.base.authenticated.notification.EventContentDTO
import com.wire.kalium.network.api.base.model.ConversationAccessDTO
import com.wire.kalium.network.api.base.model.ConversationAccessRoleDTO
import com.wire.kalium.network.api.base.model.QualifiedID
import com.wire.kalium.network.api.base.model.ServiceAddedResponse
import com.wire.kalium.persistence.dao.QualifiedIDEntity
import com.wire.kalium.persistence.dao.conversation.ConversationEntity
import com.wire.kalium.persistence.dao.conversation.ConversationViewEntity
import com.wire.kalium.persistence.dao.member.MemberEntity
import com.wire.kalium.util.time.UNIX_FIRST_DATE
import kotlinx.datetime.Instant
import kotlinx.datetime.toInstant

object TestConversation {
    private const val conversationValue = "valueConvo"
    private const val conversationDomain = "domainConvo"

    val ID = ConversationId(conversationValue, conversationDomain)
    fun id(suffix: Int = 0) = ConversationId("${conversationValue}_$suffix", conversationDomain)

    fun ONE_ON_ONE(protocolInfo: ProtocolInfo = ProtocolInfo.Proteus) = Conversation(
        ID.copy(value = "1O1 ID"),
        "ONE_ON_ONE Name",
        Conversation.Type.ONE_ON_ONE,
        TestTeam.TEAM_ID,
        protocolInfo,
        MutedConversationStatus.AllAllowed,
        null,
        null,
        null,
        lastReadDate = "2022-03-30T15:36:00.000Z",
        access = listOf(Conversation.Access.CODE, Conversation.Access.INVITE),
        accessRole = listOf(Conversation.AccessRole.NON_TEAM_MEMBER, Conversation.AccessRole.GUEST),
        creatorId = null,
        receiptMode = Conversation.ReceiptMode.DISABLED,
        messageTimer = null,
        userMessageTimer = null,
        archived = false,
        archivedDateTime = null,
        mlsVerificationStatus = Conversation.VerificationStatus.NOT_VERIFIED,
        proteusVerificationStatus = Conversation.VerificationStatus.NOT_VERIFIED
    )

    fun SELF(protocolInfo: ProtocolInfo = ProtocolInfo.Proteus) = Conversation(
        ID.copy(value = "SELF ID"),
        "SELF Name",
        Conversation.Type.SELF,
        TestTeam.TEAM_ID,
        protocolInfo,
        MutedConversationStatus.AllAllowed,
        null,
        null,
        null,
        lastReadDate = "2022-03-30T15:36:00.000Z",
        access = listOf(Conversation.Access.CODE, Conversation.Access.INVITE),
        accessRole = listOf(Conversation.AccessRole.NON_TEAM_MEMBER, Conversation.AccessRole.GUEST),
        creatorId = null,
        receiptMode = Conversation.ReceiptMode.DISABLED,
        messageTimer = null,
        userMessageTimer = null,
        archived = false,
        archivedDateTime = null,
        mlsVerificationStatus = Conversation.VerificationStatus.NOT_VERIFIED,
        proteusVerificationStatus = Conversation.VerificationStatus.NOT_VERIFIED
    )

    fun GROUP(protocolInfo: ProtocolInfo = ProtocolInfo.Proteus) = Conversation(
        ID,
        "GROUP Name",
        Conversation.Type.GROUP,
        TestTeam.TEAM_ID,
        protocolInfo,
        MutedConversationStatus.AllAllowed,
        null,
        null,
        null,
        lastReadDate = "2022-03-30T15:36:00.000Z",
        access = listOf(Conversation.Access.CODE, Conversation.Access.INVITE),
        accessRole = listOf(Conversation.AccessRole.NON_TEAM_MEMBER, Conversation.AccessRole.GUEST),
        creatorId = null,
        receiptMode = Conversation.ReceiptMode.DISABLED,
        messageTimer = null,
        userMessageTimer = null,
        archived = false,
        archivedDateTime = null,
        mlsVerificationStatus = Conversation.VerificationStatus.NOT_VERIFIED,
        proteusVerificationStatus = Conversation.VerificationStatus.NOT_VERIFIED
    )

    fun GROUP_VIEW_ENTITY(protocolInfo: ConversationEntity.ProtocolInfo = ConversationEntity.ProtocolInfo.Proteus) = ConversationViewEntity(
        id = ENTITY_ID.copy(
            value = if (protocolInfo is ConversationEntity.ProtocolInfo.MLS) protocolInfo.groupId else "GROUP ID"
        ),
        name = "convo name",
        type = ConversationEntity.Type.GROUP,
        callStatus = null,
        previewAssetId = null,
        mutedStatus = ConversationEntity.MutedStatus.ALL_ALLOWED,
        teamId = "teamId",
        lastModifiedDate = "2022-03-30T15:36:00.000Z".toInstant(),
        lastReadDate = "2022-03-30T15:36:00.000Z".toInstant(),
        userAvailabilityStatus = null,
        userType = null,
        botService = null,
        userDeleted = false,
        connectionStatus = null,
        otherUserId = null,
        isCreator = 0L,
        lastNotificationDate = null,
        protocolInfo = protocolInfo,
        creatorId = "someValue",
        accessList = listOf(ConversationEntity.Access.LINK, ConversationEntity.Access.INVITE),
        accessRoleList = listOf(ConversationEntity.AccessRole.NON_TEAM_MEMBER, ConversationEntity.AccessRole.TEAM_MEMBER),
        protocol = ConversationEntity.Protocol.MLS,
        mlsCipherSuite = ConversationEntity.CipherSuite.MLS_128_DHKEMP256_AES128GCM_SHA256_P256,
        mlsEpoch = 0L,
        mlsGroupId = null,
        mlsLastKeyingMaterialUpdateDate = Instant.UNIX_FIRST_DATE,
        mlsGroupState = ConversationEntity.GroupState.ESTABLISHED,
        mlsProposalTimer = null,
        mutedTime = 0L,
        removedBy = null,
        selfRole = MemberEntity.Role.Member,
        receiptMode = ConversationEntity.ReceiptMode.DISABLED,
        messageTimer = null,
        userMessageTimer = null,
        userDefederated = null,
        archived = false,
        archivedDateTime = null,
<<<<<<< HEAD
        mlsVerificationStatus = ConversationEntity.VerificationStatus.NOT_VERIFIED,
        proteusVerificationStatus = ConversationEntity.VerificationStatus.NOT_VERIFIED
=======
        verificationStatus = ConversationEntity.VerificationStatus.NOT_VERIFIED,
        userSupportedProtocols = null,
        userActiveOneOnOneConversationId = null,
>>>>>>> 3b1d9b2b
    )

    fun one_on_one(convId: ConversationId) = Conversation(
        convId,
        "ONE_ON_ONE Name",
        Conversation.Type.ONE_ON_ONE,
        TestTeam.TEAM_ID,
        ProtocolInfo.Proteus,
        MutedConversationStatus.AllAllowed,
        null,
        null,
        null,
        lastReadDate = "2022-03-30T15:36:00.000Z",
        access = listOf(Conversation.Access.CODE, Conversation.Access.INVITE),
        accessRole = listOf(Conversation.AccessRole.NON_TEAM_MEMBER, Conversation.AccessRole.GUEST),
        creatorId = null,
        receiptMode = Conversation.ReceiptMode.DISABLED,
        messageTimer = null,
        userMessageTimer = null,
        archived = false,
        archivedDateTime = null,
        mlsVerificationStatus = Conversation.VerificationStatus.NOT_VERIFIED,
        proteusVerificationStatus = Conversation.VerificationStatus.NOT_VERIFIED
    )

    val NETWORK_ID = QualifiedID("valueConversation", "domainConversation")
    val USER_1 = UserId("member1", "domainMember")
    val MEMBER_TEST1 = Member(USER_1, Member.Role.Admin)
    val USER_2 = UserId("member2", "domainMember")
    val MEMBER_TEST2 = Member(USER_2, Member.Role.Member)
    val NETWORK_USER_ID1 =
        com.wire.kalium.network.api.base.model.UserId(value = "member1", domain = "domainMember")
    val NETWORK_USER_ID2 =
        com.wire.kalium.network.api.base.model.UserId(value = "member2", domain = "domainMember")
    val USER_ID1 = UserId(value = "member1", domain = "domainMember")

    val CONVERSATION_RESPONSE = ConversationResponse(
        "creator",
        ConversationMembersResponse(
            ConversationMemberDTO.Self(TestUser.SELF.id.toApi(), "wire_admin"),
            listOf(ConversationMemberDTO.Other(TestUser.OTHER.id.toApi(), conversationRole = "wire_member"))
        ),
        ConversationRepositoryTest.GROUP_NAME,
        NETWORK_ID,
        null,
        0UL,
        ConversationResponse.Type.GROUP,
        0,
        null,
        ConvProtocol.PROTEUS,
        lastEventTime = "2022-03-30T15:36:00.000Z",
        access = setOf(ConversationAccessDTO.INVITE, ConversationAccessDTO.CODE),
        accessRole = setOf(
            ConversationAccessRoleDTO.GUEST,
            ConversationAccessRoleDTO.TEAM_MEMBER,
            ConversationAccessRoleDTO.NON_TEAM_MEMBER
        ),
        mlsCipherSuiteTag = null,
        receiptMode = ReceiptMode.DISABLED,
    )

    val ADD_MEMBER_TO_CONVERSATION_SUCCESSFUL_RESPONSE =
        ConversationMemberAddedResponse.Changed(
            EventContentDTO.Conversation.MemberJoinDTO(
                NETWORK_ID,
                NETWORK_USER_ID1,
                "2022-03-30T15:36:00.000Z",
                ConversationMembers(emptyList(), emptyList()),
                NETWORK_ID.value
            )
        )

    val ADD_SERVICE_TO_CONVERSATION_SUCCESSFUL_RESPONSE =
        ServiceAddedResponse.Changed(
            EventContentDTO.Conversation.MemberJoinDTO(
                NETWORK_ID,
                NETWORK_USER_ID1,
                "2022-03-30T15:36:00.000Z",
                ConversationMembers(emptyList(), emptyList()),
                NETWORK_ID.value
            )
        )

    val REMOVE_MEMBER_FROM_CONVERSATION_SUCCESSFUL_RESPONSE =
        ConversationMemberRemovedResponse.Changed(
            EventContentDTO.Conversation.MemberLeaveDTO(
                NETWORK_ID,
                NETWORK_USER_ID1,
                "2022-03-30T15:36:00.000Z",
                ConversationUsers(emptyList(), emptyList()),
                NETWORK_USER_ID1.value
            )
        )

    val GROUP_ID = GroupID("mlsGroupId")
    val ENTITY_ID = QualifiedIDEntity(conversationValue, conversationDomain)
    val ENTITY = ConversationEntity(
        ENTITY_ID,
        "convo name",
        ConversationEntity.Type.SELF,
        "teamId",
        ConversationEntity.ProtocolInfo.Proteus,
        creatorId = "someValue",
        lastNotificationDate = null,
        lastModifiedDate = "2022-03-30T15:36:00.000Z".toInstant(),
        lastReadDate = "2022-03-30T15:36:00.000Z".toInstant(),
        access = listOf(ConversationEntity.Access.LINK, ConversationEntity.Access.INVITE),
        accessRole = listOf(ConversationEntity.AccessRole.NON_TEAM_MEMBER, ConversationEntity.AccessRole.TEAM_MEMBER),
        receiptMode = ConversationEntity.ReceiptMode.DISABLED,
        messageTimer = null,
        userMessageTimer = null,
        archived = false,
        archivedInstant = null,
        mlsVerificationStatus = ConversationEntity.VerificationStatus.NOT_VERIFIED,
        proteusVerificationStatus = ConversationEntity.VerificationStatus.NOT_VERIFIED
    )
    val VIEW_ENTITY = ConversationViewEntity(
        id = ENTITY_ID,
        name = "convo name",
        type = ConversationEntity.Type.SELF,
        callStatus = null,
        previewAssetId = null,
        mutedStatus = ConversationEntity.MutedStatus.ALL_ALLOWED,
        teamId = "teamId",
        lastModifiedDate = "2022-03-30T15:36:00.000Z".toInstant(),
        lastReadDate = "2022-03-30T15:36:00.000Z".toInstant(),
        userAvailabilityStatus = null,
        userType = null,
        botService = null,
        userDeleted = false,
        connectionStatus = null,
        otherUserId = null,
        isCreator = 0L,
        lastNotificationDate = null,
        protocolInfo = ConversationEntity.ProtocolInfo.Proteus,
        creatorId = "someValue",
        accessList = listOf(ConversationEntity.Access.LINK, ConversationEntity.Access.INVITE),
        accessRoleList = listOf(ConversationEntity.AccessRole.NON_TEAM_MEMBER, ConversationEntity.AccessRole.TEAM_MEMBER),
        protocol = ConversationEntity.Protocol.MLS,
        mlsCipherSuite = ConversationEntity.CipherSuite.MLS_128_DHKEMP256_AES128GCM_SHA256_P256,
        mlsEpoch = 0L,
        mlsGroupId = null,
        mlsLastKeyingMaterialUpdateDate = Instant.UNIX_FIRST_DATE,
        mlsGroupState = ConversationEntity.GroupState.ESTABLISHED,
        mlsProposalTimer = null,
        mutedTime = 0L,
        removedBy = null,
        selfRole = MemberEntity.Role.Member,
        receiptMode = ConversationEntity.ReceiptMode.DISABLED,
        messageTimer = null,
        userMessageTimer = null,
        userDefederated = null,
        archived = false,
        archivedDateTime = null,
<<<<<<< HEAD
        mlsVerificationStatus = ConversationEntity.VerificationStatus.NOT_VERIFIED,
        proteusVerificationStatus = ConversationEntity.VerificationStatus.NOT_VERIFIED
=======
        verificationStatus = ConversationEntity.VerificationStatus.NOT_VERIFIED,
        userSupportedProtocols = null,
        userActiveOneOnOneConversationId = null,
    )

    val MLS_PROTOCOL_INFO = ProtocolInfo.MLS(
        GROUP_ID,
        ProtocolInfo.MLSCapable.GroupState.PENDING_JOIN,
        0UL,
        Instant.parse("2021-03-30T15:36:00.000Z"),
        cipherSuite = Conversation.CipherSuite.MLS_128_DHKEMX25519_AES128GCM_SHA256_Ed25519
    )

    val PROTEUS_PROTOCOL_INFO = ProtocolInfo.Proteus

    val MIXED_PROTOCOL_INFO = ProtocolInfo.Mixed(
        GROUP_ID,
        ProtocolInfo.MLSCapable.GroupState.PENDING_JOIN,
        0UL,
        Instant.parse("2021-03-30T15:36:00.000Z"),
        cipherSuite = Conversation.CipherSuite.MLS_128_DHKEMX25519_AES128GCM_SHA256_Ed25519
>>>>>>> 3b1d9b2b
    )

    val CONVERSATION = Conversation(
        ConversationId("conv_id", "domain"),
        "ONE_ON_ONE Name",
        Conversation.Type.ONE_ON_ONE,
        TestTeam.TEAM_ID,
        ProtocolInfo.Proteus,
        MutedConversationStatus.AllAllowed,
        null,
        null,
        null,
        access = listOf(Conversation.Access.CODE, Conversation.Access.INVITE),
        accessRole = listOf(Conversation.AccessRole.NON_TEAM_MEMBER, Conversation.AccessRole.GUEST),
        lastReadDate = "2022-03-30T15:36:00.000Z",
        creatorId = null,
        receiptMode = Conversation.ReceiptMode.DISABLED,
        messageTimer = null,
        userMessageTimer = null,
        archived = false,
        archivedDateTime = null,
        mlsVerificationStatus = Conversation.VerificationStatus.NOT_VERIFIED,
        proteusVerificationStatus = Conversation.VerificationStatus.NOT_VERIFIED
    )

    val MLS_CONVERSATION = Conversation(
        ConversationId("conv_id", "domain"),
        "MLS Name",
        Conversation.Type.ONE_ON_ONE,
        TestTeam.TEAM_ID,
        MLS_PROTOCOL_INFO,
        MutedConversationStatus.AllAllowed,
        null,
        null,
        null,
        access = listOf(Conversation.Access.CODE, Conversation.Access.INVITE),
        accessRole = listOf(Conversation.AccessRole.NON_TEAM_MEMBER, Conversation.AccessRole.GUEST),
        lastReadDate = "2022-03-30T15:36:00.000Z",
        creatorId = null,
        receiptMode = Conversation.ReceiptMode.DISABLED,
        messageTimer = null,
        userMessageTimer = null,
        archived = false,
        archivedDateTime = null,
        mlsVerificationStatus = Conversation.VerificationStatus.NOT_VERIFIED,
        proteusVerificationStatus = Conversation.VerificationStatus.NOT_VERIFIED
    )

    val CONVERSATION_CODE_INFO: ConversationCodeInfo = ConversationCodeInfo("conv_id_value", "name")
    val MIXED_CONVERSATION = MLS_CONVERSATION.copy(
        protocol = MIXED_PROTOCOL_INFO
    )
}<|MERGE_RESOLUTION|>--- conflicted
+++ resolved
@@ -166,14 +166,10 @@
         userDefederated = null,
         archived = false,
         archivedDateTime = null,
-<<<<<<< HEAD
         mlsVerificationStatus = ConversationEntity.VerificationStatus.NOT_VERIFIED,
-        proteusVerificationStatus = ConversationEntity.VerificationStatus.NOT_VERIFIED
-=======
-        verificationStatus = ConversationEntity.VerificationStatus.NOT_VERIFIED,
+        proteusVerificationStatus = ConversationEntity.VerificationStatus.NOT_VERIFIED,
         userSupportedProtocols = null,
         userActiveOneOnOneConversationId = null,
->>>>>>> 3b1d9b2b
     )
 
     fun one_on_one(convId: ConversationId) = Conversation(
@@ -328,11 +324,8 @@
         userDefederated = null,
         archived = false,
         archivedDateTime = null,
-<<<<<<< HEAD
         mlsVerificationStatus = ConversationEntity.VerificationStatus.NOT_VERIFIED,
-        proteusVerificationStatus = ConversationEntity.VerificationStatus.NOT_VERIFIED
-=======
-        verificationStatus = ConversationEntity.VerificationStatus.NOT_VERIFIED,
+        proteusVerificationStatus = ConversationEntity.VerificationStatus.NOT_VERIFIED,
         userSupportedProtocols = null,
         userActiveOneOnOneConversationId = null,
     )
@@ -353,7 +346,6 @@
         0UL,
         Instant.parse("2021-03-30T15:36:00.000Z"),
         cipherSuite = Conversation.CipherSuite.MLS_128_DHKEMX25519_AES128GCM_SHA256_Ed25519
->>>>>>> 3b1d9b2b
     )
 
     val CONVERSATION = Conversation(
