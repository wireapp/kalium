/*
 * Wire
 * Copyright (C) 2024 Wire Swiss GmbH
 *
 * This program is free software: you can redistribute it and/or modify
 * it under the terms of the GNU General Public License as published by
 * the Free Software Foundation, either version 3 of the License, or
 * (at your option) any later version.
 *
 * This program is distributed in the hope that it will be useful,
 * but WITHOUT ANY WARRANTY; without even the implied warranty of
 * MERCHANTABILITY or FITNESS FOR A PARTICULAR PURPOSE. See the
 * GNU General Public License for more details.
 *
 * You should have received a copy of the GNU General Public License
 * along with this program. If not, see http://www.gnu.org/licenses/.
 */

package com.wire.kalium.logic.framework

import com.wire.kalium.logic.data.conversation.Conversation
import com.wire.kalium.logic.data.conversation.Conversation.Member
import com.wire.kalium.logic.data.conversation.Conversation.ProtocolInfo
import com.wire.kalium.logic.data.conversation.ConversationRepositoryTest
import com.wire.kalium.logic.data.conversation.MutedConversationStatus
import com.wire.kalium.logic.data.id.ConversationId
import com.wire.kalium.logic.data.id.GroupID
import com.wire.kalium.logic.data.id.toApi
import com.wire.kalium.logic.data.mls.CipherSuite
import com.wire.kalium.logic.data.user.UserId
import com.wire.kalium.network.api.authenticated.conversation.ConvProtocol
import com.wire.kalium.network.api.authenticated.conversation.ConversationMemberAddedResponse
import com.wire.kalium.network.api.authenticated.conversation.ConversationMemberDTO
import com.wire.kalium.network.api.authenticated.conversation.ConversationMemberRemovedDTO
import com.wire.kalium.network.api.authenticated.conversation.ConversationMemberRemovedResponse
import com.wire.kalium.network.api.authenticated.conversation.ConversationMembers
import com.wire.kalium.network.api.authenticated.conversation.ConversationMembersResponse
import com.wire.kalium.network.api.authenticated.conversation.ConversationResponse
import com.wire.kalium.network.api.authenticated.conversation.ReceiptMode
import com.wire.kalium.network.api.authenticated.conversation.model.ConversationCodeInfo
import com.wire.kalium.network.api.authenticated.notification.EventContentDTO
import com.wire.kalium.network.api.authenticated.notification.MemberLeaveReasonDTO
import com.wire.kalium.network.api.model.ConversationAccessDTO
import com.wire.kalium.network.api.model.ConversationAccessRoleDTO
import com.wire.kalium.network.api.model.QualifiedID
import com.wire.kalium.network.api.model.ServiceAddedResponse
import com.wire.kalium.persistence.dao.QualifiedIDEntity
import com.wire.kalium.persistence.dao.conversation.ConversationEntity
import com.wire.kalium.persistence.dao.conversation.ConversationViewEntity
import com.wire.kalium.persistence.dao.member.MemberEntity
import com.wire.kalium.util.time.UNIX_FIRST_DATE
import kotlinx.datetime.Instant
import kotlinx.datetime.toInstant

object TestConversation {
    private const val conversationValue = "valueConvo"
    private const val conversationDomain = "domainConvo"

    val ID = ConversationId(conversationValue, conversationDomain)
    fun id(suffix: Int = 0) = ConversationId("${conversationValue}_$suffix", conversationDomain)

    fun ONE_ON_ONE(protocolInfo: ProtocolInfo = ProtocolInfo.Proteus) = Conversation(
        ID.copy(value = "1O1 ID"),
        "ONE_ON_ONE Name",
        Conversation.Type.OneOnOne,
        TestTeam.TEAM_ID,
        protocolInfo,
        MutedConversationStatus.AllAllowed,
        null,
        null,
        null,
        lastReadDate = Instant.parse("2022-03-30T15:36:00.000Z"),
        access = listOf(Conversation.Access.CODE, Conversation.Access.INVITE),
        accessRole = listOf(Conversation.AccessRole.NON_TEAM_MEMBER, Conversation.AccessRole.GUEST),
        creatorId = null,
        receiptMode = Conversation.ReceiptMode.DISABLED,
        messageTimer = null,
        userMessageTimer = null,
        archived = false,
        archivedDateTime = null,
        mlsVerificationStatus = Conversation.VerificationStatus.NOT_VERIFIED,
        proteusVerificationStatus = Conversation.VerificationStatus.NOT_VERIFIED,
        legalHoldStatus = Conversation.LegalHoldStatus.DISABLED
    )

    fun SELF(protocolInfo: ProtocolInfo = ProtocolInfo.Proteus) = Conversation(
        ID.copy(value = "SELF ID"),
        "SELF Name",
        Conversation.Type.Self,
        TestTeam.TEAM_ID,
        protocolInfo,
        MutedConversationStatus.AllAllowed,
        null,
        null,
        null,
        lastReadDate = Instant.parse("2022-03-30T15:36:00.000Z"),
        access = listOf(Conversation.Access.CODE, Conversation.Access.INVITE),
        accessRole = listOf(Conversation.AccessRole.NON_TEAM_MEMBER, Conversation.AccessRole.GUEST),
        creatorId = null,
        receiptMode = Conversation.ReceiptMode.DISABLED,
        messageTimer = null,
        userMessageTimer = null,
        archived = false,
        archivedDateTime = null,
        mlsVerificationStatus = Conversation.VerificationStatus.NOT_VERIFIED,
        proteusVerificationStatus = Conversation.VerificationStatus.NOT_VERIFIED,
        legalHoldStatus = Conversation.LegalHoldStatus.DISABLED
    )

    fun GROUP(protocolInfo: ProtocolInfo = ProtocolInfo.Proteus) = Conversation(
        ID,
        "GROUP Name",
        Conversation.Type.Group.Regular,
        TestTeam.TEAM_ID,
        protocolInfo,
        MutedConversationStatus.AllAllowed,
        null,
        null,
        null,
        lastReadDate = Instant.parse("2022-03-30T15:36:00.000Z"),
        access = listOf(Conversation.Access.CODE, Conversation.Access.INVITE),
        accessRole = listOf(Conversation.AccessRole.NON_TEAM_MEMBER, Conversation.AccessRole.GUEST),
        creatorId = null,
        receiptMode = Conversation.ReceiptMode.DISABLED,
        messageTimer = null,
        userMessageTimer = null,
        archived = false,
        archivedDateTime = null,
        mlsVerificationStatus = Conversation.VerificationStatus.NOT_VERIFIED,
        proteusVerificationStatus = Conversation.VerificationStatus.NOT_VERIFIED,
        legalHoldStatus = Conversation.LegalHoldStatus.DISABLED
    )

    fun GROUP_VIEW_ENTITY(protocolInfo: ConversationEntity.ProtocolInfo = ConversationEntity.ProtocolInfo.Proteus) = ConversationViewEntity(
        id = ENTITY_ID.copy(
            value = if (protocolInfo is ConversationEntity.ProtocolInfo.MLS) protocolInfo.groupId else "GROUP ID"
        ),
        name = "convo name",
        type = ConversationEntity.Type.GROUP,
        callStatus = null,
        previewAssetId = null,
        mutedStatus = ConversationEntity.MutedStatus.ALL_ALLOWED,
        teamId = "teamId",
        lastModifiedDate = "2022-03-30T15:36:00.000Z".toInstant(),
        lastReadDate = "2022-03-30T15:36:00.000Z".toInstant(),
        userAvailabilityStatus = null,
        userType = null,
        botService = null,
        userDeleted = false,
        connectionStatus = null,
        otherUserId = null,
        lastNotificationDate = null,
        protocolInfo = protocolInfo,
        creatorId = "someValue",
        accessList = listOf(ConversationEntity.Access.LINK, ConversationEntity.Access.INVITE),
        accessRoleList = listOf(ConversationEntity.AccessRole.NON_TEAM_MEMBER, ConversationEntity.AccessRole.TEAM_MEMBER),
        protocol = ConversationEntity.Protocol.MLS,
        mlsCipherSuite = ConversationEntity.CipherSuite.MLS_128_DHKEMP256_AES128GCM_SHA256_P256,
        mlsEpoch = 0L,
        mlsGroupId = null,
        mlsLastKeyingMaterialUpdateDate = Instant.UNIX_FIRST_DATE,
        mlsGroupState = ConversationEntity.GroupState.ESTABLISHED,
        mlsProposalTimer = null,
        mutedTime = 0L,
        removedBy = null,
        selfRole = MemberEntity.Role.Member,
        receiptMode = ConversationEntity.ReceiptMode.DISABLED,
        messageTimer = null,
        userMessageTimer = null,
        userDefederated = null,
        archived = false,
        archivedDateTime = null,
        mlsVerificationStatus = ConversationEntity.VerificationStatus.NOT_VERIFIED,
        proteusVerificationStatus = ConversationEntity.VerificationStatus.NOT_VERIFIED,
        userSupportedProtocols = null,
        userActiveOneOnOneConversationId = null,
        legalHoldStatus = ConversationEntity.LegalHoldStatus.DISABLED,
        accentId = null,
        isFavorite = false,
        folderId = null,
        folderName = null,
        isChannel = false,
<<<<<<< HEAD
        wireCell = null,
=======
        channelAccess = null,
        channelAddPermission = null,
>>>>>>> 4c8fc1b1
    )

    fun one_on_one(convId: ConversationId) = Conversation(
        convId,
        "ONE_ON_ONE Name",
        Conversation.Type.OneOnOne,
        TestTeam.TEAM_ID,
        ProtocolInfo.Proteus,
        MutedConversationStatus.AllAllowed,
        null,
        null,
        null,
        lastReadDate = Instant.parse("2022-03-30T15:36:00.000Z"),
        access = listOf(Conversation.Access.CODE, Conversation.Access.INVITE),
        accessRole = listOf(Conversation.AccessRole.NON_TEAM_MEMBER, Conversation.AccessRole.GUEST),
        creatorId = null,
        receiptMode = Conversation.ReceiptMode.DISABLED,
        messageTimer = null,
        userMessageTimer = null,
        archived = false,
        archivedDateTime = null,
        mlsVerificationStatus = Conversation.VerificationStatus.NOT_VERIFIED,
        proteusVerificationStatus = Conversation.VerificationStatus.NOT_VERIFIED,
        legalHoldStatus = Conversation.LegalHoldStatus.DISABLED
    )

    val NETWORK_ID = QualifiedID("valueConversation", "domainConversation")
    val USER_1 = UserId("member1", "domainMember")
    val MEMBER_TEST1 = Member(USER_1, Member.Role.Admin)
    val USER_2 = UserId("member2", "domainMember")
    val MEMBER_TEST2 = Member(USER_2, Member.Role.Member)
    val NETWORK_USER_ID1 =
        com.wire.kalium.network.api.model.UserId(value = "member1", domain = "domainMember")
    val NETWORK_USER_ID2 =
        com.wire.kalium.network.api.model.UserId(value = "member2", domain = "domainMember")
    val USER_ID1 = UserId(value = "member1", domain = "domainMember")

    val CONVERSATION_RESPONSE = ConversationResponse(
        "creator",
        ConversationMembersResponse(
            ConversationMemberDTO.Self(TestUser.SELF.id.toApi(), "wire_admin"),
            listOf(ConversationMemberDTO.Other(TestUser.OTHER.id.toApi(), conversationRole = "wire_member"))
        ),
        ConversationRepositoryTest.GROUP_NAME,
        NETWORK_ID,
        null,
        0UL,
        ConversationResponse.Type.GROUP,
        0,
        null,
        ConvProtocol.PROTEUS,
        lastEventTime = "2022-03-30T15:36:00.000Z",
        access = setOf(ConversationAccessDTO.INVITE, ConversationAccessDTO.CODE),
        accessRole = setOf(
            ConversationAccessRoleDTO.GUEST,
            ConversationAccessRoleDTO.TEAM_MEMBER,
            ConversationAccessRoleDTO.NON_TEAM_MEMBER
        ),
        mlsCipherSuiteTag = null,
        receiptMode = ReceiptMode.DISABLED,
    )

    val ADD_MEMBER_TO_CONVERSATION_SUCCESSFUL_RESPONSE =
        ConversationMemberAddedResponse.Changed(
            EventContentDTO.Conversation.MemberJoinDTO(
                NETWORK_ID,
                NETWORK_USER_ID1,
                Instant.UNIX_FIRST_DATE,
                ConversationMembers(emptyList(), emptyList()),
                NETWORK_ID.value
            )
        )

    val ADD_SERVICE_TO_CONVERSATION_SUCCESSFUL_RESPONSE =
        ServiceAddedResponse.Changed(
            EventContentDTO.Conversation.MemberJoinDTO(
                NETWORK_ID,
                NETWORK_USER_ID1,
                Instant.UNIX_FIRST_DATE,
                ConversationMembers(emptyList(), emptyList()),
                NETWORK_ID.value
            )
        )

    val REMOVE_MEMBER_FROM_CONVERSATION_SUCCESSFUL_RESPONSE =
        ConversationMemberRemovedResponse.Changed(
            EventContentDTO.Conversation.MemberLeaveDTO(
                NETWORK_ID,
                NETWORK_USER_ID1,
                Instant.UNIX_FIRST_DATE,
                ConversationMemberRemovedDTO(emptyList(), MemberLeaveReasonDTO.LEFT),
                NETWORK_USER_ID1.value
            )
        )

    val GROUP_ID = GroupID("mlsGroupId")
    val ENTITY_ID = QualifiedIDEntity(conversationValue, conversationDomain)
    val ENTITY = ConversationEntity(
        ENTITY_ID,
        "convo name",
        ConversationEntity.Type.SELF,
        "teamId",
        ConversationEntity.ProtocolInfo.Proteus,
        creatorId = "someValue",
        lastNotificationDate = null,
        lastModifiedDate = "2022-03-30T15:36:00.000Z".toInstant(),
        lastReadDate = "2022-03-30T15:36:00.000Z".toInstant(),
        access = listOf(ConversationEntity.Access.LINK, ConversationEntity.Access.INVITE),
        accessRole = listOf(ConversationEntity.AccessRole.NON_TEAM_MEMBER, ConversationEntity.AccessRole.TEAM_MEMBER),
        receiptMode = ConversationEntity.ReceiptMode.DISABLED,
        messageTimer = null,
        userMessageTimer = null,
        archived = false,
        archivedInstant = null,
        mlsVerificationStatus = ConversationEntity.VerificationStatus.NOT_VERIFIED,
        proteusVerificationStatus = ConversationEntity.VerificationStatus.NOT_VERIFIED,
        legalHoldStatus = ConversationEntity.LegalHoldStatus.DISABLED,
        isChannel = false,
<<<<<<< HEAD
        wireCell = null,
=======
        channelAccess = null,
        channelAddPermission = null,
>>>>>>> 4c8fc1b1
    )
    val ENTITY_GROUP = ENTITY.copy(
        type = ConversationEntity.Type.GROUP
    )

    val VIEW_ENTITY = ConversationViewEntity(
        id = ENTITY_ID,
        name = "convo name",
        type = ConversationEntity.Type.SELF,
        callStatus = null,
        previewAssetId = null,
        mutedStatus = ConversationEntity.MutedStatus.ALL_ALLOWED,
        teamId = "teamId",
        lastModifiedDate = "2022-03-30T15:36:00.000Z".toInstant(),
        lastReadDate = "2022-03-30T15:36:00.000Z".toInstant(),
        userAvailabilityStatus = null,
        userType = null,
        botService = null,
        userDeleted = false,
        connectionStatus = null,
        otherUserId = null,
        lastNotificationDate = null,
        protocolInfo = ConversationEntity.ProtocolInfo.Proteus,
        creatorId = "someValue",
        accessList = listOf(ConversationEntity.Access.LINK, ConversationEntity.Access.INVITE),
        accessRoleList = listOf(ConversationEntity.AccessRole.NON_TEAM_MEMBER, ConversationEntity.AccessRole.TEAM_MEMBER),
        protocol = ConversationEntity.Protocol.MLS,
        mlsCipherSuite = ConversationEntity.CipherSuite.MLS_128_DHKEMP256_AES128GCM_SHA256_P256,
        mlsEpoch = 0L,
        mlsGroupId = null,
        mlsLastKeyingMaterialUpdateDate = Instant.UNIX_FIRST_DATE,
        mlsGroupState = ConversationEntity.GroupState.ESTABLISHED,
        mlsProposalTimer = null,
        mutedTime = 0L,
        removedBy = null,
        selfRole = MemberEntity.Role.Member,
        receiptMode = ConversationEntity.ReceiptMode.DISABLED,
        messageTimer = null,
        userMessageTimer = null,
        userDefederated = null,
        archived = false,
        archivedDateTime = null,
        mlsVerificationStatus = ConversationEntity.VerificationStatus.NOT_VERIFIED,
        proteusVerificationStatus = ConversationEntity.VerificationStatus.NOT_VERIFIED,
        userSupportedProtocols = null,
        userActiveOneOnOneConversationId = null,
        legalHoldStatus = ConversationEntity.LegalHoldStatus.DISABLED,
        accentId = null,
        isFavorite = false,
        folderId = null,
        folderName = null,
        isChannel = false,
<<<<<<< HEAD
        wireCell = null,
=======
        channelAccess = null,
        channelAddPermission = null,
>>>>>>> 4c8fc1b1
    )

    val VIEW_ONE_ON_ONE = VIEW_ENTITY.copy(
        type = ConversationEntity.Type.ONE_ON_ONE,
    )

    val MLS_PROTOCOL_INFO = ProtocolInfo.MLS(
        GROUP_ID,
        ProtocolInfo.MLSCapable.GroupState.PENDING_JOIN,
        0UL,
        Instant.parse("2021-03-30T15:36:00.000Z"),
        cipherSuite = CipherSuite.MLS_128_DHKEMX25519_AES128GCM_SHA256_Ed25519
    )

    val PROTEUS_PROTOCOL_INFO = ProtocolInfo.Proteus

    val MIXED_PROTOCOL_INFO = ProtocolInfo.Mixed(
        GROUP_ID,
        ProtocolInfo.MLSCapable.GroupState.PENDING_JOIN,
        0UL,
        Instant.parse("2021-03-30T15:36:00.000Z"),
        cipherSuite = CipherSuite.MLS_128_DHKEMX25519_AES128GCM_SHA256_Ed25519
    )

    val CONVERSATION = Conversation(
        ConversationId("conv_id", "domain"),
        "ONE_ON_ONE Name",
        Conversation.Type.OneOnOne,
        TestTeam.TEAM_ID,
        ProtocolInfo.Proteus,
        MutedConversationStatus.AllAllowed,
        null,
        null,
        null,
        access = listOf(Conversation.Access.CODE, Conversation.Access.INVITE),
        accessRole = listOf(Conversation.AccessRole.NON_TEAM_MEMBER, Conversation.AccessRole.GUEST),
        lastReadDate = Instant.parse("2022-03-30T15:36:00.000Z"),
        creatorId = null,
        receiptMode = Conversation.ReceiptMode.DISABLED,
        messageTimer = null,
        userMessageTimer = null,
        archived = false,
        archivedDateTime = null,
        mlsVerificationStatus = Conversation.VerificationStatus.NOT_VERIFIED,
        proteusVerificationStatus = Conversation.VerificationStatus.NOT_VERIFIED,
        legalHoldStatus = Conversation.LegalHoldStatus.DISABLED
    )

    val MLS_CONVERSATION = Conversation(
        ConversationId("conv_id", "domain"),
        "MLS Name",
        Conversation.Type.OneOnOne,
        TestTeam.TEAM_ID,
        MLS_PROTOCOL_INFO,
        MutedConversationStatus.AllAllowed,
        null,
        null,
        null,
        access = listOf(Conversation.Access.CODE, Conversation.Access.INVITE),
        accessRole = listOf(Conversation.AccessRole.NON_TEAM_MEMBER, Conversation.AccessRole.GUEST),
        lastReadDate = Instant.parse("2022-03-30T15:36:00.000Z"),
        creatorId = null,
        receiptMode = Conversation.ReceiptMode.DISABLED,
        messageTimer = null,
        userMessageTimer = null,
        archived = false,
        archivedDateTime = null,
        mlsVerificationStatus = Conversation.VerificationStatus.NOT_VERIFIED,
        proteusVerificationStatus = Conversation.VerificationStatus.NOT_VERIFIED,
        legalHoldStatus = Conversation.LegalHoldStatus.DISABLED
    )

    val CONVERSATION_CODE_INFO: ConversationCodeInfo = ConversationCodeInfo("conv_id_value", "name")
    val MIXED_CONVERSATION = MLS_CONVERSATION.copy(
        protocol = MIXED_PROTOCOL_INFO
    )
}<|MERGE_RESOLUTION|>--- conflicted
+++ resolved
@@ -180,12 +180,9 @@
         folderId = null,
         folderName = null,
         isChannel = false,
-<<<<<<< HEAD
-        wireCell = null,
-=======
         channelAccess = null,
         channelAddPermission = null,
->>>>>>> 4c8fc1b1
+        wireCell = null,
     )
 
     fun one_on_one(convId: ConversationId) = Conversation(
@@ -304,12 +301,9 @@
         proteusVerificationStatus = ConversationEntity.VerificationStatus.NOT_VERIFIED,
         legalHoldStatus = ConversationEntity.LegalHoldStatus.DISABLED,
         isChannel = false,
-<<<<<<< HEAD
-        wireCell = null,
-=======
         channelAccess = null,
         channelAddPermission = null,
->>>>>>> 4c8fc1b1
+        wireCell = null,
     )
     val ENTITY_GROUP = ENTITY.copy(
         type = ConversationEntity.Type.GROUP
@@ -362,12 +356,9 @@
         folderId = null,
         folderName = null,
         isChannel = false,
-<<<<<<< HEAD
-        wireCell = null,
-=======
         channelAccess = null,
         channelAddPermission = null,
->>>>>>> 4c8fc1b1
+        wireCell = null,
     )
 
     val VIEW_ONE_ON_ONE = VIEW_ENTITY.copy(
