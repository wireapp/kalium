--- conflicted
+++ resolved
@@ -26,21 +26,15 @@
 import com.wire.kalium.cryptography.AcmeDirectory
 import com.wire.kalium.cryptography.NewAcmeAuthz
 import com.wire.kalium.cryptography.NewAcmeOrder
-<<<<<<< HEAD
-=======
 import com.wire.kalium.logic.data.conversation.Conversation
 import com.wire.kalium.logic.data.conversation.ConversationRepository
->>>>>>> 2086b87f
 import com.wire.kalium.logic.data.e2ei.AuthorizationResult
 import com.wire.kalium.logic.data.e2ei.E2EIRepository
 import com.wire.kalium.logic.data.e2ei.Nonce
 import com.wire.kalium.logic.feature.e2ei.usecase.E2EIEnrollmentResult
 import com.wire.kalium.logic.feature.e2ei.usecase.EnrollE2EIUseCase
 import com.wire.kalium.logic.feature.e2ei.usecase.EnrollE2EIUseCaseImpl
-<<<<<<< HEAD
-=======
 import com.wire.kalium.logic.framework.TestConversation.MLS_CONVERSATION
->>>>>>> 2086b87f
 import com.wire.kalium.logic.util.arrangement.repository.UserRepositoryArrangement
 import com.wire.kalium.logic.util.arrangement.repository.UserRepositoryArrangementImpl
 import com.wire.kalium.logic.util.shouldFail
@@ -48,12 +42,7 @@
 import com.wire.kalium.network.api.authenticated.e2ei.AccessTokenResponse
 import com.wire.kalium.network.api.unbound.acme.ACMEResponse
 import com.wire.kalium.network.api.unbound.acme.ChallengeResponse
-<<<<<<< HEAD
-import io.mockative.AnySuspendResultBuilder
-import io.mockative.Mock
-=======
 import io.mockative.SuspendResultBuilder
->>>>>>> 2086b87f
 import io.mockative.any
 import io.mockative.coEvery
 import io.mockative.coVerify
@@ -63,10 +52,7 @@
 import kotlinx.coroutines.CoroutineScope
 import kotlinx.coroutines.ExperimentalCoroutinesApi
 import kotlinx.coroutines.cancel
-<<<<<<< HEAD
-=======
 import kotlinx.coroutines.flow.flowOf
->>>>>>> 2086b87f
 import kotlinx.coroutines.test.TestScope
 import kotlinx.coroutines.test.advanceUntilIdle
 import kotlinx.coroutines.test.runTest
@@ -82,7 +68,6 @@
 class EnrollE2EICertificateUseCaseTest {
 
     private lateinit var coroutineScope: TestScope
-<<<<<<< HEAD
 
     @BeforeTest
     fun setup() {
@@ -94,19 +79,6 @@
         coroutineScope.cancel()
     }
 
-=======
-
-    @BeforeTest
-    fun setup() {
-        coroutineScope = TestScope()
-    }
-
-    @AfterTest
-    fun tearDown() {
-        coroutineScope.cancel()
-    }
-
->>>>>>> 2086b87f
     @Test
     fun givenLoadACMEDirectoriesFails_whenInvokeUseCase_thenReturnFailure() = coroutineScope.runTest {
         val (arrangement, enrollE2EICertificateUseCase) = Arrangement().arrange(coroutineScope) {
@@ -986,10 +958,7 @@
             withFinalizeResulting(Either.Right((ACME_RESPONSE to RANDOM_LOCATION)))
             withCertificateRequestResulting(Either.Right(ACME_RESPONSE))
             withRotateKeysAndMigrateConversations(E2EIFailure.RotationAndMigration(TEST_CORE_FAILURE).left())
-<<<<<<< HEAD
-=======
             withObserveConversationListResulting(listOf(MLS_CONVERSATION))
->>>>>>> 2086b87f
             withSelfUserFetched(true)
         }
 
@@ -1041,10 +1010,7 @@
             withFinalizeResulting(Either.Right((ACME_RESPONSE to RANDOM_LOCATION)))
             withCertificateRequestResulting(Either.Right(ACME_RESPONSE))
             withRotateKeysAndMigrateConversations(Either.Right(Unit))
-<<<<<<< HEAD
-=======
             withObserveConversationListResulting(listOf(MLS_CONVERSATION))
->>>>>>> 2086b87f
             withSelfUserFetched(true)
         }
 
@@ -1119,11 +1085,7 @@
         }.wasInvoked(exactly = once)
     }
 
-<<<<<<< HEAD
-    private class Arrangement: UserRepositoryArrangement by UserRepositoryArrangementImpl() {
-=======
     private class Arrangement : UserRepositoryArrangement by UserRepositoryArrangementImpl() {
->>>>>>> 2086b87f
 
         val e2EIRepository = mock(E2EIRepository::class)
         val conversationRepository = mock(ConversationRepository::class)
@@ -1149,27 +1111,6 @@
             }
         }
 
-        private var selfUserFetched: Boolean = false
-
-        // to ensure that at the moment of the given call, the user is already fetched
-        private fun <R> AnySuspendResultBuilder<R>.ensuresSelfUserFetchedAndReturns(value: R, methodName: String) = this.invokes {
-            require(selfUserFetched) { "Self user should be fetched before calling $methodName" }
-            value
-        }
-
-        fun withSelfUserFetched(isFetched: Boolean = true) {
-            selfUserFetched = isFetched
-        }
-
-        override suspend fun withFetchSelfUser(result: Either<CoreFailure, Unit>) {
-            coEvery {
-                userRepository.fetchSelfUser()
-            }.invokes { _ ->
-                selfUserFetched = true
-                result
-            }
-        }
-
         suspend fun withInitializingE2EIClientSucceed() = apply {
             coEvery {
                 e2EIRepository.initFreshE2EIClient(any(), any())
@@ -1268,11 +1209,7 @@
 
         suspend fun withRotateKeysAndMigrateConversations(result: Either<E2EIFailure, Unit>) = apply {
             coEvery {
-<<<<<<< HEAD
-                e2EIRepository.rotateKeysAndMigrateConversations(any(), any())
-=======
                 e2EIRepository.rotateKeysAndMigrateConversations(any(), any(), any())
->>>>>>> 2086b87f
             }.ensuresSelfUserFetchedAndReturns(result, e2EIRepository::rotateKeysAndMigrateConversations.name)
         }
 
@@ -1282,29 +1219,22 @@
             }.ensuresSelfUserFetchedAndReturns(result, e2EIRepository::certificateRequest.name)
         }
 
-<<<<<<< HEAD
-=======
         suspend fun withObserveConversationListResulting(result: List<Conversation>) = apply {
             coEvery {
                 conversationRepository.observeConversationList()
             }.returns(flowOf(result))
         }
 
->>>>>>> 2086b87f
         suspend fun arrange(coroutineScope: CoroutineScope, block: suspend Arrangement.() -> Unit): Pair<Arrangement, EnrollE2EIUseCase> =
             apply {
                 block()
             }.let {
-<<<<<<< HEAD
-                this to EnrollE2EIUseCaseImpl(e2EIRepository, userRepository = userRepository, coroutineScope = coroutineScope)
-=======
                 this to EnrollE2EIUseCaseImpl(
                     e2EIRepository = e2EIRepository,
                     userRepository = userRepository,
                     coroutineScope = coroutineScope,
                     conversationRepository = conversationRepository
                 )
->>>>>>> 2086b87f
             }
     }
 
