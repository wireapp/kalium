--- conflicted
+++ resolved
@@ -26,22 +26,17 @@
 import com.wire.kalium.cryptography.AcmeDirectory
 import com.wire.kalium.cryptography.NewAcmeAuthz
 import com.wire.kalium.cryptography.NewAcmeOrder
+import com.wire.kalium.logic.data.conversation.Conversation
+import com.wire.kalium.logic.data.conversation.ConversationRepository
 import com.wire.kalium.logic.data.e2ei.AuthorizationResult
 import com.wire.kalium.logic.data.e2ei.E2EIRepository
 import com.wire.kalium.logic.data.e2ei.Nonce
 import com.wire.kalium.logic.feature.e2ei.usecase.E2EIEnrollmentResult
 import com.wire.kalium.logic.feature.e2ei.usecase.EnrollE2EIUseCase
 import com.wire.kalium.logic.feature.e2ei.usecase.EnrollE2EIUseCaseImpl
-<<<<<<< HEAD
-import com.wire.kalium.common.functional.Either
-import com.wire.kalium.common.functional.left
-import com.wire.kalium.logic.data.conversation.Conversation
-import com.wire.kalium.logic.data.conversation.ConversationRepository
 import com.wire.kalium.logic.framework.TestConversation.MLS_CONVERSATION
-=======
 import com.wire.kalium.logic.util.arrangement.repository.UserRepositoryArrangement
 import com.wire.kalium.logic.util.arrangement.repository.UserRepositoryArrangementImpl
->>>>>>> ea2f8c75
 import com.wire.kalium.logic.util.shouldFail
 import com.wire.kalium.logic.util.shouldSucceed
 import com.wire.kalium.network.api.authenticated.e2ei.AccessTokenResponse
@@ -57,13 +52,10 @@
 import io.mockative.once
 import kotlinx.coroutines.CoroutineScope
 import kotlinx.coroutines.ExperimentalCoroutinesApi
-<<<<<<< HEAD
+import kotlinx.coroutines.cancel
 import kotlinx.coroutines.flow.flowOf
-=======
-import kotlinx.coroutines.cancel
 import kotlinx.coroutines.test.TestScope
 import kotlinx.coroutines.test.advanceUntilIdle
->>>>>>> ea2f8c75
 import kotlinx.coroutines.test.runTest
 import kotlinx.serialization.json.JsonObject
 import kotlinx.serialization.json.JsonPrimitive
@@ -955,22 +947,6 @@
     }
 
     @Test
-<<<<<<< HEAD
-    fun givenUseCase_whenRotatingKeysAndMigratingConversationsFailing_thenReturnFailure() = runTest {
-        val (arrangement, enrollE2EICertificateUseCase) = Arrangement().arrange()
-
-        // given
-        arrangement.withGetWireNonceResulting(Either.Right(RANDOM_NONCE))
-        arrangement.withGetDPoPTokenResulting(Either.Right(RANDOM_DPoP_TOKEN))
-        arrangement.withGetWireAccessTokenResulting(Either.Right(WIRE_ACCESS_TOKEN))
-        arrangement.withValidateDPoPChallengeResulting(Either.Right(ACME_CHALLENGE_RESPONSE))
-        arrangement.withValidateOIDCChallengeResulting(Either.Right(ACME_CHALLENGE_RESPONSE))
-        arrangement.withCheckOrderRequestResulting(Either.Right((ACME_RESPONSE to RANDOM_LOCATION)))
-        arrangement.withFinalizeResulting(Either.Right((ACME_RESPONSE to RANDOM_LOCATION)))
-        arrangement.withCertificateRequestResulting(Either.Right(ACME_RESPONSE))
-        arrangement.withRotateKeysAndMigrateConversations(E2EIFailure.RotationAndMigration(TEST_CORE_FAILURE).left())
-        arrangement.withObserveConversationListResulting(listOf(MLS_CONVERSATION))
-=======
     fun givenUseCase_whenRotatingKeysAndMigratingConversationsFailing_thenReturnFailure() = coroutineScope.runTest {
         val (arrangement, enrollE2EICertificateUseCase) = Arrangement().arrange(coroutineScope) {
             // given
@@ -983,9 +959,9 @@
             withFinalizeResulting(Either.Right((ACME_RESPONSE to RANDOM_LOCATION)))
             withCertificateRequestResulting(Either.Right(ACME_RESPONSE))
             withRotateKeysAndMigrateConversations(E2EIFailure.RotationAndMigration(TEST_CORE_FAILURE).left())
-            withSelfUserFetched(true)
-        }
->>>>>>> ea2f8c75
+            withObserveConversationListResulting(listOf(MLS_CONVERSATION))
+            withSelfUserFetched(true)
+        }
 
         // when
         val result = enrollE2EICertificateUseCase.finalizeEnrollment(RANDOM_ID_TOKEN, REFRESH_TOKEN, INITIALIZATION_RESULT)
@@ -1023,22 +999,6 @@
     }
 
     @Test
-<<<<<<< HEAD
-    fun givenUseCase_whenEveryStepSucceed_thenShouldSucceed() = runTest {
-        val (arrangement, enrollE2EICertificateUseCase) = Arrangement().arrange()
-
-        // given
-        arrangement.withGetWireNonceResulting(Either.Right(RANDOM_NONCE))
-        arrangement.withGetDPoPTokenResulting(Either.Right(RANDOM_DPoP_TOKEN))
-        arrangement.withGetWireAccessTokenResulting(Either.Right(WIRE_ACCESS_TOKEN))
-        arrangement.withValidateDPoPChallengeResulting(Either.Right(ACME_CHALLENGE_RESPONSE))
-        arrangement.withValidateOIDCChallengeResulting(Either.Right(ACME_CHALLENGE_RESPONSE))
-        arrangement.withCheckOrderRequestResulting(Either.Right((ACME_RESPONSE to RANDOM_LOCATION)))
-        arrangement.withFinalizeResulting(Either.Right((ACME_RESPONSE to RANDOM_LOCATION)))
-        arrangement.withCertificateRequestResulting(Either.Right(ACME_RESPONSE))
-        arrangement.withRotateKeysAndMigrateConversations(Either.Right(Unit))
-        arrangement.withObserveConversationListResulting(listOf(MLS_CONVERSATION))
-=======
     fun givenUseCase_whenEveryStepSucceed_thenShouldSucceed() = coroutineScope.runTest {
         val (arrangement, enrollE2EICertificateUseCase) = Arrangement().arrange(coroutineScope) {
             // given
@@ -1051,9 +1011,9 @@
             withFinalizeResulting(Either.Right((ACME_RESPONSE to RANDOM_LOCATION)))
             withCertificateRequestResulting(Either.Right(ACME_RESPONSE))
             withRotateKeysAndMigrateConversations(Either.Right(Unit))
-            withSelfUserFetched(true)
-        }
->>>>>>> ea2f8c75
+            withObserveConversationListResulting(listOf(MLS_CONVERSATION))
+            withSelfUserFetched(true)
+        }
 
         // when
         val result = enrollE2EICertificateUseCase.finalizeEnrollment(RANDOM_ID_TOKEN, REFRESH_TOKEN, INITIALIZATION_RESULT)
@@ -1126,15 +1086,14 @@
         }.wasInvoked(exactly = once)
     }
 
-    private class Arrangement: UserRepositoryArrangement by UserRepositoryArrangementImpl() {
+    private class Arrangement : UserRepositoryArrangement by UserRepositoryArrangementImpl() {
 
         @Mock
         val e2EIRepository = mock(E2EIRepository::class)
 
-<<<<<<< HEAD
         @Mock
         val conversationRepository = mock(ConversationRepository::class)
-=======
+
         private var selfUserFetched: Boolean = false
 
         // to ensure that at the moment of the given call, the user is already fetched
@@ -1155,7 +1114,6 @@
                 result
             }
         }
->>>>>>> ea2f8c75
 
         suspend fun withInitializingE2EIClientSucceed() = apply {
             coEvery {
@@ -1255,13 +1213,8 @@
 
         suspend fun withRotateKeysAndMigrateConversations(result: Either<E2EIFailure, Unit>) = apply {
             coEvery {
-<<<<<<< HEAD
                 e2EIRepository.rotateKeysAndMigrateConversations(any(), any(), any())
-            }.returns(result)
-=======
-                e2EIRepository.rotateKeysAndMigrateConversations(any(), any())
             }.ensuresSelfUserFetchedAndReturns(result, e2EIRepository::rotateKeysAndMigrateConversations.name)
->>>>>>> ea2f8c75
         }
 
         suspend fun withCertificateRequestResulting(result: Either<E2EIFailure, ACMEResponse>) = apply {
@@ -1270,22 +1223,23 @@
             }.ensuresSelfUserFetchedAndReturns(result, e2EIRepository::certificateRequest.name)
         }
 
-<<<<<<< HEAD
         suspend fun withObserveConversationListResulting(result: List<Conversation>) = apply {
             coEvery {
                 conversationRepository.observeConversationList()
             }.returns(flowOf(result))
         }
 
-        fun arrange(): Pair<Arrangement, EnrollE2EIUseCase> = this to EnrollE2EIUseCaseImpl(e2EIRepository, conversationRepository)
-=======
         suspend fun arrange(coroutineScope: CoroutineScope, block: suspend Arrangement.() -> Unit): Pair<Arrangement, EnrollE2EIUseCase> =
             apply {
                 block()
             }.let {
-                this to EnrollE2EIUseCaseImpl(e2EIRepository, userRepository = userRepository, coroutineScope = coroutineScope)
+                this to EnrollE2EIUseCaseImpl(
+                    e2EIRepository = e2EIRepository,
+                    userRepository = userRepository,
+                    coroutineScope = coroutineScope,
+                    conversationRepository = conversationRepository
+                )
             }
->>>>>>> ea2f8c75
     }
 
     companion object {
