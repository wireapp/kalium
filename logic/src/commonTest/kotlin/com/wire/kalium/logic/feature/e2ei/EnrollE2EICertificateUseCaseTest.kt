--- conflicted
+++ resolved
@@ -51,94 +51,7 @@
 
 @ExperimentalCoroutinesApi
 class EnrollE2EICertificateUseCaseTest {
-<<<<<<< HEAD
-=======
-    //todo: fix later
-    @Ignore
-    @Test
-    fun givenLoadTrustAnchorsFails_whenInvokeUseCase_thenReturnFailure() = runTest {
-        val (arrangement, enrollE2EICertificateUseCase) = Arrangement().arrange()
-
-        // given
-        arrangement.withLoadTrustAnchorsResulting(TEST_EITHER_LEFT)
-
-        // when
-        val result = enrollE2EICertificateUseCase.initialEnrollment()
-
-        // then
-        result.shouldFail()
-
-        verify(arrangement.e2EIRepository)
-            .function(arrangement.e2EIRepository::fetchTrustAnchors)
-            .with()
-            .wasInvoked(exactly = once)
-
-        verify(arrangement.e2EIRepository)
-            .function(arrangement.e2EIRepository::loadACMEDirectories)
-            .with()
-            .wasNotInvoked()
-
-        verify(arrangement.e2EIRepository)
-            .function(arrangement.e2EIRepository::getACMENonce)
-            .with()
-            .wasNotInvoked()
-        verify(arrangement.e2EIRepository)
-            .function(arrangement.e2EIRepository::createNewAccount)
-            .with()
-            .wasNotInvoked()
-        verify(arrangement.e2EIRepository)
-            .function(arrangement.e2EIRepository::createNewOrder)
-            .with()
-            .wasNotInvoked()
-        verify(arrangement.e2EIRepository)
-            .function(arrangement.e2EIRepository::createAuthz)
-            .with()
-            .wasNotInvoked()
-        verify(arrangement.e2EIRepository)
-            .function(arrangement.e2EIRepository::getWireNonce)
-            .with()
-            .wasNotInvoked()
-        verify(arrangement.e2EIRepository)
-            .function(arrangement.e2EIRepository::getDPoPToken)
-            .with()
-            .wasNotInvoked()
-        verify(arrangement.e2EIRepository)
-            .function(arrangement.e2EIRepository::getWireAccessToken)
-            .with()
-            .wasNotInvoked()
-        verify(arrangement.e2EIRepository)
-            .function(arrangement.e2EIRepository::validateDPoPChallenge)
-            .with()
-            .wasNotInvoked()
-        verify(arrangement.e2EIRepository)
-            .function(arrangement.e2EIRepository::validateOIDCChallenge)
-            .with()
-            .wasNotInvoked()
-        verify(arrangement.e2EIRepository)
-            .function(arrangement.e2EIRepository::checkOrderRequest)
-            .with()
-            .wasNotInvoked()
-        verify(arrangement.e2EIRepository)
-            .function(arrangement.e2EIRepository::checkOrderRequest)
-            .with()
-            .wasNotInvoked()
-        verify(arrangement.e2EIRepository)
-            .function(arrangement.e2EIRepository::finalize)
-            .with()
-            .wasNotInvoked()
-        verify(arrangement.e2EIRepository)
-            .function(arrangement.e2EIRepository::certificateRequest)
-            .with()
-            .wasNotInvoked()
-        verify(arrangement.e2EIRepository)
-            .function(arrangement.e2EIRepository::rotateKeysAndMigrateConversations)
-            .with()
-            .wasNotInvoked()
-    }
->>>>>>> 87c490e8
-
-    //todo: fix later
-    @Ignore
+
     @Test
     fun givenLoadACMEDirectoriesFails_whenInvokeUseCase_thenReturnFailure() = runTest {
         val (arrangement, enrollE2EICertificateUseCase) = Arrangement().arrange()
@@ -218,8 +131,6 @@
             .wasNotInvoked()
     }
 
-    //todo: fix later
-    @Ignore
     @Test
     fun givenGetACMENonceFails_whenInvokeUseCase_thenReturnFailure() = runTest {
         val (arrangement, enrollE2EICertificateUseCase) = Arrangement().arrange()
@@ -305,8 +216,6 @@
             .wasNotInvoked()
     }
 
-    //todo: fix later
-    @Ignore
     @Test
     fun givenCreateNewAccountFails_whenInvokeUseCase_thenReturnFailure() = runTest {
         val (arrangement, enrollE2EICertificateUseCase) = Arrangement().arrange()
@@ -390,8 +299,6 @@
             .wasNotInvoked()
     }
 
-    //todo: fix later
-    @Ignore
     @Test
     fun givenUseCase_whenCreateNewOrderFailing_thenReturnFailure() = runTest {
         val (arrangement, enrollE2EICertificateUseCase) = Arrangement().arrange()
@@ -477,8 +384,6 @@
             .wasNotInvoked()
     }
 
-    //todo: fix later
-    @Ignore
     @Test
     fun givenUseCase_whenCreateAuthorizationsFailing_thenReturnFailure() = runTest {
         val (arrangement, enrollE2EICertificateUseCase) = Arrangement().arrange()
@@ -1014,8 +919,6 @@
             .wasNotInvoked()
     }
 
-    //todo: fix later
-    @Ignore
     @Test
     fun givenUseCase_whenRotatingKeysAndMigratingConversationsFailing_thenReturnFailure() = runTest {
         val (arrangement, enrollE2EICertificateUseCase) = Arrangement().arrange()
@@ -1154,8 +1057,6 @@
             .wasNotInvoked()
     }
 
-    //todo: fix later
-    @Ignore
     @Test
     fun givenUseCase_whenEveryStepSucceed_thenShouldSucceed() = runTest {
         val (arrangement, enrollE2EICertificateUseCase) = Arrangement().arrange()
