/*
 * Wire
 * Copyright (C) 2024 Wire Swiss GmbH
 *
 * This program is free software: you can redistribute it and/or modify
 * it under the terms of the GNU General Public License as published by
 * the Free Software Foundation, either version 3 of the License, or
 * (at your option) any later version.
 *
 * This program is distributed in the hope that it will be useful,
 * but WITHOUT ANY WARRANTY; without even the implied warranty of
 * MERCHANTABILITY or FITNESS FOR A PARTICULAR PURPOSE. See the
 * GNU General Public License for more details.
 *
 * You should have received a copy of the GNU General Public License
 * along with this program. If not, see http://www.gnu.org/licenses/.
 */
package com.wire.kalium.logic.feature.applock

import com.wire.kalium.logic.configuration.UserConfigRepository
<<<<<<< HEAD
import com.wire.kalium.logic.functional.Either
=======
import com.wire.kalium.common.functional.Either
import io.mockative.Mock
>>>>>>> 9761edfd
import io.mockative.every
import io.mockative.mock
import io.mockative.once
import io.mockative.verify
import kotlin.test.Test

class MarkTeamAppLockStatusAsNotifiedUseCaseTest {

    @Test
    fun givenAppLockStatusChanged_whenMarkingAsNotified_thenSetAppLockAsNotified() {
        val (arrangement, useCase) = Arrangement()
            .withSuccess()
            .arrange()

        useCase.invoke()

        verify {
            arrangement.userConfigRepository.setTeamAppLockAsNotified()
        }.wasInvoked(once)
    }

    class Arrangement {
        val userConfigRepository = mock(UserConfigRepository::class)

        fun arrange() = this to MarkTeamAppLockStatusAsNotifiedUseCaseImpl(
            userConfigRepository = userConfigRepository
        )

        fun withSuccess() = apply {
            every {
                userConfigRepository.setTeamAppLockAsNotified()
            }.returns(Either.Right(Unit))
        }
    }
}<|MERGE_RESOLUTION|>--- conflicted
+++ resolved
@@ -18,12 +18,7 @@
 package com.wire.kalium.logic.feature.applock
 
 import com.wire.kalium.logic.configuration.UserConfigRepository
-<<<<<<< HEAD
-import com.wire.kalium.logic.functional.Either
-=======
 import com.wire.kalium.common.functional.Either
-import io.mockative.Mock
->>>>>>> 9761edfd
 import io.mockative.every
 import io.mockative.mock
 import io.mockative.once
@@ -46,6 +41,7 @@
     }
 
     class Arrangement {
+
         val userConfigRepository = mock(UserConfigRepository::class)
 
         fun arrange() = this to MarkTeamAppLockStatusAsNotifiedUseCaseImpl(
