package com.wire.kalium.logic.feature.asset

import com.wire.kalium.logic.CoreFailure
import com.wire.kalium.logic.data.asset.AssetRepository
import com.wire.kalium.logic.data.user.UserAssetId
import com.wire.kalium.logic.functional.Either
import io.ktor.utils.io.core.toByteArray
import io.mockative.Mock
import io.mockative.classOf
import io.mockative.eq
import io.mockative.given
import io.mockative.mock
import io.mockative.once
import io.mockative.verify
import kotlinx.coroutines.test.runTest
import okio.Path.Companion.toPath
import kotlin.test.BeforeTest
import kotlin.test.Test
import kotlin.test.assertEquals

class GetPublicAssetUseCaseTest {

    @Mock
    private val assetRepository = mock(classOf<AssetRepository>())

    private lateinit var getPublicAsset: GetAvatarAssetUseCase

    @BeforeTest
    fun setUp() {
        getPublicAsset = GetAvatarAssetUseCaseImpl(assetRepository)
    }

    @Test
    fun givenACallToGetAPublicAsset_whenEverythingGoesWell_thenShouldReturnsASuccessResultWithData() = runTest {
<<<<<<< HEAD
        val assetKey = "some_key"
        val expectedPath = "expected_encrypted_path".toPath()
=======
        val assetKey = UserAssetId("value1", "domain")
        val expectedData = "A".toByteArray()
>>>>>>> f2f3da02

        given(assetRepository)
            .suspendFunction(assetRepository::downloadPublicAsset)
            .whenInvokedWith(eq(assetKey))
            .thenReturn(Either.Right(expectedPath))

        val publicAsset = getPublicAsset(assetKey)

        assertEquals(PublicAssetResult.Success::class, publicAsset::class)
        assertEquals(expectedPath, (publicAsset as PublicAssetResult.Success).asset)

        verify(assetRepository)
            .suspendFunction(assetRepository::downloadPublicAsset)
            .with(eq(assetKey))
            .wasInvoked(exactly = once)
    }

    @Test
    fun givenACallToGetAPublicAsset_whenEverythingThereIsAnError_thenShouldReturnsAFailureResult() = runTest {
        val assetKey = UserAssetId("value1", "domain")

        given(assetRepository)
            .suspendFunction(assetRepository::downloadPublicAsset)
            .whenInvokedWith(eq(assetKey))
            .thenReturn(Either.Left(CoreFailure.Unknown(Throwable("an error"))))

        val publicAsset = getPublicAsset(assetKey)

        assertEquals(PublicAssetResult.Failure::class, publicAsset::class)
        assertEquals(CoreFailure.Unknown::class, (publicAsset as PublicAssetResult.Failure).coreFailure::class)

        verify(assetRepository)
            .suspendFunction(assetRepository::downloadPublicAsset)
            .with(eq(assetKey))
            .wasInvoked(exactly = once)
    }
}<|MERGE_RESOLUTION|>--- conflicted
+++ resolved
@@ -32,13 +32,8 @@
 
     @Test
     fun givenACallToGetAPublicAsset_whenEverythingGoesWell_thenShouldReturnsASuccessResultWithData() = runTest {
-<<<<<<< HEAD
-        val assetKey = "some_key"
+        val assetKey = UserAssetId("value1", "domain")
         val expectedPath = "expected_encrypted_path".toPath()
-=======
-        val assetKey = UserAssetId("value1", "domain")
-        val expectedData = "A".toByteArray()
->>>>>>> f2f3da02
 
         given(assetRepository)
             .suspendFunction(assetRepository::downloadPublicAsset)
