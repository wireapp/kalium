/*
 * Wire
 * Copyright (C) 2024 Wire Swiss GmbH
 *
 * This program is free software: you can redistribute it and/or modify
 * it under the terms of the GNU General Public License as published by
 * the Free Software Foundation, either version 3 of the License, or
 * (at your option) any later version.
 *
 * This program is distributed in the hope that it will be useful,
 * but WITHOUT ANY WARRANTY; without even the implied warranty of
 * MERCHANTABILITY or FITNESS FOR A PARTICULAR PURPOSE. See the
 * GNU General Public License for more details.
 *
 * You should have received a copy of the GNU General Public License
 * along with this program. If not, see http://www.gnu.org/licenses/.
 */
package com.wire.kalium.logic.feature.legalhold

import com.wire.kalium.common.error.StorageFailure
import com.wire.kalium.logic.configuration.UserConfigRepository
import com.wire.kalium.logic.framework.TestUser
<<<<<<< HEAD
import com.wire.kalium.logic.functional.Either
=======
import com.wire.kalium.common.functional.Either
import io.mockative.Mock
>>>>>>> 9761edfd
import io.mockative.any
import io.mockative.coEvery
import io.mockative.mock
import kotlinx.coroutines.flow.first
import kotlinx.coroutines.flow.flowOf
import kotlinx.coroutines.test.runTest
import okio.IOException
import kotlin.test.Test
import kotlin.test.assertEquals

class ObserveLegalHoldChangeNotifiedForSelfUseCaseTest {

    private fun testResult(
        givenLegalHoldStateResult: LegalHoldState,
        givenIsNotifiedResult: Either<StorageFailure, Boolean>,
        expected: ObserveLegalHoldChangeNotifiedForSelfUseCase.Result,
    ) = runTest {
        // given
        val (_, useCase) = Arrangement()
            .withLegalHoldChangeNotified(givenIsNotifiedResult)
            .withLegalHoldEnabledState(givenLegalHoldStateResult)
            .arrange()
        // when
        val result = useCase()
        // then
        assertEquals(expected, result.first())
    }

    @Test
    fun givenStorageError_whenObserving_thenEmitFailure() =
        StorageFailure.Generic(IOException()).let { failure ->
            testResult(
                givenLegalHoldStateResult = LegalHoldState.Enabled,
                givenIsNotifiedResult = Either.Left(failure),
                expected = ObserveLegalHoldChangeNotifiedForSelfUseCase.Result.Failure(failure)
            )
        }

    @Test
    fun givenLegalHoldForSelfEnabledAndNotYetNotified_whenObserving_thenEmitShouldNotifyWithLegalHoldEnabledState() = testResult(
        givenLegalHoldStateResult = LegalHoldState.Enabled,
        givenIsNotifiedResult = Either.Right(false),
        expected = ObserveLegalHoldChangeNotifiedForSelfUseCase.Result.ShouldNotify(LegalHoldState.Enabled)
    )

    @Test
    fun givenLegalHoldForSelfEnabledAndAlreadyNotified_whenObserving_thenEmitAlreadyNotified() = testResult(
        givenLegalHoldStateResult = LegalHoldState.Enabled,
        givenIsNotifiedResult = Either.Right(true),
        expected = ObserveLegalHoldChangeNotifiedForSelfUseCase.Result.AlreadyNotified
    )

    @Test
    fun givenLegalHoldForSelfDisabledAndNotYetNotified_whenObserving_thenEmitShouldNotifyWithLegalHoldDisabledState() = testResult(
        givenLegalHoldStateResult = LegalHoldState.Disabled,
        givenIsNotifiedResult = Either.Right(false),
        expected = ObserveLegalHoldChangeNotifiedForSelfUseCase.Result.ShouldNotify(LegalHoldState.Disabled)
    )

    @Test
    fun givenLegalHoldForSelfDisabledAndAlreadyNotified_whenObserving_thenEmitAlreadyNotified() = testResult(
        givenLegalHoldStateResult = LegalHoldState.Disabled,
        givenIsNotifiedResult = Either.Right(true),
        expected = ObserveLegalHoldChangeNotifiedForSelfUseCase.Result.AlreadyNotified
    )

    private class Arrangement {
        val selfUserId = TestUser.SELF.id
        val userConfigRepository = mock(UserConfigRepository::class)
        val observeLegalHoldForUser = mock(ObserveLegalHoldStateForUserUseCase::class)
        val useCase: ObserveLegalHoldChangeNotifiedForSelfUseCase =
            ObserveLegalHoldChangeNotifiedForSelfUseCaseImpl(selfUserId, userConfigRepository, observeLegalHoldForUser)

        fun arrange() = this to useCase
        suspend fun withLegalHoldEnabledState(result: LegalHoldState) = apply {
            coEvery {
                observeLegalHoldForUser.invoke(any())
            }.returns(flowOf(result))
        }

        suspend fun withLegalHoldChangeNotified(result: Either<StorageFailure, Boolean>) = apply {
            coEvery {
                userConfigRepository.observeLegalHoldChangeNotified()
            }.returns(flowOf(result))
        }
    }
}<|MERGE_RESOLUTION|>--- conflicted
+++ resolved
@@ -20,12 +20,7 @@
 import com.wire.kalium.common.error.StorageFailure
 import com.wire.kalium.logic.configuration.UserConfigRepository
 import com.wire.kalium.logic.framework.TestUser
-<<<<<<< HEAD
-import com.wire.kalium.logic.functional.Either
-=======
 import com.wire.kalium.common.functional.Either
-import io.mockative.Mock
->>>>>>> 9761edfd
 import io.mockative.any
 import io.mockative.coEvery
 import io.mockative.mock
@@ -93,6 +88,7 @@
     )
 
     private class Arrangement {
+
         val selfUserId = TestUser.SELF.id
         val userConfigRepository = mock(UserConfigRepository::class)
         val observeLegalHoldForUser = mock(ObserveLegalHoldStateForUserUseCase::class)
