/*
 * Wire
 * Copyright (C) 2024 Wire Swiss GmbH
 *
 * This program is free software: you can redistribute it and/or modify
 * it under the terms of the GNU General Public License as published by
 * the Free Software Foundation, either version 3 of the License, or
 * (at your option) any later version.
 *
 * This program is distributed in the hope that it will be useful,
 * but WITHOUT ANY WARRANTY; without even the implied warranty of
 * MERCHANTABILITY or FITNESS FOR A PARTICULAR PURPOSE. See the
 * GNU General Public License for more details.
 *
 * You should have received a copy of the GNU General Public License
 * along with this program. If not, see http://www.gnu.org/licenses/.
 */

package com.wire.kalium.logic.data.event

import app.cash.turbine.test
import com.wire.kalium.common.error.CoreFailure
import com.wire.kalium.common.error.NetworkFailure
import com.wire.kalium.common.functional.Either
import com.wire.kalium.common.functional.fold
import com.wire.kalium.logic.data.conversation.ClientId
import com.wire.kalium.logic.data.id.CurrentClientIdProvider
import com.wire.kalium.logic.framework.TestClient
import com.wire.kalium.logic.framework.TestConversation
import com.wire.kalium.logic.framework.TestUser
import com.wire.kalium.logic.sync.KaliumSyncException
import com.wire.kalium.logic.test_util.TestNetworkException
import com.wire.kalium.logic.util.shouldFail
import com.wire.kalium.logic.util.shouldSucceed
import com.wire.kalium.network.api.authenticated.conversation.ConversationMembers
import com.wire.kalium.network.api.authenticated.notification.AcknowledgeType
import com.wire.kalium.network.api.authenticated.notification.ConsumableNotificationResponse
import com.wire.kalium.network.api.authenticated.notification.EventContentDTO
import com.wire.kalium.network.api.authenticated.notification.EventDataDTO
import com.wire.kalium.network.api.authenticated.notification.EventResponse
import com.wire.kalium.network.api.authenticated.notification.EventResponseToStore
import com.wire.kalium.network.api.authenticated.notification.NotificationResponse
<<<<<<< HEAD
import com.wire.kalium.network.api.authenticated.notification.SynchronizationDataDTO
=======
import com.wire.kalium.network.api.authenticated.time.ServerTimeDTO
import com.wire.kalium.network.api.base.authenticated.ServerTimeApi
>>>>>>> 9a56edd7
import com.wire.kalium.network.api.base.authenticated.notification.NotificationApi
import com.wire.kalium.network.api.base.authenticated.notification.WebSocketEvent
import com.wire.kalium.network.exceptions.KaliumException
import com.wire.kalium.network.tools.KtxSerializer
import com.wire.kalium.network.utils.NetworkResponse
import com.wire.kalium.persistence.client.ClientRegistrationStorage
import com.wire.kalium.persistence.dao.MetadataDAO
import com.wire.kalium.persistence.dao.event.EventDAO
import com.wire.kalium.persistence.dao.event.EventEntity
import com.wire.kalium.util.time.UNIX_FIRST_DATE
import io.ktor.http.HttpStatusCode
import io.mockative.any
import io.mockative.coEvery
import io.mockative.coVerify
import io.mockative.eq
import io.mockative.matches
import io.mockative.mock
import io.mockative.once
import kotlinx.coroutines.channels.Channel
import kotlinx.coroutines.flow.Flow
import kotlinx.coroutines.flow.consumeAsFlow
import kotlinx.coroutines.flow.flowOf
import kotlinx.coroutines.runBlocking
import kotlinx.coroutines.test.runTest
import kotlinx.datetime.Instant
import kotlin.test.Test
import kotlin.test.assertEquals
import kotlin.test.assertFailsWith
import kotlin.test.assertFalse
import kotlin.test.assertIs
import kotlin.test.assertTrue

class EventRepositoryTest {

    @Test
    fun givenLiveEvents_whenGettingLiveEvents_thenReturnFromListenLiveEvents() = runTest {
        val (arrangement, eventRepository) = Arrangement()
            .withClientHasConsumableNotifications(hasConsumableNotifications = false)
            .withLastStoredEventId("someNotificationId")
            .withListenLiveEventsReturning(NetworkResponse.Success(flowOf(), mapOf(), 200))
            .arrange()

        eventRepository.liveEvents()
        coVerify { arrangement.notificationApi.listenToLiveEvents(eq(TestClient.CLIENT_ID.value)) }
            .wasInvoked(exactly = once)
    }

    @Test
    fun givenLiveEvents_whenGettingLiveEventsWithConsumableNotifications_thenReturnFromNewApiConsumeLiveEvents() = runTest {
        val (arrangement, eventRepository) = Arrangement()
            .withClientHasConsumableNotifications(hasConsumableNotifications = true)
            .withLastStoredEventId("someNotificationId")
            .withConsumeLiveEventsReturning(NetworkResponse.Success(flowOf(), mapOf(), 200))
            .arrange()

        eventRepository.liveEvents()
        coVerify { arrangement.notificationApi.consumeLiveEvents(eq(TestClient.CLIENT_ID.value), any()) }
            .wasInvoked(exactly = once)
    }

    @Test
    fun givenASavedLastSavedId_whenGettingLastEventId_thenShouldReturnIt() = runTest {
        val eventId = "dh817h2e"

        val (arrangement, eventRepository) = Arrangement()
            .withLastStoredEventId(eventId)
            .arrange()

        val result = eventRepository.lastSavedEventId()
        result.shouldSucceed { assertEquals(eventId, it) }
    }

    @Test
    fun givenClientId_whenFetchingOldestEventId_thenShouldPassCorrectIdToAPI() = runTest {
        val currentClientId = ClientId("testClientId")
        val (arrangement, eventRepository) = Arrangement()
            .withCurrentClientIdReturning(currentClientId)
            .withOldestNotificationReturning(NetworkResponse.Error(KaliumException.NoNetwork()))
            .arrange()

        eventRepository.fetchOldestAvailableEventId()

        coVerify {
            arrangement.notificationApi.oldestNotification(eq(currentClientId.value))
        }.wasInvoked(exactly = once)
    }

    @Test
    fun givenAPIFailure_whenFetchingOldestEventId_thenShouldPropagateFailure() = runTest {
        val (_, eventRepository) = Arrangement()
            .withOldestNotificationReturning(NetworkResponse.Error(KaliumException.NoNetwork()))
            .arrange()

        eventRepository.fetchOldestAvailableEventId()
            .shouldFail {
                assertIs<NetworkFailure.NoNetworkConnection>(it)
            }
    }

    @Test
    fun givenAPISucceeds_whenFetchingOldestEventId_thenShouldPropagateEventId() = runTest {
        val eventId = "testEventId"
        val result = NetworkResponse.Success(
            value = EventResponseToStore(eventId, "[]"),
            headers = mapOf(),
            httpCode = HttpStatusCode.OK.value
        )
        val (_, eventRepository) = Arrangement()
            .withOldestNotificationReturning(result)
            .arrange()

        eventRepository.fetchOldestAvailableEventId()
            .shouldSucceed {
                assertEquals(eventId, it)
            }
    }

    @Test
    fun givenLiveEvent_whenReceived_thenShouldAcknowledgeWithACK() = runTest {
        val eventId = "event-id"
        val testEventResponse = EventResponseToStore(
            id = eventId,
            payload = KtxSerializer.json.encodeToString(listOf(MEMBER_JOIN_EVENT))
        )
        val deliveryTag = 987654UL

        val (arrangement, repository) = Arrangement()
            .withCurrentClientIdReturning(TestClient.CLIENT_ID)
            .withClientHasConsumableNotifications(true)
            .withClearProcessedEvents(eventId)
            .withConsumeLiveEventsReturning(
                NetworkResponse.Success(
                    value = flowOf(
                        WebSocketEvent.BinaryPayloadReceived(
                            ConsumableNotificationResponse.EventNotification(
                                EventDataDTO(
                                    deliveryTag = deliveryTag,
                                    event = testEventResponse
                                )
                            )
                        )
                    ),
                    headers = mapOf(),
                    httpCode = 200
                )
            )
            .withAcknowledgeEvents()
            .arrange()

        val result = repository.liveEvents()
        result.shouldSucceed {}

        result.fold({}, { flow ->
            flow.test {
                awaitItem()
                awaitComplete()
                coVerify {
                    arrangement.notificationApi.acknowledgeEvents(
                        eq(TestClient.CLIENT_ID.value),
                        any(),
                        matches {
                            it.type == AcknowledgeType.ACK &&
                                    it.data?.deliveryTag == deliveryTag
                            it.data?.multiple == false
                        }
                    )
                }.wasInvoked(exactly = once)
            }
        })
    }

    @Test
    fun givenUnprocessedEventsInDAO_whenObservingEvents_thenShouldEmitMappedEvents() = runTest {
        val testEvent = EventResponse(
            id = "test-event-id",
            payload = listOf(EventContentDTO.AsyncMissedNotification)
        )
        val testPayload = KtxSerializer.json.encodeToString(testEvent.payload)

        val testEventEntity = EventEntity(
            id = 1L,
            eventId = testEvent.id,
            isProcessed = false,
            payload = testPayload,
            isLive = true,
            transient = testEvent.transient
        )

        val (_, repository) = Arrangement()
            .withLastStoredEventId(null)
            .withUnprocessedEvents(flowOf(listOf(testEventEntity)))
            .arrange()

        repository.observeEvents().test {
            val emitted = awaitItem()
            assertEquals(1, emitted.size)
            assertEquals(testEvent.id, emitted.first().event.id)
            cancelAndIgnoreRemainingEvents()
        }
    }

    @Test
    fun givenLastProcessedIdExistsInBatch_whenObservingEvents_thenShouldFilterCorrectly() = runTest {
        val eventA = EventResponse(id = "a", payload = listOf(EventContentDTO.AsyncMissedNotification))
        val eventB = EventResponse(id = "b", payload = listOf(EventContentDTO.AsyncMissedNotification))
        val eventC = EventResponse(id = "c", payload = listOf(EventContentDTO.AsyncMissedNotification))

        val unprocessedEventsChannel = Channel<List<EventEntity>>(capacity = Channel.UNLIMITED)

        val entities = listOf(eventA, eventB, eventC).mapIndexed { index, e ->
            EventEntity(
                id = index.toLong(),
                eventId = e.id,
                isProcessed = false,
                payload = KtxSerializer.json.encodeToString(e.payload),
                isLive = true,
                transient = e.transient
            )
        }

        val (arrangement, repository) = Arrangement()
            .withUnprocessedEvents(unprocessedEventsChannel.consumeAsFlow())
            .arrange()

        repository.setEventAsProcessed(eventB.id)

        repository.observeEvents().test {
            unprocessedEventsChannel.send(entities)
            val emitted = awaitItem()
            assertEquals(entities.size, emitted.size)
            unprocessedEventsChannel.send(entities)
            val secondEmitted = awaitItem()
            assertEquals(0, secondEmitted.size)
            cancelAndIgnoreRemainingEvents()
        }
    }

    @Test
    fun givenLastProcessedIdNotInBatch_whenObservingEvents_thenShouldNotFilterAnything() = runTest {
        val eventX = EventResponse(id = "x", payload = listOf(EventContentDTO.AsyncMissedNotification))
        val eventY = EventResponse(id = "y", payload = listOf(EventContentDTO.AsyncMissedNotification))
        val eventZ = EventResponse(id = "z", payload = listOf(EventContentDTO.AsyncMissedNotification))

        val entities = listOf(eventX, eventY, eventZ).mapIndexed { index, e ->
            EventEntity(
                id = index.toLong(),
                eventId = e.id,
                isProcessed = false,
                payload = KtxSerializer.json.encodeToString(e.payload),
                isLive = true,
                transient = e.transient
            )
        }

        val (arrangement, repository) = Arrangement()
            .withLastStoredEventId("not-present")
            .withUnprocessedEvents(flowOf(entities))
            .arrange()

        repository.observeEvents().test {
            val emitted = awaitItem()
            assertEquals(listOf("x", "y", "z"), emitted.map { it.event.id })
            cancelAndIgnoreRemainingEvents()
        }
    }

    @Test
    fun givenLiveEventForSyncMarker_whenReceived_thenShouldAcknowledgeWithACK() = runTest {
        val eventId = "event-id"
        val deliveryTag = 987654UL

        val (arrangement, repository) = Arrangement()
            .withCurrentClientIdReturning(TestClient.CLIENT_ID)
            .withClientHasConsumableNotifications(true)
            .withClearProcessedEvents(eventId)
            .withConsumeLiveEventsReturning(
                NetworkResponse.Success(
                    value = flowOf(
                        WebSocketEvent.BinaryPayloadReceived(
                            ConsumableNotificationResponse.SynchronizationNotification(
                                SynchronizationDataDTO(
                                    deliveryTag = deliveryTag,
                                    markerId = "sync-marker"
                                )
                            )
                        )
                    ),
                    headers = mapOf(),
                    httpCode = 200
                )
            )
            .withAcknowledgeEvents()
            .arrange()

        val result = repository.liveEvents()
        result.shouldSucceed {}

        result.fold({}, { flow ->
            flow.test {
                awaitComplete()
                coVerify {
                    arrangement.notificationApi.acknowledgeEvents(
                        eq(TestClient.CLIENT_ID.value),
                        any(),
                        matches {
                            it.type == AcknowledgeType.ACK &&
                                    it.data?.deliveryTag == deliveryTag
                            it.data?.multiple == false
                        }
                    )
                }.wasInvoked(exactly = once)
            }
        })
    }

    @Test
    fun givenNotFoundFailure_whenReceivingLiveEvent_thenShouldThrowSyncEventOrClientNotFound() = runTest {
        val (_, repository) = Arrangement()
            .withClientHasConsumableNotifications(false)
            .withCurrentClientIdReturning(TestClient.CLIENT_ID)
            .withSetAllUnprocessedEventsAsPending()
            .withLastStoredEventId("someNotificationId")
            .withListenLiveEventsReturning(
                NetworkResponse.Success(
                    flowOf(WebSocketEvent.Open(shouldProcessPendingEvents = true)),
                    emptyMap(),
                    200
                )
            )
            .apply {
                coEvery {
                    notificationApi.notificationsByBatch(any(), any(), any())
                } returns NetworkResponse.Error(TestNetworkException.notFound)
            }
            .arrange()

        val eitherFlow = repository.liveEvents()
        assertTrue(eitherFlow is Either.Right)

        val flow = eitherFlow.value

        val thrown = assertFailsWith<KaliumSyncException> {
            flow.collect {}
        }

        assertTrue(thrown.coreFailureCause is CoreFailure.SyncEventOrClientNotFound)

    }

    @Test
    fun givenGenericServerFailure_whenReceivingLiveEvent_thenShouldThrowOriginalCoreFailure() = runTest {
        val (_, repository) = Arrangement()
            .withClientHasConsumableNotifications(false)
            .withCurrentClientIdReturning(TestClient.CLIENT_ID)
            .withSetAllUnprocessedEventsAsPending()
            .withLastStoredEventId("someNotificationId")
            .withListenLiveEventsReturning(
                NetworkResponse.Success(
                    flowOf(WebSocketEvent.Open(shouldProcessPendingEvents = true)),
                    emptyMap(),
                    200
                )
            )
            .apply {
                coEvery {
                    notificationApi.notificationsByBatch(any(), any(), any())
                } returns NetworkResponse.Error(TestNetworkException.generic)
            }
            .arrange()

        val eitherFlow = repository.liveEvents()
        assertTrue(eitherFlow is Either.Right)

        val flow = eitherFlow.value

        val thrown = assertFailsWith<KaliumSyncException> {
            flow.collect {}
        }

        assertFalse(thrown.coreFailureCause is CoreFailure.SyncEventOrClientNotFound)
        val cause = thrown.coreFailureCause
        assertIs<NetworkFailure.ServerMiscommunication>(cause)

        val actual = cause.rootCause
        assertIs<KaliumException.InvalidRequestError>(actual)

        assertEquals(400, actual.errorResponse.code)
        assertEquals("generic test error", actual.errorResponse.message)
        assertEquals("generic-test-error", actual.errorResponse.label)
    }

    @Test
    fun givenEventsPreviouslyEmitted_whenEmittingSameEventsAgain_thenTheyAreFilteredCorrectly() = runTest {
        val eventA = EventResponse(id = "a", payload = listOf(EventContentDTO.AsyncMissedNotification))
        val eventB = EventResponse(id = "b", payload = listOf(EventContentDTO.AsyncMissedNotification))
        val eventC = EventResponse(id = "c", payload = listOf(EventContentDTO.AsyncMissedNotification))

        val initialEntities = listOf(eventA, eventB, eventC).mapIndexed { index, e ->
            EventEntity(
                id = index.toLong(),
                eventId = e.id,
                isProcessed = false,
                payload = KtxSerializer.json.encodeToString(e.payload),
                isLive = true,
                transient = e.transient
            )
        }

        val repeatEntities = listOf(eventA, eventB, eventC).mapIndexed { index, e ->
            EventEntity(
                id = index.toLong() + 10,
                eventId = e.id,
                isProcessed = false,
                payload = KtxSerializer.json.encodeToString(e.payload),
                isLive = true,
                transient = e.transient
            )
        }

        val channel = Channel<List<EventEntity>>(Channel.UNLIMITED)

        val (_, repository) = Arrangement()
            .withUnprocessedEvents(channel.consumeAsFlow())
            .arrange()

        repository.observeEvents().test {
            channel.send(initialEntities)
            val first = awaitItem()
            assertEquals(listOf("a", "b", "c"), first.map { it.event.id })

            channel.send(repeatEntities)
            val second = awaitItem()
            assertEquals(emptyList(), second.map { it.event.id })

            cancelAndIgnoreRemainingEvents()
        }
    }

    @Test
    fun givenLastProcessedEventIsSecond_whenReceivingThreeEvents_thenShouldEmitOnlyLast() = runTest {
        val eventA = EventResponse(id = "a", payload = listOf(EventContentDTO.AsyncMissedNotification))
        val eventB = EventResponse(id = "b", payload = listOf(EventContentDTO.AsyncMissedNotification))
        val eventC = EventResponse(id = "c", payload = listOf(EventContentDTO.AsyncMissedNotification))

        val allEntities = listOf(eventA, eventB, eventC).mapIndexed { index, e ->
            EventEntity(
                id = index.toLong(),
                eventId = e.id,
                isProcessed = false,
                payload = KtxSerializer.json.encodeToString(e.payload),
                isLive = true,
                transient = e.transient
            )
        }

        val channel = Channel<List<EventEntity>>(Channel.UNLIMITED)

        val (arrangement, repository) = Arrangement()
            .withUnprocessedEvents(channel.consumeAsFlow())
            .arrange()

        repository.observeEvents().test {
            val abEvents = allEntities.take(2)

            channel.send(abEvents)
            val first = awaitItem()
            assertEquals(listOf("a", "b"), first.map { it.event.id })

            channel.send(allEntities)
            val second = awaitItem()

            assertTrue(second.size == 1, "Expected one new event, but got: ${second.map { it.event.id }}")

            cancelAndIgnoreRemainingEvents()
        }
    }

    private companion object {
        const val LAST_SAVED_EVENT_ID_KEY = "last_processed_event_id"
        val MEMBER_JOIN_EVENT = EventContentDTO.Conversation.MemberJoinDTO(
            TestConversation.NETWORK_ID,
            TestConversation.NETWORK_USER_ID1,
            Instant.UNIX_FIRST_DATE,
            ConversationMembers(emptyList(), emptyList()),
            TestConversation.NETWORK_USER_ID1.value
        )
    }

    private class Arrangement {

        val notificationApi: NotificationApi = mock(NotificationApi::class)
        val metaDAO = mock(MetadataDAO::class)
        val clientRegistrationStorage = mock(ClientRegistrationStorage::class)
        val clientIdProvider = mock(CurrentClientIdProvider::class)
        val eventDAO: EventDAO = mock(EventDAO::class)
        val serverTimeApi: ServerTimeApi = mock(ServerTimeApi::class)

        private val eventRepository: EventRepository = EventDataSource(
            notificationApi,
            metaDAO,
            eventDAO,
            clientIdProvider,
            TestUser.SELF.id,
            clientRegistrationStorage
        )

        init {
            runBlocking {
                withCurrentClientIdReturning(TestClient.CLIENT_ID)
                withClientHasConsumableNotifications()
                withMarkEventAsProcessed()
            }
        }

        suspend fun withClientHasConsumableNotifications(hasConsumableNotifications: Boolean = false) = apply {
            coEvery {
                clientRegistrationStorage.observeHasConsumableNotifications()
            }.returns(flowOf(hasConsumableNotifications))
        }

        suspend fun withLastStoredEventId(value: String?) = apply {
            coEvery {
                metaDAO.valueByKey(LAST_SAVED_EVENT_ID_KEY)
            }.returns(value)
        }

        suspend fun withNotificationsByBatch(result: NetworkResponse<NotificationResponse>) = apply {
            coEvery {
                notificationApi.notificationsByBatch(any(), any(), any())
            }.returns(result)
        }

        suspend fun withOldestNotificationReturning(result: NetworkResponse<EventResponseToStore>) = apply {
            coEvery {
                notificationApi.oldestNotification(any())
            }.returns(result)
        }

        suspend fun withGetServerTimeReturning(result: NetworkResponse<ServerTimeDTO>) = apply {
            coEvery {
                serverTimeApi.getServerTime()
            }.returns(result)
        }

        suspend fun withCurrentClientIdReturning(clientId: ClientId) = apply {
            coEvery {
                clientIdProvider.invoke()
            }.returns(Either.Right(clientId))
        }

        suspend fun withConsumeLiveEventsReturning(result: NetworkResponse<Flow<WebSocketEvent<ConsumableNotificationResponse>>>) = apply {
            coEvery {
                notificationApi.consumeLiveEvents(any(), any())
            }.returns(result)
        }

        suspend fun withListenLiveEventsReturning(result: NetworkResponse<Flow<WebSocketEvent<EventResponseToStore>>>) = apply {
            coEvery {
                notificationApi.listenToLiveEvents(any())
            }.returns(result)
        }

        suspend fun withAcknowledgeEvents() = apply {
            coEvery {
                notificationApi.acknowledgeEvents(any(), any(), any())
            }.returns(Unit)
        }

        suspend fun withUnprocessedEvents(events: Flow<List<EventEntity>>) = apply {
            coEvery {
                eventDAO.observeUnprocessedEvents()
            }.returns(events)
        }

        suspend fun withMarkEventAsProcessed() = apply {
            coEvery {
                eventDAO.markEventAsProcessed(any())
            }.returns(Unit)
        }

        suspend fun withSetAllUnprocessedEventsAsPending() = apply {
            coEvery {
                eventDAO.setAllUnprocessedEventsAsPending()
            }.returns(Unit)
        }

        suspend fun withClearProcessedEvents(eventId: String, id: Long = 1L, transient: Boolean = false) = apply {
            coEvery { eventDAO.getEventById(eq(eventId)) }.returns(
                EventEntity(
                    id = id,
                    eventId = eventId,
                    isProcessed = false,
                    payload = "",
                    isLive = true,
                    transient = transient
                )
            )

            coEvery { eventDAO.deleteProcessedEventsBefore(id) }.returns(Unit)
            coEvery { eventDAO.deleteAllProcessedEvents() }.returns(Unit)
        }

        inline fun arrange(): Pair<Arrangement, EventRepository> {
            return this to eventRepository
        }
    }
}<|MERGE_RESOLUTION|>--- conflicted
+++ resolved
@@ -40,12 +40,7 @@
 import com.wire.kalium.network.api.authenticated.notification.EventResponse
 import com.wire.kalium.network.api.authenticated.notification.EventResponseToStore
 import com.wire.kalium.network.api.authenticated.notification.NotificationResponse
-<<<<<<< HEAD
 import com.wire.kalium.network.api.authenticated.notification.SynchronizationDataDTO
-=======
-import com.wire.kalium.network.api.authenticated.time.ServerTimeDTO
-import com.wire.kalium.network.api.base.authenticated.ServerTimeApi
->>>>>>> 9a56edd7
 import com.wire.kalium.network.api.base.authenticated.notification.NotificationApi
 import com.wire.kalium.network.api.base.authenticated.notification.WebSocketEvent
 import com.wire.kalium.network.exceptions.KaliumException
@@ -541,7 +536,6 @@
         val clientRegistrationStorage = mock(ClientRegistrationStorage::class)
         val clientIdProvider = mock(CurrentClientIdProvider::class)
         val eventDAO: EventDAO = mock(EventDAO::class)
-        val serverTimeApi: ServerTimeApi = mock(ServerTimeApi::class)
 
         private val eventRepository: EventRepository = EventDataSource(
             notificationApi,
@@ -581,12 +575,6 @@
         suspend fun withOldestNotificationReturning(result: NetworkResponse<EventResponseToStore>) = apply {
             coEvery {
                 notificationApi.oldestNotification(any())
-            }.returns(result)
-        }
-
-        suspend fun withGetServerTimeReturning(result: NetworkResponse<ServerTimeDTO>) = apply {
-            coEvery {
-                serverTimeApi.getServerTime()
             }.returns(result)
         }
 
