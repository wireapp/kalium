/*
 * Wire
 * Copyright (C) 2024 Wire Swiss GmbH
 *
 * This program is free software: you can redistribute it and/or modify
 * it under the terms of the GNU General Public License as published by
 * the Free Software Foundation, either version 3 of the License, or
 * (at your option) any later version.
 *
 * This program is distributed in the hope that it will be useful,
 * but WITHOUT ANY WARRANTY; without even the implied warranty of
 * MERCHANTABILITY or FITNESS FOR A PARTICULAR PURPOSE. See the
 * GNU General Public License for more details.
 *
 * You should have received a copy of the GNU General Public License
 * along with this program. If not, see http://www.gnu.org/licenses/.
 */

package com.wire.kalium.logic.data.event

import app.cash.turbine.test
import com.wire.kalium.common.error.NetworkFailure
import com.wire.kalium.common.functional.Either
import com.wire.kalium.logic.data.conversation.ClientId
import com.wire.kalium.logic.data.id.CurrentClientIdProvider
import com.wire.kalium.logic.framework.TestClient
import com.wire.kalium.logic.framework.TestConversation
import com.wire.kalium.logic.framework.TestEvent
import com.wire.kalium.logic.framework.TestEvent.wrapAsyncInEnvelope
import com.wire.kalium.logic.framework.TestEvent.wrapInEnvelope
import com.wire.kalium.logic.framework.TestUser
import com.wire.kalium.logic.util.shouldFail
import com.wire.kalium.logic.util.shouldSucceed
import com.wire.kalium.network.api.authenticated.notification.AcknowledgeType
import com.wire.kalium.network.api.authenticated.notification.ConsumableNotificationResponse
import com.wire.kalium.network.api.authenticated.notification.EventContentDTO
import com.wire.kalium.network.api.authenticated.notification.EventResponse
import com.wire.kalium.network.api.authenticated.notification.NotificationResponse
import com.wire.kalium.network.api.authenticated.notification.conversation.MessageEventData
import com.wire.kalium.network.api.base.authenticated.notification.NotificationApi
import com.wire.kalium.network.api.base.authenticated.notification.WebSocketEvent
import com.wire.kalium.network.api.model.UserId
import com.wire.kalium.network.exceptions.KaliumException
import com.wire.kalium.network.utils.NetworkResponse
import com.wire.kalium.persistence.client.ClientRegistrationStorage
import com.wire.kalium.persistence.dao.MetadataDAO
import com.wire.kalium.util.time.UNIX_FIRST_DATE
import io.ktor.http.HttpStatusCode
import io.mockative.any
import io.mockative.coEvery
import io.mockative.coVerify
import io.mockative.eq
import io.mockative.matches
import io.mockative.mock
import io.mockative.once
import kotlinx.coroutines.flow.Flow
import kotlinx.coroutines.flow.flowOf
import kotlinx.coroutines.runBlocking
import kotlinx.coroutines.test.runTest
import kotlinx.datetime.Instant
import kotlin.test.Test
import kotlin.test.assertEquals
import kotlin.test.assertIs
import kotlin.test.assertNotNull
import kotlin.test.assertNull

class EventRepositoryTest {

    @Test
    fun givenLiveEvents_whenGettingLiveEvents_thenReturnFromListenLiveEvents() = runTest {
        val (arrangement, eventRepository) = Arrangement()
            .withClientHasConsumableNotifications(hasConsumableNotifications = false)
            .withLastStoredEventId("someNotificationId")
            .withListenLiveEventsReturning(NetworkResponse.Success(flowOf(), mapOf(), 200))
            .arrange()

        eventRepository.liveEvents()
        coVerify { arrangement.notificationApi.listenToLiveEvents(eq(TestClient.CLIENT_ID.value)) }
            .wasInvoked(exactly = once)
    }

    @Test
    fun givenLiveEvents_whenGettingLiveEventsWithConsumableNotifications_thenReturnFromNewApiConsumeLiveEvents() = runTest {
        val (arrangement, eventRepository) = Arrangement()
            .withClientHasConsumableNotifications(hasConsumableNotifications = true)
            .withLastStoredEventId("someNotificationId")
            .withConsumeLiveEventsReturning(NetworkResponse.Success(flowOf(), mapOf(), 200))
            .arrange()

        eventRepository.liveEvents()
        coVerify { arrangement.notificationApi.consumeLiveEvents(eq(TestClient.CLIENT_ID.value)) }
            .wasInvoked(exactly = once)
    }

    @Test
    fun givenPendingEvents_whenGettingPendingEvents_thenReturnPendingFirstFollowedByComplete() = runTest {
        val pendingEventPayload = EventContentDTO.Conversation.NewMessageDTO(
            qualifiedConversation = TestConversation.NETWORK_ID,
            qualifiedFrom = UserId("value", "domain"),
            time = Instant.UNIX_FIRST_DATE,
            data = MessageEventData("text", "senderId", "recipient")
        )
        val pendingEvent = EventResponse("pendingEventId", listOf(pendingEventPayload))
        val notificationsPageResponse = NotificationResponse("time", false, listOf(pendingEvent))

        val (arrangement, eventRepository) = Arrangement()
            .withLastStoredEventId("someNotificationId")
            .withNotificationsByBatch(NetworkResponse.Success(notificationsPageResponse, mapOf(), 200))
            .arrange()

        eventRepository.pendingEvents().test {
            awaitItem().shouldSucceed {
                assertEquals(pendingEvent.id, it.event.id)
            }
            awaitComplete()
        }
    }

    @Test
    fun givenASavedLastProcessedId_whenGettingLastEventId_thenShouldReturnIt() = runTest {
        val eventId = "dh817h2e"

        val (arrangement, eventRepository) = Arrangement()
            .withLastStoredEventId(eventId)
            .arrange()

        val result = eventRepository.lastProcessedEventId()
        result.shouldSucceed { assertEquals(eventId, it) }
    }

    @Test
    fun givenClientId_whenFetchingOldestEventId_thenShouldPassCorrectIdToAPI() = runTest {
        val currentClientId = ClientId("testClientId")
        val (arrangement, eventRepository) = Arrangement()
            .withCurrentClientIdReturning(currentClientId)
            .withOldestNotificationReturning(NetworkResponse.Error(KaliumException.NoNetwork()))
            .arrange()

        eventRepository.fetchOldestAvailableEventId()

        coVerify {
            arrangement.notificationApi.oldestNotification(eq(currentClientId.value))
        }.wasInvoked(exactly = once)
    }

    @Test
    fun givenAPIFailure_whenFetchingOldestEventId_thenShouldPropagateFailure() = runTest {
        val (_, eventRepository) = Arrangement()
            .withOldestNotificationReturning(NetworkResponse.Error(KaliumException.NoNetwork()))
            .arrange()

        eventRepository.fetchOldestAvailableEventId()
            .shouldFail {
                assertIs<NetworkFailure.NoNetworkConnection>(it)
            }
    }

    @Test
    fun givenAPISucceeds_whenFetchingOldestEventId_thenShouldPropagateEventId() = runTest {
        val eventId = "testEventId"
        val result = NetworkResponse.Success(
            value = EventResponse(eventId, emptyList()),
            headers = mapOf(),
            httpCode = HttpStatusCode.OK.value
        )
        val (_, eventRepository) = Arrangement()
            .withOldestNotificationReturning(result)
            .arrange()

        eventRepository.fetchOldestAvailableEventId()
            .shouldSucceed {
                assertEquals(eventId, it)
            }
    }

    @Test
    fun givenAPIFailure_whenFetchingServerTime_thenReturnNull() = runTest {
        val (_, eventRepository) = Arrangement()
            .withGetServerTimeReturning(NetworkResponse.Error(KaliumException.NoNetwork()))
            .arrange()

        val result = eventRepository.fetchServerTime()

        assertNull(result)
    }

    @Test
    fun givenAcknowledgeEvent_whenIsNotAsyncNotifications_thenSkip() = runTest {
        val (arrangement, eventRepository) = Arrangement()
            .arrange()

        val eventEnvelope = TestEvent.newConversationEvent().wrapInEnvelope()
        val result = eventRepository.acknowledgeEvent(eventEnvelope)

        result.shouldSucceed()
        coVerify {
            arrangement.notificationApi.acknowledgeEvents(any(), any())
        }.wasNotInvoked()
    }

    @Test
    fun givenAcknowledgeEvent_whenIsAsyncNotifications_thenACK() = runTest {
        val (arrangement, eventRepository) = Arrangement()
            .withAcknowledgeEvents()
            .arrange()

        val eventEnvelope = TestEvent.newConversationEvent().wrapAsyncInEnvelope()
        val result = eventRepository.acknowledgeEvent(eventEnvelope)

        result.shouldSucceed()
        coVerify {
            arrangement.notificationApi.acknowledgeEvents(any(), matches { it.type == AcknowledgeType.ACK })
        }.wasInvoked(exactly = once)
    }

    @Test
    fun givenAcknowledgeEventFull_whenIsAsyncNotifications_thenACK() = runTest {
        val (arrangement, eventRepository) = Arrangement()
            .withAcknowledgeEvents()
            .arrange()

        val eventEnvelope = TestEvent.notificationsMissed().wrapAsyncInEnvelope(isMissedNotifications = true)
        val result = eventRepository.acknowledgeEvent(eventEnvelope)

        result.shouldSucceed()
        coVerify {
            arrangement.notificationApi.acknowledgeEvents(any(), matches { it.type == AcknowledgeType.ACK_FULL_SYNC })
        }.wasInvoked(exactly = once)
    }

    @Test
    fun givenAPISucceeds_whenFetchingServerTime_thenReturnTime() = runTest {
        val result = NetworkResponse.Success(
            value = "123434545",
            headers = mapOf(),
            httpCode = HttpStatusCode.OK.value
        )
        val (_, eventRepository) = Arrangement()
            .withGetServerTimeReturning(result)
            .arrange()

        val time = eventRepository.fetchServerTime()

        assertNotNull(time)
    }

    private companion object {
        const val LAST_PROCESSED_EVENT_ID_KEY = "last_processed_event_id"
    }

    private class Arrangement {

        val notificationApi: NotificationApi = mock(NotificationApi::class)
        val metaDAO = mock(MetadataDAO::class)
<<<<<<< HEAD
=======

        @Mock
        val clientRegistrationStorage = mock(ClientRegistrationStorage::class)

        @Mock
>>>>>>> 4d586223
        val clientIdProvider = mock(CurrentClientIdProvider::class)

        private val eventRepository: EventRepository = EventDataSource(
            notificationApi,
            metaDAO,
            clientIdProvider,
            TestUser.SELF.id,
            clientRegistrationStorage
        )

        init {
            runBlocking {
                withCurrentClientIdReturning(TestClient.CLIENT_ID)
                withClientHasConsumableNotifications()
            }
        }

        suspend fun withClientHasConsumableNotifications(hasConsumableNotifications: Boolean = false) = apply {
            coEvery {
                clientRegistrationStorage.observeHasConsumableNotifications()
            }.returns(flowOf(hasConsumableNotifications))
        }

        suspend fun withLastStoredEventId(value: String?) = apply {
            coEvery {
                metaDAO.valueByKey(LAST_PROCESSED_EVENT_ID_KEY)
            }.returns(value)
        }

        suspend fun withNotificationsByBatch(result: NetworkResponse<NotificationResponse>) = apply {
            coEvery {
                notificationApi.notificationsByBatch(any(), any(), any())
            }.returns(result)
        }

        suspend fun withOldestNotificationReturning(result: NetworkResponse<EventResponse>) = apply {
            coEvery {
                notificationApi.oldestNotification(any())
            }.returns(result)
        }

        suspend fun withGetServerTimeReturning(result: NetworkResponse<String>) = apply {
            coEvery {
                notificationApi.getServerTime(any())
            }.returns(result)
        }

        suspend fun withCurrentClientIdReturning(clientId: ClientId) = apply {
            coEvery {
                clientIdProvider.invoke()
            }.returns(Either.Right(clientId))
        }

        suspend fun withConsumeLiveEventsReturning(result: NetworkResponse<Flow<WebSocketEvent<ConsumableNotificationResponse>>>) = apply {
            coEvery {
                notificationApi.consumeLiveEvents(any())
            }.returns(result)
        }

        suspend fun withListenLiveEventsReturning(result: NetworkResponse<Flow<WebSocketEvent<EventResponse>>>) = apply {
            coEvery {
                notificationApi.listenToLiveEvents(any())
            }.returns(result)
        }

        suspend fun withAcknowledgeEvents() = apply {
            coEvery {
                notificationApi.acknowledgeEvents(any(), any())
            }.returns(Unit)
        }

        inline fun arrange(): Pair<Arrangement, EventRepository> {
            return this to eventRepository
        }
    }
}<|MERGE_RESOLUTION|>--- conflicted
+++ resolved
@@ -252,14 +252,7 @@
 
         val notificationApi: NotificationApi = mock(NotificationApi::class)
         val metaDAO = mock(MetadataDAO::class)
-<<<<<<< HEAD
-=======
-
-        @Mock
         val clientRegistrationStorage = mock(ClientRegistrationStorage::class)
-
-        @Mock
->>>>>>> 4d586223
         val clientIdProvider = mock(CurrentClientIdProvider::class)
 
         private val eventRepository: EventRepository = EventDataSource(
