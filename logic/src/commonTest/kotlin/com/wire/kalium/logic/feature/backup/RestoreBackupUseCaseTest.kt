--- conflicted
+++ resolved
@@ -233,12 +233,6 @@
 
     private inner class Arrangement {
         val databaseImporter = mock(DatabaseImporter::class)
-<<<<<<< HEAD
-
-        @Mock
-=======
-        val restoreWebBackupUseCase = mock(RestoreWebBackupUseCase::class)
->>>>>>> 26a6a701
         val currentClientIdProvider = mock(CurrentClientIdProvider::class)
         val userRepository = mock(UserRepository::class)
 
