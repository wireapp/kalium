--- conflicted
+++ resolved
@@ -95,67 +95,6 @@
                 .wasInvoked(exactly = once)
         }
 
-<<<<<<< HEAD
-private class Arrangement {
-
-    @Mock
-    val messageRepository = mock(classOf<MessageRepository>())
-
-    @Mock
-    private val clientRepository = mock(classOf<ClientRepository>())
-
-    @Mock
-    private val assetDataSource = mock(classOf<AssetRepository>())
-
-    @Mock
-    private val userRepository = mock(classOf<UserRepository>())
-
-    @Mock
-    private val messageSender = mock(classOf<MessageSender>())
-
-    val someAssetId = UploadedAssetId("some-asset-id", "some-asset-token")
-
-    val someClientId = ClientId("some-client-id")
-
-    private fun fakeSelfUser() = SelfUser(
-        UserId("some_id", "some_domain"),
-        "some_name",
-        "some_handle",
-        "some_email",
-        null,
-        1,
-        null,
-        ConnectionState.ACCEPTED,
-        "some_key",
-        "some_key"
-    )
-
-    val sendImageUseCase = SendImageMessageUseCaseImpl(messageRepository, clientRepository, assetDataSource, userRepository, messageSender)
-
-    fun withSuccessfulResponse(): Arrangement {
-        given(assetDataSource)
-            .suspendFunction(assetDataSource::uploadAndPersistPrivateAsset)
-            .whenInvokedWith(any(), any())
-            .thenReturn(Either.Right(someAssetId))
-        given(userRepository)
-            .suspendFunction(userRepository::getSelfUser)
-            .whenInvoked()
-            .thenReturn(flowOf(fakeSelfUser()))
-        given(clientRepository)
-            .suspendFunction(clientRepository::currentClientId)
-            .whenInvoked()
-            .thenReturn(Either.Right(someClientId))
-        given(messageRepository)
-            .suspendFunction(messageRepository::persistMessage)
-            .whenInvokedWith(any(), any())
-            .thenReturn(Either.Right(Unit))
-        given(messageSender)
-            .suspendFunction(messageSender::trySendingOutgoingMessageById)
-            .whenInvokedWith(any(), any())
-            .thenReturn(Either.Right(Unit))
-        return this
-    }
-=======
     private class Arrangement {
 
         @Mock
@@ -208,7 +147,7 @@
                 .thenReturn(Either.Right(someClientId))
             given(messageRepository)
                 .suspendFunction(messageRepository::persistMessage)
-                .whenInvokedWith(any())
+                .whenInvokedWith(any(), any())
                 .thenReturn(Either.Right(Unit))
             given(messageSender)
                 .suspendFunction(messageSender::trySendingOutgoingMessageById)
@@ -216,7 +155,6 @@
                 .thenReturn(Either.Right(Unit))
             return this
         }
->>>>>>> 6bd473af
 
         fun withUploadAssetErrorResponse(exception: KaliumException): Arrangement {
             given(assetDataSource)
