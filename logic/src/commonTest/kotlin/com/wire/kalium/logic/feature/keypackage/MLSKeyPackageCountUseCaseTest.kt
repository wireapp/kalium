--- conflicted
+++ resolved
@@ -118,10 +118,6 @@
         assertEquals(actual.networkFailure, NETWORK_FAILURE)
     }
 
-<<<<<<< HEAD
-    private class Arrangement {
-                val keyPackageRepository = mock(KeyPackageRepository::class)
-=======
     @Test
     fun givenClientID_whenCallingGetMLSEnabledReturnFalse_ThenReturnKeyPackageCountNotEnabledFailure() = runTest {
         val expectedCipherSuite = CipherSuite.MLS_128_DHKEMX25519_AES128GCM_SHA256_Ed25519
@@ -146,18 +142,11 @@
     }
 
     private class Arrangement : UserConfigRepositoryArrangement by UserConfigRepositoryArrangementImpl() {
-        @Mock
+
         val keyPackageRepository = mock(KeyPackageRepository::class)
-
-        @Mock
->>>>>>> 9761edfd
         val currentClientIdProvider = mock(CurrentClientIdProvider::class)
         val keyPackageLimitsProvider = mock(KeyPackageLimitsProvider::class)
-
-        @Mock
         val mlsClientProvider = mock(MLSClientProvider::class)
-
-        @Mock
         val mlsClient = mock(MLSClient::class)
 
         suspend fun withClientId(result: Either<CoreFailure, ClientId>) = apply {
