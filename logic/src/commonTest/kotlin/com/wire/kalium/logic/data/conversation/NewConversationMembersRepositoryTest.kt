--- conflicted
+++ resolved
@@ -18,13 +18,6 @@
 package com.wire.kalium.logic.data.conversation
 
 import com.wire.kalium.logic.data.id.toApi
-<<<<<<< HEAD
-import com.wire.kalium.logic.data.message.MessageContent.MemberChange.CreationAdded
-import com.wire.kalium.logic.data.message.MessageContent.MemberChange.FailedToAdd
-import com.wire.kalium.logic.data.message.PersistMessageUseCase
-import com.wire.kalium.logic.data.user.UserId
-=======
->>>>>>> ed3bdbbc
 import com.wire.kalium.logic.framework.TestConversation
 import com.wire.kalium.logic.framework.TestUser
 import com.wire.kalium.logic.functional.Either
@@ -36,7 +29,6 @@
 import com.wire.kalium.network.api.base.authenticated.conversation.ReceiptMode
 import com.wire.kalium.network.api.base.model.ConversationAccessDTO
 import com.wire.kalium.network.api.base.model.ConversationAccessRoleDTO
-import com.wire.kalium.network.api.base.model.QualifiedID
 import com.wire.kalium.persistence.dao.ConversationDAO
 import io.mockative.Mock
 import io.mockative.any
@@ -65,12 +57,9 @@
             .with(any())
             .wasInvoked(exactly = once)
 
-<<<<<<< HEAD
-        verify(arrangement.persistMessage)
-            .suspendFunction(arrangement.persistMessage::invoke)
-            .with(matching {
-                (it.content as? CreationAdded)?.members?.contains(TestUser.OTHER.id) == true
-            })
+        verify(arrangement.newGroupConversationSystemMessagesCreator)
+            .suspendFunction(arrangement.newGroupConversationSystemMessagesCreator::conversationResolvedMembersAddedAndFailed)
+            .with(any())
             .wasInvoked(once)
     }
 
@@ -78,7 +67,7 @@
     fun givenASuccessConversationResponse_whenMembersItsEmpty_ThenShouldNotCreateTheSystemMessage() = runTest {
         val conversationId = TestConversation.ENTITY_ID
         val (arrangement, handler) = Arrangement()
-            .withPersistMessageSuccess()
+            .withPersistResolvedMembersSystemMessageSuccess()
             .arrange()
 
         val result = handler.persistMembersAdditionToTheConversation(
@@ -92,87 +81,8 @@
             .suspendFunction(arrangement.conversationDAO::insertMembersWithQualifiedId)
             .with(any())
             .wasInvoked(exactly = once)
-
-        verify(arrangement.persistMessage)
-            .suspendFunction(arrangement.persistMessage::invoke)
-            .with(matching {
-                it.content is CreationAdded
-            })
-            .wasNotInvoked()
     }
 
-    @Test
-    fun givenASuccessConversationResponse_whenMembersFailedToAddIsEmpty_ThenShouldNotCreateTheSystemMessage() = runTest {
-        val conversationId = TestConversation.ENTITY_ID
-        val (arrangement, handler) = Arrangement()
-            .withPersistMessageSuccess()
-            .arrange()
-
-        val result = handler.persistMembersAdditionToTheConversation(
-            conversationId,
-            CONVERSATION_RESPONSE.copy(failedToAdd = emptySet())
-        )
-
-        result.shouldSucceed()
-
-        verify(arrangement.conversationDAO)
-            .suspendFunction(arrangement.conversationDAO::insertMembersWithQualifiedId)
-            .with(any())
-            .wasInvoked(exactly = once)
-
-        verify(arrangement.persistMessage)
-            .suspendFunction(arrangement.persistMessage::invoke)
-            .with(matching { it.content is CreationAdded })
-            .wasInvoked(once)
-
-        verify(arrangement.persistMessage)
-            .suspendFunction(arrangement.persistMessage::invoke)
-            .with(matching {
-                it.content is FailedToAdd
-            })
-            .wasNotInvoked()
-    }
-
-    @Test
-    fun givenASuccessConversationResponse_whenWithMembersFailedToAdd_ThenShouldCreateTheSystemMessage() = runTest {
-        val conversationId = TestConversation.ENTITY_ID
-        val (arrangement, handler) = Arrangement()
-            .withPersistMessageSuccess()
-            .arrange()
-
-        val result = handler.persistMembersAdditionToTheConversation(
-            conversationId,
-            CONVERSATION_RESPONSE.copy(failedToAdd = setOf(QualifiedID("remoteId", "remoteDomain")))
-        )
-
-        result.shouldSucceed()
-
-        verify(arrangement.conversationDAO)
-            .suspendFunction(arrangement.conversationDAO::insertMembersWithQualifiedId)
-            .with(any())
-            .wasInvoked(exactly = once)
-
-        verify(arrangement.persistMessage)
-            .suspendFunction(arrangement.persistMessage::invoke)
-            .with(matching { it.content is CreationAdded })
-            .wasInvoked(once)
-
-        verify(arrangement.persistMessage)
-            .suspendFunction(arrangement.persistMessage::invoke)
-            .with(matching {
-                (it.content as FailedToAdd).members.contains(UserId("remoteId", "remoteDomain"))
-            })
-            .wasInvoked(once)
-    }
-
-=======
-        verify(arrangement.newGroupConversationSystemMessagesCreator)
-            .suspendFunction(arrangement.newGroupConversationSystemMessagesCreator::conversationResolvedMembersAddedAndFailed)
-            .with(any())
-            .wasInvoked(once)
-    }
-
->>>>>>> ed3bdbbc
     private class Arrangement {
         @Mock
         val conversationDAO = mock(ConversationDAO::class)
@@ -187,7 +97,9 @@
                 .thenReturn(Either.Right(Unit))
         }
 
-        fun arrange() = this to NewConversationMembersRepositoryImpl(conversationDAO, lazy { newGroupConversationSystemMessagesCreator })
+        fun arrange() = this to NewConversationMembersRepositoryImpl(
+            conversationDAO,
+            lazy { newGroupConversationSystemMessagesCreator })
     }
 
     private companion object {
