/*
 * Wire
 * Copyright (C) 2024 Wire Swiss GmbH
 *
 * This program is free software: you can redistribute it and/or modify
 * it under the terms of the GNU General Public License as published by
 * the Free Software Foundation, either version 3 of the License, or
 * (at your option) any later version.
 *
 * This program is distributed in the hope that it will be useful,
 * but WITHOUT ANY WARRANTY; without even the implied warranty of
 * MERCHANTABILITY or FITNESS FOR A PARTICULAR PURPOSE. See the
 * GNU General Public License for more details.
 *
 * You should have received a copy of the GNU General Public License
 * along with this program. If not, see http://www.gnu.org/licenses/.
 */

package com.wire.kalium.logic.feature.conversation

import com.wire.kalium.logic.data.conversation.Conversation
import com.wire.kalium.logic.data.conversation.MemberDetails
import com.wire.kalium.logic.data.id.ConversationId
import com.wire.kalium.logic.data.id.TeamId
import com.wire.kalium.logic.data.user.ConnectionState
import com.wire.kalium.logic.data.user.OtherUser
import com.wire.kalium.logic.data.user.SelfUser
import com.wire.kalium.logic.data.user.UserAssetId
import com.wire.kalium.logic.data.user.UserAvailabilityStatus
import com.wire.kalium.logic.data.user.UserId
import com.wire.kalium.logic.data.user.UserRepository
import com.wire.kalium.logic.data.user.type.UserType
import com.wire.kalium.logic.test_util.TestKaliumDispatcher
import io.mockative.any
import io.mockative.coEvery
import io.mockative.mock
import kotlinx.coroutines.flow.flowOf
import kotlinx.coroutines.runBlocking
import kotlinx.coroutines.test.runTest
import kotlin.test.BeforeTest
import kotlin.test.Test
import kotlin.test.assertEquals

class MembersToMentionUseCaseTest {

<<<<<<< HEAD
        private val userRepository: UserRepository = mock(UserRepository::class)
=======
    private val selfUserId = SELF_USER.id
>>>>>>> 9761edfd

        private val observeConversationMembers = mock(ObserveConversationMembersUseCase::class)

    private lateinit var membersToMention: MembersToMentionUseCase

    @BeforeTest
    fun setup() = runBlocking {
        membersToMention = MembersToMentionUseCase(observeConversationMembers, selfUserId = selfUserId, TestKaliumDispatcher)
        coEvery {
            observeConversationMembers.invoke(any())
        }.returns(flowOf(members))
    }

    @Test
    fun givenAListOfMembers_whenRequestingMembersToMentionWithAnEmptySearchQuery_thenReturnAllConversationMembers() =
        runTest(TestKaliumDispatcher.main) {
            val searchQuery = ""

            val result = membersToMention(CONVERSATION_ID, searchQuery)

            assertEquals(members, result)
        }

    @Test
    fun givenAListOfMembers_whenRequestingMembersToMentionWithWhiteSpaceSearchQuery_thenReturnAnEmptyList() =
        runTest(TestKaliumDispatcher.main) {
            val searchQuery = " "

            val result = membersToMention(CONVERSATION_ID, searchQuery)

            assertEquals(true, result.isEmpty())
        }

    @Test
    fun givenAListOfMembers_whenRequestingMembersToMentionWithSearchQueryThatDoesNotExistInTheList_thenReturnAnEmptyList() =
        runTest(TestKaliumDispatcher.main) {
            val searchQuery = "randomName9-0("

            val result = membersToMention(CONVERSATION_ID, searchQuery)

            assertEquals(true, result.isEmpty())
        }

    @Test
    fun givenAListOfMembers_whenRequestingMembersToMentionWithValidSearchQuery_thenReturnSortedMembersToMention() =
        runTest(TestKaliumDispatcher.main) {
            val searchQuery = "KillUa"

            val result = membersToMention(CONVERSATION_ID, searchQuery)

            assertEquals(5, result.size)
            assertEquals(members[3], result.first())
            assertEquals(members.last(), result[1])
            assertEquals(members[4], result[2])
            assertEquals(members[1], result[3])
            assertEquals(members.first(), result[4])

        }

    companion object {
        private const val DOMAIN = "some_domain"
        val CONVERSATION_ID = ConversationId("conversation-id", DOMAIN)
        val SELF_USER = SelfUser(
            id = UserId("slef_id", DOMAIN),
            name = "some_name",
            handle = "some_handle",
            email = "some_email",
            phone = null,
            accentId = 1,
            teamId = null,
            connectionStatus = ConnectionState.ACCEPTED,
            previewPicture = UserAssetId("value1", DOMAIN),
            completePicture = UserAssetId("value2", DOMAIN),
            userType = UserType.INTERNAL,
            availabilityStatus = UserAvailabilityStatus.NONE,
            supportedProtocols = null,
        )
        private val OTHER_USER = OtherUser(
            UserId(value = "other-id", DOMAIN),
            name = "Feitan k",
            handle = "FeitanKillua",
            email = "otherEmail",
            phone = "otherPhone",
            accentId = 0,
            teamId = TeamId("otherTeamId"),
            connectionStatus = ConnectionState.ACCEPTED,
            previewPicture = UserAssetId("value", "domain"),
            completePicture = UserAssetId("value", "domain"),
            availabilityStatus = UserAvailabilityStatus.AVAILABLE,
            userType = UserType.INTERNAL,
            botService = null,
            deleted = false,
            defederated = false,
            isProteusVerified = false,
            supportedProtocols = null
        )

        val members = listOf(
            MemberDetails(OTHER_USER, Conversation.Member.Role.Member),
            MemberDetails(OTHER_USER.copy(name = "AckermanKillua", handle = "ack_"), Conversation.Member.Role.Member),
            MemberDetails(OTHER_USER.copy(name = "Gon Fritz", handle = "g_zoldyk"), Conversation.Member.Role.Member),
            MemberDetails(OTHER_USER.copy(name = "Killua Zoldyk", handle = "k_z"), Conversation.Member.Role.Member),
            MemberDetails(OTHER_USER.copy(name = "Zoldyk", handle = "Killua_z"), Conversation.Member.Role.Member),
            MemberDetails(OTHER_USER.copy(name = "Zoldyk Killua", handle = "z_k"), Conversation.Member.Role.Member),
        )
    }
}<|MERGE_RESOLUTION|>--- conflicted
+++ resolved
@@ -43,11 +43,7 @@
 
 class MembersToMentionUseCaseTest {
 
-<<<<<<< HEAD
-        private val userRepository: UserRepository = mock(UserRepository::class)
-=======
-    private val selfUserId = SELF_USER.id
->>>>>>> 9761edfd
+        private val selfUserId = SELF_USER.id
 
         private val observeConversationMembers = mock(ObserveConversationMembersUseCase::class)
 
