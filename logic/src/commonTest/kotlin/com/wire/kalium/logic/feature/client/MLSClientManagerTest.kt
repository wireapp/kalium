--- conflicted
+++ resolved
@@ -27,10 +27,6 @@
 import com.wire.kalium.common.functional.Either
 import com.wire.kalium.common.functional.right
 import com.wire.kalium.logic.sync.SyncStateObserver
-<<<<<<< HEAD
-import io.mockative.Mock
-=======
->>>>>>> 2086b87f
 import io.mockative.any
 import io.mockative.coEvery
 import io.mockative.coVerify
@@ -48,8 +44,6 @@
 @OptIn(ExperimentalCoroutinesApi::class)
 class MLSClientManagerTest {
     private lateinit var testScope: TestScope
-<<<<<<< HEAD
-=======
 
     @BeforeTest
     fun setup() {
@@ -60,18 +54,7 @@
     fun tearDown() {
         testScope.cancel()
     }
->>>>>>> 2086b87f
 
-    @BeforeTest
-    fun setup() {
-        testScope = TestScope()
-    }
-
-    @AfterTest
-    fun tearDown() {
-        testScope.cancel()
-    }
-    
     @Test
     fun givenMLSClientIsNotRegisteredAndMLSSupportIsDisabled_whenObservingSyncFinishes_thenMLSClientIsNotRegistered() =
         testScope.runTest {
@@ -138,25 +121,9 @@
                 .withHasRegisteredMLSClient(Either.Right(true))
                 .withSyncStates(Unit.right())
                 .arrange(testScope)
-<<<<<<< HEAD
 
             mlsClientManager.invoke()
             advanceUntilIdle()
-
-            coVerify {
-                arrangement.isAllowedToRegisterMLSClient()
-            }.wasNotInvoked()
-        }
-
-    private class Arrangement {
-
-        @Mock
-        val syncStateObserver: SyncStateObserver = mock(SyncStateObserver::class)
-=======
-
-            mlsClientManager.invoke()
-            advanceUntilIdle()
->>>>>>> 2086b87f
 
             coVerify {
                 arrangement.isAllowedToRegisterMLSClient()
