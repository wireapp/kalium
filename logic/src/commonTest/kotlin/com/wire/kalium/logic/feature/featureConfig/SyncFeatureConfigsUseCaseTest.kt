--- conflicted
+++ resolved
@@ -408,7 +408,6 @@
     }
 
     @Test
-<<<<<<< HEAD
     fun givenRemoteFeatureConfigsEnables_whenLocalIsEnableSome_thenIsStatusChangedIsFalse() = runTest {
         val (arrangement, syncFeatureConfigsUseCase) = Arrangement()
             .withRemoteFeatureConfigsSucceeding(
@@ -464,7 +463,58 @@
 
         arrangement.userConfigRepository.isFileSharingEnabled().shouldSucceed {
             assertEquals(FileSharingStatus.Value.EnabledAll, it.state)
-=======
+        }
+    }
+
+    @Test
+    fun givenRemoteConfigIsEnable_whenBuildConfigIsRestrictSome_thenStateIsRestrictSome() = runTest {
+        val (arrangement, syncFeatureConfigsUseCase) = Arrangement()
+            .withRemoteFeatureConfigsSucceeding(
+                FeatureConfigTest.newModel(fileSharingModel = ConfigsStatusModel(Status.ENABLED))
+            )
+            .withBuildConfigFileSharing(BuildFileRestrictionState.AllowSome(listOf("png", "jpg")))
+            .arrange()
+
+        syncFeatureConfigsUseCase()
+
+        arrangement.userConfigRepository.isFileSharingEnabled().shouldSucceed {
+            assertEquals(FileSharingStatus.Value.EnabledSome(listOf("png", "jpg")), it.state)
+        }
+    }
+
+    @Test
+    fun givenRemoteConfigIsDisable_whenBuildConfigIsRestrictSome_thenStateIsDisable() = runTest {
+        val (arrangement, syncFeatureConfigsUseCase) = Arrangement()
+            .withRemoteFeatureConfigsSucceeding(
+                FeatureConfigTest.newModel(fileSharingModel = ConfigsStatusModel(Status.DISABLED))
+            )
+            .withBuildConfigFileSharing(BuildFileRestrictionState.AllowSome(listOf("png", "jpg")))
+            .arrange()
+
+        syncFeatureConfigsUseCase()
+
+        arrangement.userConfigRepository.isFileSharingEnabled().shouldSucceed {
+            assertEquals(FileSharingStatus.Value.Disabled, it.state)
+        }
+    }
+
+    @Test
+    fun givenRemoteConfigIsDisable_whenBuildConfigIsNoRestriction_thenStateIsDisable() = runTest {
+        val (arrangement, syncFeatureConfigsUseCase) = Arrangement()
+            .withRemoteFeatureConfigsSucceeding(
+                FeatureConfigTest.newModel(fileSharingModel = ConfigsStatusModel(Status.DISABLED))
+            )
+            .withBuildConfigFileSharing(BuildFileRestrictionState.NoRestriction)
+            .arrange()
+
+        syncFeatureConfigsUseCase()
+
+        arrangement.userConfigRepository.isFileSharingEnabled().shouldSucceed {
+            assertEquals(FileSharingStatus.Value.Disabled, it.state)
+        }
+    }
+
+    @Test
     fun givenTeamSettingsSelfDeletionIsDisabledInKaliumConfigs_whenSyncing_thenItDisablesIt() = runTest {
         // Given
         val (arrangement, getTeamSettingsSelfDeletionStatusUseCase) = Arrangement()
@@ -480,25 +530,10 @@
         storedTeamSettingsSelfDeletionStatus.shouldSucceed {
             it.enforcedSelfDeletionTimer is SelfDeletionTimer.Disabled
                     && it.hasFeatureChanged == null
->>>>>>> 5064273e
-        }
-    }
-
-    @Test
-<<<<<<< HEAD
-    fun givenRemoteConfigIsEnable_whenBuildConfigIsRestrictSome_thenStateIsRestrictSome() = runTest {
-        val (arrangement, syncFeatureConfigsUseCase) = Arrangement()
-            .withRemoteFeatureConfigsSucceeding(
-                FeatureConfigTest.newModel(fileSharingModel = ConfigsStatusModel(Status.ENABLED))
-            )
-            .withBuildConfigFileSharing(BuildFileRestrictionState.AllowSome(listOf("png", "jpg")))
-            .arrange()
-
-        syncFeatureConfigsUseCase()
-
-        arrangement.userConfigRepository.isFileSharingEnabled().shouldSucceed {
-            assertEquals(FileSharingStatus.Value.EnabledSome(listOf("png", "jpg")), it.state)
-=======
+        }
+    }
+
+    @Test
     fun givenNewEnabledWithNullEnforcedTimeoutTeamSettingsSelfDeletionEvent_whenSyncing_thenItIsJustEnabled() = runTest {
         // Given
         val expectedSelfDeletingMessagesModel = SelfDeletingMessagesModel(
@@ -521,25 +556,10 @@
             it.enforcedSelfDeletionTimer is SelfDeletionTimer.Enabled
                     && it.enforcedSelfDeletionTimer.toDuration() == ZERO
                     && it.hasFeatureChanged == null
->>>>>>> 5064273e
-        }
-    }
-
-    @Test
-<<<<<<< HEAD
-    fun givenRemoteConfigIsDisable_whenBuildConfigIsRestrictSome_thenStateIsDisable() = runTest {
-        val (arrangement, syncFeatureConfigsUseCase) = Arrangement()
-            .withRemoteFeatureConfigsSucceeding(
-                FeatureConfigTest.newModel(fileSharingModel = ConfigsStatusModel(Status.DISABLED))
-            )
-            .withBuildConfigFileSharing(BuildFileRestrictionState.AllowSome(listOf("png", "jpg")))
-            .arrange()
-
-        syncFeatureConfigsUseCase()
-
-        arrangement.userConfigRepository.isFileSharingEnabled().shouldSucceed {
-            assertEquals(FileSharingStatus.Value.Disabled, it.state)
-=======
+        }
+    }
+
+    @Test
     fun givenZeroEnforcedTeamSettingsSelfDeletionEvent_whenSyncing_thenItIsJustEnabled() = runTest {
         // Given
         val expectedSelfDeletingMessagesModel = SelfDeletingMessagesModel(
@@ -562,25 +582,10 @@
             it.enforcedSelfDeletionTimer is SelfDeletionTimer.Enabled
                     && it.enforcedSelfDeletionTimer.toDuration() == ZERO
                     && it.hasFeatureChanged == null
->>>>>>> 5064273e
-        }
-    }
-
-    @Test
-<<<<<<< HEAD
-    fun givenRemoteConfigIsDisable_whenBuildConfigIsNoRestriction_thenStateIsDisable() = runTest {
-        val (arrangement, syncFeatureConfigsUseCase) = Arrangement()
-            .withRemoteFeatureConfigsSucceeding(
-                FeatureConfigTest.newModel(fileSharingModel = ConfigsStatusModel(Status.DISABLED))
-            )
-            .withBuildConfigFileSharing(BuildFileRestrictionState.NoRestriction)
-            .arrange()
-
-        syncFeatureConfigsUseCase()
-
-        arrangement.userConfigRepository.isFileSharingEnabled().shouldSucceed {
-            assertEquals(FileSharingStatus.Value.Disabled, it.state)
-=======
+        }
+    }
+
+    @Test
     fun givenNewEnforcedTeamSettingsSelfDeletionEvent_whenSyncing_thenItMapsToEnforced() = runTest {
         // Given
         val enforcedTimeout = 3600L
@@ -604,7 +609,6 @@
             it.enforcedSelfDeletionTimer is SelfDeletionTimer.Enabled
                     && it.enforcedSelfDeletionTimer.toDuration() == 1.toDuration(DurationUnit.HOURS)
                     && it.hasFeatureChanged == null
->>>>>>> 5064273e
         }
     }
 
