/*
 * Wire
 * Copyright (C) 2023 Wire Swiss GmbH
 *
 * This program is free software: you can redistribute it and/or modify
 * it under the terms of the GNU General Public License as published by
 * the Free Software Foundation, either version 3 of the License, or
 * (at your option) any later version.
 *
 * This program is distributed in the hope that it will be useful,
 * but WITHOUT ANY WARRANTY; without even the implied warranty of
 * MERCHANTABILITY or FITNESS FOR A PARTICULAR PURPOSE. See the
 * GNU General Public License for more details.
 *
 * You should have received a copy of the GNU General Public License
 * along with this program. If not, see http://www.gnu.org/licenses/.
 */
package com.wire.kalium.logic.feature.featureConfig

import com.wire.kalium.logic.NetworkFailure
import com.wire.kalium.logic.configuration.FileSharingStatus
import com.wire.kalium.logic.configuration.GuestRoomLinkStatus
import com.wire.kalium.logic.configuration.UserConfigDataSource
import com.wire.kalium.logic.configuration.UserConfigRepository
import com.wire.kalium.logic.data.featureConfig.ConferenceCallingModel
import com.wire.kalium.logic.data.featureConfig.ConfigsStatusModel
import com.wire.kalium.logic.data.featureConfig.FeatureConfigModel
import com.wire.kalium.logic.data.featureConfig.FeatureConfigRepository
import com.wire.kalium.logic.data.featureConfig.FeatureConfigTest
import com.wire.kalium.logic.data.featureConfig.MLSModel
import com.wire.kalium.logic.data.featureConfig.SelfDeletingMessagesConfigModel
import com.wire.kalium.logic.data.featureConfig.SelfDeletingMessagesModel
import com.wire.kalium.logic.data.featureConfig.Status
<<<<<<< HEAD
import com.wire.kalium.logic.feature.selfdeletingMessages.TeamSelfDeleteTimer
import com.wire.kalium.logic.feature.user.IsFileSharingEnabledUseCase
=======
import com.wire.kalium.logic.feature.selfdeletingMessages.SelfDeletionTimer
>>>>>>> 9d84fbff
import com.wire.kalium.logic.feature.user.guestroomlink.GetGuestRoomLinkFeatureStatusUseCase
import com.wire.kalium.logic.featureFlags.BuildFileRestrictionState
import com.wire.kalium.logic.featureFlags.KaliumConfigs
import com.wire.kalium.logic.framework.TestUser
import com.wire.kalium.logic.functional.Either
import com.wire.kalium.logic.test_util.TestNetworkException
import com.wire.kalium.logic.util.shouldSucceed
import com.wire.kalium.persistence.config.inMemoryUserConfigStorage
import com.wire.kalium.persistence.dao.unread.UserConfigDAO
import io.mockative.Mock
import io.mockative.any
import io.mockative.classOf
import io.mockative.given
import io.mockative.mock
import io.mockative.once
import io.mockative.verify
import kotlinx.coroutines.ExperimentalCoroutinesApi
import kotlinx.coroutines.test.runTest
import kotlin.test.Ignore
import kotlin.test.Test
import kotlin.test.assertEquals
import kotlin.test.assertFalse
import kotlin.test.assertTrue
import kotlin.time.Duration.Companion.ZERO
import kotlin.time.DurationUnit
import kotlin.time.toDuration

@OptIn(ExperimentalCoroutinesApi::class)
class SyncFeatureConfigsUseCaseTest {

    @Test
    fun givenSecondFactorChallengeIsEnabled_whenSyncing_thenItShouldBeStoredAsRequired() = runTest {
        val (arrangement, syncFeatureConfigsUseCase) = Arrangement()
            .withRemoteFeatureConfigsReturning(
                Either.Right(
                    FeatureConfigTest.newModel(
                        secondFactorPasswordChallengeModel = ConfigsStatusModel(Status.ENABLED)
                    )
                )
            ).arrange()

        syncFeatureConfigsUseCase()

        arrangement.userConfigRepository.isSecondFactorPasswordChallengeRequired().shouldSucceed {
            assertTrue(it)
        }
    }

    @Test
    fun givenSecondFactorChallengeIsDisabled_whenSyncing_thenItShouldBeStoredAsNotRequired() = runTest {
        val (arrangement, syncFeatureConfigsUseCase) = Arrangement()
            .withRemoteFeatureConfigsReturning(
                Either.Right(
                    FeatureConfigTest.newModel(
                        secondFactorPasswordChallengeModel = ConfigsStatusModel(Status.DISABLED)
                    )
                )
            ).arrange()

        syncFeatureConfigsUseCase()

        arrangement.userConfigRepository.isSecondFactorPasswordChallengeRequired().shouldSucceed {
            assertFalse(it)
        }
    }

    @Test
    fun givenMlsIsEnabledAndSelfUserIsWhitelisted_whenSyncing_thenItShouldBeStoredAsEnabled() = runTest {
        val (arrangement, syncFeatureConfigsUseCase) = Arrangement()
            .withRemoteFeatureConfigsSucceeding(
                FeatureConfigTest.newModel(mlsModel = MLSModel(listOf(SELF_USER_ID.toPlainID()), Status.ENABLED))
            ).arrange()

        syncFeatureConfigsUseCase()

        arrangement.userConfigRepository.isMLSEnabled().shouldSucceed {
            assertTrue(it)
        }
    }

    @Test
    fun givenMlsIsEnabledAndSelfUserIsNotWhitelisted_whenSyncing_thenItShouldBeStoredAsDisabled() = runTest {
        val (arrangement, syncFeatureConfigsUseCase) = Arrangement()
            .withRemoteFeatureConfigsSucceeding(
                FeatureConfigTest.newModel(mlsModel = MLSModel(listOf(), Status.ENABLED))
            ).arrange()

        syncFeatureConfigsUseCase()

        arrangement.userConfigRepository.isMLSEnabled().shouldSucceed {
            assertFalse(it)
        }
    }

    @Test
    fun givenMlsIsDisasbled_whenSyncing_thenItShouldBeStoredAsDisabled() = runTest {
        val (arrangement, syncFeatureConfigsUseCase) = Arrangement()
            .withRemoteFeatureConfigsSucceeding(
                FeatureConfigTest.newModel(mlsModel = MLSModel(listOf(), Status.DISABLED))
            ).arrange()

        syncFeatureConfigsUseCase()

        arrangement.userConfigRepository.isMLSEnabled().shouldSucceed {
            assertFalse(it)
        }
    }

    @Test
    fun givenConferenceCallingIsEnabled_whenSyncing_thenItShouldBeStoredAsEnabled() = runTest {
        val (arrangement, syncFeatureConfigsUseCase) = Arrangement()
            .withRemoteFeatureConfigsSucceeding(
                FeatureConfigTest.newModel(conferenceCallingModel = ConferenceCallingModel(Status.ENABLED))
            ).arrange()

        syncFeatureConfigsUseCase()

        arrangement.userConfigRepository.isConferenceCallingEnabled().shouldSucceed {
            assertTrue(it)
        }
    }

    @Test
    fun givenConferenceCallingIsDisasbled_whenSyncing_thenItShouldBeStoredAsDisabled() = runTest {
        val (arrangement, syncFeatureConfigsUseCase) = Arrangement()
            .withRemoteFeatureConfigsSucceeding(
                FeatureConfigTest.newModel(conferenceCallingModel = ConferenceCallingModel(Status.DISABLED))
            ).arrange()


        syncFeatureConfigsUseCase()

        arrangement.userConfigRepository.isConferenceCallingEnabled().shouldSucceed {
            assertFalse(it)
        }
    }

    @Test
    fun givenFileSharingIsEnabled_whenSyncing_thenShouldStoreAsEnabled() = runTest {
        val (arrangement, syncFeatureConfigsUseCase) = Arrangement()
            .withRemoteFeatureConfigsSucceeding(
                FeatureConfigTest.newModel(fileSharingModel = ConfigsStatusModel(Status.ENABLED))
            ).arrange()

        syncFeatureConfigsUseCase()

        arrangement.userConfigRepository.isFileSharingEnabled().shouldSucceed {
            assertEquals(FileSharingStatus.Value.EnabledAll, it.state)
        }
    }

    @Test
    fun givenFileSharingIsEnabledWithoutChange_whenSyncing_thenShouldStoreAsDisabled() = runTest {
        val (arrangement, syncFeatureConfigsUseCase) = Arrangement()
            .withRemoteFeatureConfigsSucceeding(
                FeatureConfigTest.newModel(fileSharingModel = ConfigsStatusModel(Status.ENABLED))
            )
            .withLocalSharingEnabledReturning(
                status = true,
                isStatusChanged = false
            )
            .arrange()

        syncFeatureConfigsUseCase()

        arrangement.userConfigRepository.isFileSharingEnabled().shouldSucceed {
            assertFalse { it.isStatusChanged!! }
        }
    }

    @Test
    fun givenFileSharingIsDisabled_whenSyncing_thenShouldStoreAsDisabled() = runTest {
        val (arrangement, syncFeatureConfigsUseCase) = Arrangement()
            .withRemoteFeatureConfigsSucceeding(
                FeatureConfigTest.newModel(fileSharingModel = ConfigsStatusModel(Status.DISABLED))
            ).arrange()


        syncFeatureConfigsUseCase()

        arrangement.userConfigRepository.isFileSharingEnabled().shouldSucceed {
            assertEquals(FileSharingStatus.Value.Disabled, it.state)
        }
    }

    @Test
    fun givenFileSharingIsDisabledWithoutChange_whenSyncing_thenShouldStoreChangedAsFalse() = runTest {
        val (arrangement, syncFeatureConfigsUseCase) = Arrangement()
            .withRemoteFeatureConfigsSucceeding(
                FeatureConfigTest.newModel(fileSharingModel = ConfigsStatusModel(Status.DISABLED))
            )
            .withLocalSharingEnabledReturning(
                status = false,
                isStatusChanged = false
            )
            .arrange()

        syncFeatureConfigsUseCase()

        arrangement.userConfigRepository.isFileSharingEnabled().shouldSucceed {
            assertFalse { it.isStatusChanged!! }
        }
    }

    @Test
    fun givenFileSharingChangedFromDisabledToEnabled_whenSyncing_thenShouldStoreChangedAsTrue() = runTest {
        val (arrangement, syncFeatureConfigsUseCase) = Arrangement()
            .withRemoteFeatureConfigsSucceeding(
                FeatureConfigTest.newModel(fileSharingModel = ConfigsStatusModel(Status.ENABLED))
            )
            .withLocalSharingEnabledReturning(
                status = false,
                isStatusChanged = false
            )
            .arrange()

        syncFeatureConfigsUseCase()

        arrangement.userConfigRepository.isFileSharingEnabled().shouldSucceed {
            assertTrue { it.isStatusChanged!! }
            FileSharingStatus(
                state = FileSharingStatus.Value.EnabledAll,
                isStatusChanged = false
            )
        }
    }

    @Test
    fun givenFileSharingChangedFromEnabledToDisabled_whenSyncing_thenShouldStoreChangedAsTrue() = runTest {
        val (arrangement, syncFeatureConfigsUseCase) = Arrangement()
            .withRemoteFeatureConfigsSucceeding(
                FeatureConfigTest.newModel(fileSharingModel = ConfigsStatusModel(Status.DISABLED))
            )
            .withLocalSharingEnabledReturning(
                status = true,
                isStatusChanged = false
            )
            .arrange()

        syncFeatureConfigsUseCase()

        arrangement.userConfigRepository.isFileSharingEnabled().shouldSucceed {
            assertTrue { it.isStatusChanged!! }
            assertEquals(FileSharingStatus.Value.Disabled, it.state)
        }
    }

    @Test
    fun givenGuestRoomLinkIsEnabledWithoutChange_whenSyncing_thenShouldStoreAsDisabled() = runTest {
        val (arrangement, syncFeatureConfigsUseCase) = Arrangement()
            .withRemoteFeatureConfigsSucceeding(
                FeatureConfigTest.newModel(guestRoomLink = ConfigsStatusModel(Status.ENABLED))
            )
            .withGuestRoomLinkEnabledReturning(
                GuestRoomLinkStatus(
                    isGuestRoomLinkEnabled = true,
                    isStatusChanged = false
                )
            )
            .arrange()

        syncFeatureConfigsUseCase()

        arrangement.userConfigRepository.getGuestRoomLinkStatus().shouldSucceed {
            assertFalse { it.isStatusChanged!! }
        }
    }

    @Test
    fun givenGuestRoomLinkIsDisabledWithoutChange_whenSyncing_thenShouldStoreChangedAsFalse() = runTest {
        val (arrangement, syncFeatureConfigsUseCase) = Arrangement()
            .withRemoteFeatureConfigsSucceeding(
                FeatureConfigTest.newModel(guestRoomLink = ConfigsStatusModel(Status.DISABLED))
            )
            .withGuestRoomLinkEnabledReturning(
                GuestRoomLinkStatus(
                    isGuestRoomLinkEnabled = false,
                    isStatusChanged = false
                )
            )
            .arrange()

        syncFeatureConfigsUseCase()

        arrangement.userConfigRepository.getGuestRoomLinkStatus().shouldSucceed {
            assertFalse { it.isStatusChanged!! }
        }
    }

    @Test
    fun givenGuestLinkChangedFromEnabledToDisabled_whenSyncing_thenShouldStoreChangedAsTrue() = runTest {
        val (arrangement, syncFeatureConfigsUseCase) = Arrangement()
            .withRemoteFeatureConfigsSucceeding(
                FeatureConfigTest.newModel(guestRoomLink = ConfigsStatusModel(Status.DISABLED))
            )
            .withGuestRoomLinkEnabledReturning(
                GuestRoomLinkStatus(
                    isGuestRoomLinkEnabled = true,
                    isStatusChanged = false
                )
            )
            .arrange()

        syncFeatureConfigsUseCase()

        arrangement.userConfigRepository.getGuestRoomLinkStatus().shouldSucceed {
            assertTrue { it.isStatusChanged!! }
            assertFalse { it.isGuestRoomLinkEnabled!! }
        }
    }

    @Test
    fun givenFileGuestLinkChangedFromDisabledToEnabled_whenSyncing_thenShouldStoreChangedAsTrue() = runTest {
        val (arrangement, syncFeatureConfigsUseCase) = Arrangement()
            .withRemoteFeatureConfigsSucceeding(
                FeatureConfigTest.newModel(guestRoomLink = ConfigsStatusModel(Status.ENABLED))
            )
            .withGuestRoomLinkEnabledReturning(
                GuestRoomLinkStatus(
                    isGuestRoomLinkEnabled = false,
                    isStatusChanged = false
                )
            )
            .arrange()

        syncFeatureConfigsUseCase()

        arrangement.userConfigRepository.getGuestRoomLinkStatus().shouldSucceed {
            assertTrue { it.isStatusChanged!! }
            assertTrue { it.isGuestRoomLinkEnabled!! }
        }
    }

    @Test
    fun givenRepositoryCallFailWithInvalidCredentials_thenOperationDeniedIsReturned() = runTest {
        // Given
        val operationDeniedException = TestNetworkException.operationDenied
        val (arrangement, getFileSharingStatusUseCase) = Arrangement()
            .withRemoteFeatureConfigsReturning(Either.Left(NetworkFailure.ServerMiscommunication(operationDeniedException)))
            .arrange()

        // When
        getFileSharingStatusUseCase.invoke()

        // Then
        verify(arrangement.featureConfigRepository)
            .suspendFunction(arrangement.featureConfigRepository::getFeatureConfigs)
            .wasInvoked(exactly = once)
    }

    @Test
    fun givenRepositoryCallFailWithUserThatNotInTheTeam_thenNoTeamIsReturned() = runTest {
        // Given
        val noTeamException = TestNetworkException.noTeam
        val (arrangement, getFileSharingStatusUseCase) = Arrangement()
            .withRemoteFeatureConfigsReturning(Either.Left(NetworkFailure.ServerMiscommunication(noTeamException)))
            .arrange()

        // When
        getFileSharingStatusUseCase.invoke()

        // Then
        verify(arrangement.featureConfigRepository)
            .suspendFunction(arrangement.featureConfigRepository::getFeatureConfigs)
            .wasInvoked(exactly = once)
    }

    @Test
    fun givenRemoteConfigIsEnable_whenBuildConfigIsNoRestriction_thenStateIsEnableAll() = runTest {
        val (arrangement, syncFeatureConfigsUseCase) = Arrangement()
            .withRemoteFeatureConfigsSucceeding(
                FeatureConfigTest.newModel(fileSharingModel = ConfigsStatusModel(Status.ENABLED))
            )
            .withLocalSharingEnabledReturning(
                status = true,
                isStatusChanged = false
            )
            .withBuildConfigFileSharing(BuildFileRestrictionState.NoRestriction)
            .arrange()

        syncFeatureConfigsUseCase()

        arrangement.userConfigRepository.isFileSharingEnabled().shouldSucceed {
            assertEquals(FileSharingStatus.Value.EnabledAll, it.state)
        }
    }

    @Test
    fun givenRemoteConfigIsEnable_whenBuildConfigIsRestrictSome_thenStateIsRestrictSome() = runTest {
        val (arrangement, syncFeatureConfigsUseCase) = Arrangement()
            .withRemoteFeatureConfigsSucceeding(
                FeatureConfigTest.newModel(fileSharingModel = ConfigsStatusModel(Status.ENABLED))
            )
            .withLocalSharingEnabledReturning(
                status = true,
                isStatusChanged = false
            )
            .withBuildConfigFileSharing(BuildFileRestrictionState.AllowSome(listOf("png", "jpg")))
            .arrange()

        syncFeatureConfigsUseCase()

        arrangement.userConfigRepository.isFileSharingEnabled().shouldSucceed {
            assertEquals(FileSharingStatus.Value.EnabledSome(listOf("png", "jpg")), it.state)
        }
    }

    @Test
    fun givenRemoteConfigIsDisable_whenBuildConfigIsRestrictSome_thenStateIsDisable() = runTest {
        val (arrangement, syncFeatureConfigsUseCase) = Arrangement()
            .withRemoteFeatureConfigsSucceeding(
                FeatureConfigTest.newModel(fileSharingModel = ConfigsStatusModel(Status.DISABLED))
            )
            .withBuildConfigFileSharing(BuildFileRestrictionState.AllowSome(listOf("png", "jpg")))
            .arrange()

        syncFeatureConfigsUseCase()

        arrangement.userConfigRepository.isFileSharingEnabled().shouldSucceed {
            assertEquals(FileSharingStatus.Value.Disabled, it.state)
        }
    }

    @Test
    fun givenRemoteConfigIsDisable_whenBuildConfigIsNoRestriction_thenStateIsDisable() = runTest {
        val (arrangement, syncFeatureConfigsUseCase) = Arrangement()
            .withRemoteFeatureConfigsSucceeding(
                FeatureConfigTest.newModel(fileSharingModel = ConfigsStatusModel(Status.DISABLED))
            )
            .withBuildConfigFileSharing(BuildFileRestrictionState.NoRestriction)
            .arrange()

        syncFeatureConfigsUseCase()

        arrangement.userConfigRepository.isFileSharingEnabled().shouldSucceed {
            assertEquals(FileSharingStatus.Value.Disabled, it.state)
        }
    }

    // ignored since there is no way to test with in memory DB
    @Ignore
    @Test
    fun givenTeamSettingsSelfDeletionIsDisabledInKaliumConfigs_whenSyncing_thenItDisablesIt() = runTest {
        // Given
        val (arrangement, getTeamSettingsSelfDeletionStatusUseCase) = Arrangement()
            .withKaliumConfigs { it.copy(selfDeletingMessages = false) }
            .withSuccessfulTeamSettingsSelfDeletionStatus()
            .arrange()

        // When
        getTeamSettingsSelfDeletionStatusUseCase.invoke()

        // Then
        val storedTeamSettingsSelfDeletionStatus = arrangement.userConfigRepository.getTeamSettingsSelfDeletionStatus()
        storedTeamSettingsSelfDeletionStatus.shouldSucceed {
            it.enforcedSelfDeletionTimer is TeamSelfDeleteTimer.Disabled
                    && it.hasFeatureChanged == null
        }
    }

    // ignored since there is no way to test with in memory DB
    @Ignore
    @Test
    fun givenNewEnabledWithNullEnforcedTimeoutTeamSettingsSelfDeletionEvent_whenSyncing_thenItIsJustEnabled() = runTest {
        // Given
        val expectedSelfDeletingMessagesModel = SelfDeletingMessagesModel(
            config = SelfDeletingMessagesConfigModel(null),
            status = Status.ENABLED
        )
        val (arrangement, getTeamSettingsSelfDeletionStatusUseCase) = Arrangement()
            .withRemoteFeatureConfigsReturning(
                Either.Right(FeatureConfigTest.newModel(selfDeletingMessagesModel = expectedSelfDeletingMessagesModel))
            )
            .withSuccessfulTeamSettingsSelfDeletionStatus()
            .arrange()

        // When
        getTeamSettingsSelfDeletionStatusUseCase.invoke()

        // Then
        val storedTeamSettingsSelfDeletionStatus = arrangement.userConfigRepository.getTeamSettingsSelfDeletionStatus()
        storedTeamSettingsSelfDeletionStatus.shouldSucceed {
            it.enforcedSelfDeletionTimer is TeamSelfDeleteTimer.Enabled
                    && (it.enforcedSelfDeletionTimer as TeamSelfDeleteTimer.Enabled).userDuration == ZERO
                    && it.hasFeatureChanged == null
        }
    }

    // ignored since there is no way to test with in memory DB
    @Ignore
    @Test
    fun givenZeroEnforcedTeamSettingsSelfDeletionEvent_whenSyncing_thenItIsJustEnabled() = runTest {
        // Given
        val expectedSelfDeletingMessagesModel = SelfDeletingMessagesModel(
            config = SelfDeletingMessagesConfigModel(0L),
            status = Status.ENABLED
        )
        val (arrangement, getTeamSettingsSelfDeletionStatusUseCase) = Arrangement()
            .withRemoteFeatureConfigsReturning(
                Either.Right(FeatureConfigTest.newModel(selfDeletingMessagesModel = expectedSelfDeletingMessagesModel))
            )
            .withSuccessfulTeamSettingsSelfDeletionStatus()
            .arrange()

        // When
        val result = getTeamSettingsSelfDeletionStatusUseCase.invoke()

        // Then
        val storedTeamSettingsSelfDeletionStatus = arrangement.userConfigRepository.getTeamSettingsSelfDeletionStatus()
        storedTeamSettingsSelfDeletionStatus.shouldSucceed {
            it.enforcedSelfDeletionTimer is TeamSelfDeleteTimer.Enabled
                    && (it.enforcedSelfDeletionTimer as TeamSelfDeleteTimer.Enabled).userDuration == ZERO
                    && it.hasFeatureChanged == null
        }
    }

    // ignored since there is no way to test with in memory DB
    @Ignore
    @Test
    fun givenNewEnforcedTeamSettingsSelfDeletionEvent_whenSyncing_thenItMapsToEnforced() = runTest {
        // Given
        val enforcedTimeout = 3600L
        val expectedSelfDeletingMessagesModel = SelfDeletingMessagesModel(
            config = SelfDeletingMessagesConfigModel(enforcedTimeout),
            status = Status.ENABLED
        )
        val (arrangement, getTeamSettingsSelfDeletionStatusUseCase) = Arrangement()
            .withRemoteFeatureConfigsReturning(
                Either.Right(FeatureConfigTest.newModel(selfDeletingMessagesModel = expectedSelfDeletingMessagesModel))
            )
            .withSuccessfulTeamSettingsSelfDeletionStatus()
            .arrange()

        // When
        getTeamSettingsSelfDeletionStatusUseCase.invoke()

        // Then
        val storedTeamSettingsSelfDeletionStatus = arrangement.userConfigRepository.getTeamSettingsSelfDeletionStatus()
        storedTeamSettingsSelfDeletionStatus.shouldSucceed {
            it.enforcedSelfDeletionTimer is TeamSelfDeleteTimer.Enabled
                    && (it.enforcedSelfDeletionTimer as TeamSelfDeleteTimer.Enabled).userDuration == 1.toDuration(DurationUnit.HOURS)
                    && it.hasFeatureChanged == null
        }
    }

    private class Arrangement {

        private val inMemoryStorage = inMemoryUserConfigStorage()

        var kaliumConfigs = KaliumConfigs()

        var userConfigRepository: UserConfigRepository = UserConfigDataSource(
            inMemoryStorage,
            kaliumConfigs
        )
            private set

        @Mock
        val featureConfigRepository = mock(classOf<FeatureConfigRepository>())

        @Mock
        val isGuestRoomLinkFeatureEnabled = mock(classOf<GetGuestRoomLinkFeatureStatusUseCase>())

<<<<<<< HEAD
        @Mock
        val userConfigDAO: UserConfigDAO = mock(UserConfigDAO::class)

        private val syncFeatureConfigsUseCase
            get() = SyncFeatureConfigsUseCaseImpl(
                userConfigRepository,
                featureConfigRepository,
                isFileSharingEnabledUseCase,
                isGuestRoomLinkFeatureEnabled,
                kaliumConfigs,
                SELF_USER_ID
            )
=======
        private lateinit var syncFeatureConfigsUseCase: SyncFeatureConfigsUseCase
>>>>>>> 9d84fbff

        init {
            withRemoteFeatureConfigsReturning(Either.Right(FeatureConfigTest.newModel()))
//            withLocalSharingEnabledReturning(
//                status = true,
//                isStatusChanged = false
//            )
            withGuestRoomLinkEnabledReturning(
                GuestRoomLinkStatus(
                    isGuestRoomLinkEnabled = true,
                    isStatusChanged = false
                )
            )
        }

        fun withBuildConfigFileSharing(
            state: BuildFileRestrictionState
        ) = apply {
            kaliumConfigs = kaliumConfigs.copy(fileRestrictionState = state)
            userConfigRepository = UserConfigDataSource(
                inMemoryStorage,
                kaliumConfigs
            )
        }

        fun withRemoteFeatureConfigsSucceeding(featureConfigModel: FeatureConfigModel) =
            withRemoteFeatureConfigsReturning(Either.Right(featureConfigModel))

        fun withRemoteFeatureConfigsReturning(result: Either<NetworkFailure, FeatureConfigModel>) = apply {
            given(featureConfigRepository)
                .suspendFunction(featureConfigRepository::getFeatureConfigs)
                .whenInvoked()
                .thenReturn(result)
        }

        fun withLocalSharingEnabledReturning(
            status: Boolean,
            isStatusChanged: Boolean?
        ) = apply {
            userConfigRepository.setFileSharingStatus(
                status, isStatusChanged
            )
        }

        fun withGuestRoomLinkEnabledReturning(guestRoomLinkStatus: GuestRoomLinkStatus) = apply {
            given(isGuestRoomLinkFeatureEnabled)
                .function(isGuestRoomLinkFeatureEnabled::invoke)
                .whenInvoked()
                .thenReturn(guestRoomLinkStatus)
        }

        fun withSuccessfulTeamSettingsSelfDeletionStatus() = apply {
            given(userConfigDAO)
                .suspendFunction(userConfigDAO::setTeamSettingsSelfDeletionStatus)
                .whenInvokedWith(any())
                .then { Unit }
        }

        fun withKaliumConfigs(changeConfigs: (KaliumConfigs) -> KaliumConfigs) = apply {
            this.kaliumConfigs = changeConfigs(this.kaliumConfigs)
        }

<<<<<<< HEAD
        fun arrange(): Pair<Arrangement, SyncFeatureConfigsUseCaseImpl> {
            userConfigRepository = UserConfigDataSource(
                inMemoryUserConfigStorage(),
                userConfigDAO,
                kaliumConfigs
=======
        fun arrange(): Pair<Arrangement, SyncFeatureConfigsUseCase> {
            syncFeatureConfigsUseCase = SyncFeatureConfigsUseCaseImpl(
                userConfigRepository,
                featureConfigRepository,
                isGuestRoomLinkFeatureEnabled,
                kaliumConfigs,
                SELF_USER_ID
>>>>>>> 9d84fbff
            )
            return this to syncFeatureConfigsUseCase
        }

    }

    private companion object {
        val SELF_USER_ID = TestUser.USER_ID
    }
}<|MERGE_RESOLUTION|>--- conflicted
+++ resolved
@@ -31,12 +31,8 @@
 import com.wire.kalium.logic.data.featureConfig.SelfDeletingMessagesConfigModel
 import com.wire.kalium.logic.data.featureConfig.SelfDeletingMessagesModel
 import com.wire.kalium.logic.data.featureConfig.Status
-<<<<<<< HEAD
-import com.wire.kalium.logic.feature.selfdeletingMessages.TeamSelfDeleteTimer
+import com.wire.kalium.logic.feature.selfdeletingMessages.SelfDeletionTimer
 import com.wire.kalium.logic.feature.user.IsFileSharingEnabledUseCase
-=======
-import com.wire.kalium.logic.feature.selfdeletingMessages.SelfDeletionTimer
->>>>>>> 9d84fbff
 import com.wire.kalium.logic.feature.user.guestroomlink.GetGuestRoomLinkFeatureStatusUseCase
 import com.wire.kalium.logic.featureFlags.BuildFileRestrictionState
 import com.wire.kalium.logic.featureFlags.KaliumConfigs
@@ -600,22 +596,10 @@
         @Mock
         val isGuestRoomLinkFeatureEnabled = mock(classOf<GetGuestRoomLinkFeatureStatusUseCase>())
 
-<<<<<<< HEAD
         @Mock
         val userConfigDAO: UserConfigDAO = mock(UserConfigDAO::class)
 
-        private val syncFeatureConfigsUseCase
-            get() = SyncFeatureConfigsUseCaseImpl(
-                userConfigRepository,
-                featureConfigRepository,
-                isFileSharingEnabledUseCase,
-                isGuestRoomLinkFeatureEnabled,
-                kaliumConfigs,
-                SELF_USER_ID
-            )
-=======
         private lateinit var syncFeatureConfigsUseCase: SyncFeatureConfigsUseCase
->>>>>>> 9d84fbff
 
         init {
             withRemoteFeatureConfigsReturning(Either.Right(FeatureConfigTest.newModel()))
@@ -678,21 +662,14 @@
             this.kaliumConfigs = changeConfigs(this.kaliumConfigs)
         }
 
-<<<<<<< HEAD
-        fun arrange(): Pair<Arrangement, SyncFeatureConfigsUseCaseImpl> {
-            userConfigRepository = UserConfigDataSource(
-                inMemoryUserConfigStorage(),
-                userConfigDAO,
-                kaliumConfigs
-=======
         fun arrange(): Pair<Arrangement, SyncFeatureConfigsUseCase> {
             syncFeatureConfigsUseCase = SyncFeatureConfigsUseCaseImpl(
                 userConfigRepository,
                 featureConfigRepository,
                 isGuestRoomLinkFeatureEnabled,
+                userConfigDAO,
                 kaliumConfigs,
                 SELF_USER_ID
->>>>>>> 9d84fbff
             )
             return this to syncFeatureConfigsUseCase
         }
