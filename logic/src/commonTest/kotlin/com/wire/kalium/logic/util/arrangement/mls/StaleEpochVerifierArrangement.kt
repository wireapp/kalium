/*
 * Wire
 * Copyright (C) 2024 Wire Swiss GmbH
 *
 * This program is free software: you can redistribute it and/or modify
 * it under the terms of the GNU General Public License as published by
 * the Free Software Foundation, either version 3 of the License, or
 * (at your option) any later version.
 *
 * This program is distributed in the hope that it will be useful,
 * but WITHOUT ANY WARRANTY; without even the implied warranty of
 * MERCHANTABILITY or FITNESS FOR A PARTICULAR PURPOSE. See the
 * GNU General Public License for more details.
 *
 * You should have received a copy of the GNU General Public License
 * along with this program. If not, see http://www.gnu.org/licenses/.
 */
package com.wire.kalium.logic.util.arrangement.mls

import com.wire.kalium.common.error.CoreFailure
import com.wire.kalium.logic.feature.message.StaleEpochVerifier
<<<<<<< HEAD
import com.wire.kalium.logic.functional.Either
=======
import com.wire.kalium.common.functional.Either
import io.mockative.Mock
>>>>>>> 9761edfd
import io.mockative.any
import io.mockative.coEvery
import io.mockative.mock

interface StaleEpochVerifierArrangement {

    val staleEpochVerifier: StaleEpochVerifier

    suspend fun withVerifyEpoch(result: Either<CoreFailure, Unit>)

}

class StaleEpochVerifierArrangementImpl : StaleEpochVerifierArrangement {

        override val staleEpochVerifier = mock(StaleEpochVerifier::class)

    override suspend fun withVerifyEpoch(result: Either<CoreFailure, Unit>) {
        coEvery {
            staleEpochVerifier.verifyEpoch(any(), any(), any())
        }.returns(result)
    }
}<|MERGE_RESOLUTION|>--- conflicted
+++ resolved
@@ -19,12 +19,7 @@
 
 import com.wire.kalium.common.error.CoreFailure
 import com.wire.kalium.logic.feature.message.StaleEpochVerifier
-<<<<<<< HEAD
-import com.wire.kalium.logic.functional.Either
-=======
 import com.wire.kalium.common.functional.Either
-import io.mockative.Mock
->>>>>>> 9761edfd
 import io.mockative.any
 import io.mockative.coEvery
 import io.mockative.mock
@@ -39,7 +34,7 @@
 
 class StaleEpochVerifierArrangementImpl : StaleEpochVerifierArrangement {
 
-        override val staleEpochVerifier = mock(StaleEpochVerifier::class)
+    override val staleEpochVerifier = mock(StaleEpochVerifier::class)
 
     override suspend fun withVerifyEpoch(result: Either<CoreFailure, Unit>) {
         coEvery {
