--- conflicted
+++ resolved
@@ -184,7 +184,6 @@
             }.returns(flow)
         }
 
-<<<<<<< HEAD
         fun withObserveIsClientRegistrationBlockedByE2EIReturning(flow: Flow<Boolean?>) = apply {
             given(clientRepository)
                 .suspendFunction(clientRepository::observeIsClientRegistrationBlockedByE2EI)
@@ -192,17 +191,10 @@
                 .thenReturn(flow)
         }
 
-        fun withObserveLogoutReturning(flow: Flow<LogoutReason>) = apply {
-            given(logoutRepository)
-                .suspendFunction(logoutRepository::observeLogout)
-                .whenInvoked()
-                .thenReturn(flow)
-=======
         suspend fun withObserveLogoutReturning(flow: Flow<LogoutReason>) = apply {
             coEvery {
                 logoutRepository.observeLogout()
             }.returns(flow)
->>>>>>> 467ff15a
         }
 
         suspend fun withNoLogouts() = apply {
