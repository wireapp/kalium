--- conflicted
+++ resolved
@@ -22,12 +22,7 @@
 import com.wire.kalium.common.error.StorageFailure
 import com.wire.kalium.logic.data.client.ClientRepository
 import com.wire.kalium.logic.data.id.ConversationId
-<<<<<<< HEAD
-import com.wire.kalium.logic.functional.Either
-=======
 import com.wire.kalium.common.functional.Either
-import io.mockative.Mock
->>>>>>> 9761edfd
 import io.mockative.coEvery
 import io.mockative.coVerify
 import io.mockative.mock
@@ -97,6 +92,7 @@
     }
 
     private class Arrangement {
+
         val clientRepository = mock(ClientRepository::class)
         val proteusSelfConversationIdProvider = mock(ProteusSelfConversationIdProvider::class)
         val mlsSelfConversationIdProvider = mock(MLSSelfConversationIdProvider::class)
