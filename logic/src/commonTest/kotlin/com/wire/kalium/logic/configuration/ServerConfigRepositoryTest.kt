--- conflicted
+++ resolved
@@ -166,17 +166,8 @@
         }.wasInvoked(exactly = once)
     }
 
-<<<<<<< HEAD
-    private class Arrangement(private val dispatcher: KaliumDispatcher) {
-        val SERVER_CONFIG_URL = "https://test.test/test.json"
-        val SERVER_CONFIG_RESPONSE = newServerConfigDTO(1)
-        val SERVER_CONFIG = newServerConfig(1)
-        val serverConfigApi = mock(ServerConfigApi::class)
-=======
     private class Arrangement(dispatcher: KaliumDispatcher) {
 
-        @Mock
->>>>>>> 9761edfd
         val serverConfigDAO = mock(ServerConfigurationDAO::class)
         val versionApi = mock(VersionApi::class)
 
