--- conflicted
+++ resolved
@@ -178,11 +178,8 @@
                 FeatureFlagStatusDTO.DISABLED
             ),
             FeatureConfigData.ConsumableNotifications(FeatureFlagStatusDTO.DISABLED),
-<<<<<<< HEAD
+            FeatureConfigData.Cells(FeatureFlagStatusDTO.DISABLED),
             FeatureConfigData.Apps(FeatureFlagStatusDTO.DISABLED)
-=======
-            FeatureConfigData.Cells(FeatureFlagStatusDTO.DISABLED),
->>>>>>> dea1eafd
         )
 
         val mapper: FeatureConfigMapper = FeatureConfigMapperImpl()
