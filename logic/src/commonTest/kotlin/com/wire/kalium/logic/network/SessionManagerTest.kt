--- conflicted
+++ resolved
@@ -109,7 +109,6 @@
             currentClientIdResponse = Either.Right(currentClientId)
             withTokenRefresherResult(Either.Right(TEST_ACCOUNT_TOKENS))
         }
-<<<<<<< HEAD
 
         val refreshToken = "refreshToken"
         sessionManager.updateToken(arrangement.accessTokenApi, refreshToken)
@@ -119,17 +118,6 @@
         }.wasInvoked()
     }
 
-=======
-
-        val refreshToken = "refreshToken"
-        sessionManager.updateToken(arrangement.accessTokenApi, refreshToken)
-
-        coVerify {
-            arrangement.accessTokenRefresher.refreshTokenAndPersistSession(any(), eq(currentClientId))
-        }.wasInvoked()
-    }
-
->>>>>>> 2086b87f
     @Test
     fun givenNoCurrentClientId_whenUpdatingToken_thenItShouldCallTokenRefresherWithNullClientId() = runTest {
         val (arrangement, sessionManager) = arrange {
