/*
 * Wire
 * Copyright (C) 2024 Wire Swiss GmbH
 *
 * This program is free software: you can redistribute it and/or modify
 * it under the terms of the GNU General Public License as published by
 * the Free Software Foundation, either version 3 of the License, or
 * (at your option) any later version.
 *
 * This program is distributed in the hope that it will be useful,
 * but WITHOUT ANY WARRANTY; without even the implied warranty of
 * MERCHANTABILITY or FITNESS FOR A PARTICULAR PURPOSE. See the
 * GNU General Public License for more details.
 *
 * You should have received a copy of the GNU General Public License
 * along with this program. If not, see http://www.gnu.org/licenses/.
 */

package com.wire.kalium.logic.feature.user

import com.wire.kalium.common.error.CoreFailure
import com.wire.kalium.logic.data.id.TeamId
import com.wire.kalium.logic.data.id.SelfTeamIdProvider
import com.wire.kalium.logic.data.sync.SlowSyncRepository
<<<<<<< HEAD
import com.wire.kalium.logic.functional.Either
=======
import com.wire.kalium.common.functional.Either
import io.mockative.Mock
>>>>>>> 9761edfd
import io.mockative.coEvery
import io.mockative.coVerify
import io.mockative.mock
import io.mockative.once
import kotlinx.coroutines.flow.flowOf
import kotlinx.coroutines.test.runTest
import kotlinx.datetime.Instant
import kotlin.test.Test
import kotlin.test.assertFalse
import kotlin.test.assertTrue

class IsSelfATeamMemberUseCaseTest {

    @Test
    fun givenSelfIsTeamMember_thenReturnTrue() = runTest {
        val (arrangement, isSelfTeamMember) = Arrangement()
            .withLastSlowSyncCompletionInstant(Instant.DISTANT_PAST)
            .withSelfTeamId(Either.Right(TeamId("gg")))
            .arrange()

        isSelfTeamMember().also { actual ->
            assertTrue(actual)
        }

        coVerify {
            arrangement.selfTeamIdProvider.invoke()
        }.wasInvoked(exactly = once)
    }

    @Test
    fun givenSelfIsNotTeamMember_thenReturnTrue() = runTest {
        val (arrangement, isSelfTeamMember) = Arrangement()
            .withLastSlowSyncCompletionInstant(Instant.DISTANT_PAST)
            .withSelfTeamId(Either.Right(null))
            .arrange()

        isSelfTeamMember().also { actual ->
            assertFalse(actual)
        }

        coVerify {
            arrangement.selfTeamIdProvider.invoke()
        }.wasInvoked(exactly = once)
    }

    private class Arrangement {
                val selfTeamIdProvider: SelfTeamIdProvider = mock(SelfTeamIdProvider::class)
        val slowSyncRepository: SlowSyncRepository = mock(SlowSyncRepository::class)

        private val isSelfATeamMember: IsSelfATeamMemberUseCaseImpl = IsSelfATeamMemberUseCaseImpl(
            selfTeamIdProvider = selfTeamIdProvider,
            slowSyncRepository = slowSyncRepository
        )

        suspend fun withLastSlowSyncCompletionInstant(result: Instant?) = apply {
            coEvery { slowSyncRepository.observeLastSlowSyncCompletionInstant() }.returns(flowOf(result))
        }

        suspend fun withSelfTeamId(result: Either<CoreFailure, TeamId?>) = apply {
            coEvery {
                selfTeamIdProvider.invoke()
            }.returns(result)
        }

        fun arrange() = this to isSelfATeamMember
    }
}<|MERGE_RESOLUTION|>--- conflicted
+++ resolved
@@ -22,12 +22,7 @@
 import com.wire.kalium.logic.data.id.TeamId
 import com.wire.kalium.logic.data.id.SelfTeamIdProvider
 import com.wire.kalium.logic.data.sync.SlowSyncRepository
-<<<<<<< HEAD
-import com.wire.kalium.logic.functional.Either
-=======
 import com.wire.kalium.common.functional.Either
-import io.mockative.Mock
->>>>>>> 9761edfd
 import io.mockative.coEvery
 import io.mockative.coVerify
 import io.mockative.mock
@@ -74,7 +69,8 @@
     }
 
     private class Arrangement {
-                val selfTeamIdProvider: SelfTeamIdProvider = mock(SelfTeamIdProvider::class)
+
+        val selfTeamIdProvider: SelfTeamIdProvider = mock(SelfTeamIdProvider::class)
         val slowSyncRepository: SlowSyncRepository = mock(SlowSyncRepository::class)
 
         private val isSelfATeamMember: IsSelfATeamMemberUseCaseImpl = IsSelfATeamMemberUseCaseImpl(
