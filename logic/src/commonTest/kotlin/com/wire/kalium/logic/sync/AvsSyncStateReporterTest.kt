--- conflicted
+++ resolved
@@ -106,12 +106,8 @@
 
         fun arrange() = this to AvsSyncStateReporterImpl(
             callManager = lazy { callManager },
-<<<<<<< HEAD
-            incrementalSyncRepository = incrementalSyncRepository
-=======
-            observeSyncStateUseCase = observeSyncStateUseCase,
+            incrementalSyncRepository = incrementalSyncRepository,
             kaliumLogger = kaliumLogger
->>>>>>> 99700d2f
         )
 
         fun withGatheringEventsIncrementalSyncState() = apply {
