/*
 * Wire
 * Copyright (C) 2024 Wire Swiss GmbH
 *
 * This program is free software: you can redistribute it and/or modify
 * it under the terms of the GNU General Public License as published by
 * the Free Software Foundation, either version 3 of the License, or
 * (at your option) any later version.
 *
 * This program is distributed in the hope that it will be useful,
 * but WITHOUT ANY WARRANTY; without even the implied warranty of
 * MERCHANTABILITY or FITNESS FOR A PARTICULAR PURPOSE. See the
 * GNU General Public License for more details.
 *
 * You should have received a copy of the GNU General Public License
 * along with this program. If not, see http://www.gnu.org/licenses/.
 */

package com.wire.kalium.logic.data.featureConfig

import com.wire.kalium.common.functional.Either
import com.wire.kalium.logic.data.user.SupportedProtocol
import com.wire.kalium.logic.test_util.TestNetworkException
import com.wire.kalium.logic.util.shouldFail
import com.wire.kalium.logic.util.shouldSucceed
import com.wire.kalium.network.api.authenticated.featureConfigs.AllowedGlobalOperationsConfigDTO
import com.wire.kalium.network.api.authenticated.featureConfigs.AppLockConfigDTO
import com.wire.kalium.network.api.authenticated.featureConfigs.ClassifiedDomainsConfigDTO
import com.wire.kalium.network.api.authenticated.featureConfigs.ConferenceCallingConfigDTO
import com.wire.kalium.network.api.authenticated.featureConfigs.E2EIConfigDTO
import com.wire.kalium.network.api.authenticated.featureConfigs.FeatureConfigData
import com.wire.kalium.network.api.authenticated.featureConfigs.FeatureConfigResponse
import com.wire.kalium.network.api.authenticated.featureConfigs.FeatureFlagStatusDTO
import com.wire.kalium.network.api.authenticated.featureConfigs.MLSConfigDTO
import com.wire.kalium.network.api.authenticated.featureConfigs.MLSMigrationConfigDTO
import com.wire.kalium.network.api.authenticated.featureConfigs.SelfDeletingMessagesConfigDTO
import com.wire.kalium.network.api.base.authenticated.featureConfigs.FeatureConfigApi
import com.wire.kalium.network.api.model.SupportedProtocolDTO
import com.wire.kalium.network.exceptions.KaliumException
import com.wire.kalium.network.utils.NetworkResponse
import io.mockative.coEvery
import io.mockative.coVerify
import io.mockative.mock
import io.mockative.once
import kotlinx.coroutines.test.runTest
import kotlinx.datetime.Instant
import kotlin.test.Test

class FeatureConfigRepositoryTest {

    @Test
    fun whenFeatureConfigSuccess_thenTheSuccessIsReturned() = runTest {
        // Given
        val featureConfigModel = FeatureConfigModel(
            appLockModel = AppLockModel(
                status = Status.ENABLED,
                inactivityTimeoutSecs = 0
            ),
            classifiedDomainsModel = ClassifiedDomainsModel(
                ClassifiedDomainsConfigModel(listOf()),
                Status.ENABLED
            ),
            conferenceCallingModel = ConferenceCallingModel(Status.ENABLED, false),
            conversationGuestLinksModel = ConfigsStatusModel(Status.ENABLED),
            digitalSignaturesModel = ConfigsStatusModel(Status.ENABLED),
            fileSharingModel = ConfigsStatusModel(Status.ENABLED),
            guestRoomLinkModel = ConfigsStatusModel(Status.ENABLED),
            legalHoldModel = ConfigsStatusModel(Status.ENABLED),
            searchVisibilityModel = ConfigsStatusModel(Status.ENABLED),
            selfDeletingMessagesModel = SelfDeletingMessagesModel(
                SelfDeletingMessagesConfigModel(0),
                Status.ENABLED
            ),
            secondFactorPasswordChallengeModel = ConfigsStatusModel(Status.ENABLED),
            ssoModel = ConfigsStatusModel(Status.ENABLED),
            validateSAMLEmailsModel = ConfigsStatusModel(Status.ENABLED),
            mlsModel = MLSModel(
                defaultProtocol = SupportedProtocol.PROTEUS,
                supportedProtocols = setOf(SupportedProtocol.PROTEUS),
                status = Status.ENABLED,
                supportedCipherSuite = null
            ),
            e2EIModel = E2EIModel(
                E2EIConfigModel("url", 1000000L, false, null),
                Status.ENABLED
            ),
            mlsMigrationModel = MLSMigrationModel(
                Instant.DISTANT_FUTURE,
                Instant.DISTANT_FUTURE,
                Status.ENABLED
            ),
            channelsModel = ChannelFeatureConfiguration.Disabled,
            consumableNotificationsModel = ConfigsStatusModel(Status.DISABLED),
            allowedGlobalOperationsModel = AllowedGlobalOperationsModel(
                status = Status.DISABLED,
                mlsConversationsReset = false,
            ),
<<<<<<< HEAD
            appsModel = ConfigsStatusModel(Status.DISABLED)
=======
            cellsModel = CellsConfigModel(
                status = Status.DISABLED,
            ),
>>>>>>> dea1eafd
        )

        val expectedSuccess = Either.Right(featureConfigModel)
        val (arrangement, featureConfigRepository) = Arrangement().withSuccessfulResponse().arrange()

        // When
        val result = featureConfigRepository.getFeatureConfigs()

        // Then
        result.shouldSucceed { expectedSuccess.value }
        coVerify {
            arrangement.featureConfigApi.featureConfigs()
        }.wasInvoked(once)
    }

    @Test
    fun whenFeatureConfigFailWithOperationDeniedError_thenTheErrorIsPropagated() = runTest {
        // Given
        val operationDeniedException = TestNetworkException.operationDenied
        val (arrangement, featureConfigRepository) = Arrangement()
            .withErrorResponse(operationDeniedException).arrange()

        // When
        val result = featureConfigRepository.getFeatureConfigs()

        // Then
        result.shouldFail { Either.Left(operationDeniedException).value }

        coVerify {
            arrangement.featureConfigApi.featureConfigs()
        }.wasInvoked(exactly = once)
    }

    @Test
    fun whenFeatureConfigFailWithNoTeamError_thenTheErrorIsPropagated() = runTest {
        // Given
        val noTeamException = TestNetworkException.noTeam
        val (arrangement, featureConfigRepository) = Arrangement()
            .withErrorResponse(noTeamException).arrange()

        // When
        val result = featureConfigRepository.getFeatureConfigs()

        // Then
        result.shouldFail { Either.Left(noTeamException).value }

        coVerify {
            arrangement.featureConfigApi.featureConfigs()
        }.wasInvoked(exactly = once)
    }

    private class Arrangement {
        val featureConfigResponse = FeatureConfigResponse(
            FeatureConfigData.AppLock(
                AppLockConfigDTO(true, 0), FeatureFlagStatusDTO.ENABLED
            ),
            FeatureConfigData.ClassifiedDomains(ClassifiedDomainsConfigDTO(listOf()), FeatureFlagStatusDTO.ENABLED),
            FeatureConfigData.ConferenceCalling(FeatureFlagStatusDTO.ENABLED, ConferenceCallingConfigDTO(false)),
            FeatureConfigData.ConversationGuestLinks(FeatureFlagStatusDTO.ENABLED),
            FeatureConfigData.DigitalSignatures(FeatureFlagStatusDTO.ENABLED),
            FeatureConfigData.FileSharing(FeatureFlagStatusDTO.ENABLED),
            FeatureConfigData.Legalhold(FeatureFlagStatusDTO.ENABLED),
            FeatureConfigData.SearchVisibility(FeatureFlagStatusDTO.ENABLED),
            FeatureConfigData.SelfDeletingMessages(SelfDeletingMessagesConfigDTO(0), FeatureFlagStatusDTO.ENABLED),
            FeatureConfigData.SecondFactorPasswordChallenge(FeatureFlagStatusDTO.ENABLED),
            FeatureConfigData.SSO(FeatureFlagStatusDTO.ENABLED),
            FeatureConfigData.ValidateSAMLEmails(FeatureFlagStatusDTO.ENABLED),
            FeatureConfigData.MLS(
                MLSConfigDTO(
                    SupportedProtocolDTO.PROTEUS,
                    listOf(SupportedProtocolDTO.PROTEUS),
                    allowedCipherSuites = listOf(1),
                    defaultCipherSuite = 1
                ), FeatureFlagStatusDTO.ENABLED
            ),
            FeatureConfigData.E2EI(
                E2EIConfigDTO("url", null, false, 1000000L),
                FeatureFlagStatusDTO.ENABLED
            ),
            FeatureConfigData.MLSMigration(
                MLSMigrationConfigDTO(Instant.DISTANT_FUTURE, Instant.DISTANT_FUTURE),
                FeatureFlagStatusDTO.ENABLED
            ),
            FeatureConfigData.Channels(null, FeatureFlagStatusDTO.DISABLED),
            FeatureConfigData.AllowedGlobalOperations(
                AllowedGlobalOperationsConfigDTO(),
                FeatureFlagStatusDTO.DISABLED
            ),
            FeatureConfigData.ConsumableNotifications(FeatureFlagStatusDTO.DISABLED),
<<<<<<< HEAD
            FeatureConfigData.Apps(FeatureFlagStatusDTO.DISABLED)
=======
            FeatureConfigData.Cells(FeatureFlagStatusDTO.DISABLED),
>>>>>>> dea1eafd
        )

        val featureConfigApi: FeatureConfigApi = mock(FeatureConfigApi::class)

        var featureConfigRepository = FeatureConfigDataSource(featureConfigApi)

        suspend fun withSuccessfulResponse(): Arrangement {
            coEvery {
                featureConfigApi.featureConfigs()
            }.returns(NetworkResponse.Success(featureConfigResponse, mapOf(), 200))
            return this
        }

        suspend fun withErrorResponse(kaliumException: KaliumException): Arrangement {
            coEvery {
                featureConfigApi.featureConfigs()
            }.returns(NetworkResponse.Error(kaliumException))
            return this
        }

        fun arrange() = this to featureConfigRepository
    }
}<|MERGE_RESOLUTION|>--- conflicted
+++ resolved
@@ -95,13 +95,10 @@
                 status = Status.DISABLED,
                 mlsConversationsReset = false,
             ),
-<<<<<<< HEAD
-            appsModel = ConfigsStatusModel(Status.DISABLED)
-=======
             cellsModel = CellsConfigModel(
                 status = Status.DISABLED,
             ),
->>>>>>> dea1eafd
+            appsModel = ConfigsStatusModel(Status.DISABLED)
         )
 
         val expectedSuccess = Either.Right(featureConfigModel)
@@ -191,11 +188,8 @@
                 FeatureFlagStatusDTO.DISABLED
             ),
             FeatureConfigData.ConsumableNotifications(FeatureFlagStatusDTO.DISABLED),
-<<<<<<< HEAD
+            FeatureConfigData.Cells(FeatureFlagStatusDTO.DISABLED),
             FeatureConfigData.Apps(FeatureFlagStatusDTO.DISABLED)
-=======
-            FeatureConfigData.Cells(FeatureFlagStatusDTO.DISABLED),
->>>>>>> dea1eafd
         )
 
         val featureConfigApi: FeatureConfigApi = mock(FeatureConfigApi::class)
