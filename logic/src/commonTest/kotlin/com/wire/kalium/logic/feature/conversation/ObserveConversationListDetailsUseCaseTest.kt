package com.wire.kalium.logic.feature.conversation

import app.cash.turbine.test
import com.wire.kalium.logic.StorageFailure
import com.wire.kalium.logic.data.call.CallRepository
import com.wire.kalium.logic.data.conversation.Conversation
import com.wire.kalium.logic.data.conversation.ConversationDetails
import com.wire.kalium.logic.data.conversation.ConversationRepository
import com.wire.kalium.logic.data.conversation.LegalHoldStatus
import com.wire.kalium.logic.data.id.ConversationId
import com.wire.kalium.logic.data.user.ConnectionState
import com.wire.kalium.logic.data.user.type.UserType
import com.wire.kalium.logic.feature.call.Call
import com.wire.kalium.logic.feature.call.CallStatus
import com.wire.kalium.logic.framework.TestConversation
import com.wire.kalium.logic.framework.TestConversationDetails
import com.wire.kalium.logic.framework.TestUser
import com.wire.kalium.logic.functional.Either
import com.wire.kalium.logic.sync.SyncManager
import io.mockative.Mock
import io.mockative.any
import io.mockative.anything
import io.mockative.configure
import io.mockative.eq
import io.mockative.given
import io.mockative.mock
import io.mockative.once
import io.mockative.verify
import kotlinx.coroutines.channels.Channel
import kotlinx.coroutines.flow.asFlow
import kotlinx.coroutines.flow.collect
import kotlinx.coroutines.flow.consumeAsFlow
import kotlinx.coroutines.flow.flowOf
import kotlinx.coroutines.flow.map
import kotlinx.coroutines.test.runTest
import kotlin.test.BeforeTest
import kotlin.test.Test
import kotlin.test.assertContentEquals
import kotlin.test.assertEquals

class ObserveConversationListDetailsUseCaseTest {

    @Mock
    private val conversationRepository: ConversationRepository = mock(ConversationRepository::class)

    @Mock
    private val callRepository: CallRepository = mock(CallRepository::class)

    @Mock
    private val syncManager: SyncManager = configure(mock(SyncManager::class)) { stubsUnitByDefault = true }

    private lateinit var observeConversationsUseCase: ObserveConversationListDetailsUseCaseImpl

    @BeforeTest
    fun setup() {
        observeConversationsUseCase = ObserveConversationListDetailsUseCaseImpl(conversationRepository, syncManager, callRepository)
    }

    @Test
    fun givenSomeConversations_whenObservingDetailsList_thenObserveConversationListShouldBeCalled() = runTest {
        val conversations = listOf(TestConversation.SELF, TestConversation.GROUP())

        given(callRepository)
            .suspendFunction(callRepository::ongoingCallsFlow)
            .whenInvoked()
            .thenReturn(flowOf(listOf()))

        given(conversationRepository)
            .suspendFunction(conversationRepository::observeConversationList)
            .whenInvoked()
            .thenReturn(flowOf(conversations))

        given(conversationRepository)
            .suspendFunction(conversationRepository::observeConversationDetailsById)
            .whenInvokedWith(anything())
            .thenReturn(flowOf())

        given(conversationRepository)
            .suspendFunction(conversationRepository::getUnreadConversationCount)
            .whenInvoked()
            .thenReturn(Either.Right(0L))

        observeConversationsUseCase().collect()

        verify(conversationRepository)
            .suspendFunction(conversationRepository::observeConversationList)
            .wasInvoked(exactly = once)

    }

    @Test
    fun givenSomeConversations_whenObservingDetailsList_thenSyncManagerShouldBeCalled() = runTest {
        val conversations = listOf(TestConversation.SELF, TestConversation.GROUP())

        given(callRepository)
            .suspendFunction(callRepository::ongoingCallsFlow)
            .whenInvoked()
            .thenReturn(flowOf(listOf()))

        given(conversationRepository)
            .suspendFunction(conversationRepository::observeConversationList)
            .whenInvoked()
            .thenReturn(flowOf(conversations))

        given(conversationRepository)
            .suspendFunction(conversationRepository::observeConversationDetailsById)
            .whenInvokedWith(anything())
            .thenReturn(flowOf())

        given(conversationRepository)
            .suspendFunction(conversationRepository::getUnreadConversationCount)
            .whenInvoked()
            .thenReturn(Either.Right(0L))

        observeConversationsUseCase().collect()

        verify(syncManager)
            .function(syncManager::startSyncIfIdle)
            .wasInvoked(exactly = once)

    }

    @Test
    fun givenSomeConversations_whenObservingDetailsList_thenObserveConversationDetailsShouldBeCalledForEachID() = runTest {
        val conversations = listOf(TestConversation.SELF, TestConversation.GROUP())

        given(callRepository)
            .suspendFunction(callRepository::ongoingCallsFlow)
            .whenInvoked()
            .thenReturn(flowOf(listOf()))

        given(conversationRepository)
            .suspendFunction(conversationRepository::observeConversationList)
            .whenInvoked()
            .thenReturn(flowOf(conversations))

        given(conversationRepository)
            .suspendFunction(conversationRepository::observeConversationDetailsById)
            .whenInvokedWith(anything())
            .thenReturn(flowOf())

        given(conversationRepository)
            .suspendFunction(conversationRepository::getUnreadConversationCount)
            .whenInvoked()
            .thenReturn(Either.Right(0L))

        observeConversationsUseCase().collect()

        conversations.forEach { conversation ->
            verify(conversationRepository)
                .suspendFunction(conversationRepository::observeConversationDetailsById)
                .with(eq(conversation.id))
                .wasInvoked(exactly = once)
        }
    }

    @Test
    fun givenSomeConversationsDetailsAreUpdated_whenObservingDetailsList_thenTheUpdateIsPropagatedThroughTheFlow() = runTest {
        val oneOnOneConversation = TestConversation.ONE_ON_ONE
        val groupConversation = TestConversation.GROUP()
        val conversations = listOf(groupConversation, oneOnOneConversation)

        val groupConversationUpdates =
            listOf(ConversationDetails.Group(groupConversation, LegalHoldStatus.DISABLED, unreadMessagesCount = 0))

        val firstOneOnOneDetails = ConversationDetails.OneOne(
            oneOnOneConversation,
            TestUser.OTHER,
            ConnectionState.ACCEPTED,
            LegalHoldStatus.ENABLED,
            UserType.INTERNAL,
            unreadMessagesCount = 0
        )
        val secondOneOnOneDetails = ConversationDetails.OneOne(
            oneOnOneConversation,
            TestUser.OTHER.copy(name = "New User Name"),
            ConnectionState.PENDING,
            LegalHoldStatus.DISABLED,
            UserType.INTERNAL,
            unreadMessagesCount = 0
        )

        val oneOnOneDetailsChannel = Channel<ConversationDetails.OneOne>(Channel.UNLIMITED)

        given(callRepository)
            .suspendFunction(callRepository::ongoingCallsFlow)
            .whenInvoked()
            .thenReturn(flowOf(listOf()))

        given(conversationRepository)
            .suspendFunction(conversationRepository::observeConversationList)
            .whenInvoked()
            .thenReturn(flowOf(conversations))

        given(conversationRepository)
            .suspendFunction(conversationRepository::observeConversationDetailsById)
            .whenInvokedWith(eq(groupConversation.id))
            .thenReturn(groupConversationUpdates.asFlow().map { Either.Right(it) })

        given(conversationRepository)
            .suspendFunction(conversationRepository::observeConversationDetailsById)
            .whenInvokedWith(eq(oneOnOneConversation.id))
            .thenReturn(oneOnOneDetailsChannel.consumeAsFlow().map { Either.Right(it) })

        given(conversationRepository)
            .suspendFunction(conversationRepository::getUnreadConversationCount)
            .whenInvoked()
            .thenReturn(Either.Right(0L))

        observeConversationsUseCase().test {
            oneOnOneDetailsChannel.send(firstOneOnOneDetails)

<<<<<<< HEAD
            val conversationList: ConversationListDetails = awaitItem()
            assertContentEquals(groupConversationUpdates, conversationList.conversationList)

            oneOnOneDetailsChannel.send(secondOneOnOneDetails)
            val updatedConversationList: ConversationListDetails = awaitItem()
            assertContentEquals(groupConversationUpdates + firstOneOnOneDetails, updatedConversationList.conversationList)
=======
            val detailList: List<ConversationDetails> = awaitItem()
            assertContentEquals(groupConversationUpdates + firstOneOnOneDetails, detailList)

            oneOnOneDetailsChannel.send(secondOneOnOneDetails)
            val updatedDetailList: List<ConversationDetails> = awaitItem()
            assertContentEquals(groupConversationUpdates + secondOneOnOneDetails, updatedDetailList)
>>>>>>> 653dc295

            cancelAndIgnoreRemainingEvents()
        }
    }

    @Suppress("FunctionNaming")
    @Test
    fun givenAConversationIsAddedToTheList_whenObservingDetailsList_thenTheUpdateIsPropagatedThroughTheFlow() = runTest {
        val groupConversation = TestConversation.GROUP()
        val groupConversationDetails = ConversationDetails.Group(groupConversation, LegalHoldStatus.DISABLED, unreadMessagesCount = 0)

        val selfConversation = TestConversation.SELF
        val selfConversationDetails = ConversationDetails.Self(selfConversation)

        val firstConversationsList = listOf(groupConversation)
        val conversationListUpdates = Channel<List<Conversation>>(Channel.UNLIMITED)
        conversationListUpdates.send(firstConversationsList)

        given(callRepository)
            .suspendFunction(callRepository::ongoingCallsFlow)
            .whenInvoked()
            .thenReturn(flowOf(listOf()))

        given(conversationRepository)
            .suspendFunction(conversationRepository::observeConversationList)
            .whenInvoked()
            .thenReturn(conversationListUpdates.consumeAsFlow())

        given(conversationRepository)
            .suspendFunction(conversationRepository::observeConversationDetailsById)
            .whenInvokedWith(eq(groupConversation.id))
            .thenReturn(flowOf(Either.Right(groupConversationDetails)))

        given(conversationRepository)
            .suspendFunction(conversationRepository::observeConversationDetailsById)
            .whenInvokedWith(eq(selfConversation.id))
            .thenReturn(flowOf(Either.Right(selfConversationDetails)))

        given(conversationRepository)
            .suspendFunction(conversationRepository::getUnreadConversationCount)
            .whenInvoked()
            .thenReturn(Either.Right(0L))

        observeConversationsUseCase().test {
            assertContentEquals(listOf(groupConversationDetails), awaitItem().conversationList)

            conversationListUpdates.close()
            awaitComplete()
        }
    }

    @Suppress("FunctionNaming")
    @Test
    fun givenAnOngoingCall_whenFetchingConversationDetails_thenTheConversationShouldHaveAnOngoingCall() = runTest {
        val groupConversation = TestConversation.GROUP()
        val groupConversationDetails = ConversationDetails.Group(groupConversation, LegalHoldStatus.DISABLED, unreadMessagesCount = 0)

        val ongoingCall = Call(
            conversationId = groupConversation.id,
            status = CallStatus.STILL_ONGOING,
            isMuted = false,
            isCameraOn = false,
            callerId = "anotherUserId",
            conversationName = groupConversation.name,
            conversationType = Conversation.Type.GROUP,
            callerName = "otherUserName",
            callerTeamName = null
        )

        val firstConversationsList = listOf(groupConversation)

        val conversationListUpdates = Channel<List<Conversation>>(Channel.UNLIMITED)
        conversationListUpdates.send(firstConversationsList)

        given(callRepository)
            .suspendFunction(callRepository::ongoingCallsFlow)
            .whenInvoked()
            .thenReturn(flowOf(listOf(ongoingCall)))

        given(conversationRepository)
            .suspendFunction(conversationRepository::observeConversationList)
            .whenInvoked()
            .thenReturn(conversationListUpdates.consumeAsFlow())

        given(conversationRepository)
            .suspendFunction(conversationRepository::observeConversationDetailsById)
            .whenInvokedWith(eq(groupConversation.id))
            .thenReturn(flowOf(groupConversationDetails).map { Either.Right(it) })

        given(conversationRepository)
            .suspendFunction(conversationRepository::getUnreadConversationCount)
            .whenInvoked()
            .thenReturn(Either.Right(0L))

        observeConversationsUseCase().test {
            assertEquals(true, (awaitItem().conversationList[0] as ConversationDetails.Group).hasOngoingCall)
        }
    }

    @Test
    fun givenAConversationWithoutAnOngoingCall_whenFetchingConversationDetails_thenTheConversationShouldNotHaveAnOngoingCall() = runTest {
        val groupConversation = TestConversation.GROUP()
        val groupConversationDetails = ConversationDetails.Group(groupConversation, LegalHoldStatus.DISABLED, unreadMessagesCount = 0)

        val firstConversationsList = listOf(groupConversation)

        val conversationListUpdates = Channel<List<Conversation>>(Channel.UNLIMITED)
        conversationListUpdates.send(firstConversationsList)

        given(callRepository)
            .suspendFunction(callRepository::ongoingCallsFlow)
            .whenInvoked()
            .thenReturn(flowOf(listOf()))

        given(conversationRepository)
            .suspendFunction(conversationRepository::observeConversationList)
            .whenInvoked()
            .thenReturn(conversationListUpdates.consumeAsFlow())

        given(conversationRepository)
            .suspendFunction(conversationRepository::observeConversationDetailsById)
            .whenInvokedWith(eq(groupConversation.id))
            .thenReturn(flowOf(groupConversationDetails).map { Either.Right(it) })

        given(conversationRepository)
            .suspendFunction(conversationRepository::getUnreadConversationCount)
            .whenInvoked()
            .thenReturn(Either.Right(0L))

        observeConversationsUseCase().test {
            assertEquals(false, (awaitItem().conversationList[0] as ConversationDetails.Group).hasOngoingCall)
        }
    }

<<<<<<< HEAD
=======
    @Suppress("FunctionNaming")
    @Test
    fun givenConversationDetailsFailure_whenObservingDetailsList_thenIgnoreConversationWithFailure() = runTest {
        val successConversation = TestConversation.ONE_ON_ONE.copy(id = ConversationId("successId", "domain"))
        val successConversationDetails = TestConversationDetails.CONVERSATION_ONE_ONE.copy(conversation = successConversation)
        val failureConversation = TestConversation.ONE_ON_ONE.copy(id = ConversationId("failedId", "domain"))

        given(callRepository)
            .suspendFunction(callRepository::ongoingCallsFlow)
            .whenInvoked()
            .thenReturn(flowOf(listOf()))

        given(conversationRepository)
            .suspendFunction(conversationRepository::observeConversationList)
            .whenInvoked()
            .thenReturn(flowOf(listOf(successConversation, failureConversation)))

        given(conversationRepository)
            .suspendFunction(conversationRepository::observeConversationDetailsById)
            .whenInvokedWith(any())
            .then {
                if (it == successConversation.id) flowOf(Either.Right(successConversationDetails))
                else flowOf(Either.Left(StorageFailure.DataNotFound))
            }

        observeConversationsUseCase().test {
            assertEquals(awaitItem(), listOf(successConversationDetails))
            awaitComplete()
        }
    }
>>>>>>> 653dc295
}<|MERGE_RESOLUTION|>--- conflicted
+++ resolved
@@ -210,21 +210,12 @@
         observeConversationsUseCase().test {
             oneOnOneDetailsChannel.send(firstOneOnOneDetails)
 
-<<<<<<< HEAD
             val conversationList: ConversationListDetails = awaitItem()
-            assertContentEquals(groupConversationUpdates, conversationList.conversationList)
+            assertContentEquals(groupConversationUpdates + firstOneOnOneDetails, conversationList.conversationList)
 
             oneOnOneDetailsChannel.send(secondOneOnOneDetails)
             val updatedConversationList: ConversationListDetails = awaitItem()
-            assertContentEquals(groupConversationUpdates + firstOneOnOneDetails, updatedConversationList.conversationList)
-=======
-            val detailList: List<ConversationDetails> = awaitItem()
-            assertContentEquals(groupConversationUpdates + firstOneOnOneDetails, detailList)
-
-            oneOnOneDetailsChannel.send(secondOneOnOneDetails)
-            val updatedDetailList: List<ConversationDetails> = awaitItem()
-            assertContentEquals(groupConversationUpdates + secondOneOnOneDetails, updatedDetailList)
->>>>>>> 653dc295
+            assertContentEquals(groupConversationUpdates + secondOneOnOneDetails, updatedConversationList.conversationList)
 
             cancelAndIgnoreRemainingEvents()
         }
@@ -359,8 +350,6 @@
         }
     }
 
-<<<<<<< HEAD
-=======
     @Suppress("FunctionNaming")
     @Test
     fun givenConversationDetailsFailure_whenObservingDetailsList_thenIgnoreConversationWithFailure() = runTest {
@@ -391,5 +380,5 @@
             awaitComplete()
         }
     }
->>>>>>> 653dc295
+
 }