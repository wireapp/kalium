package com.wire.kalium.logic.feature.conversation

import app.cash.turbine.test
import com.wire.kalium.logic.data.call.CallRepository
import com.wire.kalium.logic.data.conversation.Conversation
import com.wire.kalium.logic.data.conversation.ConversationDetails
import com.wire.kalium.logic.data.conversation.ConversationRepository
import com.wire.kalium.logic.data.conversation.LegalHoldStatus
import com.wire.kalium.logic.data.user.ConnectionState
import com.wire.kalium.logic.data.user.type.UserType
import com.wire.kalium.logic.feature.call.Call
import com.wire.kalium.logic.feature.call.CallStatus
import com.wire.kalium.logic.framework.TestConversation
import com.wire.kalium.logic.framework.TestUser
import com.wire.kalium.logic.sync.SyncManager
import io.mockative.Mock
import io.mockative.anything
import io.mockative.configure
import io.mockative.eq
import io.mockative.given
import io.mockative.mock
import io.mockative.once
import io.mockative.verify
import kotlinx.coroutines.channels.Channel
import kotlinx.coroutines.flow.asFlow
import kotlinx.coroutines.flow.collect
import kotlinx.coroutines.flow.consumeAsFlow
import kotlinx.coroutines.flow.flowOf
import kotlinx.coroutines.test.runTest
import kotlin.test.BeforeTest
import kotlin.test.Test
import kotlin.test.assertContentEquals
import kotlin.test.assertEquals

class ObserveConversationListDetailsUseCaseTest {

    @Mock
    private val conversationRepository: ConversationRepository = mock(ConversationRepository::class)

    @Mock
    private val callRepository: CallRepository = mock(CallRepository::class)

    @Mock
    private val syncManager: SyncManager = configure(mock(SyncManager::class)) { stubsUnitByDefault = true }

    private lateinit var observeConversationsUseCase: ObserveConversationListDetailsUseCaseImpl

    @BeforeTest
    fun setup() {
        observeConversationsUseCase = ObserveConversationListDetailsUseCaseImpl(conversationRepository, syncManager, callRepository)
    }

<<<<<<< HEAD
//    @Test
//    fun givenSomeConversations_whenObservingDetailsList_thenObserveConversationListShouldBeCalled() = runTest {
//        val conversations = listOf(TestConversation.SELF, TestConversation.GROUP)
//
//        given(callRepository)
//            .function(callRepository::ongoingCallsFlow)
//            .whenInvoked()
//            .thenReturn(flowOf(listOf()))
//
//        given(conversationRepository)
//            .suspendFunction(conversationRepository::observeConversationList)
//            .whenInvoked()
//            .thenReturn(flowOf(conversations))
//
//        given(conversationRepository)
//            .suspendFunction(conversationRepository::observeConversationDetailsById)
//            .whenInvokedWith(anything())
//            .thenReturn(flowOf())
//
//        observeConversationsUseCase().collect()
//
//        verify(conversationRepository)
//            .suspendFunction(conversationRepository::observeConversationList)
//            .wasInvoked(exactly = once)
//
//    }
//
//    @Test
//    fun givenSomeConversations_whenObservingDetailsList_thenSyncManagerShouldBeCalled() = runTest {
//        val conversations = listOf(TestConversation.SELF, TestConversation.GROUP)
//
//        given(callRepository)
//            .function(callRepository::ongoingCallsFlow)
//            .whenInvoked()
//            .thenReturn(flowOf(listOf()))
//
//        given(conversationRepository)
//            .suspendFunction(conversationRepository::observeConversationList)
//            .whenInvoked()
//            .thenReturn(flowOf(conversations))
//
//        given(conversationRepository)
//            .suspendFunction(conversationRepository::observeConversationDetailsById)
//            .whenInvokedWith(anything())
//            .thenReturn(flowOf())
//
//        observeConversationsUseCase().collect()
//
//        verify(syncManager)
//            .function(syncManager::startSyncIfIdle)
//            .wasInvoked(exactly = once)
//
//    }
//
//    @Test
//    fun givenSomeConversations_whenObservingDetailsList_thenObserveConversationDetailsShouldBeCalledForEachID() = runTest {
//        val conversations = listOf(TestConversation.SELF, TestConversation.GROUP)
//
//        given(callRepository)
//            .function(callRepository::ongoingCallsFlow)
//            .whenInvoked()
//            .thenReturn(flowOf(listOf()))
//
//        given(conversationRepository)
//            .suspendFunction(conversationRepository::observeConversationList)
//            .whenInvoked()
//            .thenReturn(flowOf(conversations))
//
//        given(conversationRepository)
//            .suspendFunction(conversationRepository::observeConversationDetailsById)
//            .whenInvokedWith(anything())
//            .thenReturn(flowOf())
//
//        observeConversationsUseCase().collect()
//
//        conversations.forEach { conversation ->
//            verify(conversationRepository)
//                .suspendFunction(conversationRepository::observeConversationDetailsById)
//                .with(eq(conversation.id))
//                .wasInvoked(exactly = once)
//        }
//    }
//
//    @Test
//    fun givenSomeConversationsDetailsAreUpdated_whenObservingDetailsList_thenTheUpdateIsPropagatedThroughTheFlow() = runTest {
//        val oneOnOneConversation = TestConversation.ONE_ON_ONE
//        val groupConversation = TestConversation.GROUP
//        val conversations = listOf(groupConversation, oneOnOneConversation)
//
//        val groupConversationUpdates = listOf(ConversationDetails.Group(groupConversation, LegalHoldStatus.DISABLED))
//        val firstOneOnOneDetails = ConversationDetails.OneOne(
//            oneOnOneConversation,
//            TestUser.OTHER,
//            ConnectionState.ACCEPTED,
//            LegalHoldStatus.ENABLED,
//            UserType.INTERNAL,
//        )
//        val secondOneOnOneDetails = ConversationDetails.OneOne(
//            oneOnOneConversation,
//            TestUser.OTHER.copy(name = "New User Name"),
//            ConnectionState.PENDING,
//            LegalHoldStatus.DISABLED,
//            UserType.INTERNAL,
//        )
//
//        val oneOnOneDetailsChannel = Channel<ConversationDetails.OneOne>(Channel.UNLIMITED)
//
//        given(callRepository)
//            .function(callRepository::ongoingCallsFlow)
//            .whenInvoked()
//            .thenReturn(flowOf(listOf()))
//
//        given(conversationRepository)
//            .suspendFunction(conversationRepository::observeConversationList)
//            .whenInvoked()
//            .thenReturn(flowOf(conversations))
//
//        given(conversationRepository)
//            .suspendFunction(conversationRepository::observeConversationDetailsById)
//            .whenInvokedWith(eq(groupConversation.id))
//            .thenReturn(groupConversationUpdates.asFlow())
//
//        given(conversationRepository)
//            .suspendFunction(conversationRepository::observeConversationDetailsById)
//            .whenInvokedWith(eq(oneOnOneConversation.id))
//            .thenReturn(oneOnOneDetailsChannel.consumeAsFlow())
//
//        observeConversationsUseCase().test {
//            oneOnOneDetailsChannel.send(firstOneOnOneDetails)
//            assertContentEquals(groupConversationUpdates + firstOneOnOneDetails, awaitItem())
//
//            oneOnOneDetailsChannel.send(secondOneOnOneDetails)
//            assertContentEquals(groupConversationUpdates + secondOneOnOneDetails, awaitItem())
//
//            oneOnOneDetailsChannel.close()
//            awaitComplete()
//        }
//    }
//
//    @Suppress("FunctionNaming")
//    @Test
//    fun givenAConversationIsAddedToTheList_whenObservingDetailsList_thenTheUpdateIsPropagatedThroughTheFlow() = runTest {
//        val groupConversation = TestConversation.GROUP
//        val groupConversationDetails = ConversationDetails.Group(groupConversation, LegalHoldStatus.DISABLED)
//
//        val selfConversation = TestConversation.SELF
//        val selfConversationDetails = ConversationDetails.Self(selfConversation)
//
//        val firstConversationsList = listOf(groupConversation)
//        val secondConversationsList = firstConversationsList + selfConversation
//        val conversationListUpdates = Channel<List<Conversation>>(Channel.UNLIMITED)
//        conversationListUpdates.send(firstConversationsList)
//
//        given(callRepository)
//            .function(callRepository::ongoingCallsFlow)
//            .whenInvoked()
//            .thenReturn(flowOf(listOf()))
//
//        given(conversationRepository)
//            .suspendFunction(conversationRepository::observeConversationList)
//            .whenInvoked()
//            .thenReturn(conversationListUpdates.consumeAsFlow())
//
//        given(conversationRepository)
//            .suspendFunction(conversationRepository::observeConversationDetailsById)
//            .whenInvokedWith(eq(groupConversation.id))
//            .thenReturn(flowOf(groupConversationDetails))
//
//        given(conversationRepository)
//            .suspendFunction(conversationRepository::observeConversationDetailsById)
//            .whenInvokedWith(eq(selfConversation.id))
//            .thenReturn(flowOf(selfConversationDetails))
//
//        observeConversationsUseCase().test {
//            assertContentEquals(listOf(groupConversationDetails), awaitItem())
//
//            conversationListUpdates.send(secondConversationsList)
//            assertContentEquals(listOf(groupConversationDetails, selfConversationDetails), awaitItem())
//
//            conversationListUpdates.close()
//            awaitComplete()
//        }
//    }
//
//    @Suppress("FunctionNaming")
//    @Test
//    fun givenAnOngoingCall_whenFetchingConversationDetails_thenTheConversationShouldHaveAnOngoingCall() = runTest {
//        val groupConversation = TestConversation.GROUP
//        val groupConversationDetails = ConversationDetails.Group(groupConversation, LegalHoldStatus.DISABLED)
//
//        val ongoingCall = Call(
//            conversationId = groupConversation.id,
//            status = CallStatus.STILL_ONGOING,
//            isMuted = false,
//            isCameraOn = false,
//            callerId = "anotherUserId",
//            conversationName = groupConversation.name,
//            conversationType = Conversation.Type.GROUP,
//            callerName = "otherUserName",
//            callerTeamName = null
//        )
//
//        val firstConversationsList = listOf(groupConversation)
//
//        val conversationListUpdates = Channel<List<Conversation>>(Channel.UNLIMITED)
//        conversationListUpdates.send(firstConversationsList)
//
//        given(callRepository)
//            .function(callRepository::ongoingCallsFlow)
//            .whenInvoked()
//            .thenReturn(flowOf(listOf(ongoingCall)))
//
//        given(conversationRepository)
//            .suspendFunction(conversationRepository::observeConversationList)
//            .whenInvoked()
//            .thenReturn(conversationListUpdates.consumeAsFlow())
//
//        given(conversationRepository)
//            .suspendFunction(conversationRepository::observeConversationDetailsById)
//            .whenInvokedWith(eq(groupConversation.id))
//            .thenReturn(flowOf(groupConversationDetails))
//
//        observeConversationsUseCase().test {
//            assertEquals(true, (awaitItem()[0] as ConversationDetails.Group).hasOngoingCall)
//        }
//    }
//
//    @Test
//    fun givenAConversationWithoutAnOngoingCall_whenFetchingConversationDetails_thenTheConversationShouldNotHaveAnOngoingCall() = runTest {
//        val groupConversation = TestConversation.GROUP
//        val groupConversationDetails = ConversationDetails.Group(groupConversation, LegalHoldStatus.DISABLED)
//
//        val firstConversationsList = listOf(groupConversation)
//
//        val conversationListUpdates = Channel<List<Conversation>>(Channel.UNLIMITED)
//        conversationListUpdates.send(firstConversationsList)
//
//        given(callRepository)
//            .function(callRepository::ongoingCallsFlow)
//            .whenInvoked()
//            .thenReturn(flowOf(listOf()))
//
//        given(conversationRepository)
//            .suspendFunction(conversationRepository::observeConversationList)
//            .whenInvoked()
//            .thenReturn(conversationListUpdates.consumeAsFlow())
//
//        given(conversationRepository)
//            .suspendFunction(conversationRepository::observeConversationDetailsById)
//            .whenInvokedWith(eq(groupConversation.id))
//            .thenReturn(flowOf(groupConversationDetails))
//
//        observeConversationsUseCase().test {
//            assertEquals(false, (awaitItem()[0] as ConversationDetails.Group).hasOngoingCall)
//        }
//    }
=======
    @Test
    fun givenSomeConversations_whenObservingDetailsList_thenObserveConversationListShouldBeCalled() = runTest {
        val conversations = listOf(TestConversation.SELF, TestConversation.GROUP())

        given(callRepository)
            .function(callRepository::ongoingCallsFlow)
            .whenInvoked()
            .thenReturn(flowOf(listOf()))

        given(conversationRepository)
            .suspendFunction(conversationRepository::observeConversationList)
            .whenInvoked()
            .thenReturn(flowOf(conversations))

        given(conversationRepository)
            .suspendFunction(conversationRepository::observeConversationDetailsById)
            .whenInvokedWith(anything())
            .thenReturn(flowOf())

        observeConversationsUseCase().collect()

        verify(conversationRepository)
            .suspendFunction(conversationRepository::observeConversationList)
            .wasInvoked(exactly = once)

    }

    @Test
    fun givenSomeConversations_whenObservingDetailsList_thenSyncManagerShouldBeCalled() = runTest {
        val conversations = listOf(TestConversation.SELF, TestConversation.GROUP())

        given(callRepository)
            .function(callRepository::ongoingCallsFlow)
            .whenInvoked()
            .thenReturn(flowOf(listOf()))

        given(conversationRepository)
            .suspendFunction(conversationRepository::observeConversationList)
            .whenInvoked()
            .thenReturn(flowOf(conversations))

        given(conversationRepository)
            .suspendFunction(conversationRepository::observeConversationDetailsById)
            .whenInvokedWith(anything())
            .thenReturn(flowOf())

        observeConversationsUseCase().collect()

        verify(syncManager)
            .function(syncManager::startSyncIfIdle)
            .wasInvoked(exactly = once)

    }

    @Test
    fun givenSomeConversations_whenObservingDetailsList_thenObserveConversationDetailsShouldBeCalledForEachID() = runTest {
        val conversations = listOf(TestConversation.SELF, TestConversation.GROUP())

        given(callRepository)
            .function(callRepository::ongoingCallsFlow)
            .whenInvoked()
            .thenReturn(flowOf(listOf()))

        given(conversationRepository)
            .suspendFunction(conversationRepository::observeConversationList)
            .whenInvoked()
            .thenReturn(flowOf(conversations))

        given(conversationRepository)
            .suspendFunction(conversationRepository::observeConversationDetailsById)
            .whenInvokedWith(anything())
            .thenReturn(flowOf())

        observeConversationsUseCase().collect()

        conversations.forEach { conversation ->
            verify(conversationRepository)
                .suspendFunction(conversationRepository::observeConversationDetailsById)
                .with(eq(conversation.id))
                .wasInvoked(exactly = once)
        }
    }

    @Test
    fun givenSomeConversationsDetailsAreUpdated_whenObservingDetailsList_thenTheUpdateIsPropagatedThroughTheFlow() = runTest {
        val oneOnOneConversation = TestConversation.ONE_ON_ONE
        val groupConversation = TestConversation.GROUP()
        val conversations = listOf(groupConversation, oneOnOneConversation)

        val groupConversationUpdates = listOf(ConversationDetails.Group(groupConversation, LegalHoldStatus.DISABLED))
        val firstOneOnOneDetails = ConversationDetails.OneOne(
            oneOnOneConversation,
            TestUser.OTHER,
            ConnectionState.ACCEPTED,
            LegalHoldStatus.ENABLED,
            UserType.INTERNAL,
        )
        val secondOneOnOneDetails = ConversationDetails.OneOne(
            oneOnOneConversation,
            TestUser.OTHER.copy(name = "New User Name"),
            ConnectionState.PENDING,
            LegalHoldStatus.DISABLED,
            UserType.INTERNAL,
        )

        val oneOnOneDetailsChannel = Channel<ConversationDetails.OneOne>(Channel.UNLIMITED)

        given(callRepository)
            .function(callRepository::ongoingCallsFlow)
            .whenInvoked()
            .thenReturn(flowOf(listOf()))

        given(conversationRepository)
            .suspendFunction(conversationRepository::observeConversationList)
            .whenInvoked()
            .thenReturn(flowOf(conversations))

        given(conversationRepository)
            .suspendFunction(conversationRepository::observeConversationDetailsById)
            .whenInvokedWith(eq(groupConversation.id))
            .thenReturn(groupConversationUpdates.asFlow())

        given(conversationRepository)
            .suspendFunction(conversationRepository::observeConversationDetailsById)
            .whenInvokedWith(eq(oneOnOneConversation.id))
            .thenReturn(oneOnOneDetailsChannel.consumeAsFlow())

        observeConversationsUseCase().test {
            oneOnOneDetailsChannel.send(firstOneOnOneDetails)
            assertContentEquals(groupConversationUpdates + firstOneOnOneDetails, awaitItem())

            oneOnOneDetailsChannel.send(secondOneOnOneDetails)
            assertContentEquals(groupConversationUpdates + secondOneOnOneDetails, awaitItem())

            oneOnOneDetailsChannel.close()
            awaitComplete()
        }
    }

    @Suppress("FunctionNaming")
    @Test
    fun givenAConversationIsAddedToTheList_whenObservingDetailsList_thenTheUpdateIsPropagatedThroughTheFlow() = runTest {
        val groupConversation = TestConversation.GROUP()
        val groupConversationDetails = ConversationDetails.Group(groupConversation, LegalHoldStatus.DISABLED)

        val selfConversation = TestConversation.SELF
        val selfConversationDetails = ConversationDetails.Self(selfConversation)

        val firstConversationsList = listOf(groupConversation)
        val secondConversationsList = firstConversationsList + selfConversation
        val conversationListUpdates = Channel<List<Conversation>>(Channel.UNLIMITED)
        conversationListUpdates.send(firstConversationsList)

        given(callRepository)
            .function(callRepository::ongoingCallsFlow)
            .whenInvoked()
            .thenReturn(flowOf(listOf()))

        given(conversationRepository)
            .suspendFunction(conversationRepository::observeConversationList)
            .whenInvoked()
            .thenReturn(conversationListUpdates.consumeAsFlow())

        given(conversationRepository)
            .suspendFunction(conversationRepository::observeConversationDetailsById)
            .whenInvokedWith(eq(groupConversation.id))
            .thenReturn(flowOf(groupConversationDetails))

        given(conversationRepository)
            .suspendFunction(conversationRepository::observeConversationDetailsById)
            .whenInvokedWith(eq(selfConversation.id))
            .thenReturn(flowOf(selfConversationDetails))

        observeConversationsUseCase().test {
            assertContentEquals(listOf(groupConversationDetails), awaitItem())

            conversationListUpdates.send(secondConversationsList)
            assertContentEquals(listOf(groupConversationDetails, selfConversationDetails), awaitItem())

            conversationListUpdates.close()
            awaitComplete()
        }
    }

    @Suppress("FunctionNaming")
    @Test
    fun givenAnOngoingCall_whenFetchingConversationDetails_thenTheConversationShouldHaveAnOngoingCall() = runTest {
        val groupConversation = TestConversation.GROUP()
        val groupConversationDetails = ConversationDetails.Group(groupConversation, LegalHoldStatus.DISABLED)

        val ongoingCall = Call(
            conversationId = groupConversation.id,
            status = CallStatus.STILL_ONGOING,
            isMuted = false,
            isCameraOn = false,
            callerId = "anotherUserId",
            conversationName = groupConversation.name,
            conversationType = Conversation.Type.GROUP,
            callerName = "otherUserName",
            callerTeamName = null
        )

        val firstConversationsList = listOf(groupConversation)

        val conversationListUpdates = Channel<List<Conversation>>(Channel.UNLIMITED)
        conversationListUpdates.send(firstConversationsList)

        given(callRepository)
            .function(callRepository::ongoingCallsFlow)
            .whenInvoked()
            .thenReturn(flowOf(listOf(ongoingCall)))

        given(conversationRepository)
            .suspendFunction(conversationRepository::observeConversationList)
            .whenInvoked()
            .thenReturn(conversationListUpdates.consumeAsFlow())

        given(conversationRepository)
            .suspendFunction(conversationRepository::observeConversationDetailsById)
            .whenInvokedWith(eq(groupConversation.id))
            .thenReturn(flowOf(groupConversationDetails))

        observeConversationsUseCase().test {
            assertEquals(true, (awaitItem()[0] as ConversationDetails.Group).hasOngoingCall)
        }
    }

    @Test
    fun givenAConversationWithoutAnOngoingCall_whenFetchingConversationDetails_thenTheConversationShouldNotHaveAnOngoingCall() = runTest {
        val groupConversation = TestConversation.GROUP()
        val groupConversationDetails = ConversationDetails.Group(groupConversation, LegalHoldStatus.DISABLED)

        val firstConversationsList = listOf(groupConversation)

        val conversationListUpdates = Channel<List<Conversation>>(Channel.UNLIMITED)
        conversationListUpdates.send(firstConversationsList)

        given(callRepository)
            .function(callRepository::ongoingCallsFlow)
            .whenInvoked()
            .thenReturn(flowOf(listOf()))

        given(conversationRepository)
            .suspendFunction(conversationRepository::observeConversationList)
            .whenInvoked()
            .thenReturn(conversationListUpdates.consumeAsFlow())

        given(conversationRepository)
            .suspendFunction(conversationRepository::observeConversationDetailsById)
            .whenInvokedWith(eq(groupConversation.id))
            .thenReturn(flowOf(groupConversationDetails))

        observeConversationsUseCase().test {
            assertEquals(false, (awaitItem()[0] as ConversationDetails.Group).hasOngoingCall)
        }
    }
>>>>>>> 53831376
}<|MERGE_RESOLUTION|>--- conflicted
+++ resolved
@@ -50,264 +50,6 @@
         observeConversationsUseCase = ObserveConversationListDetailsUseCaseImpl(conversationRepository, syncManager, callRepository)
     }
 
-<<<<<<< HEAD
-//    @Test
-//    fun givenSomeConversations_whenObservingDetailsList_thenObserveConversationListShouldBeCalled() = runTest {
-//        val conversations = listOf(TestConversation.SELF, TestConversation.GROUP)
-//
-//        given(callRepository)
-//            .function(callRepository::ongoingCallsFlow)
-//            .whenInvoked()
-//            .thenReturn(flowOf(listOf()))
-//
-//        given(conversationRepository)
-//            .suspendFunction(conversationRepository::observeConversationList)
-//            .whenInvoked()
-//            .thenReturn(flowOf(conversations))
-//
-//        given(conversationRepository)
-//            .suspendFunction(conversationRepository::observeConversationDetailsById)
-//            .whenInvokedWith(anything())
-//            .thenReturn(flowOf())
-//
-//        observeConversationsUseCase().collect()
-//
-//        verify(conversationRepository)
-//            .suspendFunction(conversationRepository::observeConversationList)
-//            .wasInvoked(exactly = once)
-//
-//    }
-//
-//    @Test
-//    fun givenSomeConversations_whenObservingDetailsList_thenSyncManagerShouldBeCalled() = runTest {
-//        val conversations = listOf(TestConversation.SELF, TestConversation.GROUP)
-//
-//        given(callRepository)
-//            .function(callRepository::ongoingCallsFlow)
-//            .whenInvoked()
-//            .thenReturn(flowOf(listOf()))
-//
-//        given(conversationRepository)
-//            .suspendFunction(conversationRepository::observeConversationList)
-//            .whenInvoked()
-//            .thenReturn(flowOf(conversations))
-//
-//        given(conversationRepository)
-//            .suspendFunction(conversationRepository::observeConversationDetailsById)
-//            .whenInvokedWith(anything())
-//            .thenReturn(flowOf())
-//
-//        observeConversationsUseCase().collect()
-//
-//        verify(syncManager)
-//            .function(syncManager::startSyncIfIdle)
-//            .wasInvoked(exactly = once)
-//
-//    }
-//
-//    @Test
-//    fun givenSomeConversations_whenObservingDetailsList_thenObserveConversationDetailsShouldBeCalledForEachID() = runTest {
-//        val conversations = listOf(TestConversation.SELF, TestConversation.GROUP)
-//
-//        given(callRepository)
-//            .function(callRepository::ongoingCallsFlow)
-//            .whenInvoked()
-//            .thenReturn(flowOf(listOf()))
-//
-//        given(conversationRepository)
-//            .suspendFunction(conversationRepository::observeConversationList)
-//            .whenInvoked()
-//            .thenReturn(flowOf(conversations))
-//
-//        given(conversationRepository)
-//            .suspendFunction(conversationRepository::observeConversationDetailsById)
-//            .whenInvokedWith(anything())
-//            .thenReturn(flowOf())
-//
-//        observeConversationsUseCase().collect()
-//
-//        conversations.forEach { conversation ->
-//            verify(conversationRepository)
-//                .suspendFunction(conversationRepository::observeConversationDetailsById)
-//                .with(eq(conversation.id))
-//                .wasInvoked(exactly = once)
-//        }
-//    }
-//
-//    @Test
-//    fun givenSomeConversationsDetailsAreUpdated_whenObservingDetailsList_thenTheUpdateIsPropagatedThroughTheFlow() = runTest {
-//        val oneOnOneConversation = TestConversation.ONE_ON_ONE
-//        val groupConversation = TestConversation.GROUP
-//        val conversations = listOf(groupConversation, oneOnOneConversation)
-//
-//        val groupConversationUpdates = listOf(ConversationDetails.Group(groupConversation, LegalHoldStatus.DISABLED))
-//        val firstOneOnOneDetails = ConversationDetails.OneOne(
-//            oneOnOneConversation,
-//            TestUser.OTHER,
-//            ConnectionState.ACCEPTED,
-//            LegalHoldStatus.ENABLED,
-//            UserType.INTERNAL,
-//        )
-//        val secondOneOnOneDetails = ConversationDetails.OneOne(
-//            oneOnOneConversation,
-//            TestUser.OTHER.copy(name = "New User Name"),
-//            ConnectionState.PENDING,
-//            LegalHoldStatus.DISABLED,
-//            UserType.INTERNAL,
-//        )
-//
-//        val oneOnOneDetailsChannel = Channel<ConversationDetails.OneOne>(Channel.UNLIMITED)
-//
-//        given(callRepository)
-//            .function(callRepository::ongoingCallsFlow)
-//            .whenInvoked()
-//            .thenReturn(flowOf(listOf()))
-//
-//        given(conversationRepository)
-//            .suspendFunction(conversationRepository::observeConversationList)
-//            .whenInvoked()
-//            .thenReturn(flowOf(conversations))
-//
-//        given(conversationRepository)
-//            .suspendFunction(conversationRepository::observeConversationDetailsById)
-//            .whenInvokedWith(eq(groupConversation.id))
-//            .thenReturn(groupConversationUpdates.asFlow())
-//
-//        given(conversationRepository)
-//            .suspendFunction(conversationRepository::observeConversationDetailsById)
-//            .whenInvokedWith(eq(oneOnOneConversation.id))
-//            .thenReturn(oneOnOneDetailsChannel.consumeAsFlow())
-//
-//        observeConversationsUseCase().test {
-//            oneOnOneDetailsChannel.send(firstOneOnOneDetails)
-//            assertContentEquals(groupConversationUpdates + firstOneOnOneDetails, awaitItem())
-//
-//            oneOnOneDetailsChannel.send(secondOneOnOneDetails)
-//            assertContentEquals(groupConversationUpdates + secondOneOnOneDetails, awaitItem())
-//
-//            oneOnOneDetailsChannel.close()
-//            awaitComplete()
-//        }
-//    }
-//
-//    @Suppress("FunctionNaming")
-//    @Test
-//    fun givenAConversationIsAddedToTheList_whenObservingDetailsList_thenTheUpdateIsPropagatedThroughTheFlow() = runTest {
-//        val groupConversation = TestConversation.GROUP
-//        val groupConversationDetails = ConversationDetails.Group(groupConversation, LegalHoldStatus.DISABLED)
-//
-//        val selfConversation = TestConversation.SELF
-//        val selfConversationDetails = ConversationDetails.Self(selfConversation)
-//
-//        val firstConversationsList = listOf(groupConversation)
-//        val secondConversationsList = firstConversationsList + selfConversation
-//        val conversationListUpdates = Channel<List<Conversation>>(Channel.UNLIMITED)
-//        conversationListUpdates.send(firstConversationsList)
-//
-//        given(callRepository)
-//            .function(callRepository::ongoingCallsFlow)
-//            .whenInvoked()
-//            .thenReturn(flowOf(listOf()))
-//
-//        given(conversationRepository)
-//            .suspendFunction(conversationRepository::observeConversationList)
-//            .whenInvoked()
-//            .thenReturn(conversationListUpdates.consumeAsFlow())
-//
-//        given(conversationRepository)
-//            .suspendFunction(conversationRepository::observeConversationDetailsById)
-//            .whenInvokedWith(eq(groupConversation.id))
-//            .thenReturn(flowOf(groupConversationDetails))
-//
-//        given(conversationRepository)
-//            .suspendFunction(conversationRepository::observeConversationDetailsById)
-//            .whenInvokedWith(eq(selfConversation.id))
-//            .thenReturn(flowOf(selfConversationDetails))
-//
-//        observeConversationsUseCase().test {
-//            assertContentEquals(listOf(groupConversationDetails), awaitItem())
-//
-//            conversationListUpdates.send(secondConversationsList)
-//            assertContentEquals(listOf(groupConversationDetails, selfConversationDetails), awaitItem())
-//
-//            conversationListUpdates.close()
-//            awaitComplete()
-//        }
-//    }
-//
-//    @Suppress("FunctionNaming")
-//    @Test
-//    fun givenAnOngoingCall_whenFetchingConversationDetails_thenTheConversationShouldHaveAnOngoingCall() = runTest {
-//        val groupConversation = TestConversation.GROUP
-//        val groupConversationDetails = ConversationDetails.Group(groupConversation, LegalHoldStatus.DISABLED)
-//
-//        val ongoingCall = Call(
-//            conversationId = groupConversation.id,
-//            status = CallStatus.STILL_ONGOING,
-//            isMuted = false,
-//            isCameraOn = false,
-//            callerId = "anotherUserId",
-//            conversationName = groupConversation.name,
-//            conversationType = Conversation.Type.GROUP,
-//            callerName = "otherUserName",
-//            callerTeamName = null
-//        )
-//
-//        val firstConversationsList = listOf(groupConversation)
-//
-//        val conversationListUpdates = Channel<List<Conversation>>(Channel.UNLIMITED)
-//        conversationListUpdates.send(firstConversationsList)
-//
-//        given(callRepository)
-//            .function(callRepository::ongoingCallsFlow)
-//            .whenInvoked()
-//            .thenReturn(flowOf(listOf(ongoingCall)))
-//
-//        given(conversationRepository)
-//            .suspendFunction(conversationRepository::observeConversationList)
-//            .whenInvoked()
-//            .thenReturn(conversationListUpdates.consumeAsFlow())
-//
-//        given(conversationRepository)
-//            .suspendFunction(conversationRepository::observeConversationDetailsById)
-//            .whenInvokedWith(eq(groupConversation.id))
-//            .thenReturn(flowOf(groupConversationDetails))
-//
-//        observeConversationsUseCase().test {
-//            assertEquals(true, (awaitItem()[0] as ConversationDetails.Group).hasOngoingCall)
-//        }
-//    }
-//
-//    @Test
-//    fun givenAConversationWithoutAnOngoingCall_whenFetchingConversationDetails_thenTheConversationShouldNotHaveAnOngoingCall() = runTest {
-//        val groupConversation = TestConversation.GROUP
-//        val groupConversationDetails = ConversationDetails.Group(groupConversation, LegalHoldStatus.DISABLED)
-//
-//        val firstConversationsList = listOf(groupConversation)
-//
-//        val conversationListUpdates = Channel<List<Conversation>>(Channel.UNLIMITED)
-//        conversationListUpdates.send(firstConversationsList)
-//
-//        given(callRepository)
-//            .function(callRepository::ongoingCallsFlow)
-//            .whenInvoked()
-//            .thenReturn(flowOf(listOf()))
-//
-//        given(conversationRepository)
-//            .suspendFunction(conversationRepository::observeConversationList)
-//            .whenInvoked()
-//            .thenReturn(conversationListUpdates.consumeAsFlow())
-//
-//        given(conversationRepository)
-//            .suspendFunction(conversationRepository::observeConversationDetailsById)
-//            .whenInvokedWith(eq(groupConversation.id))
-//            .thenReturn(flowOf(groupConversationDetails))
-//
-//        observeConversationsUseCase().test {
-//            assertEquals(false, (awaitItem()[0] as ConversationDetails.Group).hasOngoingCall)
-//        }
-//    }
-=======
     @Test
     fun givenSomeConversations_whenObservingDetailsList_thenObserveConversationListShouldBeCalled() = runTest {
         val conversations = listOf(TestConversation.SELF, TestConversation.GROUP())
@@ -564,5 +306,4 @@
             assertEquals(false, (awaitItem()[0] as ConversationDetails.Group).hasOngoingCall)
         }
     }
->>>>>>> 53831376
 }