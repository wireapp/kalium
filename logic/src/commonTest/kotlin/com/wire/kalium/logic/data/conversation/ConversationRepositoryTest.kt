--- conflicted
+++ resolved
@@ -1,10 +1,7 @@
 package com.wire.kalium.logic.data.conversation
 
 import app.cash.turbine.test
-<<<<<<< HEAD
-=======
 import com.wire.kalium.logic.data.user.UserId
->>>>>>> c6a4e729
 import com.wire.kalium.logic.data.user.UserRepository
 import com.wire.kalium.logic.di.MapperProvider
 import com.wire.kalium.logic.framework.TestConversation
@@ -21,11 +18,8 @@
 import com.wire.kalium.persistence.dao.ConversationDAO
 import com.wire.kalium.persistence.dao.ConversationEntity
 import com.wire.kalium.persistence.dao.Member
-<<<<<<< HEAD
+import com.wire.kalium.persistence.dao.QualifiedIDEntity
 import io.ktor.http.HttpStatusCode
-=======
-import com.wire.kalium.persistence.dao.QualifiedIDEntity
->>>>>>> c6a4e729
 import io.mockative.Mock
 import io.mockative.any
 import io.mockative.anything
@@ -326,7 +320,38 @@
             .wasInvoked(once)
     }
 
-<<<<<<< HEAD
+    @Test
+    fun givenUserHasKnownContactAndConversation_WhenGettingConversationDetailsByExistingConversation_ReturnTheCorrectConversation() = runTest {
+        //given
+        given(conversationDAO)
+            .suspendFunction(conversationDAO::getAllConversations)
+            .whenInvoked()
+            .then { flowOf(CONVERSATION_ENTITIES) }
+
+        given(conversationDAO)
+            .suspendFunction(conversationDAO::getConversationByQualifiedID)
+            .whenInvokedWith(anything())
+            .then { flowOf(CONVERSATION_ENTITY) }
+
+        given(userRepository)
+            .coroutine { userRepository.getSelfUser() }
+            .then { flowOf(TestUser.SELF) }
+
+        given(conversationDAO)
+            .suspendFunction(conversationDAO::getAllMembers)
+            .whenInvokedWith(anything())
+            .thenReturn(flowOf(listOf(Member(TestUser.ENTITY_ID))))
+
+        given(userRepository)
+            .suspendFunction(userRepository::getKnownUser)
+            .whenInvokedWith(any())
+            .thenReturn(flowOf(TestUser.OTHER))
+
+        //when
+        val result = conversationRepository.getOneToOneConversationDetailsByUserId(OTHER_USER_ID)
+        //then
+        assertIs<Either.Right<ConversationDetails.OneOne>>(result)
+    }
 
     @Test
     fun givenAWantToMuteAConversation_whenCallingUpdateMutedStatus_thenShouldDelegateCallToConversationApi() = runTest {
@@ -345,40 +370,8 @@
             .suspendFunction(conversationApi::updateConversationMemberState)
             .with(any(), any())
             .wasInvoked(exactly = once)
-=======
-    @Test
-    fun givenUserHasKnownContactAndConversation_WhenGettingConversationDetailsByExistingConversation_ReturnTheCorrectConversation() = runTest {
-        //given
-        given(conversationDAO)
-            .suspendFunction(conversationDAO::getAllConversations)
-            .whenInvoked()
-            .then { flowOf(CONVERSATION_ENTITIES) }
-
-        given(conversationDAO)
-            .suspendFunction(conversationDAO::getConversationByQualifiedID)
-            .whenInvokedWith(anything())
-            .then { flowOf(CONVERSATION_ENTITY) }
-
-        given(userRepository)
-            .coroutine { userRepository.getSelfUser() }
-            .then { flowOf(TestUser.SELF) }
-
-        given(conversationDAO)
-            .suspendFunction(conversationDAO::getAllMembers)
-            .whenInvokedWith(anything())
-            .thenReturn(flowOf(listOf(Member(TestUser.ENTITY_ID))))
-
-        given(userRepository)
-            .suspendFunction(userRepository::getKnownUser)
-            .whenInvokedWith(any())
-            .thenReturn(flowOf(TestUser.OTHER))
-
-        //when
-        val result = conversationRepository.getOneToOneConversationDetailsByUserId(OTHER_USER_ID)
-        //then
-        assertIs<Either.Right<ConversationDetails.OneOne>>(result)
->>>>>>> c6a4e729
-    }
+    }
+
 
     companion object {
         const val GROUP_NAME = "Group Name"
