--- conflicted
+++ resolved
@@ -510,14 +510,6 @@
             .coroutine { userRepository.observeSelfUser() }
             .then { flowOf(TestUser.SELF) }
 
-<<<<<<< HEAD
-=======
-        given(userRepository)
-            .suspendFunction(userRepository::getSelfUserId)
-            .whenInvoked()
-            .thenReturn(TestUser.SELF.id)
-
->>>>>>> b4146575
         given(conversationDAO)
             .suspendFunction(conversationDAO::insertConversation)
             .whenInvokedWith(anything())
@@ -1338,16 +1330,6 @@
                 .thenReturn(selfUserFlow)
         }
 
-<<<<<<< HEAD
-=======
-        fun withSelfUser(selfUser: QualifiedID) = apply {
-            given(userRepository)
-                .suspendFunction(userRepository::getSelfUserId)
-                .whenInvoked()
-                .thenReturn(selfUser)
-        }
-
->>>>>>> b4146575
         fun withInsertConversations() = apply {
             given(conversationDAO)
                 .suspendFunction(conversationDAO::insertConversations)
