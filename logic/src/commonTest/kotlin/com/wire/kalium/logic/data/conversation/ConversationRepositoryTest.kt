--- conflicted
+++ resolved
@@ -670,7 +670,6 @@
         assertIs<Either.Left<StorageFailure>>(result)
     }
 
-<<<<<<< HEAD
     @Test
     fun givenAGroupConversationHasNewMessages_whenGettingConversationDetails_ThenCorrectlyGetUnreadMessageCount() =
         runTest {
@@ -865,8 +864,25 @@
 
 
 
-=======
->>>>>>> fd7696ff
+    @Test
+    fun givenAConversationDaoFailed_whenUpdatingTheConversationReadDate_thenShouldNotSucceed() = runTest {
+        // given
+        given(conversationDAO)
+            .suspendFunction(conversationDAO::updateConversationReadDate)
+            .whenInvokedWith(any(), any())
+            .thenThrow(IllegalStateException("Some illegal state"))
+
+        // when
+        val result = conversationRepository.updateConversationReadDate(TestConversation.ID, "2022-03-30T15:36:00.000Z")
+
+        // then
+        verify(conversationDAO)
+            .suspendFunction(conversationDAO::updateConversationReadDate)
+            .with(anything(), anything())
+            .wasInvoked()
+        assertIs<Either.Left<StorageFailure>>(result)
+    }
+
     companion object {
         const val GROUP_NAME = "Group Name"
 
