package com.wire.kalium.logic.data.conversation

import app.cash.turbine.test
import com.wire.kalium.cryptography.MLSClient
import com.wire.kalium.logic.StorageFailure
import com.wire.kalium.logic.data.client.MLSClientProvider
import com.wire.kalium.logic.data.event.Event
import com.wire.kalium.logic.data.id.ConversationId
import com.wire.kalium.logic.data.id.GroupID
import com.wire.kalium.logic.data.id.PersistenceQualifiedId
import com.wire.kalium.logic.data.user.OtherUser
import com.wire.kalium.logic.data.user.SelfUser
import com.wire.kalium.logic.data.user.UserId
import com.wire.kalium.logic.data.user.UserRepository
import com.wire.kalium.logic.di.MapperProvider
import com.wire.kalium.logic.framework.TestConversation
import com.wire.kalium.logic.framework.TestUser
import com.wire.kalium.logic.functional.Either
import com.wire.kalium.logic.util.shouldSucceed
import com.wire.kalium.network.api.base.authenticated.client.ClientApi
import com.wire.kalium.network.api.base.authenticated.conversation.ConvProtocol
import com.wire.kalium.network.api.base.authenticated.conversation.ConvProtocol.MLS
import com.wire.kalium.network.api.base.authenticated.conversation.ConversationApi
import com.wire.kalium.network.api.base.authenticated.conversation.ConversationMemberAddedDTO
import com.wire.kalium.network.api.base.authenticated.conversation.ConversationMemberDTO
import com.wire.kalium.network.api.base.authenticated.conversation.ConversationMemberRemovedDTO
import com.wire.kalium.network.api.base.authenticated.conversation.ConversationMembersResponse
import com.wire.kalium.network.api.base.authenticated.conversation.ConversationPagingResponse
import com.wire.kalium.network.api.base.authenticated.conversation.ConversationResponse
import com.wire.kalium.network.api.base.authenticated.conversation.ConversationResponseDTO
import com.wire.kalium.network.api.base.authenticated.conversation.model.ConversationAccessInfoDTO
import com.wire.kalium.network.api.base.authenticated.conversation.model.ConversationMemberRoleDTO
import com.wire.kalium.network.api.base.authenticated.conversation.model.UpdateConversationAccessResponse
import com.wire.kalium.network.api.base.authenticated.notification.EventContentDTO
import com.wire.kalium.network.api.base.model.ConversationAccessDTO
import com.wire.kalium.network.api.base.model.ConversationAccessRoleDTO
import com.wire.kalium.network.api.base.model.ErrorResponse
import com.wire.kalium.network.exceptions.KaliumException
import com.wire.kalium.network.utils.NetworkResponse
import com.wire.kalium.persistence.dao.ConversationDAO
import com.wire.kalium.persistence.dao.ConversationEntity
import com.wire.kalium.persistence.dao.ConversationIDEntity
import com.wire.kalium.persistence.dao.ConversationViewEntity
import com.wire.kalium.persistence.dao.QualifiedIDEntity
import com.wire.kalium.persistence.dao.client.ClientDAO
import com.wire.kalium.persistence.dao.message.MessageDAO
import com.wire.kalium.persistence.dao.message.MessageEntity
import com.wire.kalium.persistence.dao.message.MessageEntityContent
import io.ktor.http.HttpStatusCode
import io.mockative.Mock
import io.mockative.any
import io.mockative.anything
import io.mockative.configure
import io.mockative.eq
import io.mockative.fun2
import io.mockative.given
import io.mockative.matchers.Matcher
import io.mockative.matching
import io.mockative.mock
import io.mockative.once
import io.mockative.thenDoNothing
import io.mockative.verify
import kotlinx.coroutines.ExperimentalCoroutinesApi
import kotlinx.coroutines.flow.Flow
import kotlinx.coroutines.flow.flowOf
import kotlinx.coroutines.test.runTest
import kotlinx.datetime.Clock
import kotlinx.datetime.Instant
import kotlin.test.Test
import kotlin.test.assertEquals
import kotlin.test.assertIs
import kotlin.test.assertNotNull
import kotlin.test.assertNull
import kotlin.test.assertTrue
import com.wire.kalium.network.api.base.model.ConversationId as ConversationIdDTO
import com.wire.kalium.persistence.dao.Member as MemberEntity

@Suppress("LargeClass")
@OptIn(ExperimentalCoroutinesApi::class)
class ConversationRepositoryTest {

<<<<<<< HEAD
=======
    @Mock
    private val userRepository = mock(UserRepository::class)

    @Mock
    private val mlsClient = mock(classOf<MLSClient>())

    @Mock
    private val mlsClientProvider = mock(classOf<MLSClientProvider>())

    @Mock
    private val conversationDAO = configure(mock(ConversationDAO::class)) { stubsUnitByDefault = true }

    @Mock
    private val messageDAO = configure(mock(MessageDAO::class)) { stubsUnitByDefault = true }

    @Mock
    private val conversationApi = mock(ConversationApi::class)

    @Mock
    private val clientDao = mock(ClientDAO::class)

    @Mock
    private val clientApi = mock(ClientApi::class)

    @Mock
    private val timeParser: TimeParser = mock(TimeParser::class)

    private lateinit var conversationRepository: ConversationRepository

    @BeforeTest
    fun setup() {
        conversationRepository = ConversationDataSource(
            userRepository,
            mlsClientProvider,
            conversationDAO,
            conversationApi,
            messageDAO,
            clientDao,
            clientApi,
            timeParser
        )
    }

>>>>>>> 9f50d19c
    @Test
    fun givenNewConversationEvent_whenCallingInsertConversationFromEvent_thenConversationShouldBePersisted() = runTest {
        val event = Event.Conversation.NewConversation("id", TestConversation.ID, "time", CONVERSATION_RESPONSE)
        val selfUserFlow = flowOf(TestUser.SELF)
        val (arrangement, conversationRepository) = Arrangement()
            .withSelfUserFlow(selfUserFlow)
            .arrange()

        conversationRepository.insertConversationFromEvent(event)

        with(arrangement) {
            verify(conversationDAO)
                .suspendFunction(conversationDAO::insertConversations)
                .with(
                    matching { conversations ->
                        conversations.any { entity -> entity.id.value == CONVERSATION_RESPONSE.id.value }
                    }
                )
                .wasInvoked(exactly = once)
        }
    }

    @Test
    fun givenNewConversationEventWithMlsConversation_whenCallingInsertConversation_thenMlsGroupExistenceShouldBeQueried() = runTest {
        val event = Event.Conversation.NewConversation(
            "id",
            TestConversation.ID,
            "time",
            CONVERSATION_RESPONSE.copy(
                groupId = RAW_GROUP_ID,
                protocol = MLS,
                mlsCipherSuiteTag = ConversationEntity.CipherSuite.MLS_128_DHKEMX25519_AES128GCM_SHA256_Ed25519.cipherSuiteTag
            )
        )
        val protocolInfo = ConversationEntity.ProtocolInfo.MLS(
            RAW_GROUP_ID,
            ConversationEntity.GroupState.ESTABLISHED,
            0UL,
            Instant.parse("2021-03-30T15:36:00.000Z"),
            cipherSuite = ConversationEntity.CipherSuite.MLS_128_DHKEMX25519_AES128GCM_SHA256_Ed25519
        )

        val (arrangement, conversationRepository) = Arrangement()
            .withSelfUserFlow(flowOf(TestUser.SELF))
            .withHasEstablishedMLSGroup(true)
            .arrange()

        conversationRepository.insertConversationFromEvent(event)

        verify(arrangement.mlsClient)
            .suspendFunction(arrangement.mlsClient::conversationExists)
            .with(eq(RAW_GROUP_ID))
            .wasInvoked(once)

        verify(arrangement.conversationDAO)
            .suspendFunction(arrangement.conversationDAO::insertConversations)
            .with(
                matching { conversations ->
                    conversations.any { entity ->
                        entity.id.value == CONVERSATION_RESPONSE.id.value && entity.protocolInfo == protocolInfo.copy(
                            keyingMaterialLastUpdate = (entity.protocolInfo as ConversationEntity.ProtocolInfo.MLS).keyingMaterialLastUpdate
                        )
                    }
                }
            )
            .wasInvoked(once)
    }

    @Test
    fun givenTwoPagesOfConversation_whenFetchingConversationsAndItsDetails_thenThePagesShouldBeAddedAndPersistOnlyFounds() =
        runTest {
            // given
            val response = ConversationPagingResponse(listOf(CONVERSATION_IDS_DTO_ONE, CONVERSATION_IDS_DTO_TWO), false, "")

            val (arrangement, conversationRepository) = Arrangement()
                .withFetchConversationsIds(NetworkResponse.Success(response, emptyMap(), HttpStatusCode.OK.value))
                .withFetchConversationsListDetails(
                    { it.size == 2 },
                    NetworkResponse.Success(CONVERSATION_RESPONSE_DTO, emptyMap(), HttpStatusCode.OK.value)
                )
                .withSelfUserFlow(flowOf(TestUser.SELF))
                .arrange()

            // when
            conversationRepository.fetchConversations()

            // then
            verify(arrangement.conversationDAO)
                .suspendFunction(arrangement.conversationDAO::insertConversations)
                .with(
                    matching { list ->
                        list.any {
                            it.id.value == CONVERSATION_RESPONSE.id.value
                        }
                    }
                )
                .wasInvoked(exactly = once)
        }

    @Test
    fun givenConversationDaoReturnsAGroupConversation_whenGettingConversationDetailsById_thenReturnAGroupConversationDetails() = runTest {
        val conversationEntity = TestConversation.VIEW_ENTITY.copy(type = ConversationEntity.Type.GROUP)

        val (_, conversationRepository) = Arrangement()
            .withExpectedObservableConversation(conversationEntity)
            .withLastUnreadMessage(TEST_MESSAGE_ENTITY)
            .arrange()

        conversationRepository.observeConversationDetailsById(TestConversation.ID).test {
            assertIs<Either.Right<ConversationDetails.Group>>(awaitItem())
            awaitComplete()
        }
    }

    @Test
    fun givenConversationDaoReturnsASelfConversation_whenGettingConversationDetailsById_thenReturnASelfConversationDetails() = runTest {
        val conversationEntity = TestConversation.VIEW_ENTITY.copy(type = ConversationEntity.Type.SELF)

        val (_, conversationRepository) = Arrangement()
            .withExpectedObservableConversation(conversationEntity)
            .arrange()

        conversationRepository.observeConversationDetailsById(TestConversation.ID).test {
            assertIs<Either.Right<ConversationDetails.Self>>(awaitItem())
            awaitComplete()
        }
    }

    @Test
    fun givenConversationDaoReturnsAOneOneConversation_whenGettingConversationDetailsById_thenReturnAOneOneConversationDetails() = runTest {
        val conversationId = TestConversation.ENTITY_ID
        val conversationEntity = TestConversation.VIEW_ENTITY.copy(
            id = conversationId,
            type = ConversationEntity.Type.ONE_ON_ONE,
            otherUserId = QualifiedIDEntity("otherUser", "domain")
        )

        val (_, conversationRepository) = Arrangement()
            .withExpectedObservableConversation(conversationEntity)
            .withLastUnreadMessage(TEST_MESSAGE_ENTITY)
            .arrange()

        conversationRepository.observeConversationDetailsById(TestConversation.ID).test {
            assertIs<Either.Right<ConversationDetails.OneOne>>(awaitItem())
            awaitComplete()
        }
    }

    @Test
    fun givenUserHasKnownContactAndConversation_WhenGettingConversationDetailsByExistingConversation_ReturnTheCorrectConversation() =
        runTest {
            // given
            val (_, conversationRepository) = Arrangement()
                .withSelfUserFlow(flowOf(TestUser.SELF))
                .withExpectedConversationWithOtherUser(TestConversation.VIEW_ENTITY)
                .withExpectedOtherKnownUser(TestUser.OTHER)
                .arrange()

            // when
            val result = conversationRepository.getOneToOneConversationWithOtherUser(OTHER_USER_ID)
            // then
            assertIs<Either.Right<ConversationDetails.OneOne>>(result)
        }

    @Test
    fun givenAWantToMuteAConversation_whenCallingUpdateMutedStatus_thenShouldDelegateCallToConversationApi() = runTest {
        val (arrangement, conversationRepository) = Arrangement()
            .withUpdateConversationMemberStateResult(NetworkResponse.Success(Unit, mapOf(), HttpStatusCode.OK.value))
            .arrange()

        conversationRepository.updateMutedStatus(
            TestConversation.ID,
            MutedConversationStatus.AllMuted,
            Clock.System.now().toEpochMilliseconds()
        )

        verify(arrangement.conversationApi)
            .suspendFunction(arrangement.conversationApi::updateConversationMemberState)
            .with(any(), any())
            .wasInvoked(exactly = once)

        verify(arrangement.conversationDAO)
            .suspendFunction(arrangement.conversationDAO::updateConversationMutedStatus)
            .with(any(), any(), any())
            .wasInvoked(exactly = once)
    }

    @Test
    fun givenAConversationExists_whenFetchingConversationIfUnknown_thenShouldNotFetchFromApi() = runTest {
        val conversationId = TestConversation.ID
        val (arrangement, conversationRepository) = Arrangement()
            .withExpectedConversation(TestConversation.VIEW_ENTITY)
            .arrange()

        conversationRepository.fetchConversationIfUnknown(conversationId)

        verify(arrangement.conversationApi)
            .suspendFunction(arrangement.conversationApi::fetchConversationDetails)
            .with(eq(ConversationId(value = conversationId.value, domain = conversationId.domain)))
            .wasNotInvoked()
    }

    @Test
    fun givenAConversationExists_whenFetchingConversationIfUnknown_thenShouldSucceed() = runTest {
        val conversationId = TestConversation.ID
        val (_, conversationRepository) = Arrangement()
            .withExpectedConversation(TestConversation.VIEW_ENTITY)
            .arrange()

        conversationRepository.fetchConversationIfUnknown(conversationId)
            .shouldSucceed()
    }

    @Test
    fun givenAConversationDoesNotExist_whenFetchingConversationIfUnknown_thenShouldFetchFromAPI() = runTest {
        val conversationId = TestConversation.ID
        val conversationIdDTO = ConversationIdDTO(value = conversationId.value, domain = conversationId.domain)

        val (arrangement, conversationRepository) = Arrangement()
            .withExpectedConversation(null)
            .withSelfUser(TestUser.SELF)
            .withFetchConversationDetailsResult(
                NetworkResponse.Success(TestConversation.CONVERSATION_RESPONSE, mapOf(), HttpStatusCode.OK.value),
                eq(conversationIdDTO)
            )
            .arrange()

        conversationRepository.fetchConversationIfUnknown(conversationId)
            .shouldSucceed()

        verify(arrangement.conversationApi)
            .suspendFunction(arrangement.conversationApi::fetchConversationDetails)
            .with(eq(conversationIdDTO))
            .wasInvoked(exactly = once)
    }

    @Test
    fun givenAConversationDoesNotExistAndAPISucceeds_whenFetchingConversationIfUnknown_thenShouldSucceed() = runTest {
        val conversationId = TestConversation.ID

        val (_, conversationRepository) = Arrangement()
            .withExpectedConversation(null)
            .withSelfUser(TestUser.SELF)
            .withFetchConversationDetailsResult(
                NetworkResponse.Success(TestConversation.CONVERSATION_RESPONSE, mapOf(), HttpStatusCode.OK.value),
                eq(ConversationIdDTO(value = conversationId.value, domain = conversationId.domain))
            )
            .arrange()

        conversationRepository.fetchConversationIfUnknown(conversationId)
            .shouldSucceed()
    }

    @Suppress("LongMethod")
    @Test
    fun givenUpdateAccessRoleSuccess_whenUpdatingConversationAccessInfo_thenTheNewAccessSettingsAreUpdatedLocally() = runTest {

        val conversationIdDTO = ConversationIdDTO("conv_id", "conv_domain")
        val newAccessIndoDTO = ConversationAccessInfoDTO(
            accessRole = setOf(
                ConversationAccessRoleDTO.TEAM_MEMBER,
                ConversationAccessRoleDTO.NON_TEAM_MEMBER,
                ConversationAccessRoleDTO.SERVICE,
                ConversationAccessRoleDTO.GUEST,
            ),
            access = setOf(
                ConversationAccessDTO.INVITE,
                ConversationAccessDTO.CODE,
                ConversationAccessDTO.PRIVATE,
                ConversationAccessDTO.LINK
            )
        )
        val newAccess = UpdateConversationAccessResponse.AccessUpdated(
            EventContentDTO.Conversation.AccessUpdate(
                conversationIdDTO,
                data = newAccessIndoDTO,
                qualifiedFrom = com.wire.kalium.network.api.base.model.UserId("from_id", "from_domain")
            )
        )

        val (arrange, conversationRepository) = Arrangement()
            .withApiUpdateAccessRoleReturns(NetworkResponse.Success(newAccess, mapOf(), 200))
            .withDaoUpdateAccessSuccess()
            .arrange()

        conversationRepository.updateAccessInfo(
            conversationID = ConversationId(conversationIdDTO.value, conversationIdDTO.domain),
            access = listOf(
                Conversation.Access.INVITE,
                Conversation.Access.CODE,
                Conversation.Access.PRIVATE,
                Conversation.Access.LINK
            ),
            accessRole = listOf(
                Conversation.AccessRole.TEAM_MEMBER,
                Conversation.AccessRole.NON_TEAM_MEMBER,
                Conversation.AccessRole.SERVICE,
                Conversation.AccessRole.GUEST
            )
        ).shouldSucceed()

        with(arrange) {
            verify(conversationApi)
                .coroutine { conversationApi.updateAccessRole(conversationIdDTO, newAccessIndoDTO) }
                .wasInvoked(exactly = once)

            verify(conversationDAO)
                .coroutine {
                    conversationDAO.updateAccess(
                        ConversationIDEntity(conversationIdDTO.value, conversationIdDTO.domain),
                        accessList = listOf(
                            ConversationEntity.Access.INVITE,
                            ConversationEntity.Access.CODE,
                            ConversationEntity.Access.PRIVATE,
                            ConversationEntity.Access.LINK
                        ),
                        accessRoleList = listOf(
                            ConversationEntity.AccessRole.TEAM_MEMBER,
                            ConversationEntity.AccessRole.NON_TEAM_MEMBER,
                            ConversationEntity.AccessRole.SERVICE,
                            ConversationEntity.AccessRole.GUEST
                        )
                    )
                }
                .wasInvoked(exactly = once)
        }
    }

    @Test
    fun givenUpdateConversationMemberRoleSuccess_whenUpdatingConversationMemberRole_thenTheNewRoleIsUpdatedLocally() = runTest {
        val (arrange, conversationRepository) = Arrangement()
            .withApiUpdateConversationMemberRoleReturns(NetworkResponse.Success(Unit, mapOf(), 200))
            .withDaoUpdateConversationMemberRoleSuccess()
            .arrange()
        val conversationId = ConversationId("conv_id", "conv_domain")
        val userId: UserId = UserId("user_id", "user_domain")
        val newRole = Conversation.Member.Role.Admin

        conversationRepository.updateConversationMemberRole(conversationId, userId, newRole).shouldSucceed()

        with(arrange) {
            verify(conversationApi)
                .coroutine {
                    conversationApi.updateConversationMemberRole(
                        MapperProvider.idMapper().toApiModel(conversationId),
                        MapperProvider.idMapper().toApiModel(userId),
                        ConversationMemberRoleDTO(MapperProvider.conversationRoleMapper().toApi(newRole))
                    )
                }
                .wasInvoked(exactly = once)

            verify(conversationDAO)
                .coroutine {
                    conversationDAO.updateConversationMemberRole(
                        MapperProvider.idMapper().toDaoModel(conversationId),
                        MapperProvider.idMapper().toDaoModel(userId),
                        MapperProvider.conversationRoleMapper().toDAO(newRole)
                    )
                }
                .wasInvoked(exactly = once)
        }
    }

    @Test
    fun givenAConversation_WhenDeletingTheConversation_ThenShouldBeDeletedLocally() = runTest {
        val (arrange, conversationRepository) = Arrangement().withSuccessfulConversationDeletion().arrange()
        val conversationId = ConversationId("conv_id", "conv_domain")

        conversationRepository.deleteConversation(conversationId).shouldSucceed()

        with(arrange) {
            verify(conversationDAO)
                .suspendFunction(conversationDAO::deleteConversationByQualifiedID)
                .with(eq(MapperProvider.idMapper().toDaoModel(conversationId)))
                .wasInvoked(once)
        }
    }

    @Test
    fun givenAGroupConversationHasNewMessages_whenGettingConversationDetails_ThenCorrectlyGetUnreadMessageCount() = runTest {
        // given
        val conversationEntity = TestConversation.VIEW_ENTITY.copy(
            type = ConversationEntity.Type.GROUP,
            unreadMessageCount = 10
        )

        val (_, conversationRepository) = Arrangement()
            .withExpectedObservableConversation(conversationEntity)
            .withLastUnreadMessage(TEST_MESSAGE_ENTITY)
            .arrange()

        // when
        conversationRepository.observeConversationDetailsById(TestConversation.ID).test {
            // then
            val conversationDetail = awaitItem()

            assertIs<Either.Right<ConversationDetails.Group>>(conversationDetail)
            assertTrue { conversationDetail.value.unreadMessagesCount == 10L }

            awaitComplete()
        }
    }

    @Test
    fun givenAGroupConversationHasNotNewMessages_whenGettingConversationDetails_ThenReturnZeroUnreadMessageCount() = runTest {
        // given
        val conversationEntity = TestConversation.VIEW_ENTITY.copy(
            type = ConversationEntity.Type.GROUP,
        )

        val (_, conversationRepository) = Arrangement()
            .withExpectedObservableConversation(conversationEntity)
            .withLastUnreadMessage(null)
            .arrange()

        // when
        conversationRepository.observeConversationDetailsById(TestConversation.ID).test {
            // then
            val conversationDetail = awaitItem()

            assertIs<Either.Right<ConversationDetails.Group>>(conversationDetail)
            assertTrue { conversationDetail.value.unreadMessagesCount == 0L }
            assertTrue { conversationDetail.value.lastUnreadMessage == null }

            awaitComplete()
        }
    }

    @Test
    fun givenAOneToOneConversationHasNotNewMessages_whenGettingConversationDetails_ThenReturnZeroUnreadMessageCount() = runTest {
        // given
        val conversationEntity = TestConversation.VIEW_ENTITY.copy(
            type = ConversationEntity.Type.ONE_ON_ONE,
            otherUserId = QualifiedIDEntity("otherUser", "domain")
        )

        val (_, conversationRepository) = Arrangement()
            .withExpectedObservableConversation(conversationEntity)
            .withLastUnreadMessage(null)
            .arrange()

        // when
        conversationRepository.observeConversationDetailsById(TestConversation.ID).test {
            // then
            val conversationDetail = awaitItem()

            assertIs<Either.Right<ConversationDetails.OneOne>>(conversationDetail)
            assertTrue { conversationDetail.value.unreadMessagesCount == 0L }
            assertTrue { conversationDetail.value.lastUnreadMessage == null }

            awaitComplete()
        }
    }

    @Test
    fun givenAOneToOneConversationHasNewMessages_whenGettingConversationDetails_ThenCorrectlyGetUnreadMessageCount() = runTest {
        // given
        val conversationEntity = TestConversation.VIEW_ENTITY.copy(
            type = ConversationEntity.Type.ONE_ON_ONE,
            otherUserId = QualifiedIDEntity("otherUser", "domain"),
            unreadMessageCount = 10
        )

        val (_, conversationRepository) = Arrangement()
            .withExpectedObservableConversation(conversationEntity)
            .withLastUnreadMessage(TEST_MESSAGE_ENTITY)
            .arrange()

        // when
        conversationRepository.observeConversationDetailsById(TestConversation.ID).test {
            // then
            val conversationDetail = awaitItem()

            assertIs<Either.Right<ConversationDetails.OneOne>>(conversationDetail)
            assertTrue { conversationDetail.value.unreadMessagesCount == 10L }
            assertTrue(conversationDetail.value.lastUnreadMessage != null)

            awaitComplete()
        }
    }

    @Test
    fun givenUserHasUnReadConversation_whenGettingUnReadConversationCount_ThenCorrectlyGetTheCount() = runTest {
        // given
        val (_, conversationRepository) = Arrangement()
            .withUnreadConversationCount(10L)
            .arrange()

        // when
        val result = conversationRepository.getUnreadConversationCount()

        // then
        assertIs<Either.Right<Long>>(result)
        assertEquals(10L, result.value)
    }

    @Test
    fun givenAConversationDaoFailed_whenUpdatingTheConversationReadDate_thenShouldNotSucceed() = runTest {
        // given
        val (arrangement, conversationRepository) = Arrangement()
            .withUpdateConversationReadDateException(IllegalStateException("Some illegal state"))
            .arrange()

        // when
        val result = conversationRepository.updateConversationReadDate(TestConversation.ID, "2022-03-30T15:36:00.000Z")

        // then
        verify(arrangement.conversationDAO)
            .suspendFunction(arrangement.conversationDAO::updateConversationReadDate)
            .with(anything(), anything())
            .wasInvoked()
        assertIs<Either.Left<StorageFailure>>(result)
    }

    @Test
    fun givenAMemberInAConversation_WhenCheckingIfItIsMember_ThenShouldSucceed() = runTest {
        val isMember = true

        // given
        val (arrangement, conversationRepository) = Arrangement()
            .withExpectedIsUserMemberFlow(flowOf(isMember))
            .arrange()

        // when
        conversationRepository.observeIsUserMember(CONVERSATION_ID, USER_ID).test {
            // then
            val isMemberResponse = awaitItem()

            assertIs<Either.Right<Boolean>>(isMemberResponse)
            assertEquals(isMemberResponse.value, isMember)

            verify(arrangement.conversationDAO)
                .suspendFunction(arrangement.conversationDAO::observeIsUserMember)
                .with(eq(CONVERSATION_ENTITY_ID), eq(USER_ENTITY_ID))
                .wasInvoked(exactly = once)

            awaitComplete()
        }

    }

    @Test
    fun givenAMemberIsNotInAConversation_WhenCheckingIfItIsMember_ThenShouldSucceed() = runTest {
        val isMember = false
        val (arrangement, conversationRepository) = Arrangement()
            .withExpectedIsUserMemberFlow(flowOf(isMember))
            .arrange()

        // when
        conversationRepository.observeIsUserMember(CONVERSATION_ID, USER_ID).test {
            // then
            val isMemberResponse = awaitItem()

            assertIs<Either.Right<Boolean>>(isMemberResponse)
            assertEquals(isMemberResponse.value, isMember)

            verify(arrangement.conversationDAO)
                .suspendFunction(arrangement.conversationDAO::observeIsUserMember)
                .with(eq(CONVERSATION_ENTITY_ID), eq(USER_ENTITY_ID))
                .wasInvoked(exactly = once)

            awaitComplete()
        }
    }

    @Test
    fun givenADeletedMember_WhenInvokingWhoDeletedMe_ThenDaoCallShouldSucceed() = runTest {
        val whoDeletedMe = UserId("deletion-author", "deletion-author-domain")
        val conversationId = ConversationId("conv_id", "conv_domain")
        val selfUserFlow = flowOf(TestUser.SELF)
        val (arrange, conversationRepository) = Arrangement().withSelfUserFlow(selfUserFlow).withWhoDeletedMe(whoDeletedMe).arrange()

        val result = conversationRepository.whoDeletedMe(conversationId)

        with(arrange) {
            result.shouldSucceed {}
            verify(conversationDAO)
                .suspendFunction(conversationDAO::whoDeletedMeInConversation)
                .with(any(), any())
                .wasInvoked(once)
        }
    }

    @Test
    fun givenAConversationId_WhenTheConversationDoesNotExists_ShouldReturnANullConversation() = runTest {
        val conversationId = ConversationId("conv_id", "conv_domain")
        val (_, conversationRepository) = Arrangement().withExpectedObservableConversation().arrange()

        val result = conversationRepository.getConversationById(conversationId)
        assertNull(result)
    }

    @Test
    fun givenAConversationId_WhenTheConversationExists_ShouldReturnAConversationInstance() = runTest {
        val conversationId = ConversationId("conv_id", "conv_domain")
        val (_, conversationRepository) = Arrangement().withExpectedObservableConversation(TestConversation.VIEW_ENTITY).arrange()

        val result = conversationRepository.getConversationById(conversationId)
        assertNotNull(result)
    }

    @Test
    fun givenAConversation_WhenUpdatingTheName_ShouldReturnSuccess() = runTest {
        val conversationId = ConversationId("conv_id", "conv_domain")
        val (arrange, conversationRepository) = Arrangement().withExpectedObservableConversation(TestConversation.VIEW_ENTITY).arrange()

        val result = conversationRepository.updateConversationName(conversationId, "newName", "2022-03-30T15:36:00.000Z")
        with(result) {
            shouldSucceed()
            verify(arrange.conversationDAO)
                .suspendFunction(arrange.conversationDAO::updateConversationName)
                .with(any(), any(), any())
                .wasInvoked(exactly = once)
        }
    }

    @Test
    fun givenAnUserId_WhenGettingConversationIds_ShouldReturnSuccess() = runTest {
        val userId = UserId("user_id", "user_domain")
        val (arrange, conversationRepository) = Arrangement().withConversationIdsByUserId(listOf(TestConversation.ID)).arrange()

        val result = conversationRepository.getConversationIdsByUserId(userId)
        with(result) {
            shouldSucceed()
            verify(arrange.conversationDAO)
                .suspendFunction(arrange.conversationDAO::getConversationIdsByUserId)
                .with(any())
                .wasInvoked(exactly = once)
        }
    }

    private class Arrangement {
        @Mock
        val userRepository: UserRepository = mock(UserRepository::class)

        @Mock
        val mlsClient: MLSClient = mock(MLSClient::class)

        @Mock
        val mlsClientProvider: MLSClientProvider = mock(MLSClientProvider::class)

        @Mock
        val conversationDAO: ConversationDAO = mock(ConversationDAO::class)

        @Mock
        val conversationApi: ConversationApi = mock(ConversationApi::class)

        @Mock
        val clientDao: ClientDAO = mock(ClientDAO::class)

        @Mock
        private val clientApi = mock(ClientApi::class)

        @Mock
        private val messageDAO = configure(mock(MessageDAO::class)) { stubsUnitByDefault = true }

        val conversationRepository =
            ConversationDataSource(
                userRepository,
                mlsClientProvider,
                conversationDAO,
                conversationApi,
                messageDAO,
                clientDao,
                clientApi,
<<<<<<< HEAD
                TestUser.SELF.id
=======
                timeParser
>>>>>>> 9f50d19c
            )

        init {
            given(conversationDAO)
                .suspendFunction(conversationDAO::insertConversation)
                .whenInvokedWith(anything())
                .thenDoNothing()

            given(conversationDAO)
                .suspendFunction(conversationDAO::insertMembersWithQualifiedId, fun2<List<MemberEntity>, QualifiedIDEntity>())
                .whenInvokedWith(anything(), anything())
                .thenDoNothing()

            given(conversationDAO)
                .suspendFunction(conversationDAO::updateConversationMutedStatus)
                .whenInvokedWith(any(), any(), any())
                .thenReturn(Unit)

            given(mlsClientProvider)
                .suspendFunction(mlsClientProvider::getMLSClient)
                .whenInvokedWith(anything())
                .thenReturn(Either.Right(mlsClient))
        }

        fun withHasEstablishedMLSGroup(isClient: Boolean) = apply {
            given(mlsClient)
                .function(mlsClient::conversationExists)
                .whenInvokedWith(anything())
                .thenReturn(isClient)
        }

        fun withSelfUserFlow(selfUserFlow: Flow<SelfUser>) = apply {
            given(userRepository)
                .suspendFunction(userRepository::observeSelfUser)
                .whenInvoked()
                .thenReturn(selfUserFlow)
        }

        fun withExpectedOtherKnownUser(user: OtherUser) = apply {
            given(userRepository)
                .suspendFunction(userRepository::getKnownUser)
                .whenInvokedWith(any())
                .thenReturn(flowOf(user))
        }

        fun withSelfUser(selfUser: SelfUser) = apply {
            given(userRepository)
                .suspendFunction(userRepository::getSelfUser)
                .whenInvoked()
                .thenReturn(selfUser)
        }

        fun withFetchConversationsIds(response: NetworkResponse<ConversationPagingResponse>) = apply {
            given(conversationApi)
                .suspendFunction(conversationApi::fetchConversationsIds)
                .whenInvokedWith(eq(null))
                .thenReturn(response)
        }

        fun withFetchConversationsListDetails(
            predicate: (List<com.wire.kalium.network.api.base.model.ConversationId>) -> Boolean,
            response: NetworkResponse<ConversationResponseDTO>
        ) = apply {
            given(conversationApi)
                .suspendFunction(conversationApi::fetchConversationsListDetails)
                .whenInvokedWith(matching(predicate))
                .thenReturn(response)
        }

        fun withExpectedConversationWithOtherUser(conversation: ConversationViewEntity?) = apply {
            given(conversationDAO)
                .suspendFunction(conversationDAO::getConversationWithOtherUser)
                .whenInvokedWith(anything())
                .then { conversation }
        }

        fun withUpdateConversationMemberStateResult(response: NetworkResponse<Unit>) = apply {
            given(conversationApi)
                .suspendFunction(conversationApi::updateConversationMemberState)
                .whenInvokedWith(any(), any())
                .thenReturn(response)
        }

        fun withLastUnreadMessage(message: MessageEntity?) = apply {
            given(messageDAO)
                .suspendFunction(messageDAO::observeLastUnreadMessage)
                .whenInvokedWith(any())
                .thenReturn(flowOf(message))
        }

        fun withUnreadConversationCount(count: Long) = apply {
            given(conversationDAO)
                .suspendFunction(conversationDAO::getUnreadConversationCount)
                .whenInvoked()
                .thenReturn(count)
        }

        fun withUpdateConversationReadDateException(exception: Throwable) = apply {
            given(conversationDAO)
                .suspendFunction(conversationDAO::updateConversationReadDate)
                .whenInvokedWith(any(), any())
                .thenThrow(exception)
        }

        fun withApiUpdateAccessRoleReturns(response: NetworkResponse<UpdateConversationAccessResponse>) = apply {
            given(conversationApi)
                .suspendFunction(conversationApi::updateAccessRole)
                .whenInvokedWith(any(), any())
                .thenReturn(response)
        }

        fun withDaoUpdateAccessSuccess() = apply {
            given(conversationDAO)
                .suspendFunction(conversationDAO::updateAccess)
                .whenInvokedWith(any(), any(), any())
                .thenReturn(Unit)
        }

        fun withApiUpdateConversationMemberRoleReturns(response: NetworkResponse<Unit>) = apply {
            given(conversationApi)
                .suspendFunction(conversationApi::updateConversationMemberRole)
                .whenInvokedWith(any(), any(), any())
                .thenReturn(response)
        }

        fun withDaoUpdateConversationMemberRoleSuccess() = apply {
            given(conversationDAO)
                .suspendFunction(conversationDAO::updateConversationMemberRole)
                .whenInvokedWith(any(), any(), any())
                .thenReturn(Unit)
        }

        fun withConversationProtocolIs(protocolInfo: ConversationEntity.ProtocolInfo) = apply {
            given(conversationDAO)
                .suspendFunction(conversationDAO::getConversationByQualifiedID)
                .whenInvokedWith(any())
                .thenReturn(TestConversation.GROUP_VIEW_ENTITY(protocolInfo))
        }

        fun withAddMemberAPISucceedChanged() = apply {
            given(conversationApi)
                .suspendFunction(conversationApi::addMember)
                .whenInvokedWith(any(), any())
                .thenReturn(
                    NetworkResponse.Success(
                        TestConversation.ADD_MEMBER_TO_CONVERSATION_SUCCESSFUL_RESPONSE,
                        mapOf(),
                        HttpStatusCode.OK.value
                    )
                )
        }

        fun withAddMemberAPISucceedUnchanged() = apply {
            given(conversationApi)
                .suspendFunction(conversationApi::addMember)
                .whenInvokedWith(any(), any())
                .thenReturn(
                    NetworkResponse.Success(
                        ConversationMemberAddedDTO.Unchanged,
                        mapOf(),
                        HttpStatusCode.OK.value
                    )
                )
        }

        fun withAddMemberAPIFailed() = apply {
            given(conversationApi)
                .suspendFunction(conversationApi::addMember)
                .whenInvokedWith(any(), any())
                .thenReturn(
                    NetworkResponse.Error(
                        KaliumException.ServerError(ErrorResponse(500, "error_message", "error_label"))
                    )
                )

        }

        fun withDeleteMemberAPISucceedChanged() = apply {
            given(conversationApi)
                .suspendFunction(conversationApi::removeMember)
                .whenInvokedWith(any(), any())
                .thenReturn(
                    NetworkResponse.Success(
                        TestConversation.REMOVE_MEMBER_FROM_CONVERSATION_SUCCESSFUL_RESPONSE,
                        mapOf(),
                        HttpStatusCode.OK.value
                    )
                )
        }

        fun withDeleteMemberAPISucceedUnchanged() = apply {
            given(conversationApi)
                .suspendFunction(conversationApi::removeMember)
                .whenInvokedWith(any(), any())
                .thenReturn(
                    NetworkResponse.Success(
                        ConversationMemberRemovedDTO.Unchanged,
                        mapOf(),
                        HttpStatusCode.OK.value
                    )
                )
        }

        fun withDeleteMemberAPIFailed() = apply {
            given(conversationApi)
                .suspendFunction(conversationApi::removeMember)
                .whenInvokedWith(any(), any())
                .thenReturn(
                    NetworkResponse.Error(
                        KaliumException.ServerError(ErrorResponse(500, "error_message", "error_label"))
                    )
                )

        }

        fun withFetchUsersIfUnknownByIdsSuccessful() = apply {
            given(userRepository)
                .suspendFunction(userRepository::fetchUsersIfUnknownByIds)
                .whenInvokedWith(any())
                .thenReturn(Either.Right(Unit))
        }

        fun withSuccessfulMemberDeletion() = apply {
            given(conversationDAO)
                .suspendFunction(conversationDAO::deleteMemberByQualifiedID)
                .whenInvokedWith(any(), any())
                .thenReturn(Unit)
        }

        fun withSuccessfulConversationDeletion() = apply {
            given(conversationDAO)
                .suspendFunction(conversationDAO::deleteConversationByQualifiedID)
                .whenInvokedWith(any())
                .thenReturn(Unit)
        }

        fun withExpectedIsUserMemberFlow(expectedIsUserMember: Flow<Boolean>) = apply {
            given(conversationDAO)
                .suspendFunction(conversationDAO::observeIsUserMember)
                .whenInvokedWith(any(), any())
                .thenReturn(expectedIsUserMember)
        }

        fun withExpectedObservableConversation(conversationEntity: ConversationViewEntity? = null) = apply {
            given(conversationDAO)
                .suspendFunction(conversationDAO::observeGetConversationByQualifiedID)
                .whenInvokedWith(any())
                .thenReturn(flowOf(conversationEntity))
        }

        fun withExpectedConversation(conversationEntity: ConversationViewEntity?) = apply {
            given(conversationDAO)
                .suspendFunction(conversationDAO::getConversationByQualifiedID)
                .whenInvokedWith(any())
                .thenReturn(conversationEntity)
        }

        fun withFetchConversationDetailsResult(
            response: NetworkResponse<ConversationResponse>,
            idMatcher: Matcher<ConversationIdDTO> = any()
        ) = apply {
            given(conversationApi)
                .suspendFunction(conversationApi::fetchConversationDetails)
                .whenInvokedWith(idMatcher)
                .thenReturn(response)
        }

        fun withCreateNewConversation(response: NetworkResponse<ConversationResponse>) = apply {
            given(conversationApi)
                .suspendFunction(conversationApi::createNewConversation)
                .whenInvokedWith(anything())
                .thenReturn(response)
        }

        fun withWhoDeletedMe(deletionAuthor: UserId?) = apply {
            val author = deletionAuthor?.let { MapperProvider.idMapper().toDaoModel(it) }
            given(conversationDAO)
                .suspendFunction(conversationDAO::whoDeletedMeInConversation)
                .whenInvokedWith(any(), any())
                .thenReturn(author)
        }

        fun withConversationIdsByUserId(conversationIds: List<ConversationId>) = apply {
            val conversationIdEntities = conversationIds.map { MapperProvider.idMapper().toDaoModel(it) }

            given(conversationDAO)
                .suspendFunction(conversationDAO::getConversationIdsByUserId)
                .whenInvokedWith(any())
                .thenReturn(conversationIdEntities)
        }

        fun arrange() = this to conversationRepository
    }

    companion object {
        private const val RAW_GROUP_ID = "mlsGroupId"
        val GROUP_ID = GroupID(RAW_GROUP_ID)
        const val GROUP_NAME = "Group Name"

        val CONVERSATION_ID = TestConversation.ID
        val USER_ID = TestUser.USER_ID

        val CONVERSATION_ENTITY_ID = QualifiedIDEntity(CONVERSATION_ID.value, CONVERSATION_ID.domain)
        val USER_ENTITY_ID = QualifiedIDEntity(USER_ID.value, USER_ID.domain)

        val CONVERSATION_IDS_DTO_ONE =
            ConversationIdDTO("someValue1", "someDomain1")

        val CONVERSATION_IDS_DTO_TWO =
            ConversationIdDTO("someValue2", "someDomain2")

        val CONVERSATION_RESPONSE = ConversationResponse(
            "creator",
            ConversationMembersResponse(
                ConversationMemberDTO.Self(MapperProvider.idMapper().toApiModel(TestUser.SELF.id), "wire_member"),
                emptyList()
            ),
            GROUP_NAME,
            TestConversation.NETWORK_ID,
            null,
            0UL,
            ConversationResponse.Type.GROUP,
            0,
            null,
            ConvProtocol.PROTEUS,
            lastEventTime = "2022-03-30T15:36:00.000Z",
            access = setOf(ConversationAccessDTO.INVITE, ConversationAccessDTO.CODE),
            accessRole = setOf(
                ConversationAccessRoleDTO.GUEST,
                ConversationAccessRoleDTO.TEAM_MEMBER,
                ConversationAccessRoleDTO.NON_TEAM_MEMBER
            ),
            mlsCipherSuiteTag = null
        )

        val CONVERSATION_RESPONSE_DTO = ConversationResponseDTO(
            conversationsFound = listOf(CONVERSATION_RESPONSE),
            conversationsFailed = listOf(ConversationIdDTO("failedId", "someDomain")),
            conversationsNotFound = emptyList()

        )

        private val TEST_QUALIFIED_ID_ENTITY = PersistenceQualifiedId("value", "domain")

        val TEST_MESSAGE_ENTITY =
            MessageEntity.Regular(
                id = "uid",
                content = MessageEntityContent.Text("content"),
                conversationId = TEST_QUALIFIED_ID_ENTITY,
                date = "date",
                senderUserId = TEST_QUALIFIED_ID_ENTITY,
                senderClientId = "sender",
                status = MessageEntity.Status.SENT,
                editStatus = MessageEntity.EditStatus.NotEdited
            )

        val OTHER_USER_ID = UserId("otherValue", "domain")

    }
}<|MERGE_RESOLUTION|>--- conflicted
+++ resolved
@@ -21,9 +21,7 @@
 import com.wire.kalium.network.api.base.authenticated.conversation.ConvProtocol
 import com.wire.kalium.network.api.base.authenticated.conversation.ConvProtocol.MLS
 import com.wire.kalium.network.api.base.authenticated.conversation.ConversationApi
-import com.wire.kalium.network.api.base.authenticated.conversation.ConversationMemberAddedDTO
 import com.wire.kalium.network.api.base.authenticated.conversation.ConversationMemberDTO
-import com.wire.kalium.network.api.base.authenticated.conversation.ConversationMemberRemovedDTO
 import com.wire.kalium.network.api.base.authenticated.conversation.ConversationMembersResponse
 import com.wire.kalium.network.api.base.authenticated.conversation.ConversationPagingResponse
 import com.wire.kalium.network.api.base.authenticated.conversation.ConversationResponse
@@ -34,8 +32,6 @@
 import com.wire.kalium.network.api.base.authenticated.notification.EventContentDTO
 import com.wire.kalium.network.api.base.model.ConversationAccessDTO
 import com.wire.kalium.network.api.base.model.ConversationAccessRoleDTO
-import com.wire.kalium.network.api.base.model.ErrorResponse
-import com.wire.kalium.network.exceptions.KaliumException
 import com.wire.kalium.network.utils.NetworkResponse
 import com.wire.kalium.persistence.dao.ConversationDAO
 import com.wire.kalium.persistence.dao.ConversationEntity
@@ -79,52 +75,6 @@
 @OptIn(ExperimentalCoroutinesApi::class)
 class ConversationRepositoryTest {
 
-<<<<<<< HEAD
-=======
-    @Mock
-    private val userRepository = mock(UserRepository::class)
-
-    @Mock
-    private val mlsClient = mock(classOf<MLSClient>())
-
-    @Mock
-    private val mlsClientProvider = mock(classOf<MLSClientProvider>())
-
-    @Mock
-    private val conversationDAO = configure(mock(ConversationDAO::class)) { stubsUnitByDefault = true }
-
-    @Mock
-    private val messageDAO = configure(mock(MessageDAO::class)) { stubsUnitByDefault = true }
-
-    @Mock
-    private val conversationApi = mock(ConversationApi::class)
-
-    @Mock
-    private val clientDao = mock(ClientDAO::class)
-
-    @Mock
-    private val clientApi = mock(ClientApi::class)
-
-    @Mock
-    private val timeParser: TimeParser = mock(TimeParser::class)
-
-    private lateinit var conversationRepository: ConversationRepository
-
-    @BeforeTest
-    fun setup() {
-        conversationRepository = ConversationDataSource(
-            userRepository,
-            mlsClientProvider,
-            conversationDAO,
-            conversationApi,
-            messageDAO,
-            clientDao,
-            clientApi,
-            timeParser
-        )
-    }
-
->>>>>>> 9f50d19c
     @Test
     fun givenNewConversationEvent_whenCallingInsertConversationFromEvent_thenConversationShouldBePersisted() = runTest {
         val event = Event.Conversation.NewConversation("id", TestConversation.ID, "time", CONVERSATION_RESPONSE)
@@ -789,12 +739,7 @@
                 conversationApi,
                 messageDAO,
                 clientDao,
-                clientApi,
-<<<<<<< HEAD
-                TestUser.SELF.id
-=======
-                timeParser
->>>>>>> 9f50d19c
+                clientApi
             )
 
         init {
@@ -924,103 +869,6 @@
             given(conversationDAO)
                 .suspendFunction(conversationDAO::updateConversationMemberRole)
                 .whenInvokedWith(any(), any(), any())
-                .thenReturn(Unit)
-        }
-
-        fun withConversationProtocolIs(protocolInfo: ConversationEntity.ProtocolInfo) = apply {
-            given(conversationDAO)
-                .suspendFunction(conversationDAO::getConversationByQualifiedID)
-                .whenInvokedWith(any())
-                .thenReturn(TestConversation.GROUP_VIEW_ENTITY(protocolInfo))
-        }
-
-        fun withAddMemberAPISucceedChanged() = apply {
-            given(conversationApi)
-                .suspendFunction(conversationApi::addMember)
-                .whenInvokedWith(any(), any())
-                .thenReturn(
-                    NetworkResponse.Success(
-                        TestConversation.ADD_MEMBER_TO_CONVERSATION_SUCCESSFUL_RESPONSE,
-                        mapOf(),
-                        HttpStatusCode.OK.value
-                    )
-                )
-        }
-
-        fun withAddMemberAPISucceedUnchanged() = apply {
-            given(conversationApi)
-                .suspendFunction(conversationApi::addMember)
-                .whenInvokedWith(any(), any())
-                .thenReturn(
-                    NetworkResponse.Success(
-                        ConversationMemberAddedDTO.Unchanged,
-                        mapOf(),
-                        HttpStatusCode.OK.value
-                    )
-                )
-        }
-
-        fun withAddMemberAPIFailed() = apply {
-            given(conversationApi)
-                .suspendFunction(conversationApi::addMember)
-                .whenInvokedWith(any(), any())
-                .thenReturn(
-                    NetworkResponse.Error(
-                        KaliumException.ServerError(ErrorResponse(500, "error_message", "error_label"))
-                    )
-                )
-
-        }
-
-        fun withDeleteMemberAPISucceedChanged() = apply {
-            given(conversationApi)
-                .suspendFunction(conversationApi::removeMember)
-                .whenInvokedWith(any(), any())
-                .thenReturn(
-                    NetworkResponse.Success(
-                        TestConversation.REMOVE_MEMBER_FROM_CONVERSATION_SUCCESSFUL_RESPONSE,
-                        mapOf(),
-                        HttpStatusCode.OK.value
-                    )
-                )
-        }
-
-        fun withDeleteMemberAPISucceedUnchanged() = apply {
-            given(conversationApi)
-                .suspendFunction(conversationApi::removeMember)
-                .whenInvokedWith(any(), any())
-                .thenReturn(
-                    NetworkResponse.Success(
-                        ConversationMemberRemovedDTO.Unchanged,
-                        mapOf(),
-                        HttpStatusCode.OK.value
-                    )
-                )
-        }
-
-        fun withDeleteMemberAPIFailed() = apply {
-            given(conversationApi)
-                .suspendFunction(conversationApi::removeMember)
-                .whenInvokedWith(any(), any())
-                .thenReturn(
-                    NetworkResponse.Error(
-                        KaliumException.ServerError(ErrorResponse(500, "error_message", "error_label"))
-                    )
-                )
-
-        }
-
-        fun withFetchUsersIfUnknownByIdsSuccessful() = apply {
-            given(userRepository)
-                .suspendFunction(userRepository::fetchUsersIfUnknownByIds)
-                .whenInvokedWith(any())
-                .thenReturn(Either.Right(Unit))
-        }
-
-        fun withSuccessfulMemberDeletion() = apply {
-            given(conversationDAO)
-                .suspendFunction(conversationDAO::deleteMemberByQualifiedID)
-                .whenInvokedWith(any(), any())
                 .thenReturn(Unit)
         }
 
