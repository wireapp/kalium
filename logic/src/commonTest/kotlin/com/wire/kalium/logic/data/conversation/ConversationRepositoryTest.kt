--- conflicted
+++ resolved
@@ -1,11 +1,7 @@
 package com.wire.kalium.logic.data.conversation
 
 import app.cash.turbine.test
-<<<<<<< HEAD
-import com.wire.kalium.logic.CoreFailure
-=======
 import com.wire.kalium.cryptography.MLSClient
->>>>>>> ac770086
 import com.wire.kalium.logic.StorageFailure
 import com.wire.kalium.logic.data.client.MLSClientProvider
 import com.wire.kalium.logic.data.event.Event
@@ -20,17 +16,14 @@
 import com.wire.kalium.logic.framework.TestConversation
 import com.wire.kalium.logic.framework.TestUser
 import com.wire.kalium.logic.functional.Either
-<<<<<<< HEAD
-import com.wire.kalium.logic.util.shouldFail
-=======
-import com.wire.kalium.logic.util.TimeParser
->>>>>>> ac770086
 import com.wire.kalium.logic.util.shouldSucceed
 import com.wire.kalium.network.api.base.authenticated.client.ClientApi
 import com.wire.kalium.network.api.base.authenticated.conversation.ConvProtocol
 import com.wire.kalium.network.api.base.authenticated.conversation.ConvProtocol.MLS
 import com.wire.kalium.network.api.base.authenticated.conversation.ConversationApi
+import com.wire.kalium.network.api.base.authenticated.conversation.ConversationMemberAddedDTO
 import com.wire.kalium.network.api.base.authenticated.conversation.ConversationMemberDTO
+import com.wire.kalium.network.api.base.authenticated.conversation.ConversationMemberRemovedDTO
 import com.wire.kalium.network.api.base.authenticated.conversation.ConversationMembersResponse
 import com.wire.kalium.network.api.base.authenticated.conversation.ConversationPagingResponse
 import com.wire.kalium.network.api.base.authenticated.conversation.ConversationResponse
@@ -41,6 +34,8 @@
 import com.wire.kalium.network.api.base.authenticated.notification.EventContentDTO
 import com.wire.kalium.network.api.base.model.ConversationAccessDTO
 import com.wire.kalium.network.api.base.model.ConversationAccessRoleDTO
+import com.wire.kalium.network.api.base.model.ErrorResponse
+import com.wire.kalium.network.exceptions.KaliumException
 import com.wire.kalium.network.utils.NetworkResponse
 import com.wire.kalium.persistence.dao.ConversationDAO
 import com.wire.kalium.persistence.dao.ConversationEntity
@@ -57,11 +52,13 @@
 import io.mockative.anything
 import io.mockative.configure
 import io.mockative.eq
+import io.mockative.fun2
 import io.mockative.given
 import io.mockative.matchers.Matcher
 import io.mockative.matching
 import io.mockative.mock
 import io.mockative.once
+import io.mockative.thenDoNothing
 import io.mockative.verify
 import kotlinx.coroutines.ExperimentalCoroutinesApi
 import kotlinx.coroutines.flow.Flow
@@ -82,53 +79,6 @@
 @OptIn(ExperimentalCoroutinesApi::class)
 class ConversationRepositoryTest {
 
-<<<<<<< HEAD
-=======
-    @Mock
-    private val userRepository = mock(UserRepository::class)
-
-    @Mock
-    private val mlsClient = mock(classOf<MLSClient>())
-
-    @Mock
-    private val mlsClientProvider = mock(classOf<MLSClientProvider>())
-
-    @Mock
-    private val conversationDAO = configure(mock(ConversationDAO::class)) { stubsUnitByDefault = true }
-
-    @Mock
-    private val messageDAO = configure(mock(MessageDAO::class)) { stubsUnitByDefault = true }
-
-    @Mock
-    private val conversationApi = mock(ConversationApi::class)
-
-    @Mock
-    private val clientDao = mock(ClientDAO::class)
-
-    @Mock
-    private val clientApi = mock(ClientApi::class)
-
-    @Mock
-    private val timeParser: TimeParser = mock(TimeParser::class)
-
-    private lateinit var conversationRepository: ConversationRepository
-
-    @BeforeTest
-    fun setup() {
-        conversationRepository = ConversationDataSource(
-            userRepository,
-            mlsClientProvider,
-            conversationDAO,
-            conversationApi,
-            messageDAO,
-            clientDao,
-            clientApi,
-            timeParser,
-            TestUser.SELF.id
-        )
-    }
-
->>>>>>> ac770086
     @Test
     fun givenNewConversationEvent_whenCallingInsertConversationFromEvent_thenConversationShouldBePersisted() = runTest {
         val event = Event.Conversation.NewConversation("id", TestConversation.ID, "time", CONVERSATION_RESPONSE)
@@ -171,7 +121,6 @@
             cipherSuite = ConversationEntity.CipherSuite.MLS_128_DHKEMX25519_AES128GCM_SHA256_Ed25519
         )
 
-<<<<<<< HEAD
         val (arrangement, conversationRepository) = Arrangement()
             .withSelfUserFlow(flowOf(TestUser.SELF))
             .withHasEstablishedMLSGroup(true)
@@ -179,31 +128,9 @@
 
         conversationRepository.insertConversationFromEvent(event)
 
-        verify(arrangement.mlsConversationRepository)
-            .suspendFunction(arrangement.mlsConversationRepository::hasEstablishedMLSGroup)
-            .with(eq(GROUP_ID))
-=======
-        given(userRepository)
-            .suspendFunction(userRepository::observeSelfUser)
-            .whenInvoked()
-            .thenReturn(flowOf(TestUser.SELF))
-
-        given(mlsClientProvider)
-            .suspendFunction(mlsClientProvider::getMLSClient)
-            .whenInvokedWith(anything())
-            .thenReturn(Either.Right(mlsClient))
-
-        given(mlsClient)
-            .function(mlsClient::conversationExists)
-            .whenInvokedWith(anything())
-            .thenReturn(true)
-
-        conversationRepository.insertConversationFromEvent(event)
-
-        verify(mlsClient)
-            .suspendFunction(mlsClient::conversationExists)
+        verify(arrangement.mlsClient)
+            .suspendFunction(arrangement.mlsClient::conversationExists)
             .with(eq(RAW_GROUP_ID))
->>>>>>> ac770086
             .wasInvoked(once)
 
         verify(arrangement.conversationDAO)
@@ -301,180 +228,6 @@
     }
 
     @Test
-<<<<<<< HEAD
-    fun givenSelfUserBelongsToATeam_whenCallingCreateGroupConversation_thenConversationIsCreatedAtBackendAndPersisted() = runTest {
-        val (arrangement, conversationRepository) = Arrangement()
-            .withSelfUserFlow(flowOf(TestUser.SELF))
-            .withExpectedConversation(TestConversation.VIEW_ENTITY)
-            .withCreateNewConversation(NetworkResponse.Success(CONVERSATION_RESPONSE, emptyMap(), 201))
-            .arrange()
-
-        val result = conversationRepository.createGroupConversation(
-            GROUP_NAME,
-            listOf(TestUser.USER_ID),
-            ConversationOptions(protocol = ConversationOptions.Protocol.PROTEUS)
-        )
-
-        result.shouldSucceed { }
-
-        verify(arrangement.conversationDAO)
-            .suspendFunction(arrangement.conversationDAO::insertConversation)
-            .with(anything())
-            .wasInvoked(once)
-
-        verify(arrangement.conversationDAO)
-            .suspendFunction(arrangement.conversationDAO::getConversationByQualifiedID)
-            .with(anything())
-            .wasInvoked(once)
-
-        verify(arrangement.conversationDAO)
-            .suspendFunction(arrangement.conversationDAO::insertMembersWithQualifiedId, fun2<List<MemberEntity>, QualifiedIDEntity>())
-            .with(anything(), anything())
-            .wasInvoked(once)
-    }
-
-    @Test
-    fun givenSelfUserDoesNotBelongToATeam_whenCallingCreateGroupConversation_thenConversationIsCreatedAtBackendAndPersisted() = runTest {
-
-        val selfUserWithoutTeam = TestUser.SELF.copy(teamId = null)
-
-        val (arrangement, conversationRepository) = Arrangement()
-            .withSelfUserFlow(flowOf(selfUserWithoutTeam))
-            .withExpectedConversation(TestConversation.VIEW_ENTITY)
-            .withCreateNewConversation(NetworkResponse.Success(CONVERSATION_RESPONSE, emptyMap(), 201))
-            .arrange()
-
-        val result = conversationRepository.createGroupConversation(
-            GROUP_NAME,
-            listOf(TestUser.USER_ID),
-            ConversationOptions(protocol = ConversationOptions.Protocol.PROTEUS)
-        )
-
-        result.shouldSucceed { }
-
-        verify(arrangement.conversationDAO)
-            .suspendFunction(arrangement.conversationDAO::insertConversation)
-            .with(anything())
-            .wasInvoked(once)
-
-        verify(arrangement.conversationDAO)
-            .suspendFunction(arrangement.conversationDAO::getConversationByQualifiedID)
-            .with(anything())
-            .wasInvoked(once)
-
-        verify(arrangement.conversationDAO)
-            .suspendFunction(arrangement.conversationDAO::insertMembersWithQualifiedId, fun2<List<MemberEntity>, QualifiedIDEntity>())
-            .with(anything(), anything())
-            .wasInvoked(once)
-    }
-
-    @Test
-    fun givenMLSProtocolIsUsed_whenCallingCreateGroupConversation_thenMLSGroupIsEstablished() = runTest {
-        val conversationResponse = CONVERSATION_RESPONSE.copy(protocol = MLS)
-
-        val (arrangement, conversationRepository) = Arrangement()
-            .withSelfUserFlow(flowOf(TestUser.SELF))
-            .withExpectedConversation(TestConversation.VIEW_ENTITY)
-            .withCreateNewConversation(NetworkResponse.Success(conversationResponse, emptyMap(), 201))
-            .withEstablishMLSGroupResult(Either.Right(Unit))
-            .arrange()
-
-        val result = conversationRepository.createGroupConversation(
-            GROUP_NAME,
-            listOf(TestUser.USER_ID),
-            ConversationOptions(protocol = ConversationOptions.Protocol.MLS)
-        )
-
-        result.shouldSucceed { }
-
-        verify(arrangement.conversationDAO)
-            .suspendFunction(arrangement.conversationDAO::insertConversation)
-            .with(anything())
-            .wasInvoked(once)
-
-        verify(arrangement.conversationDAO)
-            .suspendFunction(arrangement.conversationDAO::insertMembersWithQualifiedId, fun2<List<MemberEntity>, QualifiedIDEntity>())
-            .with(anything(), anything())
-            .wasInvoked(once)
-
-        verify(arrangement.mlsConversationRepository)
-            .suspendFunction(arrangement.mlsConversationRepository::establishMLSGroup)
-            .with(anything())
-            .wasInvoked(once)
-
-        verify(arrangement.conversationDAO)
-            .suspendFunction(arrangement.conversationDAO::getConversationByQualifiedID)
-            .with(anything())
-            .wasInvoked(once)
-=======
-    fun givenOtherMemberOfOneOneConversationIsUpdated_whenGettingConversationDetailsById_thenReturnAOneOneConversationDetails() = runTest {
-        val conversationId = TestConversation.ENTITY_ID
-        val conversationEntityFlow = flowOf(
-            TestConversation.ENTITY.copy(id = conversationId, type = ConversationEntity.Type.ONE_ON_ONE)
-        )
-
-        // The other user had a name, and then this name was updated.
-        val otherUserDetailsSequence = listOf(TestUser.OTHER, TestUser.OTHER.copy(name = "Other Name Was Updated"))
-        val otherUserDetailsChannel = Channel<OtherUser>(Channel.UNLIMITED)
-
-        given(conversationDAO)
-            .suspendFunction(conversationDAO::observeGetConversationByQualifiedID)
-            .whenInvokedWith(any())
-            .thenReturn(conversationEntityFlow)
-
-        given(userRepository)
-            .suspendFunction(userRepository::observeSelfUser)
-            .whenInvoked()
-            .thenReturn(flowOf(TestUser.SELF))
-
-        given(conversationDAO)
-            .suspendFunction(conversationDAO::getAllMembers)
-            .whenInvokedWith(any())
-            .thenReturn(flowOf(listOf(MemberEntity(TestUser.ENTITY_ID, MemberEntity.Role.Member))))
-
-        given(userRepository)
-            .suspendFunction(userRepository::getKnownUser)
-            .whenInvokedWith(any())
-            .thenReturn(otherUserDetailsChannel.consumeAsFlow())
-
-        given(timeParser)
-            .function(timeParser::isTimeBefore)
-            .whenInvokedWith(any(), any())
-            .thenReturn(true)
-
-        given(messageDAO)
-            .suspendFunction(messageDAO::observeUnreadMessageCount)
-            .whenInvokedWith(any())
-            .thenReturn(flowOf(10))
-
-        given(messageDAO)
-            .suspendFunction(messageDAO::observeUnreadMentionsCount)
-            .whenInvokedWith(any())
-            .thenReturn(flowOf(10))
-
-        given(messageDAO)
-            .suspendFunction(messageDAO::observeLastUnreadMessage)
-            .whenInvokedWith(any())
-            .thenReturn(flowOf(TEST_MESSAGE_ENTITY))
-
-        conversationRepository.observeConversationDetailsById(TestConversation.ID).test {
-            otherUserDetailsChannel.send(otherUserDetailsSequence[0])
-            val firstItem = awaitItem()
-            assertIs<Either.Right<ConversationDetails.OneOne>>(firstItem)
-            assertEquals(otherUserDetailsSequence[0], firstItem.value.otherUser)
-
-            otherUserDetailsChannel.send(otherUserDetailsSequence[1])
-            val secondItem = awaitItem()
-            assertIs<Either.Right<ConversationDetails.OneOne>>(secondItem)
-            assertEquals(otherUserDetailsSequence[1], secondItem.value.otherUser)
-
-            otherUserDetailsChannel.close()
-            awaitComplete()
-        }
->>>>>>> ac770086
-    }
-
-    @Test
     fun givenUserHasKnownContactAndConversation_WhenGettingConversationDetailsByExistingConversation_ReturnTheCorrectConversation() =
         runTest {
             // given
@@ -579,185 +332,6 @@
             .shouldSucceed()
     }
 
-<<<<<<< HEAD
-    @Test
-    fun givenAConversationAndAPISucceedsWithChange_whenAddingMembersToConversation_thenShouldSucceed() = runTest {
-        val (arrangement, conversationRepository) = Arrangement()
-            .withConversationProtocolIs(PROTEUS_PROTOCOL_INFO)
-            .withFetchUsersIfUnknownByIdsSuccessful()
-            .withAddMemberAPISucceedChanged()
-            .arrange()
-
-        conversationRepository.addMembers(listOf(TestConversation.USER_1), TestConversation.ID)
-            .shouldSucceed()
-
-        verify(arrangement.conversationDAO)
-            .suspendFunction(arrangement.conversationDAO::insertMembersWithQualifiedId, fun2<List<MemberEntity>, QualifiedIDEntity>())
-            .with(anything(), anything())
-            .wasInvoked(exactly = once)
-    }
-
-    @Test
-    fun givenAConversationAndAPISucceedsWithoutChange_whenAddingMembersToConversation_thenShouldSucceed() = runTest {
-        val (arrangement, conversationRepository) = Arrangement()
-            .withConversationProtocolIs(PROTEUS_PROTOCOL_INFO)
-            .withFetchUsersIfUnknownByIdsSuccessful()
-            .withAddMemberAPISucceedUnchanged()
-            .arrange()
-
-        conversationRepository.addMembers(listOf(TestConversation.USER_1), TestConversation.ID)
-            .shouldSucceed()
-
-        verify(arrangement.conversationDAO)
-            .suspendFunction(arrangement.conversationDAO::insertMembersWithQualifiedId, fun2<List<MemberEntity>, QualifiedIDEntity>())
-            .with(anything(), anything())
-            .wasInvoked(exactly = once)
-    }
-
-    @Test
-    fun givenAConversationAndAPIFailed_whenAddingMembersToConversation_thenShouldNotSucceed() = runTest {
-        val (arrangement, conversationRepository) = Arrangement()
-            .withConversationProtocolIs(PROTEUS_PROTOCOL_INFO)
-            .withAddMemberAPIFailed()
-            .arrange()
-
-        conversationRepository.addMembers(listOf(TestConversation.USER_1), TestConversation.ID)
-            .shouldFail()
-
-        verify(arrangement.conversationDAO)
-            .suspendFunction(arrangement.conversationDAO::insertMembersWithQualifiedId, fun2<List<MemberEntity>, QualifiedIDEntity>())
-            .with(any(), any())
-            .wasNotInvoked()
-    }
-
-    @Test
-    fun givenAnMLSConversationAndAPISucceeds_whenAddMemberFromConversation_thenShouldSucceed() = runTest {
-        val (arrangement, conversationRepository) = Arrangement()
-            .withConversationProtocolIs(MLS_PROTOCOL_INFO)
-            .withAddMemberAPISucceedChanged()
-            .withSuccessfulAddMemberToMLSGroup()
-            .arrange()
-
-        conversationRepository.addMembers(listOf(TestConversation.USER_1), TestConversation.ID)
-            .shouldSucceed { it is MemberChangeResult.Changed }
-
-        // this function called in the mlsRepo
-        verify(arrangement.conversationDAO)
-            .suspendFunction(arrangement.conversationDAO::deleteMemberByQualifiedID)
-            .with(anything(), anything())
-            .wasNotInvoked()
-        verify(arrangement.mlsConversationRepository)
-            .suspendFunction(arrangement.mlsConversationRepository::addMemberToMLSGroup)
-            .with(eq(GROUP_ID), eq(listOf(TestConversation.USER_1)))
-            .wasInvoked(exactly = once)
-    }
-
-    @Test
-    fun givenAConversationAndAPISucceedsWithChange_whenRemovingMemberFromConversation_thenShouldSucceed() = runTest {
-        val (arrangement, conversationRepository) = Arrangement()
-            .withConversationProtocolIs(PROTEUS_PROTOCOL_INFO)
-            .withDeleteMemberAPISucceedChanged()
-            .withSuccessfulMemberDeletion()
-            .arrange()
-
-        conversationRepository.deleteMember(TestConversation.USER_1, TestConversation.ID)
-            .shouldSucceed { it is MemberChangeResult.Changed }
-
-        verify(arrangement.conversationDAO)
-            .suspendFunction(arrangement.conversationDAO::deleteMemberByQualifiedID)
-            .with(anything(), anything())
-            .wasInvoked(exactly = once)
-    }
-
-    @Test
-    fun givenAConversationAndAPISucceedsWithoutChange_whenRemovingMemberFromConversation_thenShouldSucceed() = runTest {
-        val (arrangement, conversationRepository) = Arrangement()
-            .withConversationProtocolIs(PROTEUS_PROTOCOL_INFO)
-            .withDeleteMemberAPISucceedUnchanged()
-            .withSuccessfulMemberDeletion()
-            .arrange()
-
-        conversationRepository.deleteMember(TestConversation.USER_1, TestConversation.ID)
-            .shouldSucceed { it is MemberChangeResult.Unchanged }
-
-        verify(arrangement.conversationDAO)
-            .suspendFunction(arrangement.conversationDAO::deleteMemberByQualifiedID)
-            .with(anything(), anything())
-            .wasInvoked(exactly = once)
-    }
-
-    @Test
-    fun givenAConversationAndAPIFailed_whenRemovingMemberFromConversation_thenShouldFail() = runTest {
-        val (arrangement, conversationRepository) = Arrangement()
-            .withConversationProtocolIs(PROTEUS_PROTOCOL_INFO)
-            .withDeleteMemberAPIFailed()
-            .withSuccessfulMemberDeletion()
-            .arrange()
-
-        conversationRepository.deleteMember(TestConversation.USER_1, TestConversation.ID)
-            .shouldFail()
-
-        verify(arrangement.conversationDAO)
-            .suspendFunction(arrangement.conversationDAO::deleteMemberByQualifiedID)
-            .with(anything(), anything())
-            .wasNotInvoked()
-    }
-
-    @Test
-    fun givenAnMLSConversationAndAPISucceeds_whenRemovingLeavingConversation_thenShouldSucceed() = runTest {
-        val (arrangement, conversationRepository) = Arrangement()
-            .withConversationProtocolIs(MLS_PROTOCOL_INFO)
-            .withDeleteMemberAPISucceedChanged()
-            .withSuccessfulMemberDeletion()
-            .withSuccessfulLeaveMLSGroup()
-            .arrange()
-
-        conversationRepository.deleteMember(TestUser.SELF.id, TestConversation.ID)
-            .shouldSucceed { it is MemberChangeResult.Changed }
-
-        verify(arrangement.conversationDAO)
-            .suspendFunction(arrangement.conversationDAO::deleteMemberByQualifiedID)
-            .with(anything(), anything())
-            .wasInvoked(exactly = once)
-        verify(arrangement.mlsConversationRepository)
-            .suspendFunction(arrangement.mlsConversationRepository::leaveGroup)
-            .with(eq(GROUP_ID))
-            .wasInvoked(exactly = once)
-        verify(arrangement.mlsConversationRepository)
-            .suspendFunction(arrangement.mlsConversationRepository::removeMembersFromMLSGroup)
-            .with(any(), any())
-            .wasNotInvoked()
-    }
-
-    @Test
-    fun givenAnMLSConversationAndAPISucceeds_whenRemoveMemberFromConversation_thenShouldSucceed() = runTest {
-        val (arrangement, conversationRepository) = Arrangement()
-            .withConversationProtocolIs(MLS_PROTOCOL_INFO)
-            .withDeleteMemberAPISucceedChanged()
-            .withSuccessfulMemberDeletion()
-            .withSuccessfulRemoveMemberFromMLSGroup()
-            .arrange()
-
-        conversationRepository.deleteMember(TestConversation.USER_1, TestConversation.ID)
-            .shouldSucceed { it is MemberChangeResult.Changed }
-
-        // this function called in the mlsRepo
-        verify(arrangement.conversationDAO)
-            .suspendFunction(arrangement.conversationDAO::deleteMemberByQualifiedID)
-            .with(anything(), anything())
-            .wasNotInvoked()
-        verify(arrangement.mlsConversationRepository)
-            .suspendFunction(arrangement.mlsConversationRepository::removeMembersFromMLSGroup)
-            .with(eq(GROUP_ID), eq(listOf(TestConversation.USER_1)))
-            .wasInvoked(exactly = once)
-        verify(arrangement.mlsConversationRepository)
-            .suspendFunction(arrangement.mlsConversationRepository::leaveGroup)
-            .with(any())
-            .wasNotInvoked()
-    }
-
-=======
->>>>>>> ac770086
     @Suppress("LongMethod")
     @Test
     fun givenUpdateAccessRoleSuccess_whenUpdatingConversationAccessInfo_thenTheNewAccessSettingsAreUpdatedLocally() = runTest {
@@ -1189,6 +763,17 @@
                 .whenInvokedWith(any(), any(), any())
                 .thenReturn(Unit)
 
+            given(mlsClientProvider)
+                .suspendFunction(mlsClientProvider::getMLSClient)
+                .whenInvokedWith(anything())
+                .thenReturn(Either.Right(mlsClient))
+        }
+
+        fun withHasEstablishedMLSGroup(isClient: Boolean) = apply {
+            given(mlsClient)
+                .function(mlsClient::conversationExists)
+                .whenInvokedWith(anything())
+                .thenReturn(isClient)
         }
 
         fun withSelfUserFlow(selfUserFlow: Flow<SelfUser>) = apply {
@@ -1212,13 +797,6 @@
                 .thenReturn(selfUser)
         }
 
-        fun withHasEstablishedMLSGroup(doesHave: Boolean) = apply {
-            given(mlsConversationRepository)
-                .suspendFunction(mlsConversationRepository::hasEstablishedMLSGroup)
-                .whenInvokedWith(anything())
-                .thenReturn(Either.Right(doesHave))
-        }
-
         fun withFetchConversationsIds(response: NetworkResponse<ConversationPagingResponse>) = apply {
             given(conversationApi)
                 .suspendFunction(conversationApi::fetchConversationsIds)
@@ -1299,7 +877,6 @@
                 .thenReturn(Unit)
         }
 
-<<<<<<< HEAD
         fun withConversationProtocolIs(protocolInfo: ConversationEntity.ProtocolInfo) = apply {
             given(conversationDAO)
                 .suspendFunction(conversationDAO::getConversationByQualifiedID)
@@ -1397,29 +974,6 @@
                 .thenReturn(Unit)
         }
 
-        fun withSuccessfulLeaveMLSGroup() = apply {
-            given(mlsConversationRepository)
-                .suspendFunction(mlsConversationRepository::leaveGroup)
-                .whenInvokedWith(any())
-                .thenReturn(Either.Right(Unit))
-        }
-
-        fun withSuccessfulAddMemberToMLSGroup() = apply {
-            given(mlsConversationRepository)
-                .suspendFunction(mlsConversationRepository::addMemberToMLSGroup)
-                .whenInvokedWith(any(), any())
-                .thenReturn(Either.Right(Unit))
-        }
-
-        fun withSuccessfulRemoveMemberFromMLSGroup() = apply {
-            given(mlsConversationRepository)
-                .suspendFunction(mlsConversationRepository::removeMembersFromMLSGroup)
-                .whenInvokedWith(any(), any())
-                .thenReturn(Either.Right(Unit))
-        }
-
-=======
->>>>>>> ac770086
         fun withSuccessfulConversationDeletion() = apply {
             given(conversationDAO)
                 .suspendFunction(conversationDAO::deleteConversationByQualifiedID)
@@ -1463,13 +1017,6 @@
                 .suspendFunction(conversationApi::createNewConversation)
                 .whenInvokedWith(anything())
                 .thenReturn(response)
-        }
-
-        fun withEstablishMLSGroupResult(result: Either<CoreFailure, Unit>) = apply {
-            given(mlsConversationRepository)
-                .suspendFunction(mlsConversationRepository::establishMLSGroup)
-                .whenInvokedWith(anything())
-                .then { result }
         }
 
         fun withWhoDeletedMe(deletionAuthor: UserId?) = apply {
