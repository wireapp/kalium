package com.wire.kalium.logic.data.conversation

import app.cash.turbine.test

import com.wire.kalium.logic.data.user.UserRepository
import com.wire.kalium.logic.di.MapperProvider
import com.wire.kalium.logic.framework.TestUser
import com.wire.kalium.logic.framework.TestConversation
import com.wire.kalium.logic.functional.Either
import com.wire.kalium.logic.util.shouldSucceed
import com.wire.kalium.network.api.conversation.ConvProtocol
import com.wire.kalium.network.api.conversation.ConversationApi
import com.wire.kalium.network.api.conversation.ConversationMembersResponse
import com.wire.kalium.network.api.conversation.ConversationResponse
import com.wire.kalium.network.api.conversation.ConversationSelfMemberResponse
import com.wire.kalium.network.api.user.client.ClientApi
import com.wire.kalium.network.utils.NetworkResponse
import com.wire.kalium.persistence.dao.ConversationDAO
import com.wire.kalium.persistence.dao.ConversationEntity
import com.wire.kalium.persistence.dao.Member
import io.ktor.http.HttpStatusCode
import io.mockative.Mock
import io.mockative.any
import io.mockative.given
import io.mockative.mock
<<<<<<< HEAD
import io.mockative.once
=======
import io.mockative.anything
import io.mockative.classOf
import io.mockative.once
import io.mockative.thenDoNothing
>>>>>>> 12bad0c8
import io.mockative.verify
import kotlinx.coroutines.flow.asFlow
import kotlinx.coroutines.flow.flowOf
import kotlinx.coroutines.test.runTest
import kotlinx.datetime.Clock
import kotlin.test.BeforeTest
import kotlin.test.Test
import kotlin.test.assertEquals
import kotlin.test.assertIs

class ConversationRepositoryTest {

    @Mock
    private val userRepository = mock(UserRepository::class)

    @Mock
    private val mlsConversationRepository = mock(classOf<MLSConversationRepository>())

    @Mock
    private val conversationDAO = mock(ConversationDAO::class)

    @Mock
    private val conversationApi = mock(ConversationApi::class)

    @Mock
    private val clientApi = mock(ClientApi::class)

    private lateinit var conversationRepository: ConversationRepository

    @BeforeTest
    fun setup() {
        conversationRepository = ConversationDataSource(
            userRepository,
            mlsConversationRepository,
            conversationDAO,
            conversationApi,
            clientApi
        )
    }

    @Test
    fun givenConversationDaoReturnsAGroupConversation_whenGettingConversationDetailsById_thenReturnAGroupConversationDetails() = runTest {
        val conversationEntityFlow = flowOf(
            TestConversation.ENTITY.copy(type = ConversationEntity.Type.GROUP)
        )

        given(conversationDAO)
            .suspendFunction(conversationDAO::getConversationByQualifiedID)
            .whenInvokedWith(any())
            .thenReturn(conversationEntityFlow)

        conversationRepository.getConversationDetailsById(TestConversation.ID).test {
            assertIs<ConversationDetails.Group>(awaitItem())
            awaitComplete()
        }
    }

    @Test
    fun givenConversationDaoReturnsASelfConversation_whenGettingConversationDetailsById_thenReturnASelfConversationDetails() = runTest {
        val conversationEntityFlow = flowOf(
            TestConversation.ENTITY.copy(type = ConversationEntity.Type.SELF)
        )

        given(conversationDAO)
            .suspendFunction(conversationDAO::getConversationByQualifiedID)
            .whenInvokedWith(any())
            .thenReturn(conversationEntityFlow)

        conversationRepository.getConversationDetailsById(TestConversation.ID).test {
            assertIs<ConversationDetails.Self>(awaitItem())
            awaitComplete()
        }
    }

    @Test
    fun givenConversationDaoReturnsAOneOneConversation_whenGettingConversationDetailsById_thenReturnAOneOneConversationDetails() = runTest {
        val conversationId = TestConversation.ENTITY_ID
        val conversationEntityFlow = flowOf(
            TestConversation.ENTITY.copy(id = conversationId, type = ConversationEntity.Type.ONE_ON_ONE)
        )

        given(conversationDAO)
            .suspendFunction(conversationDAO::getConversationByQualifiedID)
            .whenInvokedWith(any())
            .thenReturn(conversationEntityFlow)

        given(userRepository)
            .suspendFunction(userRepository::getSelfUser)
            .whenInvoked()
            .thenReturn(flowOf(TestUser.SELF))

        given(conversationDAO)
            .suspendFunction(conversationDAO::getAllMembers)
            .whenInvokedWith(any())
            .thenReturn(flowOf(listOf(Member(TestUser.ENTITY_ID))))

        given(userRepository)
            .suspendFunction(userRepository::getKnownUser)
            .whenInvokedWith(any())
            .thenReturn(flowOf(TestUser.OTHER))

        conversationRepository.getConversationDetailsById(TestConversation.ID).test {
            assertIs<ConversationDetails.OneOne>(awaitItem())
            awaitComplete()
        }
    }

    @Test
    fun givenOtherMemberOfOneOneConversationIsUpdated_whenGettingConversationDetailsById_thenReturnAOneOneConversationDetails() = runTest {
        val conversationId = TestConversation.ENTITY_ID
        val conversationEntityFlow = flowOf(
            TestConversation.ENTITY.copy(id = conversationId, type = ConversationEntity.Type.ONE_ON_ONE)
        )

        // The other user had a name, and then this name was updated.
        val otherUserDetailsSequence = listOf(TestUser.OTHER, TestUser.OTHER.copy(name = "Other Name Was Updated"))

        given(conversationDAO)
            .suspendFunction(conversationDAO::getConversationByQualifiedID)
            .whenInvokedWith(any())
            .thenReturn(conversationEntityFlow)

        given(userRepository)
            .suspendFunction(userRepository::getSelfUser)
            .whenInvoked()
            .thenReturn(flowOf(TestUser.SELF))

        given(conversationDAO)
            .suspendFunction(conversationDAO::getAllMembers)
            .whenInvokedWith(any())
            .thenReturn(flowOf(listOf(Member(TestUser.ENTITY_ID))))

        given(userRepository)
            .suspendFunction(userRepository::getKnownUser)
            .whenInvokedWith(any())
            .thenReturn(otherUserDetailsSequence.asFlow())

        conversationRepository.getConversationDetailsById(TestConversation.ID).test {
            val firstItem = awaitItem()
            assertIs<ConversationDetails.OneOne>(firstItem)
            assertEquals(otherUserDetailsSequence[0], firstItem.otherUser)

            val secondItem = awaitItem()
            assertIs<ConversationDetails.OneOne>(secondItem)
            assertEquals(otherUserDetailsSequence[1], secondItem.otherUser)

            awaitComplete()
        }
    }

    @Test
<<<<<<< HEAD
    fun givenAWantToMuteAConversation_whenCallingUpdateMutedStatus_thenShouldDelegateCallToConversationApi() = runTest {
        given(conversationApi)
            .suspendFunction(conversationApi::updateConversationMemberState)
            .whenInvokedWith(any(), any())
            .thenReturn(NetworkResponse.Success(Unit, mapOf(), HttpStatusCode.OK.value))

        conversationRepository.updateMutedStatus(
            TestConversation.ID,
            MutedConversationStatus.ALL_MUTED,
            Clock.System.now().toEpochMilliseconds()
        )

        verify(conversationApi)
            .suspendFunction(conversationApi::updateConversationMemberState)
            .with(any(), any())
            .wasInvoked(exactly = once)
    }
=======
    fun givenSelfUserBelongsToATeam_whenCallingCreateGroupConversation_thenConversationIsCreatedAtBackendAndPersisted() = runTest {

        given(conversationApi)
            .suspendFunction(conversationApi::createNewConversation)
            .whenInvokedWith(anything())
            .thenReturn(NetworkResponse.Success(CONVERSATION_RESPONSE, emptyMap(), 201))

        given(userRepository)
            .coroutine { userRepository.getSelfUser() }
            .then { flowOf(TestUser.SELF) }

        given(conversationDAO)
            .suspendFunction(conversationDAO::insertConversation)
            .whenInvokedWith(anything())
            .thenDoNothing()

        given(conversationDAO)
            .suspendFunction(conversationDAO::insertMembers)
            .whenInvokedWith(anything(), anything())
            .thenDoNothing()

        val result = conversationRepository.createGroupConversation(GROUP_NAME,
            listOf(Member((TestUser.USER_ID))),
            ConverationOptions(protocol = ConverationOptions.Protocol.PROTEUS))


        result.shouldSucceed { }

        verify(conversationDAO)
            .suspendFunction(conversationDAO::insertConversation)
            .with(anything())
            .wasInvoked(once)

        verify(conversationDAO)
            .suspendFunction(conversationDAO::insertMembers)
            .with(anything(), anything())
            .wasInvoked(once)
    }

    @Test
    fun givenSelfUserDoesNotBelongToATeam_whenCallingCreateGroupConversation_thenConversationIsCreatedAtBackendAndPersisted() = runTest {

        val selfUserWithoutTeam = TestUser.SELF.copy(team = null)

        given(conversationApi)
            .suspendFunction(conversationApi::createNewConversation)
            .whenInvokedWith(anything())
            .thenReturn(NetworkResponse.Success(CONVERSATION_RESPONSE, emptyMap(), 201))

        given(userRepository)
            .coroutine { userRepository.getSelfUser() }
            .then { flowOf(selfUserWithoutTeam) }

        given(conversationDAO)
            .suspendFunction(conversationDAO::insertConversation)
            .whenInvokedWith(anything())
            .thenDoNothing()

        given(conversationDAO)
            .suspendFunction(conversationDAO::insertMembers)
            .whenInvokedWith(anything(), anything())
            .thenDoNothing()

        val result = conversationRepository.createGroupConversation(GROUP_NAME,
            listOf(Member((TestUser.USER_ID))),
            ConverationOptions(protocol = ConverationOptions.Protocol.PROTEUS))


        result.shouldSucceed { }

        verify(conversationDAO)
            .suspendFunction(conversationDAO::insertConversation)
            .with(anything())
            .wasInvoked(once)

        verify(conversationDAO)
            .suspendFunction(conversationDAO::insertMembers)
            .with(anything(), anything())
            .wasInvoked(once)
    }

    @Test
    fun givenMLSProtocolIsUsed_whenCallingCreateGroupConversation_thenMLSGroupIsEstablished() = runTest {
        val conversationResponse = CONVERSATION_RESPONSE.copy(protocol = ConvProtocol.MLS)

        given(conversationApi)
            .suspendFunction(conversationApi::createNewConversation)
            .whenInvokedWith(anything())
            .thenReturn(NetworkResponse.Success(conversationResponse, emptyMap(), 201))

        given(userRepository)
            .coroutine { userRepository.getSelfUser() }
            .then { flowOf(TestUser.SELF) }

        given(userRepository)
            .coroutine { userRepository.getSelfUserId() }
            .then { TestUser.SELF.id }

        given(conversationDAO)
            .suspendFunction(conversationDAO::insertConversation)
            .whenInvokedWith(anything())
            .thenDoNothing()

        given(conversationDAO)
            .suspendFunction(conversationDAO::insertMembers)
            .whenInvokedWith(anything(), anything())
            .thenDoNothing()

        given(mlsConversationRepository)
            .suspendFunction(mlsConversationRepository::establishMLSGroup)
            .whenInvokedWith(anything())
            .then { Either.Right(Unit)}

        val result = conversationRepository.createGroupConversation(GROUP_NAME,
            listOf(Member((TestUser.USER_ID))),
            ConverationOptions(protocol = ConverationOptions.Protocol.MLS))

        result.shouldSucceed { }

        verify(conversationDAO)
            .suspendFunction(conversationDAO::insertConversation)
            .with(anything())
            .wasInvoked(once)

        verify(conversationDAO)
            .suspendFunction(conversationDAO::insertMembers)
            .with(anything(), anything())
            .wasInvoked(once)

        verify(mlsConversationRepository)
            .suspendFunction(mlsConversationRepository::establishMLSGroup)
            .with(anything())
            .wasInvoked(once)
    }

    companion object {
        const val GROUP_NAME = "Group Name"
        val CONVERSATION_RESPONSE = ConversationResponse(
            "creator",
            ConversationMembersResponse(
                ConversationSelfMemberResponse(MapperProvider.idMapper().toApiModel(TestUser.SELF.id)),
                emptyList()
            ),
            GROUP_NAME,
            TestConversation.NETWORK_ID,
            "group1",
            ConversationResponse.Type.GROUP,
            0,
            null,
            ConvProtocol.PROTEUS
        )

    }

>>>>>>> 12bad0c8
}<|MERGE_RESOLUTION|>--- conflicted
+++ resolved
@@ -1,11 +1,10 @@
 package com.wire.kalium.logic.data.conversation
 
 import app.cash.turbine.test
-
 import com.wire.kalium.logic.data.user.UserRepository
 import com.wire.kalium.logic.di.MapperProvider
+import com.wire.kalium.logic.framework.TestConversation
 import com.wire.kalium.logic.framework.TestUser
-import com.wire.kalium.logic.framework.TestConversation
 import com.wire.kalium.logic.functional.Either
 import com.wire.kalium.logic.util.shouldSucceed
 import com.wire.kalium.network.api.conversation.ConvProtocol
@@ -21,16 +20,12 @@
 import io.ktor.http.HttpStatusCode
 import io.mockative.Mock
 import io.mockative.any
+import io.mockative.anything
+import io.mockative.classOf
 import io.mockative.given
 import io.mockative.mock
-<<<<<<< HEAD
-import io.mockative.once
-=======
-import io.mockative.anything
-import io.mockative.classOf
 import io.mockative.once
 import io.mockative.thenDoNothing
->>>>>>> 12bad0c8
 import io.mockative.verify
 import kotlinx.coroutines.flow.asFlow
 import kotlinx.coroutines.flow.flowOf
@@ -182,7 +177,143 @@
     }
 
     @Test
-<<<<<<< HEAD
+    fun givenSelfUserBelongsToATeam_whenCallingCreateGroupConversation_thenConversationIsCreatedAtBackendAndPersisted() = runTest {
+
+        given(conversationApi)
+            .suspendFunction(conversationApi::createNewConversation)
+            .whenInvokedWith(anything())
+            .thenReturn(NetworkResponse.Success(CONVERSATION_RESPONSE, emptyMap(), 201))
+
+        given(userRepository)
+            .coroutine { userRepository.getSelfUser() }
+            .then { flowOf(TestUser.SELF) }
+
+        given(conversationDAO)
+            .suspendFunction(conversationDAO::insertConversation)
+            .whenInvokedWith(anything())
+            .thenDoNothing()
+
+        given(conversationDAO)
+            .suspendFunction(conversationDAO::insertMembers)
+            .whenInvokedWith(anything(), anything())
+            .thenDoNothing()
+
+        val result = conversationRepository.createGroupConversation(GROUP_NAME,
+            listOf(Member((TestUser.USER_ID))),
+            ConverationOptions(protocol = ConverationOptions.Protocol.PROTEUS))
+
+
+        result.shouldSucceed { }
+
+        verify(conversationDAO)
+            .suspendFunction(conversationDAO::insertConversation)
+            .with(anything())
+            .wasInvoked(once)
+
+        verify(conversationDAO)
+            .suspendFunction(conversationDAO::insertMembers)
+            .with(anything(), anything())
+            .wasInvoked(once)
+    }
+
+    @Test
+    fun givenSelfUserDoesNotBelongToATeam_whenCallingCreateGroupConversation_thenConversationIsCreatedAtBackendAndPersisted() = runTest {
+
+        val selfUserWithoutTeam = TestUser.SELF.copy(team = null)
+
+        given(conversationApi)
+            .suspendFunction(conversationApi::createNewConversation)
+            .whenInvokedWith(anything())
+            .thenReturn(NetworkResponse.Success(CONVERSATION_RESPONSE, emptyMap(), 201))
+
+        given(userRepository)
+            .coroutine { userRepository.getSelfUser() }
+            .then { flowOf(selfUserWithoutTeam) }
+
+        given(conversationDAO)
+            .suspendFunction(conversationDAO::insertConversation)
+            .whenInvokedWith(anything())
+            .thenDoNothing()
+
+        given(conversationDAO)
+            .suspendFunction(conversationDAO::insertMembers)
+            .whenInvokedWith(anything(), anything())
+            .thenDoNothing()
+
+        val result = conversationRepository.createGroupConversation(GROUP_NAME,
+            listOf(Member((TestUser.USER_ID))),
+            ConverationOptions(protocol = ConverationOptions.Protocol.PROTEUS))
+
+
+        result.shouldSucceed { }
+
+        verify(conversationDAO)
+            .suspendFunction(conversationDAO::insertConversation)
+            .with(anything())
+            .wasInvoked(once)
+
+        verify(conversationDAO)
+            .suspendFunction(conversationDAO::insertMembers)
+            .with(anything(), anything())
+            .wasInvoked(once)
+    }
+
+    @Test
+    fun givenMLSProtocolIsUsed_whenCallingCreateGroupConversation_thenMLSGroupIsEstablished() = runTest {
+        val conversationResponse = CONVERSATION_RESPONSE.copy(protocol = ConvProtocol.MLS)
+
+        given(conversationApi)
+            .suspendFunction(conversationApi::createNewConversation)
+            .whenInvokedWith(anything())
+            .thenReturn(NetworkResponse.Success(conversationResponse, emptyMap(), 201))
+
+        given(userRepository)
+            .coroutine { userRepository.getSelfUser() }
+            .then { flowOf(TestUser.SELF) }
+
+        given(userRepository)
+            .coroutine { userRepository.getSelfUserId() }
+            .then { TestUser.SELF.id }
+
+        given(conversationDAO)
+            .suspendFunction(conversationDAO::insertConversation)
+            .whenInvokedWith(anything())
+            .thenDoNothing()
+
+        given(conversationDAO)
+            .suspendFunction(conversationDAO::insertMembers)
+            .whenInvokedWith(anything(), anything())
+            .thenDoNothing()
+
+        given(mlsConversationRepository)
+            .suspendFunction(mlsConversationRepository::establishMLSGroup)
+            .whenInvokedWith(anything())
+            .then { Either.Right(Unit)}
+
+        val result = conversationRepository.createGroupConversation(GROUP_NAME,
+            listOf(Member((TestUser.USER_ID))),
+            ConverationOptions(protocol = ConverationOptions.Protocol.MLS))
+
+        result.shouldSucceed { }
+
+        verify(conversationDAO)
+            .suspendFunction(conversationDAO::insertConversation)
+            .with(anything())
+            .wasInvoked(once)
+
+        verify(conversationDAO)
+            .suspendFunction(conversationDAO::insertMembers)
+            .with(anything(), anything())
+            .wasInvoked(once)
+
+        verify(mlsConversationRepository)
+            .suspendFunction(mlsConversationRepository::establishMLSGroup)
+            .with(anything())
+            .wasInvoked(once)
+    }
+
+
+    @Test
     fun givenAWantToMuteAConversation_whenCallingUpdateMutedStatus_thenShouldDelegateCallToConversationApi() = runTest {
         given(conversationApi)
             .suspendFunction(conversationApi::updateConversationMemberState)
@@ -199,141 +330,6 @@
             .suspendFunction(conversationApi::updateConversationMemberState)
             .with(any(), any())
             .wasInvoked(exactly = once)
-    }
-=======
-    fun givenSelfUserBelongsToATeam_whenCallingCreateGroupConversation_thenConversationIsCreatedAtBackendAndPersisted() = runTest {
-
-        given(conversationApi)
-            .suspendFunction(conversationApi::createNewConversation)
-            .whenInvokedWith(anything())
-            .thenReturn(NetworkResponse.Success(CONVERSATION_RESPONSE, emptyMap(), 201))
-
-        given(userRepository)
-            .coroutine { userRepository.getSelfUser() }
-            .then { flowOf(TestUser.SELF) }
-
-        given(conversationDAO)
-            .suspendFunction(conversationDAO::insertConversation)
-            .whenInvokedWith(anything())
-            .thenDoNothing()
-
-        given(conversationDAO)
-            .suspendFunction(conversationDAO::insertMembers)
-            .whenInvokedWith(anything(), anything())
-            .thenDoNothing()
-
-        val result = conversationRepository.createGroupConversation(GROUP_NAME,
-            listOf(Member((TestUser.USER_ID))),
-            ConverationOptions(protocol = ConverationOptions.Protocol.PROTEUS))
-
-
-        result.shouldSucceed { }
-
-        verify(conversationDAO)
-            .suspendFunction(conversationDAO::insertConversation)
-            .with(anything())
-            .wasInvoked(once)
-
-        verify(conversationDAO)
-            .suspendFunction(conversationDAO::insertMembers)
-            .with(anything(), anything())
-            .wasInvoked(once)
-    }
-
-    @Test
-    fun givenSelfUserDoesNotBelongToATeam_whenCallingCreateGroupConversation_thenConversationIsCreatedAtBackendAndPersisted() = runTest {
-
-        val selfUserWithoutTeam = TestUser.SELF.copy(team = null)
-
-        given(conversationApi)
-            .suspendFunction(conversationApi::createNewConversation)
-            .whenInvokedWith(anything())
-            .thenReturn(NetworkResponse.Success(CONVERSATION_RESPONSE, emptyMap(), 201))
-
-        given(userRepository)
-            .coroutine { userRepository.getSelfUser() }
-            .then { flowOf(selfUserWithoutTeam) }
-
-        given(conversationDAO)
-            .suspendFunction(conversationDAO::insertConversation)
-            .whenInvokedWith(anything())
-            .thenDoNothing()
-
-        given(conversationDAO)
-            .suspendFunction(conversationDAO::insertMembers)
-            .whenInvokedWith(anything(), anything())
-            .thenDoNothing()
-
-        val result = conversationRepository.createGroupConversation(GROUP_NAME,
-            listOf(Member((TestUser.USER_ID))),
-            ConverationOptions(protocol = ConverationOptions.Protocol.PROTEUS))
-
-
-        result.shouldSucceed { }
-
-        verify(conversationDAO)
-            .suspendFunction(conversationDAO::insertConversation)
-            .with(anything())
-            .wasInvoked(once)
-
-        verify(conversationDAO)
-            .suspendFunction(conversationDAO::insertMembers)
-            .with(anything(), anything())
-            .wasInvoked(once)
-    }
-
-    @Test
-    fun givenMLSProtocolIsUsed_whenCallingCreateGroupConversation_thenMLSGroupIsEstablished() = runTest {
-        val conversationResponse = CONVERSATION_RESPONSE.copy(protocol = ConvProtocol.MLS)
-
-        given(conversationApi)
-            .suspendFunction(conversationApi::createNewConversation)
-            .whenInvokedWith(anything())
-            .thenReturn(NetworkResponse.Success(conversationResponse, emptyMap(), 201))
-
-        given(userRepository)
-            .coroutine { userRepository.getSelfUser() }
-            .then { flowOf(TestUser.SELF) }
-
-        given(userRepository)
-            .coroutine { userRepository.getSelfUserId() }
-            .then { TestUser.SELF.id }
-
-        given(conversationDAO)
-            .suspendFunction(conversationDAO::insertConversation)
-            .whenInvokedWith(anything())
-            .thenDoNothing()
-
-        given(conversationDAO)
-            .suspendFunction(conversationDAO::insertMembers)
-            .whenInvokedWith(anything(), anything())
-            .thenDoNothing()
-
-        given(mlsConversationRepository)
-            .suspendFunction(mlsConversationRepository::establishMLSGroup)
-            .whenInvokedWith(anything())
-            .then { Either.Right(Unit)}
-
-        val result = conversationRepository.createGroupConversation(GROUP_NAME,
-            listOf(Member((TestUser.USER_ID))),
-            ConverationOptions(protocol = ConverationOptions.Protocol.MLS))
-
-        result.shouldSucceed { }
-
-        verify(conversationDAO)
-            .suspendFunction(conversationDAO::insertConversation)
-            .with(anything())
-            .wasInvoked(once)
-
-        verify(conversationDAO)
-            .suspendFunction(conversationDAO::insertMembers)
-            .with(anything(), anything())
-            .wasInvoked(once)
-
-        verify(mlsConversationRepository)
-            .suspendFunction(mlsConversationRepository::establishMLSGroup)
-            .with(anything())
-            .wasInvoked(once)
     }
 
     companion object {
@@ -355,5 +351,4 @@
 
     }
 
->>>>>>> 12bad0c8
 }