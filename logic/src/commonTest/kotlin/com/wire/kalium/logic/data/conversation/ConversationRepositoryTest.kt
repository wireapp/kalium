package com.wire.kalium.logic.data.conversation

import app.cash.turbine.test
import com.wire.kalium.logic.StorageFailure
import com.wire.kalium.logic.data.event.Event
import com.wire.kalium.logic.data.id.ConversationId
<<<<<<< HEAD
import com.wire.kalium.logic.data.id.PersistenceQualifiedId
=======
import com.wire.kalium.logic.data.message.PersistMessageUseCase
import com.wire.kalium.logic.data.user.SelfUser
>>>>>>> a24a119f
import com.wire.kalium.logic.data.user.UserId
import com.wire.kalium.logic.data.user.UserRepository
import com.wire.kalium.logic.di.MapperProvider
import com.wire.kalium.logic.framework.TestConversation
import com.wire.kalium.logic.framework.TestUser
import com.wire.kalium.logic.functional.Either
import com.wire.kalium.logic.util.TimeParser
import com.wire.kalium.logic.util.shouldFail
import com.wire.kalium.logic.util.shouldSucceed
import com.wire.kalium.network.api.ErrorResponse
import com.wire.kalium.network.api.conversation.ConvProtocol
import com.wire.kalium.network.api.conversation.ConvProtocol.MLS
import com.wire.kalium.network.api.conversation.ConversationApi
import com.wire.kalium.network.api.conversation.ConversationMemberDTO
import com.wire.kalium.network.api.conversation.ConversationMembersResponse
import com.wire.kalium.network.api.conversation.ConversationPagingResponse
import com.wire.kalium.network.api.conversation.ConversationResponse
import com.wire.kalium.network.api.conversation.ConversationResponseDTO
import com.wire.kalium.network.api.conversation.model.ConversationAccessInfoDTO
import com.wire.kalium.network.api.conversation.model.ConversationMemberRoleDTO
import com.wire.kalium.network.api.conversation.model.UpdateConversationAccessResponse
import com.wire.kalium.network.api.model.ConversationAccessDTO
import com.wire.kalium.network.api.model.ConversationAccessRoleDTO
import com.wire.kalium.network.api.notification.EventContentDTO
import com.wire.kalium.network.api.user.client.ClientApi
import com.wire.kalium.network.exceptions.KaliumException
import com.wire.kalium.network.utils.NetworkResponse
import com.wire.kalium.persistence.dao.ConversationDAO
import com.wire.kalium.persistence.dao.ConversationEntity
import com.wire.kalium.persistence.dao.ConversationIDEntity
import com.wire.kalium.persistence.dao.QualifiedIDEntity
import com.wire.kalium.persistence.dao.message.MessageDAO
import com.wire.kalium.persistence.dao.message.MessageEntity
import com.wire.kalium.persistence.dao.message.MessageEntityContent
import io.ktor.http.HttpStatusCode
import io.mockative.Mock
import io.mockative.any
import io.mockative.anything
import io.mockative.classOf
import io.mockative.configure
import io.mockative.eq
import io.mockative.fun2
import io.mockative.given
import io.mockative.matching
import io.mockative.mock
import io.mockative.once
import io.mockative.thenDoNothing
import io.mockative.verify
import kotlinx.coroutines.ExperimentalCoroutinesApi
import kotlinx.coroutines.flow.Flow
import kotlinx.coroutines.flow.asFlow
import kotlinx.coroutines.flow.flowOf
import kotlinx.coroutines.test.runTest
import kotlinx.datetime.Clock
import kotlinx.datetime.Instant
import kotlin.test.BeforeTest
import kotlin.test.Ignore
import kotlin.test.Test
import kotlin.test.assertEquals
import kotlin.test.assertIs
import kotlin.test.assertTrue
import com.wire.kalium.network.api.ConversationId as ConversationIdDTO
import com.wire.kalium.persistence.dao.Member as MemberEntity

@Suppress("LargeClass")
@OptIn(ExperimentalCoroutinesApi::class)
class ConversationRepositoryTest {

    @Mock
    private val userRepository = mock(UserRepository::class)

    @Mock
    private val mlsConversationRepository = mock(classOf<MLSConversationRepository>())

    @Mock
    private val conversationDAO = configure(mock(ConversationDAO::class)) { stubsUnitByDefault = true }

    @Mock
    private val messageDAO = configure(mock(MessageDAO::class)) { stubsUnitByDefault = true }

    @Mock
    private val conversationApi = mock(ConversationApi::class)

    @Mock
    private val clientApi = mock(ClientApi::class)

    @Mock
    private val timeParser: TimeParser = mock(TimeParser::class)

    private lateinit var conversationRepository: ConversationRepository

    @Mock
    val persistMessage = mock(PersistMessageUseCase::class)

    @BeforeTest
    fun setup() {
        conversationRepository = ConversationDataSource(
            userRepository,
            mlsConversationRepository,
            conversationDAO,
            conversationApi,
            messageDAO,
            clientApi,
            timeParser,
            persistMessage = lazy { persistMessage }
        )
    }

    @Test
    fun givenNewConversationEvent_whenCallingInsertConversationFromEvent_thenConversationShouldBePersisted() = runTest {
        val event = Event.Conversation.NewConversation("id", TestConversation.ID, "time", CONVERSATION_RESPONSE)
        val selfUserFlow = flowOf(TestUser.SELF)
        val (arrangement, conversationRepository) = Arrangement()
            .withSelfUserFlow(selfUserFlow)
            .withInsertConversations()
            .arrange()

        conversationRepository.insertConversationFromEvent(event)

        with(arrangement) {
            verify(conversationDAO)
                .suspendFunction(conversationDAO::insertConversations)
                .with(
                    matching { conversations ->
                        conversations.any { entity -> entity.id.value == CONVERSATION_RESPONSE.id.value }
                    }
                )
                .wasInvoked(exactly = once)
        }
    }

    @Test
    fun givenNewConversationEventWithMlsConversation_whenCallingInsertConversation_thenMlsGroupExistenceShouldBeQueried() = runTest {
        val groupId = "group1"
        val event = Event.Conversation.NewConversation(
            "id",
            TestConversation.ID,
            "time",
            CONVERSATION_RESPONSE.copy(
                groupId = groupId,
                protocol = ConvProtocol.MLS,
                mlsCipherSuiteTag = ConversationEntity.CipherSuite.MLS_128_DHKEMX25519_AES128GCM_SHA256_Ed25519.cipherSuiteTag
            )
        )
        val protocolInfo = ConversationEntity.ProtocolInfo.MLS(
            groupId,
            ConversationEntity.GroupState.ESTABLISHED,
            0UL,
            Instant.parse("2021-03-30T15:36:00.000Z"),
            cipherSuite = ConversationEntity.CipherSuite.MLS_128_DHKEMX25519_AES128GCM_SHA256_Ed25519
        )

        given(userRepository)
            .suspendFunction(userRepository::observeSelfUser)
            .whenInvoked()
            .thenReturn(flowOf(TestUser.SELF))

        given(mlsConversationRepository)
            .suspendFunction(mlsConversationRepository::hasEstablishedMLSGroup)
            .whenInvokedWith(anything())
            .thenReturn(Either.Right(true))

        conversationRepository.insertConversationFromEvent(event)

        verify(mlsConversationRepository)
            .suspendFunction(mlsConversationRepository::hasEstablishedMLSGroup)
            .with(eq(groupId))
            .wasInvoked(once)

        verify(conversationDAO)
            .suspendFunction(conversationDAO::insertConversations)
            .with(
                matching { conversations ->
                    conversations.any { entity ->
                        entity.id.value == CONVERSATION_RESPONSE.id.value && entity.protocolInfo == protocolInfo.copy(
                            keyingMaterialLastUpdate = (entity.protocolInfo as ConversationEntity.ProtocolInfo.MLS).keyingMaterialLastUpdate
                        )
                    }
                }
            )
            .wasInvoked(once)
    }

    @Test
    fun givenTwoPagesOfConversation_whenFetchingConversationsAndItsDetails_thenThePagesShouldBeAddedAndPersistOnlyFounds() =
        runTest {
            // given
            val response = ConversationPagingResponse(listOf(CONVERSATION_IDS_DTO_ONE, CONVERSATION_IDS_DTO_TWO), false, "")

            given(conversationApi)
                .suspendFunction(conversationApi::fetchConversationsIds)
                .whenInvokedWith(eq(null))
                .thenReturn(NetworkResponse.Success(response, emptyMap(), HttpStatusCode.OK.value))

            given(conversationApi)
                .suspendFunction(conversationApi::fetchConversationsListDetails)
                .whenInvokedWith(
                    matching {
                        it.size == 2
                    }
                ).thenReturn(NetworkResponse.Success(CONVERSATION_RESPONSE_DTO, emptyMap(), HttpStatusCode.OK.value))

            given(userRepository)
                .suspendFunction(userRepository::observeSelfUser)
                .whenInvoked()
                .thenReturn(flowOf(TestUser.SELF))

            // when
            conversationRepository.fetchConversations()

            // then
            verify(conversationDAO)
                .suspendFunction(conversationDAO::insertConversations)
                .with(
                    matching { list ->
                        list.any {
                            it.id.value == CONVERSATION_RESPONSE.id.value
                        }
                    }
                )
                .wasInvoked(exactly = once)
        }

    @Test
    fun givenConversationDaoReturnsAGroupConversation_whenGettingConversationDetailsById_thenReturnAGroupConversationDetails() = runTest {
        val conversationEntityFlow = flowOf(
            TestConversation.ENTITY.copy(type = ConversationEntity.Type.GROUP)
        )

        given(conversationDAO)
            .suspendFunction(conversationDAO::observeGetConversationByQualifiedID)
            .whenInvokedWith(any())
            .thenReturn(conversationEntityFlow)

        given(timeParser)
            .function(timeParser::isTimeBefore)
            .whenInvokedWith(any(), any())
            .thenReturn(true)

        given(messageDAO)
            .suspendFunction(messageDAO::getUnreadMessageCount)
            .whenInvokedWith(any())
            .thenReturn(10)

        given(messageDAO)
            .suspendFunction(messageDAO::getLastUnreadMessage)
            .whenInvokedWith(any())
            .thenReturn(TEST_MESSAGE_ENTITY)

        conversationRepository.observeConversationDetailsById(TestConversation.ID).test {
            assertIs<Either.Right<ConversationDetails.Group>>(awaitItem())
            awaitComplete()
        }
    }

    @Test
    fun givenConversationDaoReturnsASelfConversation_whenGettingConversationDetailsById_thenReturnASelfConversationDetails() = runTest {
        val conversationEntityFlow = flowOf(
            TestConversation.ENTITY.copy(type = ConversationEntity.Type.SELF)
        )

        given(conversationDAO)
            .suspendFunction(conversationDAO::observeGetConversationByQualifiedID)
            .whenInvokedWith(any())
            .thenReturn(conversationEntityFlow)

        conversationRepository.observeConversationDetailsById(TestConversation.ID).test {
            assertIs<Either.Right<ConversationDetails.Self>>(awaitItem())
            awaitComplete()
        }
    }

    @Test
    fun givenConversationDaoReturnsAOneOneConversation_whenGettingConversationDetailsById_thenReturnAOneOneConversationDetails() = runTest {
        val conversationId = TestConversation.ENTITY_ID
        val conversationEntityFlow = flowOf(
            TestConversation.ENTITY.copy(id = conversationId, type = ConversationEntity.Type.ONE_ON_ONE)
        )

        given(conversationDAO)
            .suspendFunction(conversationDAO::observeGetConversationByQualifiedID)
            .whenInvokedWith(any())
            .thenReturn(conversationEntityFlow)

        given(userRepository)
            .suspendFunction(userRepository::observeSelfUser)
            .whenInvoked()
            .thenReturn(flowOf(TestUser.SELF))

        given(conversationDAO)
            .suspendFunction(conversationDAO::getAllMembers)
            .whenInvokedWith(any())
            .thenReturn(flowOf(listOf(MemberEntity(TestUser.ENTITY_ID, MemberEntity.Role.Member))))

        given(userRepository)
            .suspendFunction(userRepository::getKnownUser)
            .whenInvokedWith(any())
            .thenReturn(flowOf(TestUser.OTHER))

        given(timeParser)
            .function(timeParser::isTimeBefore)
            .whenInvokedWith(any(), any())
            .thenReturn(true)

        given(messageDAO)
            .suspendFunction(messageDAO::getUnreadMessageCount)
            .whenInvokedWith(any())
            .thenReturn(10)

        given(messageDAO)
            .suspendFunction(messageDAO::getLastUnreadMessage)
            .whenInvokedWith(any())
            .thenReturn(TEST_MESSAGE_ENTITY)

        conversationRepository.observeConversationDetailsById(TestConversation.ID).test {
            assertIs<Either.Right<ConversationDetails.OneOne>>(awaitItem())
            awaitComplete()
        }
    }

    @Test
    fun givenOtherMemberOfOneOneConversationIsUpdated_whenGettingConversationDetailsById_thenReturnAOneOneConversationDetails() = runTest {
        val conversationId = TestConversation.ENTITY_ID
        val conversationEntityFlow = flowOf(
            TestConversation.ENTITY.copy(id = conversationId, type = ConversationEntity.Type.ONE_ON_ONE)
        )

        // The other user had a name, and then this name was updated.
        val otherUserDetailsSequence = listOf(TestUser.OTHER, TestUser.OTHER.copy(name = "Other Name Was Updated"))

        given(conversationDAO)
            .suspendFunction(conversationDAO::observeGetConversationByQualifiedID)
            .whenInvokedWith(any())
            .thenReturn(conversationEntityFlow)

        given(userRepository)
            .suspendFunction(userRepository::observeSelfUser)
            .whenInvoked()
            .thenReturn(flowOf(TestUser.SELF))

        given(conversationDAO)
            .suspendFunction(conversationDAO::getAllMembers)
            .whenInvokedWith(any())
            .thenReturn(flowOf(listOf(MemberEntity(TestUser.ENTITY_ID, MemberEntity.Role.Member))))

        given(userRepository)
            .suspendFunction(userRepository::getKnownUser)
            .whenInvokedWith(any())
            .thenReturn(otherUserDetailsSequence.asFlow())

        given(timeParser)
            .function(timeParser::isTimeBefore)
            .whenInvokedWith(any(), any())
            .thenReturn(true)

        given(messageDAO)
            .suspendFunction(messageDAO::getUnreadMessageCount)
            .whenInvokedWith(any())
            .thenReturn(10)

        given(messageDAO)
            .suspendFunction(messageDAO::getLastUnreadMessage)
            .whenInvokedWith(any())
            .thenReturn(TEST_MESSAGE_ENTITY)

        conversationRepository.observeConversationDetailsById(TestConversation.ID).test {
            val firstItem = awaitItem()
            assertIs<Either.Right<ConversationDetails.OneOne>>(firstItem)
            assertEquals(otherUserDetailsSequence[0], firstItem.value.otherUser)

            val secondItem = awaitItem()
            assertIs<Either.Right<ConversationDetails.OneOne>>(secondItem)
            assertEquals(otherUserDetailsSequence[1], secondItem.value.otherUser)

            awaitComplete()
        }
    }

    @Test
    fun givenSelfUserBelongsToATeam_whenCallingCreateGroupConversation_thenConversationIsCreatedAtBackendAndPersisted() = runTest {

        given(conversationApi)
            .suspendFunction(conversationApi::createNewConversation)
            .whenInvokedWith(anything())
            .thenReturn(NetworkResponse.Success(CONVERSATION_RESPONSE, emptyMap(), 201))

        given(userRepository)
            .coroutine { userRepository.observeSelfUser() }
            .then { flowOf(TestUser.SELF) }

        given(conversationDAO)
            .suspendFunction(conversationDAO::insertConversation)
            .whenInvokedWith(anything())
            .thenDoNothing()

        given(conversationDAO)
            .suspendFunction(conversationDAO::insertMembersWithQualifiedId, fun2<List<MemberEntity>, QualifiedIDEntity>())
            .whenInvokedWith(anything(), anything())
            .thenDoNothing()

        val result = conversationRepository.createGroupConversation(
            GROUP_NAME,
            listOf(TestUser.USER_ID),
            ConversationOptions(protocol = ConversationOptions.Protocol.PROTEUS)
        )

        result.shouldSucceed { }

        verify(conversationDAO)
            .suspendFunction(conversationDAO::insertConversation)
            .with(anything())
            .wasInvoked(once)

        verify(conversationDAO)
            .suspendFunction(conversationDAO::insertMembersWithQualifiedId, fun2<List<MemberEntity>, QualifiedIDEntity>())
            .with(anything(), anything())
            .wasInvoked(once)
    }

    @Test
    fun givenSelfUserDoesNotBelongToATeam_whenCallingCreateGroupConversation_thenConversationIsCreatedAtBackendAndPersisted() = runTest {

        val selfUserWithoutTeam = TestUser.SELF.copy(teamId = null)

        given(conversationApi)
            .suspendFunction(conversationApi::createNewConversation)
            .whenInvokedWith(anything())
            .thenReturn(NetworkResponse.Success(CONVERSATION_RESPONSE, emptyMap(), 201))

        given(userRepository)
            .coroutine { userRepository.observeSelfUser() }
            .then { flowOf(selfUserWithoutTeam) }

        given(conversationDAO)
            .suspendFunction(conversationDAO::insertConversation)
            .whenInvokedWith(anything())
            .thenDoNothing()

        given(conversationDAO)
            .suspendFunction(conversationDAO::insertMembersWithQualifiedId, fun2<List<MemberEntity>, QualifiedIDEntity>())
            .whenInvokedWith(anything(), anything())
            .thenDoNothing()

        val result = conversationRepository.createGroupConversation(
            GROUP_NAME,
            listOf(TestUser.USER_ID),
            ConversationOptions(protocol = ConversationOptions.Protocol.PROTEUS)
        )

        result.shouldSucceed { }

        verify(conversationDAO)
            .suspendFunction(conversationDAO::insertConversation)
            .with(anything())
            .wasInvoked(once)

        verify(conversationDAO)
            .suspendFunction(conversationDAO::insertMembersWithQualifiedId, fun2<List<MemberEntity>, QualifiedIDEntity>())
            .with(anything(), anything())
            .wasInvoked(once)
    }

    // TODO: enable the tests once the issue with creating MLS conversations is solved
    @Ignore
    @Test
    fun givenMLSProtocolIsUsed_whenCallingCreateGroupConversation_thenMLSGroupIsEstablished() = runTest {
        val conversationResponse = CONVERSATION_RESPONSE.copy(protocol = MLS)

        given(conversationApi)
            .suspendFunction(conversationApi::createNewConversation)
            .whenInvokedWith(anything())
            .thenReturn(NetworkResponse.Success(conversationResponse, emptyMap(), 201))

        given(userRepository)
            .coroutine { userRepository.observeSelfUser() }
            .then { flowOf(TestUser.SELF) }

        given(userRepository)
            .coroutine { userRepository.getSelfUserId() }
            .then { TestUser.SELF.id }

        given(conversationDAO)
            .suspendFunction(conversationDAO::insertConversation)
            .whenInvokedWith(anything())
            .thenDoNothing()

        given(conversationDAO)
            .suspendFunction(conversationDAO::insertMembersWithQualifiedId, fun2<List<MemberEntity>, QualifiedIDEntity>())
            .whenInvokedWith(any(), any())
            .thenDoNothing()

        given(mlsConversationRepository)
            .suspendFunction(mlsConversationRepository::establishMLSGroup)
            .whenInvokedWith(anything())
            .then { Either.Right(Unit) }

        val result = conversationRepository.createGroupConversation(
            GROUP_NAME,
            listOf(TestUser.USER_ID),
            ConversationOptions(protocol = ConversationOptions.Protocol.MLS)
        )

        result.shouldSucceed { }

        verify(conversationDAO)
            .suspendFunction(conversationDAO::insertConversation)
            .with(anything())
            .wasInvoked(once)

        verify(conversationDAO)
            .suspendFunction(conversationDAO::insertMembersWithQualifiedId, fun2<List<MemberEntity>, QualifiedIDEntity>())
            .with(anything(), anything())
            .wasInvoked(once)

        verify(mlsConversationRepository)
            .suspendFunction(mlsConversationRepository::establishMLSGroup)
            .with(anything())
            .wasInvoked(once)
    }

    @Test
    fun givenUserHasKnownContactAndConversation_WhenGettingConversationDetailsByExistingConversation_ReturnTheCorrectConversation() =
        runTest {
            // given
            given(conversationDAO)
                .suspendFunction(conversationDAO::getAllConversationWithOtherUser)
                .whenInvokedWith(anything())
                .then { listOf(CONVERSATION_ENTITY) }

            given(userRepository)
                .coroutine { userRepository.observeSelfUser() }
                .then { flowOf(TestUser.SELF) }

            given(userRepository)
                .suspendFunction(userRepository::getKnownUser)
                .whenInvokedWith(any())
                .thenReturn(flowOf(TestUser.OTHER))

            // when
            val result = conversationRepository.getOneToOneConversationWithOtherUser(OTHER_USER_ID)
            // then
            assertIs<Either.Right<ConversationDetails.OneOne>>(result)
        }

    @Test
    fun givenAWantToMuteAConversation_whenCallingUpdateMutedStatus_thenShouldDelegateCallToConversationApi() = runTest {
        given(conversationApi)
            .suspendFunction(conversationApi::updateConversationMemberState)
            .whenInvokedWith(any(), any())
            .thenReturn(NetworkResponse.Success(Unit, mapOf(), HttpStatusCode.OK.value))

        given(conversationDAO)
            .suspendFunction(conversationDAO::updateConversationMutedStatus)
            .whenInvokedWith(any(), any(), any())
            .thenReturn(Unit)

        conversationRepository.updateMutedStatus(
            TestConversation.ID,
            MutedConversationStatus.AllMuted,
            Clock.System.now().toEpochMilliseconds()
        )

        verify(conversationApi)
            .suspendFunction(conversationApi::updateConversationMemberState)
            .with(any(), any())
            .wasInvoked(exactly = once)

        verify(conversationDAO)
            .suspendFunction(conversationDAO::updateConversationMutedStatus)
            .with(any(), any(), any())
            .wasInvoked(exactly = once)
    }

    @Test
    fun givenAConversationExists_whenFetchingConversationIfUnknown_thenShouldNotFetchFromApi() = runTest {
        val conversationId = TestConversation.ID
        given(conversationDAO)
            .suspendFunction(conversationDAO::getConversationByQualifiedID)
            .whenInvokedWith(any())
            .thenReturn(TestConversation.ENTITY)

        conversationRepository.fetchConversationIfUnknown(conversationId)

        verify(conversationApi)
            .suspendFunction(conversationApi::fetchConversationDetails)
            .with(eq(ConversationId(value = conversationId.value, domain = conversationId.domain)))
            .wasNotInvoked()
    }

    @Test
    fun givenAConversationExists_whenFetchingConversationIfUnknown_thenShouldSucceed() = runTest {
        val conversationId = TestConversation.ID
        given(conversationDAO)
            .suspendFunction(conversationDAO::getConversationByQualifiedID)
            .whenInvokedWith(any())
            .thenReturn(TestConversation.ENTITY)

        conversationRepository.fetchConversationIfUnknown(conversationId)
            .shouldSucceed()
    }

    @Test
    fun givenAConversationDoesNotExist_whenFetchingConversationIfUnknown_thenShouldFetchFromAPI() = runTest {
        val conversationId = TestConversation.ID
        val conversationIdDTO = ConversationIdDTO(value = conversationId.value, domain = conversationId.domain)
        given(conversationDAO)
            .suspendFunction(conversationDAO::getConversationByQualifiedID)
            .whenInvokedWith(any())
            .thenReturn(null)

        given(userRepository)
            .coroutine { userRepository.getSelfUser() }
            .then { TestUser.SELF }

        given(conversationApi)
            .suspendFunction(conversationApi::fetchConversationDetails)
            .whenInvokedWith(eq(conversationIdDTO))
            .thenReturn(NetworkResponse.Success(TestConversation.CONVERSATION_RESPONSE, mapOf(), HttpStatusCode.OK.value))

        conversationRepository.fetchConversationIfUnknown(conversationId)
            .shouldSucceed()

        verify(conversationApi)
            .suspendFunction(conversationApi::fetchConversationDetails)
            .with(eq(conversationIdDTO))
            .wasInvoked(exactly = once)
    }

    @Test
    fun givenAConversationDoesNotExistAndAPISucceeds_whenFetchingConversationIfUnknown_thenShouldSucceed() = runTest {
        val conversationId = TestConversation.ID
        given(conversationDAO)
            .suspendFunction(conversationDAO::getConversationByQualifiedID)
            .whenInvokedWith(any())
            .thenReturn(null)

        given(userRepository)
            .coroutine { userRepository.getSelfUser() }
            .then { TestUser.SELF }

        given(conversationApi)
            .suspendFunction(conversationApi::fetchConversationDetails)
            .whenInvokedWith(eq(ConversationIdDTO(value = conversationId.value, domain = conversationId.domain)))
            .thenReturn(NetworkResponse.Success(TestConversation.CONVERSATION_RESPONSE, mapOf(), HttpStatusCode.OK.value))

        conversationRepository.fetchConversationIfUnknown(conversationId)
            .shouldSucceed()
    }

    @Test
    fun givenAConversationAndAPISucceeds_whenAddingMembersToConversation_thenShouldSucceed() = runTest {
        val conversationId = TestConversation.ID
        given(conversationApi)
            .suspendFunction(conversationApi::addMember)
            .whenInvokedWith(any(), any())
            .thenReturn(
                NetworkResponse.Success(
                    TestConversation.ADD_MEMBER_TO_CONVERSATION_SUCCESSFUL_RESPONSE,
                    mapOf(),
                    HttpStatusCode.OK.value
                )
            )
        given(conversationDAO)
            .suspendFunction(conversationDAO::insertMembersWithQualifiedId, fun2<List<MemberEntity>, QualifiedIDEntity>())
            .whenInvokedWith(any(), any())
            .thenDoNothing()
        given(userRepository)
            .suspendFunction(userRepository::fetchUsersIfUnknownByIds)
            .whenInvokedWith(any())
            .thenReturn(Either.Right(Unit))

        conversationRepository.addMembers(listOf(TestConversation.USER_1), conversationId)
            .shouldSucceed()

        verify(conversationDAO)
            .suspendFunction(conversationDAO::insertMembersWithQualifiedId, fun2<List<MemberEntity>, QualifiedIDEntity>())
            .with(anything(), anything())
            .wasInvoked(exactly = once)
    }

    @Test
    fun givenAConversationAndAPIFailed_whenAddingMembersToConversation_thenShouldNotSucceed() = runTest {
        val conversationId = TestConversation.ID
        given(conversationApi)
            .suspendFunction(conversationApi::addMember)
            .whenInvokedWith(any(), any())
            .thenReturn(
                NetworkResponse.Error(
                    KaliumException.ServerError(ErrorResponse(500, "error_message", "error_label"))
                )
            )

        conversationRepository.addMembers(listOf(TestConversation.USER_1), conversationId)
            .shouldFail()

        verify(conversationDAO)
            .suspendFunction(conversationDAO::insertMembersWithQualifiedId, fun2<List<MemberEntity>, QualifiedIDEntity>())
            .with(any(), any())
            .wasNotInvoked()
    }

    @Test
    fun givenAConversationAndAPISucceeds_whenRemovingMemberFromConversation_thenShouldSucceed() = runTest {
        val (arrangement, conversationRepository) = Arrangement()
            .withConversationProtocolIs(PROTEUS_PROTOCOL_INFO)
            .withDeleteMemberAPISucceed()
            .withSuccessfulMemberDeletion()
            .arrange()

        conversationRepository.deleteMember(TestConversation.USER_1, TestConversation.ID)
            .shouldSucceed()

        verify(arrangement.conversationDAO)
            .suspendFunction(arrangement.conversationDAO::deleteMemberByQualifiedID)
            .with(anything(), anything())
            .wasInvoked(exactly = once)
    }

    @Test
    fun givenAConversationAndAPIFailed_whenRemovingMemberFromConversation_thenShouldFail() = runTest {
        val (arrangement, conversationRepository) = Arrangement()
            .withConversationProtocolIs(PROTEUS_PROTOCOL_INFO)
            .withDeleteMemberAPIFailed()
            .withSuccessfulMemberDeletion()
            .arrange()

        conversationRepository.deleteMember(TestConversation.USER_1, TestConversation.ID)
            .shouldFail()

        verify(arrangement.conversationDAO)
            .suspendFunction(arrangement.conversationDAO::deleteMemberByQualifiedID)
            .with(anything(), anything())
            .wasNotInvoked()
    }

    @Suppress("LongMethod")
    @Test
    fun givenUpdateAccessRoleSuccess_whenUpdatingConversationAccessInfo_thenTheNewAccessSettingsAreUpdatedLocally() = runTest {

        val conversationIdDTO = ConversationIdDTO("conv_id", "conv_domain")
        val newAccessIndoDTO = ConversationAccessInfoDTO(
            accessRole = setOf(
                ConversationAccessRoleDTO.TEAM_MEMBER,
                ConversationAccessRoleDTO.NON_TEAM_MEMBER,
                ConversationAccessRoleDTO.SERVICE,
                ConversationAccessRoleDTO.GUEST,
            ),
            access = setOf(
                ConversationAccessDTO.INVITE,
                ConversationAccessDTO.CODE,
                ConversationAccessDTO.PRIVATE,
                ConversationAccessDTO.LINK
            )
        )
        val newAccess = UpdateConversationAccessResponse.AccessUpdated(
            EventContentDTO.Conversation.AccessUpdate(
                conversationIdDTO,
                data = newAccessIndoDTO,
                qualifiedFrom = com.wire.kalium.network.api.UserId("from_id", "from_domain")
            )
        )

        val (arrange, conversationRepository) = Arrangement()
            .withApiUpdateAccessRoleReturns(NetworkResponse.Success(newAccess, mapOf(), 200))
            .withDaoUpdateAccessSuccess()
            .arrange()

        conversationRepository.updateAccessInfo(
            conversationID = ConversationId(conversationIdDTO.value, conversationIdDTO.domain),
            access = listOf(
                Conversation.Access.INVITE,
                Conversation.Access.CODE,
                Conversation.Access.PRIVATE,
                Conversation.Access.LINK
            ),
            accessRole = listOf(
                Conversation.AccessRole.TEAM_MEMBER,
                Conversation.AccessRole.NON_TEAM_MEMBER,
                Conversation.AccessRole.SERVICE,
                Conversation.AccessRole.GUEST
            )
        ).shouldSucceed()

        with(arrange) {
            verify(conversationApi)
                .coroutine { conversationApi.updateAccessRole(conversationIdDTO, newAccessIndoDTO) }
                .wasInvoked(exactly = once)

            verify(conversationDAO)
                .coroutine {
                    conversationDAO.updateAccess(
                        ConversationIDEntity(conversationIdDTO.value, conversationIdDTO.domain),
                        accessList = listOf(
                            ConversationEntity.Access.INVITE,
                            ConversationEntity.Access.CODE,
                            ConversationEntity.Access.PRIVATE,
                            ConversationEntity.Access.LINK
                        ),
                        accessRoleList = listOf(
                            ConversationEntity.AccessRole.TEAM_MEMBER,
                            ConversationEntity.AccessRole.NON_TEAM_MEMBER,
                            ConversationEntity.AccessRole.SERVICE,
                            ConversationEntity.AccessRole.GUEST
                        )
                    )
                }
                .wasInvoked(exactly = once)
        }
    }

    @Test
    fun givenUpdateConversationMemberRoleSuccess_whenUpdatingConversationMemberRole_thenTheNewRoleIsUpdatedLocally() = runTest {
        val (arrange, conversationRepository) = Arrangement()
            .withApiUpdateConversationMemberRoleReturns(NetworkResponse.Success(Unit, mapOf(), 200))
            .withDaoUpdateConversationMemberRoleSuccess()
            .arrange()
        val conversationId = ConversationId("conv_id", "conv_domain")
        val userId: UserId = UserId("user_id", "user_domain")
        val newRole = Member.Role.Admin

        conversationRepository.updateConversationMemberRole(conversationId, userId, newRole).shouldSucceed()

        with(arrange) {
            verify(conversationApi)
                .coroutine {
                    conversationApi.updateConversationMemberRole(
                        MapperProvider.idMapper().toApiModel(conversationId),
                        MapperProvider.idMapper().toApiModel(userId),
                        ConversationMemberRoleDTO(MapperProvider.conversationRoleMapper().toApi(newRole))
                    )
                }
                .wasInvoked(exactly = once)

            verify(conversationDAO)
                .coroutine {
                    conversationDAO.updateConversationMemberRole(
                        MapperProvider.idMapper().toDaoModel(conversationId),
                        MapperProvider.idMapper().toDaoModel(userId),
                        MapperProvider.conversationRoleMapper().toDAO(newRole)
                    )
                }
                .wasInvoked(exactly = once)
        }
    }

    @Test
    fun givenAConversation_WhenDeletingTheConversation_ThenShouldBeDeletedLocally() = runTest {
        val (arrange, conversationRepository) = Arrangement().withSuccessfulConversationDeletion().arrange()
        val conversationId = ConversationId("conv_id", "conv_domain")

        conversationRepository.deleteConversation(conversationId).shouldSucceed()

        with(arrange) {
            verify(conversationDAO)
                .suspendFunction(conversationDAO::deleteConversationByQualifiedID)
                .with(eq(MapperProvider.idMapper().toDaoModel(conversationId)))
                .wasInvoked(once)
        }
    }

    @Test
    fun givenAGroupConversationHasNewMessages_whenGettingConversationDetails_ThenCorrectlyGetUnreadMessageCount() = runTest {
        // given
        val conversationEntityFlow = flowOf(
            TestConversation.ENTITY.copy(
                type = ConversationEntity.Type.GROUP,
            )
        )

        given(conversationDAO)
            .suspendFunction(conversationDAO::observeGetConversationByQualifiedID)
            .whenInvokedWith(any())
            .thenReturn(conversationEntityFlow)

        given(timeParser)
            .function(timeParser::isTimeBefore)
            .whenInvokedWith(any(), any())
            .thenReturn(true)

        given(conversationDAO)
            .suspendFunction(conversationDAO::getUnreadMessageCount)
            .whenInvokedWith(any())
            .thenReturn(10L)

        // when
        conversationRepository.observeConversationDetailsById(TestConversation.ID).test {
            // then
            val conversationDetail = awaitItem()

            assertIs<Either.Right<ConversationDetails.Group>>(conversationDetail)
            assertTrue { conversationDetail.value.unreadMessagesCount == 10L }

            awaitComplete()
        }
    }

    @Test
    fun givenAGroupConversationHasNotNewMessages_whenGettingConversationDetails_ThenDoNoGetMessageCount() = runTest {
        // given
        val conversationEntityFlow = flowOf(
            TestConversation.ENTITY.copy(
                type = ConversationEntity.Type.GROUP,
            )
        )

        given(conversationDAO)
            .suspendFunction(conversationDAO::observeGetConversationByQualifiedID)
            .whenInvokedWith(any())
            .thenReturn(conversationEntityFlow)

        given(timeParser)
            .function(timeParser::isTimeBefore)
            .whenInvokedWith(any(), any())
            .thenReturn(false)
        // when
        conversationRepository.observeConversationDetailsById(TestConversation.ID).test {
            // then
            val conversationDetail = awaitItem()

            assertIs<Either.Right<ConversationDetails.Group>>(conversationDetail)
            assertTrue { conversationDetail.value.unreadMessagesCount == 0L }

            awaitComplete()
        }

        verify(conversationDAO)
            .suspendFunction(conversationDAO::getUnreadMessageCount)
            .with(anything())
            .wasNotInvoked()
    }

    @Test
    fun givenAOneToOneConversationHasNotNewMessages_whenGettingConversationDetails_ThenDoNoGetMessageCount() = runTest {
        // given
        val conversationEntityFlow = flowOf(
            TestConversation.ENTITY.copy(
                type = ConversationEntity.Type.ONE_ON_ONE,
            )
        )

        given(conversationDAO)
            .suspendFunction(conversationDAO::observeGetConversationByQualifiedID)
            .whenInvokedWith(any())
            .thenReturn(conversationEntityFlow)

        given(timeParser)
            .function(timeParser::isTimeBefore)
            .whenInvokedWith(any(), any())
            .thenReturn(false)

        given(userRepository)
            .coroutine { userRepository.observeSelfUser() }
            .then { flowOf(TestUser.SELF) }

        given(conversationDAO)
            .suspendFunction(conversationDAO::getAllMembers)
            .whenInvokedWith(any())
            .thenReturn(flowOf(listOf(MemberEntity(TestUser.ENTITY_ID, MemberEntity.Role.Member))))

        given(userRepository)
            .suspendFunction(userRepository::getKnownUser)
            .whenInvokedWith(any())
            .thenReturn(flowOf(TestUser.OTHER))

        // when
        conversationRepository.observeConversationDetailsById(TestConversation.ID).test {
            // then
            val conversationDetail = awaitItem()

            assertIs<Either.Right<ConversationDetails.OneOne>>(conversationDetail)
            assertTrue { conversationDetail.value.unreadMessagesCount == 0L }

            awaitComplete()
        }

        verify(conversationDAO)
            .suspendFunction(conversationDAO::getUnreadMessageCount)
            .with(anything())
            .wasNotInvoked()
    }

    @Test
    fun givenAOneToOneConversationHasNewMessages_whenGettingConversationDetails_ThenCorrectlyGetUnreadMessageCount() = runTest {
        // given
        val conversationEntityFlow = flowOf(
            TestConversation.ENTITY.copy(
                type = ConversationEntity.Type.ONE_ON_ONE,
            )
        )

        given(conversationDAO)
            .suspendFunction(conversationDAO::observeGetConversationByQualifiedID)
            .whenInvokedWith(any())
            .thenReturn(conversationEntityFlow)

        given(timeParser)
            .function(timeParser::isTimeBefore)
            .whenInvokedWith(any(), any())
            .thenReturn(true)

        given(conversationDAO)
            .suspendFunction(conversationDAO::getUnreadMessageCount)
            .whenInvokedWith(any())
            .thenReturn(10L)

        given(userRepository)
            .coroutine { userRepository.observeSelfUser() }
            .then { flowOf(TestUser.SELF) }

        given(conversationDAO)
            .suspendFunction(conversationDAO::getAllMembers)
            .whenInvokedWith(any())
            .thenReturn(flowOf(listOf(MemberEntity(TestUser.ENTITY_ID, MemberEntity.Role.Member))))

        given(userRepository)
            .suspendFunction(userRepository::getKnownUser)
            .whenInvokedWith(any())
            .thenReturn(flowOf(TestUser.OTHER))

        // when
        conversationRepository.observeConversationDetailsById(TestConversation.ID).test {
            // then
            val conversationDetail = awaitItem()

            assertIs<Either.Right<ConversationDetails.OneOne>>(conversationDetail)
            assertTrue { conversationDetail.value.unreadMessagesCount == 10L }

            awaitComplete()
        }
    }

    @Test
    fun givenUserHasUnReadConversation_whenGettingUnReadConversationCount_ThenCorrectlyGetTheCount() = runTest {
        // given
        given(conversationDAO)
            .suspendFunction(conversationDAO::getUnreadConversationCount)
            .whenInvoked()
            .thenReturn(10L)

        // when
        val result = conversationRepository.getUnreadConversationCount()

        // then
        assertIs<Either.Right<Long>>(result)
        assertEquals(10L, result.value)
    }

    @Test
    fun givenAConversationDaoFailed_whenUpdatingTheConversationReadDate_thenShouldNotSucceed() = runTest {
        // given
        given(conversationDAO)
            .suspendFunction(conversationDAO::updateConversationReadDate)
            .whenInvokedWith(any(), any())
            .thenThrow(IllegalStateException("Some illegal state"))

        // when
        val result = conversationRepository.updateConversationReadDate(TestConversation.ID, "2022-03-30T15:36:00.000Z")

        // then
        verify(conversationDAO)
            .suspendFunction(conversationDAO::updateConversationReadDate)
            .with(anything(), anything())
            .wasInvoked()
        assertIs<Either.Left<StorageFailure>>(result)
    }

    @Test
    fun givenAMemberInAConversation_WhenCheckingIfItIsMember_ThenShouldSucceed() = runTest {
        val isMember = true
        val conversationId = ConversationId("conv_id", "conv_domain")
        val userId = UserId("dummy-value", "dummy-domain")
        val (arrange, conversationRepository) = Arrangement().withExpectedIsUserMember(isMember).arrange()

        val result = conversationRepository.isUserMember(conversationId, userId)

        with(arrange) {
            result.shouldSucceed {}
            verify(conversationDAO)
                .suspendFunction(conversationDAO::isUserMember)
                .with(anything(), anything())
                .wasInvoked(once)
        }
    }

    @Test
    fun givenAMemberIsNotInAConversation_WhenCheckingIfItIsMember_ThenShouldSucceed() = runTest {
        val isMember = false
        val conversationId = ConversationId("conv_id", "conv_domain")
        val userId = UserId("dummy-value", "dummy-domain")
        val (arrange, conversationRepository) = Arrangement().withExpectedIsUserMember(isMember).arrange()

        val result = conversationRepository.isUserMember(conversationId, userId)

        with(arrange) {
            result.shouldSucceed {}
            verify(conversationDAO)
                .suspendFunction(conversationDAO::isUserMember)
                .with(anything(), anything())
                .wasInvoked(once)
        }
    }

    @Test
    fun givenADeletedMember_WhenInvokingWhoDeletedMe_ThenDaoCallShouldSucceed() = runTest {
        val whoDeletedMe = UserId("deletion-author", "deletion-author-domain")
        val conversationId = ConversationId("conv_id", "conv_domain")
        val selfUserFlow = flowOf(TestUser.SELF)
        val (arrange, conversationRepository) = Arrangement().withSelfUserFlow(selfUserFlow).withWhoDeletedMe(whoDeletedMe).arrange()

        val result = conversationRepository.whoDeletedMe(conversationId)

        with(arrange) {
            result.shouldSucceed {}
            verify(conversationDAO)
                .suspendFunction(conversationDAO::whoDeletedMeInConversation)
                .with(any(), any())
                .wasInvoked(once)
        }
    }

    private class Arrangement {
        @Mock
        val userRepository: UserRepository = mock(UserRepository::class)

        @Mock
        val mlsConversationRepository: MLSConversationRepository = mock(MLSConversationRepository::class)

        @Mock
        val conversationDAO: ConversationDAO = mock(ConversationDAO::class)

        @Mock
        val conversationApi: ConversationApi = mock(ConversationApi::class)

        @Mock
        val clientApi: ClientApi = mock(ClientApi::class)

        @Mock
        val timeParser: TimeParser = mock(TimeParser::class)

        @Mock
<<<<<<< HEAD
        private val messageDAO = configure(mock(MessageDAO::class)) { stubsUnitByDefault = true }
=======
        val persistMessage = mock(PersistMessageUseCase::class)
>>>>>>> a24a119f

        val conversationRepository =
            ConversationDataSource(
                userRepository,
                mlsConversationRepository,
                conversationDAO,
                conversationApi,
<<<<<<< HEAD
                messageDAO,
                clientApi,
                timeParser
            )
=======
                clientApi,
                timeParser,
                persistMessage = lazy { persistMessage }
            )

        fun withSelfUserFlow(selfUserFlow: Flow<SelfUser>) = apply {
            given(userRepository)
                .suspendFunction(userRepository::observeSelfUser)
                .whenInvoked()
                .thenReturn(selfUserFlow)
        }

        fun withInsertConversations() = apply {
            given(conversationDAO)
                .suspendFunction(conversationDAO::insertConversations)
                .whenInvokedWith(anything())
                .thenReturn(Unit)
            given(conversationDAO)
                .suspendFunction(conversationDAO::insertMembersWithQualifiedId)
                .whenInvokedWith(anything(), anything())
                .thenReturn(Unit)
        }
>>>>>>> a24a119f

        fun withApiUpdateAccessRoleReturns(response: NetworkResponse<UpdateConversationAccessResponse>) = apply {
            given(conversationApi)
                .suspendFunction(conversationApi::updateAccessRole)
                .whenInvokedWith(any(), any())
                .thenReturn(response)
        }

        fun withDaoUpdateAccessSuccess() = apply {
            given(conversationDAO)
                .suspendFunction(conversationDAO::updateAccess)
                .whenInvokedWith(any(), any(), any())
                .thenReturn(Unit)
        }

        fun withApiUpdateConversationMemberRoleReturns(response: NetworkResponse<Unit>) = apply {
            given(conversationApi)
                .suspendFunction(conversationApi::updateConversationMemberRole)
                .whenInvokedWith(any(), any(), any())
                .thenReturn(response)
        }

        fun withDaoUpdateConversationMemberRoleSuccess() = apply {
            given(conversationDAO)
                .suspendFunction(conversationDAO::updateConversationMemberRole)
                .whenInvokedWith(any(), any(), any())
                .thenReturn(Unit)
        }

        fun withConversationProtocolIs(protocolInfo: ConversationEntity.ProtocolInfo) = apply {
            given(conversationDAO)
                .suspendFunction(conversationDAO::getConversationByQualifiedID)
                .whenInvokedWith(any())
                .thenReturn(TestConversation.GROUP_ENTITY(protocolInfo))
        }

        fun withDeleteMemberAPISucceed() = apply {
            given(conversationApi)
                .suspendFunction(conversationApi::removeMember)
                .whenInvokedWith(any(), any())
                .thenReturn(
                    NetworkResponse.Success(
                        TestConversation.REMOVE_MEMBER_FROM_CONVERSATION_SUCCESSFUL_RESPONSE,
                        mapOf(),
                        HttpStatusCode.OK.value
                    )
                )
        }

        fun withDeleteMemberAPIFailed() = apply {
            given(conversationApi)
                .suspendFunction(conversationApi::removeMember)
                .whenInvokedWith(any(), any())
                .thenReturn(
                    NetworkResponse.Error(
                        KaliumException.ServerError(ErrorResponse(500, "error_message", "error_label"))
                    )
                )

        }

        fun withSuccessfulMemberDeletion() = apply {
            given(conversationDAO)
                .suspendFunction(conversationDAO::deleteMemberByQualifiedID)
                .whenInvokedWith(any(), any())
                .thenReturn(Unit)
        }

        fun withSuccessfulConversationDeletion() = apply {
            given(conversationDAO)
                .suspendFunction(conversationDAO::deleteConversationByQualifiedID)
                .whenInvokedWith(any())
                .thenReturn(Unit)
        }

        fun withExpectedIsUserMember(expectedIsUserMember: Boolean) = apply {
            given(conversationDAO)
                .suspendFunction(conversationDAO::isUserMember)
                .whenInvokedWith(any(), any())
<<<<<<< HEAD
                .thenReturn(true)

            given(messageDAO)
                .suspendFunction(messageDAO::getUnreadMessageCount)
                .whenInvokedWith(any())
                .thenReturn(10L)

            given(messageDAO)
                .suspendFunction(messageDAO::getLastUnreadMessage)
                .whenInvokedWith(any())
                .thenReturn(TEST_MESSAGE_ENTITY)
            // when
            conversationRepository.observeConversationDetailsById(TestConversation.ID).test {
                // then
                val conversationDetail = awaitItem()

                assertIs<Either.Right<ConversationDetails.Group>>(conversationDetail)
                assertTrue { conversationDetail.value.unreadMessagesCount == 10L }

                awaitComplete()
            }
=======
                .thenReturn(expectedIsUserMember)
>>>>>>> a24a119f
        }

        fun withWhoDeletedMe(deletionAuthor: UserId?) = apply {
            val author = deletionAuthor?.let { MapperProvider.idMapper().toDaoModel(it) }
            given(conversationDAO)
                .suspendFunction(conversationDAO::whoDeletedMeInConversation)
                .whenInvokedWith(any(), any())
<<<<<<< HEAD
                .thenReturn(false)

            given(messageDAO)
                .suspendFunction(messageDAO::getLastUnreadMessage)
                .whenInvokedWith(any())
                .thenReturn(TEST_MESSAGE_ENTITY)
            // when
            conversationRepository.observeConversationDetailsById(TestConversation.ID).test {
                // then
                val conversationDetail = awaitItem()

                assertIs<Either.Right<ConversationDetails.Group>>(conversationDetail)
                assertTrue { conversationDetail.value.unreadMessagesCount == 0L }

                awaitComplete()
            }

            verify(messageDAO)
                .suspendFunction(messageDAO::getUnreadMessageCount)
                .with(anything())
                .wasNotInvoked()
        }

    @Test
    fun givenAOneToOneConversationHasNotNewMessages_whenGettingConversationDetails_ThenDoNoGetMessageCount() =
        runTest {
            // given
            val conversationEntityFlow = flowOf(
                TestConversation.ENTITY.copy(
                    type = ConversationEntity.Type.ONE_ON_ONE,
                )
            )

            given(conversationDAO)
                .suspendFunction(conversationDAO::observeGetConversationByQualifiedID)
                .whenInvokedWith(any())
                .thenReturn(conversationEntityFlow)

            given(timeParser)
                .function(timeParser::isTimeBefore)
                .whenInvokedWith(any(), any())
                .thenReturn(false)

            given(userRepository)
                .coroutine { userRepository.observeSelfUser() }
                .then { flowOf(TestUser.SELF) }

            given(conversationDAO)
                .suspendFunction(conversationDAO::getAllMembers)
                .whenInvokedWith(any())
                .thenReturn(flowOf(listOf(MemberEntity(TestUser.ENTITY_ID, MemberEntity.Role.Member))))

            given(userRepository)
                .suspendFunction(userRepository::getKnownUser)
                .whenInvokedWith(any())
                .thenReturn(flowOf(TestUser.OTHER))

            given(messageDAO)
                .suspendFunction(messageDAO::getLastUnreadMessage)
                .whenInvokedWith(any())
                .thenReturn(null)

            // when
            conversationRepository.observeConversationDetailsById(TestConversation.ID).test {
                // then
                val conversationDetail = awaitItem()

                assertIs<Either.Right<ConversationDetails.OneOne>>(conversationDetail)
                assertTrue { conversationDetail.value.unreadMessagesCount == 0L }
                assertTrue { conversationDetail.value.lastUnreadMessage == null }

                awaitComplete()
            }

            verify(messageDAO)
                .suspendFunction(messageDAO::getUnreadMessageCount)
                .with(anything())
                .wasNotInvoked()
        }

    @Test
    fun givenAOneToOneConversationHasNewMessages_whenGettingConversationDetails_ThenCorrectlyGetUnreadMessageCount() =
        runTest {
            // given
            val conversationEntityFlow = flowOf(
                TestConversation.ENTITY.copy(
                    type = ConversationEntity.Type.ONE_ON_ONE,
                )
            )

            given(conversationDAO)
                .suspendFunction(conversationDAO::observeGetConversationByQualifiedID)
                .whenInvokedWith(any())
                .thenReturn(conversationEntityFlow)

            given(timeParser)
                .function(timeParser::isTimeBefore)
                .whenInvokedWith(any(), any())
                .thenReturn(true)

            given(messageDAO)
                .suspendFunction(messageDAO::getUnreadMessageCount)
                .whenInvokedWith(any())
                .thenReturn(10L)

            given(userRepository)
                .coroutine { userRepository.observeSelfUser() }
                .then { flowOf(TestUser.SELF) }

            given(conversationDAO)
                .suspendFunction(conversationDAO::getAllMembers)
                .whenInvokedWith(any())
                .thenReturn(flowOf(listOf(MemberEntity(TestUser.ENTITY_ID, MemberEntity.Role.Member))))

            given(userRepository)
                .suspendFunction(userRepository::getKnownUser)
                .whenInvokedWith(any())
                .thenReturn(flowOf(TestUser.OTHER))

            given(messageDAO)
                .suspendFunction(messageDAO::getLastUnreadMessage)
                .whenInvokedWith(any())
                .thenReturn(TEST_MESSAGE_ENTITY)

            // when
            conversationRepository.observeConversationDetailsById(TestConversation.ID).test {
                // then
                val conversationDetail = awaitItem()

                assertIs<Either.Right<ConversationDetails.OneOne>>(conversationDetail)
                assertTrue { conversationDetail.value.unreadMessagesCount == 10L }
                assertTrue(conversationDetail.value.lastUnreadMessage != null)

                awaitComplete()
            }
        }

    @Test
    fun givenUserHasUnReadConversation_whenGettingUnReadConversationCount_ThenCorrectlyGetTheCount() =
        runTest {
            // given
            given(conversationDAO)
                .suspendFunction(conversationDAO::getUnreadConversationCount)
                .whenInvoked()
                .thenReturn(10L)

            // when
            val result = conversationRepository.getUnreadConversationCount()

            // then
            assertIs<Either.Right<Long>>(result)
            assertEquals(10L, result.value)
        }


    @Test
    fun givenAConversationDaoFailed_whenUpdatingTheConversationReadDate_thenShouldNotSucceed() = runTest {
        // given
        given(conversationDAO)
            .suspendFunction(conversationDAO::updateConversationReadDate)
            .whenInvokedWith(any(), any())
            .thenThrow(IllegalStateException("Some illegal state"))

        // when
        val result = conversationRepository.updateConversationReadDate(TestConversation.ID, "2022-03-30T15:36:00.000Z")

        // then
        verify(conversationDAO)
            .suspendFunction(conversationDAO::updateConversationReadDate)
            .with(anything(), anything())
            .wasInvoked()
        assertIs<Either.Left<StorageFailure>>(result)
=======
                .thenReturn(author)
        }

        fun arrange() = this to conversationRepository
>>>>>>> a24a119f
    }

    companion object {
        private const val MLS_GROUP_ID = "mlsGroupId"
        val PROTEUS_PROTOCOL_INFO = ConversationEntity.ProtocolInfo.Proteus
        val MLS_PROTOCOL_INFO = ConversationEntity.ProtocolInfo
            .MLS(
                MLS_GROUP_ID,
                groupState = ConversationEntity.GroupState.ESTABLISHED,
                0UL,
                Instant.parse("2021-03-30T15:36:00.000Z"),
                cipherSuite = ConversationEntity.CipherSuite.MLS_128_DHKEMX25519_AES128GCM_SHA256_Ed25519
            )

        const val GROUP_NAME = "Group Name"

        val CONVERSATION_IDS_DTO_ONE =
            ConversationIdDTO("someValue1", "someDomain1")

        val CONVERSATION_IDS_DTO_TWO =
            ConversationIdDTO("someValue2", "someDomain2")

        val CONVERSATION_RESPONSE = ConversationResponse(
            "creator",
            ConversationMembersResponse(
                ConversationMemberDTO.Self(MapperProvider.idMapper().toApiModel(TestUser.SELF.id), "wire_member"),
                emptyList()
            ),
            GROUP_NAME,
            TestConversation.NETWORK_ID,
            null,
            0UL,
            ConversationResponse.Type.GROUP,
            0,
            null,
            ConvProtocol.PROTEUS,
            lastEventTime = "2022-03-30T15:36:00.000Z",
            access = setOf(ConversationAccessDTO.INVITE, ConversationAccessDTO.CODE),
            accessRole = setOf(
                ConversationAccessRoleDTO.GUEST,
                ConversationAccessRoleDTO.TEAM_MEMBER,
                ConversationAccessRoleDTO.NON_TEAM_MEMBER
            ),
            mlsCipherSuiteTag = null
        )

        val CONVERSATION_RESPONSE_DTO = ConversationResponseDTO(
            conversationsFound = listOf(CONVERSATION_RESPONSE),
            conversationsFailed = listOf(ConversationIdDTO("failedId", "someDomain")),
            conversationsNotFound = emptyList()
        )
        private val TEST_QUALIFIED_ID_ENTITY = PersistenceQualifiedId("value", "domain")
        val TEST_MESSAGE_ENTITY =
            MessageEntity.Regular(
                id = "uid",
                content = MessageEntityContent.Text("content"),
                conversationId = TEST_QUALIFIED_ID_ENTITY,
                date = "date",
                senderUserId = TEST_QUALIFIED_ID_ENTITY,
                senderClientId = "sender",
                status = MessageEntity.Status.SENT,
                editStatus = MessageEntity.EditStatus.NotEdited
            )

        val OTHER_USER_ID = UserId("otherValue", "domain")

        val CONVERSATION_ENTITY = ConversationEntity(
            id = QualifiedIDEntity(
                value = "testValue",
                domain = "testDomain",
            ),
            name = null,
            type = ConversationEntity.Type.ONE_ON_ONE,
            teamId = null,
            protocolInfo = ConversationEntity.ProtocolInfo.Proteus,
            creatorId = "userTesValue",
            lastReadDate = "2022-03-30T15:36:00.000Z",
            lastModifiedDate = "2022-03-30T15:36:00.000Z",
            lastNotificationDate = null,
            access = listOf(ConversationEntity.Access.LINK, ConversationEntity.Access.INVITE),
            accessRole = listOf(ConversationEntity.AccessRole.NON_TEAM_MEMBER, ConversationEntity.AccessRole.TEAM_MEMBER)
        )
    }
}<|MERGE_RESOLUTION|>--- conflicted
+++ resolved
@@ -4,12 +4,9 @@
 import com.wire.kalium.logic.StorageFailure
 import com.wire.kalium.logic.data.event.Event
 import com.wire.kalium.logic.data.id.ConversationId
-<<<<<<< HEAD
 import com.wire.kalium.logic.data.id.PersistenceQualifiedId
-=======
 import com.wire.kalium.logic.data.message.PersistMessageUseCase
 import com.wire.kalium.logic.data.user.SelfUser
->>>>>>> a24a119f
 import com.wire.kalium.logic.data.user.UserId
 import com.wire.kalium.logic.data.user.UserRepository
 import com.wire.kalium.logic.di.MapperProvider
@@ -889,15 +886,19 @@
             .whenInvokedWith(any(), any())
             .thenReturn(true)
 
-        given(conversationDAO)
-            .suspendFunction(conversationDAO::getUnreadMessageCount)
+        given(messageDAO)
+            .suspendFunction(messageDAO::getUnreadMessageCount)
             .whenInvokedWith(any())
             .thenReturn(10L)
 
-        // when
-        conversationRepository.observeConversationDetailsById(TestConversation.ID).test {
-            // then
-            val conversationDetail = awaitItem()
+        given(messageDAO)
+                .suspendFunction(messageDAO::getLastUnreadMessage)
+                .whenInvokedWith(any())
+                .thenReturn(TEST_MESSAGE_ENTITY)
+            // when
+            conversationRepository.observeConversationDetailsById(TestConversation.ID).test {
+                // then
+                val conversationDetail = awaitItem()
 
             assertIs<Either.Right<ConversationDetails.Group>>(conversationDetail)
             assertTrue { conversationDetail.value.unreadMessagesCount == 10L }
@@ -920,14 +921,19 @@
             .whenInvokedWith(any())
             .thenReturn(conversationEntityFlow)
 
-        given(timeParser)
-            .function(timeParser::isTimeBefore)
-            .whenInvokedWith(any(), any())
-            .thenReturn(false)
-        // when
-        conversationRepository.observeConversationDetailsById(TestConversation.ID).test {
-            // then
-            val conversationDetail = awaitItem()
+            given(timeParser)
+                .function(timeParser::isTimeBefore)
+                .whenInvokedWith(any(), any())
+                .thenReturn(false)
+
+            given(messageDAO)
+                .suspendFunction(messageDAO::getLastUnreadMessage)
+                .whenInvokedWith(any())
+                .thenReturn(TEST_MESSAGE_ENTITY)
+            // when
+            conversationRepository.observeConversationDetailsById(TestConversation.ID).test {
+                // then
+                val conversationDetail = awaitItem()
 
             assertIs<Either.Right<ConversationDetails.Group>>(conversationDetail)
             assertTrue { conversationDetail.value.unreadMessagesCount == 0L }
@@ -935,8 +941,8 @@
             awaitComplete()
         }
 
-        verify(conversationDAO)
-            .suspendFunction(conversationDAO::getUnreadMessageCount)
+        verify(messageDAO)
+            .suspendFunction(messageDAO::getUnreadMessageCount)
             .with(anything())
             .wasNotInvoked()
     }
@@ -974,19 +980,25 @@
             .whenInvokedWith(any())
             .thenReturn(flowOf(TestUser.OTHER))
 
-        // when
-        conversationRepository.observeConversationDetailsById(TestConversation.ID).test {
-            // then
-            val conversationDetail = awaitItem()
+        given(messageDAO)
+                .suspendFunction(messageDAO::getLastUnreadMessage)
+                .whenInvokedWith(any())
+                .thenReturn(null)
+
+            // when
+            conversationRepository.observeConversationDetailsById(TestConversation.ID).test {
+                // then
+                val conversationDetail = awaitItem()
 
             assertIs<Either.Right<ConversationDetails.OneOne>>(conversationDetail)
             assertTrue { conversationDetail.value.unreadMessagesCount == 0L }
+                assertTrue { conversationDetail.value.lastUnreadMessage == null }
 
             awaitComplete()
         }
 
-        verify(conversationDAO)
-            .suspendFunction(conversationDAO::getUnreadMessageCount)
+        verify(messageDAO)
+            .suspendFunction(messageDAO::getUnreadMessageCount)
             .with(anything())
             .wasNotInvoked()
     }
@@ -1010,8 +1022,8 @@
             .whenInvokedWith(any(), any())
             .thenReturn(true)
 
-        given(conversationDAO)
-            .suspendFunction(conversationDAO::getUnreadMessageCount)
+        given(messageDAO)
+            .suspendFunction(messageDAO::getUnreadMessageCount)
             .whenInvokedWith(any())
             .thenReturn(10L)
 
@@ -1029,13 +1041,19 @@
             .whenInvokedWith(any())
             .thenReturn(flowOf(TestUser.OTHER))
 
-        // when
-        conversationRepository.observeConversationDetailsById(TestConversation.ID).test {
-            // then
-            val conversationDetail = awaitItem()
+        given(messageDAO)
+                .suspendFunction(messageDAO::getLastUnreadMessage)
+                .whenInvokedWith(any())
+                .thenReturn(TEST_MESSAGE_ENTITY)
+
+            // when
+            conversationRepository.observeConversationDetailsById(TestConversation.ID).test {
+                // then
+                val conversationDetail = awaitItem()
 
             assertIs<Either.Right<ConversationDetails.OneOne>>(conversationDetail)
             assertTrue { conversationDetail.value.unreadMessagesCount == 10L }
+                assertTrue(conversationDetail.value.lastUnreadMessage != null)
 
             awaitComplete()
         }
@@ -1056,6 +1074,7 @@
         assertIs<Either.Right<Long>>(result)
         assertEquals(10L, result.value)
     }
+
 
     @Test
     fun givenAConversationDaoFailed_whenUpdatingTheConversationReadDate_thenShouldNotSucceed() = runTest {
@@ -1150,11 +1169,7 @@
         val timeParser: TimeParser = mock(TimeParser::class)
 
         @Mock
-<<<<<<< HEAD
-        private val messageDAO = configure(mock(MessageDAO::class)) { stubsUnitByDefault = true }
-=======
         val persistMessage = mock(PersistMessageUseCase::class)
->>>>>>> a24a119f
 
         val conversationRepository =
             ConversationDataSource(
@@ -1162,12 +1177,6 @@
                 mlsConversationRepository,
                 conversationDAO,
                 conversationApi,
-<<<<<<< HEAD
-                messageDAO,
-                clientApi,
-                timeParser
-            )
-=======
                 clientApi,
                 timeParser,
                 persistMessage = lazy { persistMessage }
@@ -1190,7 +1199,6 @@
                 .whenInvokedWith(anything(), anything())
                 .thenReturn(Unit)
         }
->>>>>>> a24a119f
 
         fun withApiUpdateAccessRoleReturns(response: NetworkResponse<UpdateConversationAccessResponse>) = apply {
             given(conversationApi)
@@ -1270,31 +1278,7 @@
             given(conversationDAO)
                 .suspendFunction(conversationDAO::isUserMember)
                 .whenInvokedWith(any(), any())
-<<<<<<< HEAD
-                .thenReturn(true)
-
-            given(messageDAO)
-                .suspendFunction(messageDAO::getUnreadMessageCount)
-                .whenInvokedWith(any())
-                .thenReturn(10L)
-
-            given(messageDAO)
-                .suspendFunction(messageDAO::getLastUnreadMessage)
-                .whenInvokedWith(any())
-                .thenReturn(TEST_MESSAGE_ENTITY)
-            // when
-            conversationRepository.observeConversationDetailsById(TestConversation.ID).test {
-                // then
-                val conversationDetail = awaitItem()
-
-                assertIs<Either.Right<ConversationDetails.Group>>(conversationDetail)
-                assertTrue { conversationDetail.value.unreadMessagesCount == 10L }
-
-                awaitComplete()
-            }
-=======
                 .thenReturn(expectedIsUserMember)
->>>>>>> a24a119f
         }
 
         fun withWhoDeletedMe(deletionAuthor: UserId?) = apply {
@@ -1302,185 +1286,10 @@
             given(conversationDAO)
                 .suspendFunction(conversationDAO::whoDeletedMeInConversation)
                 .whenInvokedWith(any(), any())
-<<<<<<< HEAD
-                .thenReturn(false)
-
-            given(messageDAO)
-                .suspendFunction(messageDAO::getLastUnreadMessage)
-                .whenInvokedWith(any())
-                .thenReturn(TEST_MESSAGE_ENTITY)
-            // when
-            conversationRepository.observeConversationDetailsById(TestConversation.ID).test {
-                // then
-                val conversationDetail = awaitItem()
-
-                assertIs<Either.Right<ConversationDetails.Group>>(conversationDetail)
-                assertTrue { conversationDetail.value.unreadMessagesCount == 0L }
-
-                awaitComplete()
-            }
-
-            verify(messageDAO)
-                .suspendFunction(messageDAO::getUnreadMessageCount)
-                .with(anything())
-                .wasNotInvoked()
-        }
-
-    @Test
-    fun givenAOneToOneConversationHasNotNewMessages_whenGettingConversationDetails_ThenDoNoGetMessageCount() =
-        runTest {
-            // given
-            val conversationEntityFlow = flowOf(
-                TestConversation.ENTITY.copy(
-                    type = ConversationEntity.Type.ONE_ON_ONE,
-                )
-            )
-
-            given(conversationDAO)
-                .suspendFunction(conversationDAO::observeGetConversationByQualifiedID)
-                .whenInvokedWith(any())
-                .thenReturn(conversationEntityFlow)
-
-            given(timeParser)
-                .function(timeParser::isTimeBefore)
-                .whenInvokedWith(any(), any())
-                .thenReturn(false)
-
-            given(userRepository)
-                .coroutine { userRepository.observeSelfUser() }
-                .then { flowOf(TestUser.SELF) }
-
-            given(conversationDAO)
-                .suspendFunction(conversationDAO::getAllMembers)
-                .whenInvokedWith(any())
-                .thenReturn(flowOf(listOf(MemberEntity(TestUser.ENTITY_ID, MemberEntity.Role.Member))))
-
-            given(userRepository)
-                .suspendFunction(userRepository::getKnownUser)
-                .whenInvokedWith(any())
-                .thenReturn(flowOf(TestUser.OTHER))
-
-            given(messageDAO)
-                .suspendFunction(messageDAO::getLastUnreadMessage)
-                .whenInvokedWith(any())
-                .thenReturn(null)
-
-            // when
-            conversationRepository.observeConversationDetailsById(TestConversation.ID).test {
-                // then
-                val conversationDetail = awaitItem()
-
-                assertIs<Either.Right<ConversationDetails.OneOne>>(conversationDetail)
-                assertTrue { conversationDetail.value.unreadMessagesCount == 0L }
-                assertTrue { conversationDetail.value.lastUnreadMessage == null }
-
-                awaitComplete()
-            }
-
-            verify(messageDAO)
-                .suspendFunction(messageDAO::getUnreadMessageCount)
-                .with(anything())
-                .wasNotInvoked()
-        }
-
-    @Test
-    fun givenAOneToOneConversationHasNewMessages_whenGettingConversationDetails_ThenCorrectlyGetUnreadMessageCount() =
-        runTest {
-            // given
-            val conversationEntityFlow = flowOf(
-                TestConversation.ENTITY.copy(
-                    type = ConversationEntity.Type.ONE_ON_ONE,
-                )
-            )
-
-            given(conversationDAO)
-                .suspendFunction(conversationDAO::observeGetConversationByQualifiedID)
-                .whenInvokedWith(any())
-                .thenReturn(conversationEntityFlow)
-
-            given(timeParser)
-                .function(timeParser::isTimeBefore)
-                .whenInvokedWith(any(), any())
-                .thenReturn(true)
-
-            given(messageDAO)
-                .suspendFunction(messageDAO::getUnreadMessageCount)
-                .whenInvokedWith(any())
-                .thenReturn(10L)
-
-            given(userRepository)
-                .coroutine { userRepository.observeSelfUser() }
-                .then { flowOf(TestUser.SELF) }
-
-            given(conversationDAO)
-                .suspendFunction(conversationDAO::getAllMembers)
-                .whenInvokedWith(any())
-                .thenReturn(flowOf(listOf(MemberEntity(TestUser.ENTITY_ID, MemberEntity.Role.Member))))
-
-            given(userRepository)
-                .suspendFunction(userRepository::getKnownUser)
-                .whenInvokedWith(any())
-                .thenReturn(flowOf(TestUser.OTHER))
-
-            given(messageDAO)
-                .suspendFunction(messageDAO::getLastUnreadMessage)
-                .whenInvokedWith(any())
-                .thenReturn(TEST_MESSAGE_ENTITY)
-
-            // when
-            conversationRepository.observeConversationDetailsById(TestConversation.ID).test {
-                // then
-                val conversationDetail = awaitItem()
-
-                assertIs<Either.Right<ConversationDetails.OneOne>>(conversationDetail)
-                assertTrue { conversationDetail.value.unreadMessagesCount == 10L }
-                assertTrue(conversationDetail.value.lastUnreadMessage != null)
-
-                awaitComplete()
-            }
-        }
-
-    @Test
-    fun givenUserHasUnReadConversation_whenGettingUnReadConversationCount_ThenCorrectlyGetTheCount() =
-        runTest {
-            // given
-            given(conversationDAO)
-                .suspendFunction(conversationDAO::getUnreadConversationCount)
-                .whenInvoked()
-                .thenReturn(10L)
-
-            // when
-            val result = conversationRepository.getUnreadConversationCount()
-
-            // then
-            assertIs<Either.Right<Long>>(result)
-            assertEquals(10L, result.value)
-        }
-
-
-    @Test
-    fun givenAConversationDaoFailed_whenUpdatingTheConversationReadDate_thenShouldNotSucceed() = runTest {
-        // given
-        given(conversationDAO)
-            .suspendFunction(conversationDAO::updateConversationReadDate)
-            .whenInvokedWith(any(), any())
-            .thenThrow(IllegalStateException("Some illegal state"))
-
-        // when
-        val result = conversationRepository.updateConversationReadDate(TestConversation.ID, "2022-03-30T15:36:00.000Z")
-
-        // then
-        verify(conversationDAO)
-            .suspendFunction(conversationDAO::updateConversationReadDate)
-            .with(anything(), anything())
-            .wasInvoked()
-        assertIs<Either.Left<StorageFailure>>(result)
-=======
                 .thenReturn(author)
         }
 
         fun arrange() = this to conversationRepository
->>>>>>> a24a119f
     }
 
     companion object {
