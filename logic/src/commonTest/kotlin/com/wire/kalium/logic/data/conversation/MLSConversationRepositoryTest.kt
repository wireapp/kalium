--- conflicted
+++ resolved
@@ -175,26 +175,6 @@
             .function(MLS_CLIENT::processWelcomeMessage)
             .with(anyInstanceOf(ByteArray::class))
             .wasInvoked(once)
-<<<<<<< HEAD
-=======
-
-        verify(conversationDAO)
-            .suspendFunction(conversationDAO::insertConversation)
-            .with(
-                eq(
-                    ConversationEntity(
-                        QualifiedIDEntity(TestConversation.ID.value, TestConversation.ID.domain),
-                        null,
-                        ConversationEntity.Type.GROUP,
-                        null,
-                        ConversationEntity.ProtocolInfo.MLS(GROUP_ID, ConversationEntity.GroupState.ESTABLISHED),
-                        lastModifiedDate = WELCOME_EVENT.date,
-                        lastNotificationDate = null
-                    )
-                )
-            )
-            .wasInvoked(once)
->>>>>>> 01a07c11
     }
 
     private companion object {
