package com.wire.kalium.logic.data.conversation

import com.wire.kalium.cryptography.MLSClient
import com.wire.kalium.logic.data.client.MLSClientProvider
import com.wire.kalium.logic.data.event.Event
import com.wire.kalium.logic.data.keypackage.KeyPackageRepository
import com.wire.kalium.logic.framework.TestConversation
import com.wire.kalium.logic.framework.TestUser
import com.wire.kalium.logic.functional.Either
import com.wire.kalium.logic.util.shouldSucceed
import com.wire.kalium.network.api.keypackage.KeyPackageDTO
import com.wire.kalium.network.api.message.MLSMessageApi
import com.wire.kalium.network.api.user.client.ClientApi
import com.wire.kalium.network.utils.NetworkResponse
import com.wire.kalium.persistence.dao.ConversationDAO
import com.wire.kalium.persistence.dao.ConversationEntity
import com.wire.kalium.persistence.dao.Member
import io.ktor.util.encodeBase64
import io.mockative.Mock
import io.mockative.anyInstanceOf
import io.mockative.anything
import io.mockative.classOf
import io.mockative.eq
import io.mockative.fun2
import io.mockative.given
import io.mockative.mock
import io.mockative.once
import io.mockative.thenDoNothing
import io.mockative.verify
import kotlinx.coroutines.ExperimentalCoroutinesApi
import kotlinx.coroutines.flow.flowOf
import kotlinx.coroutines.test.runTest
import kotlin.test.Test

@OptIn(ExperimentalCoroutinesApi::class)
class MLSConversationRepositoryTest {
<<<<<<< HEAD

    @Mock
    private val keyPackageRepository = mock(classOf<KeyPackageRepository>())

    @Mock
    private val mlsClientProvider = mock(classOf<MLSClientProvider>())

    @Mock
    private val conversationDAO = mock(classOf<ConversationDAO>())

    @Mock
    private val mlsMessageApi = mock(classOf<MLSMessageApi>())

    @Mock
    private val clientApi = mock(ClientApi::class)

    private lateinit var mlsConversationRepository: MLSConversationRepository

    @BeforeTest
    fun setup() {
        mlsConversationRepository = MLSConversationDataSource(
            keyPackageRepository,
            mlsClientProvider,
            mlsMessageApi,
            conversationDAO,
            clientApi
        )
    }

=======
>>>>>>> 1b566ca6
    @Test
    fun givenConversation_whenCallingEstablishMLSGroup_thenGroupIsCreatedAndWelcomeMessageIsSent() = runTest {
        val (arrangement, mlsConversationRepository) = Arrangement()
            .withGetConversationByGroupIdSuccessful()
            .withGetAllMembersSuccessful()
            .withClaimKeyPackagesSuccessful()
            .withGetMLSClientSuccessful()
            .withCreateMLSConversationSuccessful()
            .withSendWelcomeMessageSuccessful()
            .withSendMLSMessageSuccessful()
            .withUpdateConversationGroupStateSuccessful()
            .arrange()

        val result = mlsConversationRepository.establishMLSGroup(Arrangement.GROUP_ID)
        result.shouldSucceed()

        verify(Arrangement.MLS_CLIENT)
            .function(Arrangement.MLS_CLIENT::createConversation)
            .with(eq(Arrangement.GROUP_ID), anything())
            .wasInvoked(once)

        verify(arrangement.mlsMessageApi).coroutine { sendWelcomeMessage(MLSMessageApi.WelcomeMessage(Arrangement.WELCOME)) }
            .wasInvoked(once)

        verify(arrangement.mlsMessageApi).coroutine { sendMessage(MLSMessageApi.Message(Arrangement.HANDSHAKE)) }
            .wasInvoked(once)
    }

    @Test
    fun givenExistingConversation_whenCallingEstablishMLSGroupFromWelcome_ThenGroupIsCreatedAndGroupStateIsUpdated() = runTest {
        val (arrangement, mlsConversationRepository) = Arrangement()
            .withGetMLSClientSuccessful()
            .withProcessWelcomeMessageSuccessful()
            .withGetConversationByGroupIdSuccessful()
            .withUpdateConversationGroupStateSuccessful()
            .arrange()

        mlsConversationRepository.establishMLSGroupFromWelcome(Arrangement.WELCOME_EVENT).shouldSucceed()

        verify(Arrangement.MLS_CLIENT)
            .function(Arrangement.MLS_CLIENT::processWelcomeMessage)
            .with(anyInstanceOf(ByteArray::class))
            .wasInvoked(once)

        verify(arrangement.conversationDAO)
            .suspendFunction(arrangement.conversationDAO::updateConversationGroupState)
            .with(eq(ConversationEntity.GroupState.ESTABLISHED), eq(Arrangement.GROUP_ID))
            .wasInvoked(once)
    }

    @Test
    fun givenNonExistingConversation_whenCallingEstablishMLSGroupFromWelcome_ThenGroupIsCreatedButConversationIsNotInserted() = runTest {
        val (_, mlsConversationRepository) = Arrangement()
            .withGetMLSClientSuccessful()
            .withProcessWelcomeMessageSuccessful()
            .withGetConversationByGroupIdFailing()
            .arrange()

        mlsConversationRepository.establishMLSGroupFromWelcome(Arrangement.WELCOME_EVENT).shouldSucceed()

        verify(Arrangement.MLS_CLIENT)
            .function(Arrangement.MLS_CLIENT::processWelcomeMessage)
            .with(anyInstanceOf(ByteArray::class))
            .wasInvoked(once)
    }

    @Test
<<<<<<< HEAD
    fun givenAnMLSConversationAndAPISucceeds_whenAddingMembersToConversation_thenShouldSucceed() = runTest {
        given(keyPackageRepository)
            .suspendFunction(keyPackageRepository::claimKeyPackages)
            .whenInvokedWith(anything())
            .then { Either.Right(listOf(KEY_PACKAGE)) }

        given(mlsClientProvider)
            .suspendFunction(mlsClientProvider::getMLSClient)
            .whenInvokedWith(anything())
            .then { Either.Right(MLS_CLIENT) }

        given(MLS_CLIENT)
            .function(MLS_CLIENT::addMember)
            .whenInvokedWith(anything(), anything())
            .thenReturn(Pair(HANDSHAKE, WELCOME))

        given(mlsMessageApi)
            .suspendFunction(mlsMessageApi::sendWelcomeMessage)
            .whenInvokedWith(anything())
            .then { NetworkResponse.Success(Unit, emptyMap(), 201) }

        given(mlsMessageApi)
            .suspendFunction(mlsMessageApi::sendMessage)
            .whenInvokedWith(anything())
            .then { NetworkResponse.Success(Unit, emptyMap(), 201) }

        given(conversationDAO)
            .suspendFunction(conversationDAO::insertMembers, fun2<List<Member>, String>())
            .whenInvokedWith(anything(), anything())
            .thenDoNothing()

        val result = mlsConversationRepository.addMemberToMLSGroup(GROUP_ID, listOf(TestConversation.USER_ID1))

=======
    fun givenConversation_whenCallingAddMemberToMLSGroup_thenCommitAndWelcomeMessagesAreSent() = runTest {
        val (arrangement, mlsConversationRepository) = Arrangement()
            .withClaimKeyPackagesSuccessful()
            .withGetMLSClientSuccessful()
            .withAddMLSMemberSuccessful()
            .withSendWelcomeMessageSuccessful()
            .withSendMLSMessageSuccessful()
            .withInsertMemberSuccessful()
            .arrange()

        val result = mlsConversationRepository.addMemberToMLSGroup(Arrangement.GROUP_ID, listOf(TestConversation.USER_ID1))
>>>>>>> 1b566ca6
        result.shouldSucceed()

        verify(Arrangement.MLS_CLIENT)
            .function(Arrangement.MLS_CLIENT::addMember)
            .with(eq(Arrangement.GROUP_ID), anything())
            .wasInvoked(once)

        verify(arrangement.mlsMessageApi).coroutine { sendWelcomeMessage(MLSMessageApi.WelcomeMessage(Arrangement.WELCOME)) }
            .wasInvoked(once)

        verify(arrangement.mlsMessageApi).coroutine { sendMessage(MLSMessageApi.Message(Arrangement.HANDSHAKE)) }
            .wasInvoked(once)

        verify(arrangement.conversationDAO)
            .suspendFunction(arrangement.conversationDAO::insertMembers, fun2<List<Member>, String>())
            .with(anything(), anything())
            .wasInvoked(exactly = once)
    }

<<<<<<< HEAD
    private companion object {
        val GROUP_ID = "groupId"
        val MEMBERS = listOf(Member(TestUser.ENTITY_ID, TODO()))
        val KEY_PACKAGE = KeyPackageDTO(
            "client1",
            "wire.com",
            "keyPackage",
            "keyPackageRef",
            "user1"
        )
        val MLS_CLIENT = mock(classOf<MLSClient>())
        val WELCOME = "welcome".encodeToByteArray()
        val HANDSHAKE = "handshake".encodeToByteArray()
        val WELCOME_EVENT = Event.Conversation.MLSWelcome(
            "eventId",
            TestConversation.ID,
            TestUser.USER_ID,
            WELCOME.encodeBase64(),
            timestampIso = "2022-03-30T15:36:00.000Z"
=======
    @Test
    fun givenConversation_whenCallingRequestToJoinGroup_ThenGroupStateIsUpdated() = runTest {
        val (arrangement, mlsConversationRepository) = Arrangement()
            .withGetMLSClientSuccessful()
            .withJoinConversationSuccessful()
            .withSendMLSMessageSuccessful()
            .withUpdateConversationGroupStateSuccessful()
            .arrange()

        val result = mlsConversationRepository.requestToJoinGroup(Arrangement.GROUP_ID, Arrangement.EPOCH)
        result.shouldSucceed()

        verify(Arrangement.MLS_CLIENT)
            .function(Arrangement.MLS_CLIENT::joinConversation)
            .with(eq(Arrangement.GROUP_ID), eq(Arrangement.EPOCH))
            .wasInvoked(once)

        verify(arrangement.conversationDAO)
            .suspendFunction(arrangement.conversationDAO::updateConversationGroupState)
            .with(eq(ConversationEntity.GroupState.PENDING_WELCOME_MESSAGE), eq(Arrangement.GROUP_ID))
            .wasInvoked(once)
    }

    class Arrangement {
        @Mock
        val keyPackageRepository = mock(classOf<KeyPackageRepository>())

        @Mock
        val mlsClientProvider = mock(classOf<MLSClientProvider>())

        @Mock
        val conversationDAO = mock(classOf<ConversationDAO>())

        @Mock
        val mlsMessageApi = mock(classOf<MLSMessageApi>())

        fun withGetConversationByGroupIdSuccessful() = apply {
            given(conversationDAO)
                .suspendFunction(conversationDAO::getConversationByGroupID)
                .whenInvokedWith(anything())
                .then { flowOf(TestConversation.ENTITY) }
        }

        fun withGetConversationByGroupIdFailing() = apply {
            given(conversationDAO)
                .suspendFunction(conversationDAO::getConversationByGroupID)
                .whenInvokedWith(anything())
                .then { flowOf(null) }
        }

        fun withGetAllMembersSuccessful() = apply {
            given(conversationDAO)
                .suspendFunction(conversationDAO::getAllMembers)
                .whenInvokedWith(anything())
                .then { flowOf(MEMBERS) }
        }

        fun withInsertMemberSuccessful() = apply {
            given(conversationDAO)
                .suspendFunction(conversationDAO::insertMembers, fun2<List<Member>, String>())
                .whenInvokedWith(anything(), anything())
                .thenDoNothing()
        }

        fun withClaimKeyPackagesSuccessful() = apply {
            given(keyPackageRepository)
                .suspendFunction(keyPackageRepository::claimKeyPackages)
                .whenInvokedWith(anything())
                .then { Either.Right(listOf(KEY_PACKAGE)) }
        }

        fun withGetMLSClientSuccessful() = apply {
            given(mlsClientProvider)
                .suspendFunction(mlsClientProvider::getMLSClient)
                .whenInvokedWith(anything())
                .then { Either.Right(MLS_CLIENT) }
        }

        fun withCreateMLSConversationSuccessful() = apply {
            given(MLS_CLIENT)
                .function(MLS_CLIENT::createConversation)
                .whenInvokedWith(anything(), anything())
                .thenReturn(Pair(HANDSHAKE, WELCOME))
        }

        fun withAddMLSMemberSuccessful() = apply {
            given(MLS_CLIENT)
                .function(MLS_CLIENT::addMember)
                .whenInvokedWith(anything(), anything())
                .thenReturn(Pair(HANDSHAKE, WELCOME))
        }

        fun withJoinConversationSuccessful() = apply {
            given(MLS_CLIENT)
                .function(MLS_CLIENT::joinConversation)
                .whenInvokedWith(anything(), anything())
                .thenReturn(HANDSHAKE)
        }

        fun withProcessWelcomeMessageSuccessful() = apply {
            given(MLS_CLIENT)
                .function(MLS_CLIENT::processWelcomeMessage)
                .whenInvokedWith(anything())
                .thenReturn(GROUP_ID)
        }

        fun withSendWelcomeMessageSuccessful() = apply {
            given(mlsMessageApi)
                .suspendFunction(mlsMessageApi::sendWelcomeMessage)
                .whenInvokedWith(anything())
                .then { NetworkResponse.Success(Unit, emptyMap(), 201) }
        }

        fun withSendMLSMessageSuccessful() = apply {
            given(mlsMessageApi)
                .suspendFunction(mlsMessageApi::sendMessage)
                .whenInvokedWith(anything())
                .then { NetworkResponse.Success(Unit, emptyMap(), 201) }
        }

        fun withUpdateConversationGroupStateSuccessful() = apply {
            given(conversationDAO)
                .suspendFunction(conversationDAO::updateConversationGroupState)
                .whenInvokedWith(anything(), anything())
                .thenDoNothing()
        }

        fun arrange() = this to MLSConversationDataSource(
            keyPackageRepository,
            mlsClientProvider,
            mlsMessageApi,
            conversationDAO
>>>>>>> 1b566ca6
        )

        internal companion object {
            const val EPOCH = 5UL
            const val GROUP_ID = "groupId"
            val MEMBERS = listOf(Member(TestUser.ENTITY_ID, Member.Role.Member))
            val KEY_PACKAGE = KeyPackageDTO(
                "client1",
                "wire.com",
                "keyPackage",
                "keyPackageRef",
                "user1"
            )
            val MLS_CLIENT = mock(classOf<MLSClient>())
            val WELCOME = "welcome".encodeToByteArray()
            val HANDSHAKE = "handshake".encodeToByteArray()
            val WELCOME_EVENT = Event.Conversation.MLSWelcome(
                "eventId",
                TestConversation.ID,
                TestUser.USER_ID,
                WELCOME.encodeBase64(),
                timestampIso = "2022-03-30T15:36:00.000Z"
            )
        }
    }
}<|MERGE_RESOLUTION|>--- conflicted
+++ resolved
@@ -34,38 +34,6 @@
 
 @OptIn(ExperimentalCoroutinesApi::class)
 class MLSConversationRepositoryTest {
-<<<<<<< HEAD
-
-    @Mock
-    private val keyPackageRepository = mock(classOf<KeyPackageRepository>())
-
-    @Mock
-    private val mlsClientProvider = mock(classOf<MLSClientProvider>())
-
-    @Mock
-    private val conversationDAO = mock(classOf<ConversationDAO>())
-
-    @Mock
-    private val mlsMessageApi = mock(classOf<MLSMessageApi>())
-
-    @Mock
-    private val clientApi = mock(ClientApi::class)
-
-    private lateinit var mlsConversationRepository: MLSConversationRepository
-
-    @BeforeTest
-    fun setup() {
-        mlsConversationRepository = MLSConversationDataSource(
-            keyPackageRepository,
-            mlsClientProvider,
-            mlsMessageApi,
-            conversationDAO,
-            clientApi
-        )
-    }
-
-=======
->>>>>>> 1b566ca6
     @Test
     fun givenConversation_whenCallingEstablishMLSGroup_thenGroupIsCreatedAndWelcomeMessageIsSent() = runTest {
         val (arrangement, mlsConversationRepository) = Arrangement()
@@ -133,41 +101,6 @@
     }
 
     @Test
-<<<<<<< HEAD
-    fun givenAnMLSConversationAndAPISucceeds_whenAddingMembersToConversation_thenShouldSucceed() = runTest {
-        given(keyPackageRepository)
-            .suspendFunction(keyPackageRepository::claimKeyPackages)
-            .whenInvokedWith(anything())
-            .then { Either.Right(listOf(KEY_PACKAGE)) }
-
-        given(mlsClientProvider)
-            .suspendFunction(mlsClientProvider::getMLSClient)
-            .whenInvokedWith(anything())
-            .then { Either.Right(MLS_CLIENT) }
-
-        given(MLS_CLIENT)
-            .function(MLS_CLIENT::addMember)
-            .whenInvokedWith(anything(), anything())
-            .thenReturn(Pair(HANDSHAKE, WELCOME))
-
-        given(mlsMessageApi)
-            .suspendFunction(mlsMessageApi::sendWelcomeMessage)
-            .whenInvokedWith(anything())
-            .then { NetworkResponse.Success(Unit, emptyMap(), 201) }
-
-        given(mlsMessageApi)
-            .suspendFunction(mlsMessageApi::sendMessage)
-            .whenInvokedWith(anything())
-            .then { NetworkResponse.Success(Unit, emptyMap(), 201) }
-
-        given(conversationDAO)
-            .suspendFunction(conversationDAO::insertMembers, fun2<List<Member>, String>())
-            .whenInvokedWith(anything(), anything())
-            .thenDoNothing()
-
-        val result = mlsConversationRepository.addMemberToMLSGroup(GROUP_ID, listOf(TestConversation.USER_ID1))
-
-=======
     fun givenConversation_whenCallingAddMemberToMLSGroup_thenCommitAndWelcomeMessagesAreSent() = runTest {
         val (arrangement, mlsConversationRepository) = Arrangement()
             .withClaimKeyPackagesSuccessful()
@@ -179,7 +112,6 @@
             .arrange()
 
         val result = mlsConversationRepository.addMemberToMLSGroup(Arrangement.GROUP_ID, listOf(TestConversation.USER_ID1))
->>>>>>> 1b566ca6
         result.shouldSucceed()
 
         verify(Arrangement.MLS_CLIENT)
@@ -199,27 +131,6 @@
             .wasInvoked(exactly = once)
     }
 
-<<<<<<< HEAD
-    private companion object {
-        val GROUP_ID = "groupId"
-        val MEMBERS = listOf(Member(TestUser.ENTITY_ID, TODO()))
-        val KEY_PACKAGE = KeyPackageDTO(
-            "client1",
-            "wire.com",
-            "keyPackage",
-            "keyPackageRef",
-            "user1"
-        )
-        val MLS_CLIENT = mock(classOf<MLSClient>())
-        val WELCOME = "welcome".encodeToByteArray()
-        val HANDSHAKE = "handshake".encodeToByteArray()
-        val WELCOME_EVENT = Event.Conversation.MLSWelcome(
-            "eventId",
-            TestConversation.ID,
-            TestUser.USER_ID,
-            WELCOME.encodeBase64(),
-            timestampIso = "2022-03-30T15:36:00.000Z"
-=======
     @Test
     fun givenConversation_whenCallingRequestToJoinGroup_ThenGroupStateIsUpdated() = runTest {
         val (arrangement, mlsConversationRepository) = Arrangement()
@@ -252,9 +163,16 @@
 
         @Mock
         val conversationDAO = mock(classOf<ConversationDAO>())
-
+        @Mock
+        val clientApi = mock(ClientApi::class)
         @Mock
         val mlsMessageApi = mock(classOf<MLSMessageApi>())
+        fun withGetConversationByGroupIdSuccessful() = apply {
+            given(conversationDAO)
+                .suspendFunction(conversationDAO::getConversationByGroupID)
+                .whenInvokedWith(anything())
+                .then { flowOf(TestConversation.ENTITY) }
+        }
 
         fun withGetConversationByGroupIdSuccessful() = apply {
             given(conversationDAO)
@@ -340,19 +258,20 @@
                 .then { NetworkResponse.Success(Unit, emptyMap(), 201) }
         }
 
-        fun withUpdateConversationGroupStateSuccessful() = apply {
+fun withUpdateConversationGroupStateSuccessful() = apply {
             given(conversationDAO)
                 .suspendFunction(conversationDAO::updateConversationGroupState)
-                .whenInvokedWith(anything(), anything())
-                .thenDoNothing()
-        }
-
-        fun arrange() = this to MLSConversationDataSource(
+            .whenInvokedWith(anything(), anything())
+            .thenDoNothing()
+
+            }
+
+    fun arrange() = this to MLSConversationDataSource(
             keyPackageRepository,
             mlsClientProvider,
             mlsMessageApi,
-            conversationDAO
->>>>>>> 1b566ca6
+            conversationDAO,
+        clientApi
         )
 
         internal companion object {
