--- conflicted
+++ resolved
@@ -92,16 +92,14 @@
 import io.ktor.util.encodeBase64
 import io.mockative.Mock
 import io.mockative.any
-import io.mockative.eq
 import io.mockative.coEvery
 import io.mockative.coVerify
+import io.mockative.eq
 import io.mockative.every
-import io.mockative.matchers.EqualsMatcher
 import io.mockative.matches
 import io.mockative.mock
 import io.mockative.once
 import io.mockative.twice
-import io.mockative.verify
 import kotlinx.coroutines.async
 import kotlinx.coroutines.flow.MutableSharedFlow
 import kotlinx.coroutines.flow.first
@@ -109,7 +107,6 @@
 import kotlinx.coroutines.yield
 import kotlinx.datetime.Instant
 import kotlin.test.Test
-import kotlin.test.assertContentEquals
 import kotlin.test.assertEquals
 import kotlin.test.assertIs
 
@@ -1449,17 +1446,12 @@
         val domain = "domain.com"
         val handleWithSchemeAndDomain = "$scheme://%40$handle@$domain"
         val groupId = Arrangement.GROUP_ID.value
-<<<<<<< HEAD
         val wireIdentity = WIRE_IDENTITY.copy(
             certificate = WIRE_IDENTITY.certificate!!.copy(
                 handle = WireIdentity.Handle.fromString(handleWithSchemeAndDomain, domain)
             )
         )
-        val (_, mlsConversationRepository) = Arrangement()
-=======
-        val wireIdentity = WIRE_IDENTITY.copy(handle = WireIdentity.Handle.fromString(handleWithSchemeAndDomain, domain))
         val (_, mlsConversationRepository) = Arrangement(testKaliumDispatcher)
->>>>>>> 467ff15a
             .withGetEstablishedSelfMLSGroupIdReturns(groupId)
             .withGetMLSClientSuccessful()
             .withGetUserIdentitiesReturn(mapOf(groupId to listOf(wireIdentity)))
@@ -1484,17 +1476,12 @@
         val domain = "domain.com"
         val handleWithSchemeAndDomain = "$scheme://%40$handle@$domain"
         val groupId = Arrangement.GROUP_ID.value
-<<<<<<< HEAD
         val wireIdentity = WIRE_IDENTITY.copy(
             certificate = WIRE_IDENTITY.certificate!!.copy(
                 handle = WireIdentity.Handle.fromString(handleWithSchemeAndDomain, domain)
             )
         )
-        val (_, mlsConversationRepository) = Arrangement()
-=======
-        val wireIdentity = WIRE_IDENTITY.copy(handle = WireIdentity.Handle.fromString(handleWithSchemeAndDomain, domain))
         val (_, mlsConversationRepository) = Arrangement(testKaliumDispatcher)
->>>>>>> 467ff15a
             .withGetMLSGroupIdByConversationIdReturns(groupId)
             .withGetMLSClientSuccessful()
             .withGetUserIdentitiesReturn(mapOf(groupId to listOf(wireIdentity)))
