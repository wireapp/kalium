--- conflicted
+++ resolved
@@ -52,11 +52,7 @@
         val result = markMessagesAsNotified(UpdateTarget.AllConversations)
 
         verify(arrangement.conversationRepository)
-<<<<<<< HEAD
-            .coroutine { updateAllConversationsNotificationDate(TEST_INSTANT) }
-=======
             .coroutine { updateAllConversationsNotificationDate() }
->>>>>>> d42e409b
             .wasInvoked(exactly = once)
 
         verify(arrangement.conversationRepository)
@@ -139,7 +135,6 @@
     }
 
     companion object {
-        private val TEST_INSTANT = Instant.fromEpochMilliseconds(123_456_789L)
         private val CONVERSATION_ID = QualifiedID("some_id", "some_domain")
     }
 }