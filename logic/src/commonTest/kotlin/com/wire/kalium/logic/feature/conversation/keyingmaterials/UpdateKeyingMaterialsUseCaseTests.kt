--- conflicted
+++ resolved
@@ -25,10 +25,6 @@
 import com.wire.kalium.logic.data.id.GroupID
 import com.wire.kalium.common.functional.Either
 import io.ktor.utils.io.errors.IOException
-<<<<<<< HEAD
-import io.mockative.Mock
-=======
->>>>>>> 2086b87f
 import io.mockative.any
 import io.mockative.coEvery
 import io.mockative.coVerify
@@ -122,11 +118,8 @@
 
     private class Arrangement {
 
-<<<<<<< HEAD
-=======
         val mlsConversationRepository = mock(MLSConversationRepository::class)
 
->>>>>>> 2086b87f
         private var updateKeyingMaterialsUseCase = UpdateKeyingMaterialsUseCaseImpl(
             mlsConversationRepository,
         )
