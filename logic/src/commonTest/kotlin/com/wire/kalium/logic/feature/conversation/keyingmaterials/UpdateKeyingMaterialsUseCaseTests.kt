--- conflicted
+++ resolved
@@ -110,14 +110,9 @@
             updateKeyingMaterialThresholdProvider
         )
 
-<<<<<<< HEAD
-        fun withOutdatedGroupsReturns(either: Either<CoreFailure, List<String>>) = apply {
+        fun withOutdatedGroupsReturns(either: Either<CoreFailure, List<GroupID>>) = apply {
             given(mlsConversationRepository)
                 .suspendFunction(mlsConversationRepository::getMLSGroupsRequiringKeyingMaterialUpdate)
-=======
-        fun withOutdatedGroupsReturns(either: Either<CoreFailure, List<GroupID>>) = apply {
-            given(mlsConversationRepository).suspendFunction(mlsConversationRepository::getMLSGroupsRequiringKeyingMaterialUpdate)
->>>>>>> 4cafeb1b
                 .whenInvokedWith(anything())
                 .thenReturn(either)
         }
