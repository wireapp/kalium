--- conflicted
+++ resolved
@@ -20,15 +20,12 @@
 
 import com.wire.kalium.common.error.CoreFailure
 import com.wire.kalium.common.error.MLSFailure
+import com.wire.kalium.common.error.NetworkFailure
 import com.wire.kalium.common.error.StorageFailure
 import com.wire.kalium.common.functional.Either
 import com.wire.kalium.logic.data.conversation.ConversationRepository
 import com.wire.kalium.logic.data.conversation.MLSConversationRepository
-<<<<<<< HEAD
-import com.wire.kalium.logic.data.conversation.UpdateKeyingMaterialThresholdProvider
 import com.wire.kalium.logic.data.id.ConversationIdWithGroup
-=======
->>>>>>> a80946f8
 import com.wire.kalium.logic.data.id.GroupID
 import com.wire.kalium.logic.framework.TestConversation
 import io.mockative.Mock
@@ -64,12 +61,7 @@
     fun givenOutdatedListGroups_ThenRequestToUpdateSucceededPartially_ThenReturnFailed() = runTest {
         val (arrangement, updateKeyingMaterialsUseCase) = Arrangement()
             .withOutdatedGroupsReturns(Either.Right(Arrangement.OUTDATED_KEYING_MATERIALS_GROUPS))
-<<<<<<< HEAD
             .withUpdateKeyingMaterialsFailsFor(Arrangement.OUTDATED_KEYING_MATERIALS_GROUPS[0].groupId)
-            .withKeyingMaterialThreshold()
-=======
-            .withUpdateKeyingMaterialsFailsFor(Arrangement.OUTDATED_KEYING_MATERIALS_GROUPS[0])
->>>>>>> a80946f8
             .arrange()
 
         val actual = updateKeyingMaterialsUseCase()
@@ -88,7 +80,6 @@
             .withOutdatedGroupsReturns(Either.Right(Arrangement.OUTDATED_KEYING_MATERIALS_GROUPS))
             .withUpdateKeyingMaterialsFailing(MLSFailure.PendingCommitExist, oneRetry)
             .withFetchingGroupInfoSuccessful()
-            .withKeyingMaterialThreshold()
             .withLeaveGroupSuccessful()
             .withJoinGroupByExternalCommitSuccessful()
             .arrange()
@@ -150,21 +141,12 @@
         @Mock
         val mlsConversationRepository = mock(MLSConversationRepository::class)
 
-<<<<<<< HEAD
         @Mock
         val conversationRepository = mock(ConversationRepository::class)
-
-        @Mock
-        val updateKeyingMaterialThresholdProvider = mock(UpdateKeyingMaterialThresholdProvider::class)
 
         private var updateKeyingMaterialsUseCase = UpdateKeyingMaterialsUseCaseImpl(
             mlsConversationRepository,
             conversationRepository,
-            updateKeyingMaterialThresholdProvider
-=======
-        private var updateKeyingMaterialsUseCase = UpdateKeyingMaterialsUseCaseImpl(
-            mlsConversationRepository,
->>>>>>> a80946f8
         )
 
         suspend fun withOutdatedGroupsReturns(either: Either<CoreFailure, List<ConversationIdWithGroup>>) = apply {
@@ -173,20 +155,12 @@
             }.returns(either)
         }
 
-<<<<<<< HEAD
         suspend fun withFetchingGroupInfoSuccessful() = apply {
             coEvery {
                 conversationRepository.getGroupInfo(any())
             }.returns(Either.Right(PUBLIC_GROUP_STATE))
         }
 
-        fun withKeyingMaterialThreshold() = apply {
-            every { updateKeyingMaterialThresholdProvider.keyingMaterialUpdateThreshold }
-                .returns(1.days)
-        }
-
-=======
->>>>>>> a80946f8
         suspend fun withUpdateKeyingMaterialsSuccessful() = apply {
             coEvery {
                 mlsConversationRepository.updateKeyingMaterial(any())
@@ -196,7 +170,7 @@
         suspend fun withUpdateKeyingMaterialsFailsFor(failedGroupId: GroupID) = apply {
             coEvery {
                 mlsConversationRepository.updateKeyingMaterial(eq(failedGroupId))
-            }.returns(Either.Left(StorageFailure.DataNotFound))
+            }.returns(Either.Left(NetworkFailure.NoNetworkConnection(null)))
             coEvery {
                 mlsConversationRepository.updateKeyingMaterial(matches { it != failedGroupId })
             }.returns(Either.Right(Unit))
