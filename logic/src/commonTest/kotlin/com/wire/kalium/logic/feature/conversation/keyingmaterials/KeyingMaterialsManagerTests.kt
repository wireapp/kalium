--- conflicted
+++ resolved
@@ -27,10 +27,6 @@
 import com.wire.kalium.common.functional.Either
 import com.wire.kalium.common.functional.right
 import com.wire.kalium.logic.sync.SyncStateObserver
-<<<<<<< HEAD
-import io.mockative.Mock
-=======
->>>>>>> 2086b87f
 import io.mockative.any
 import io.mockative.coEvery
 import io.mockative.coVerify
@@ -165,12 +161,6 @@
         }
 
     private class Arrangement {
-<<<<<<< HEAD
-
-        @Mock
-        val syncStateObserver: SyncStateObserver = mock(SyncStateObserver::class)
-=======
->>>>>>> 2086b87f
 
         val syncStateObserver: SyncStateObserver = mock(SyncStateObserver::class)
         val clientRepository = mock(ClientRepository::class)
