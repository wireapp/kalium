/*
 * Wire
 * Copyright (C) 2024 Wire Swiss GmbH
 *
 * This program is free software: you can redistribute it and/or modify
 * it under the terms of the GNU General Public License as published by
 * the Free Software Foundation, either version 3 of the License, or
 * (at your option) any later version.
 *
 * This program is distributed in the hope that it will be useful,
 * but WITHOUT ANY WARRANTY; without even the implied warranty of
 * MERCHANTABILITY or FITNESS FOR A PARTICULAR PURPOSE. See the
 * GNU General Public License for more details.
 *
 * You should have received a copy of the GNU General Public License
 * along with this program. If not, see http://www.gnu.org/licenses/.
 */

package com.wire.kalium.logic.feature.conversation.keyingmaterials

import com.wire.kalium.common.error.CoreFailure
import com.wire.kalium.common.error.StorageFailure
import com.wire.kalium.logic.data.client.ClientRepository
import com.wire.kalium.logic.feature.TimestampKeyRepository
import com.wire.kalium.logic.feature.TimestampKeys
import com.wire.kalium.logic.featureFlags.FeatureSupport
import com.wire.kalium.common.functional.Either
<<<<<<< HEAD
import com.wire.kalium.logic.test_util.TestKaliumDispatcher
=======
import com.wire.kalium.common.functional.right
import com.wire.kalium.logic.sync.SyncStateObserver
import io.mockative.Mock
>>>>>>> 5c564810
import io.mockative.any
import io.mockative.coEvery
import io.mockative.coVerify
import io.mockative.eq
import io.mockative.every
import io.mockative.mock
import io.mockative.once
import kotlinx.coroutines.ExperimentalCoroutinesApi
import kotlinx.coroutines.cancel
import kotlinx.coroutines.test.TestScope
import kotlinx.coroutines.test.advanceUntilIdle
import kotlinx.coroutines.test.runTest
import kotlin.test.AfterTest
import kotlin.test.BeforeTest
import kotlin.test.Test

@OptIn(ExperimentalCoroutinesApi::class)
class KeyingMaterialsManagerTests {
    private lateinit var testScope: TestScope

    @BeforeTest
    fun setup() {
        testScope = TestScope()
    }

    @AfterTest
    fun tearDown() {
        testScope.cancel()
    }

    @Test
    fun givenLastCheckTimestampKeyHasPassedAndUpdateKeyingMaterialsSucceeded_whenObservingAndSyncFinishes_TimestampKeyResetCalled() =
        testScope.runTest {

            val (arrangement, keyingMaterialManager) = Arrangement()
                .withIsMLSSupported(true)
                .withHasRegisteredMLSClient(true)
                .withUpdateKeyingMaterialIs(UpdateKeyingMaterialsResult.Success)
                .withTimestampKeyCheck(true)
                .withTimestampKeyResetSuccessful()
                .withSyncStates(Unit.right())
                .arrange(testScope)

            keyingMaterialManager.invoke()
            advanceUntilIdle()

            coVerify {
                arrangement.updateKeyingMaterialsUseCase.invoke()
            }.wasInvoked(once)
            coVerify {
                arrangement.timestampKeyRepository.reset(eq(TimestampKeys.LAST_KEYING_MATERIAL_UPDATE_CHECK))
            }.wasInvoked(once)
        }

    @Test
    fun givenLastCheckTimestampKeyHasNotPassed_whenObservingAndSyncFinishes_updateKeyingMaterialsUseCaseNotPerformed() =
        testScope.runTest {

            val (arrangement, keyingMaterialManager) = Arrangement()
                .withIsMLSSupported(true)
                .withHasRegisteredMLSClient(true)
                .withUpdateKeyingMaterialIs(UpdateKeyingMaterialsResult.Success)
                .withTimestampKeyCheck(false)
                .withSyncStates(Unit.right())
                .arrange(testScope)

            keyingMaterialManager.invoke()
            advanceUntilIdle()

            coVerify {
                arrangement.updateKeyingMaterialsUseCase.invoke()
            }.wasNotInvoked()
            coVerify {
                arrangement.timestampKeyRepository.reset(any())
            }.wasNotInvoked()
        }

    @Test
    fun givenMLSSupportIsDisabled_whenObservingAndSyncFinishes_updateKeyingMaterialsUseCaseNotPerformed() =
        testScope.runTest {

            val (arrangement, keyingMaterialManager) = Arrangement()
                .withIsMLSSupported(false)
                .withSyncStates(Unit.right())
                .arrange(testScope)

            keyingMaterialManager.invoke()
            advanceUntilIdle()
            coVerify {
                arrangement.updateKeyingMaterialsUseCase.invoke()
            }.wasNotInvoked()
        }

    @Test
    fun givenMLSClientHasNotBeenRegistered_whenObservingAndSyncFinishes_updateKeyingMaterialsUseCaseNotPerformed() =
        testScope.runTest {

            val (arrangement, keyingMaterialManager) = Arrangement()
                .withIsMLSSupported(true)
                .withHasRegisteredMLSClient(false)
                .withSyncStates(Unit.right())
                .arrange(testScope)

            keyingMaterialManager.invoke()
            advanceUntilIdle()
            coVerify {
                arrangement.updateKeyingMaterialsUseCase.invoke()
            }.wasNotInvoked()
        }

    @Test
    fun givenLastCheckTimestampKeyHasPassedAndUpdateKeyingMaterialsFailed_whenObservingAndSyncFinishes_TimestampKeyResetNotCalled() =
        testScope.runTest {

            val (arrangement, keyingMaterialManager) = Arrangement()
                .withIsMLSSupported(true)
                .withHasRegisteredMLSClient(true)
                .withUpdateKeyingMaterialIs(UpdateKeyingMaterialsResult.Failure(StorageFailure.DataNotFound))
                .withTimestampKeyCheck(true)
                .withTimestampKeyResetSuccessful()
                .withSyncStates(Unit.right())
                .arrange(testScope)

            keyingMaterialManager.invoke()
            advanceUntilIdle()
            coVerify {
                arrangement.updateKeyingMaterialsUseCase.invoke()
            }.wasInvoked(once)
            coVerify {
                arrangement.timestampKeyRepository.reset(any())
            }.wasNotInvoked()
        }

    private class Arrangement {
<<<<<<< HEAD
                val sessionRepository = mock(SessionRepository::class)

        val incrementalSyncRepository: IncrementalSyncRepository = InMemoryIncrementalSyncRepository()
=======

        @Mock
        val syncStateObserver: SyncStateObserver = mock(SyncStateObserver::class)

        @Mock
>>>>>>> 5c564810
        val clientRepository = mock(ClientRepository::class)
        val featureSupport = mock(FeatureSupport::class)
        val updateKeyingMaterialsUseCase = mock(UpdateKeyingMaterialsUseCase::class)
        val timestampKeyRepository = mock(TimestampKeyRepository::class)

        suspend fun withTimestampKeyCheck(hasPassed: Boolean) = apply {
            coEvery {
                timestampKeyRepository.hasPassed(any(), any())
            }.returns(Either.Right(hasPassed))
        }

        suspend fun withTimestampKeyResetSuccessful() = apply {
            coEvery {
                timestampKeyRepository.reset(any())
            }.returns(Either.Right(Unit))
        }

        suspend fun withUpdateKeyingMaterialIs(result: UpdateKeyingMaterialsResult) = apply {
            coEvery {
                updateKeyingMaterialsUseCase.invoke()
            }.returns(result)
        }

        fun withIsMLSSupported(supported: Boolean) = apply {
            every {
                featureSupport.isMLSSupported
            }.returns(supported)
        }

        suspend fun withHasRegisteredMLSClient(result: Boolean) = apply {
            coEvery {
                clientRepository.hasRegisteredMLSClient()
            }.returns(Either.Right(result))
        }

        suspend fun withSyncStates(result : Either<CoreFailure, Unit>) = apply {
            coEvery {
                syncStateObserver.waitUntilLiveOrFailure()
            }.returns(result)
        }

        fun arrange(testScope: TestScope) = this to KeyingMaterialsManager(
            featureSupport,
            syncStateObserver,
            lazy { clientRepository },
            lazy { updateKeyingMaterialsUseCase },
            lazy { timestampKeyRepository },
            testScope
        )
    }
}<|MERGE_RESOLUTION|>--- conflicted
+++ resolved
@@ -25,13 +25,8 @@
 import com.wire.kalium.logic.feature.TimestampKeys
 import com.wire.kalium.logic.featureFlags.FeatureSupport
 import com.wire.kalium.common.functional.Either
-<<<<<<< HEAD
-import com.wire.kalium.logic.test_util.TestKaliumDispatcher
-=======
 import com.wire.kalium.common.functional.right
 import com.wire.kalium.logic.sync.SyncStateObserver
-import io.mockative.Mock
->>>>>>> 5c564810
 import io.mockative.any
 import io.mockative.coEvery
 import io.mockative.coVerify
@@ -166,17 +161,8 @@
         }
 
     private class Arrangement {
-<<<<<<< HEAD
-                val sessionRepository = mock(SessionRepository::class)
-
-        val incrementalSyncRepository: IncrementalSyncRepository = InMemoryIncrementalSyncRepository()
-=======
-
-        @Mock
+
         val syncStateObserver: SyncStateObserver = mock(SyncStateObserver::class)
-
-        @Mock
->>>>>>> 5c564810
         val clientRepository = mock(ClientRepository::class)
         val featureSupport = mock(FeatureSupport::class)
         val updateKeyingMaterialsUseCase = mock(UpdateKeyingMaterialsUseCase::class)
