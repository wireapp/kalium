package com.wire.kalium.logic.feature.message.ephemeral

import com.wire.kalium.logic.data.message.Message
import com.wire.kalium.logic.data.message.MessageRepository
import com.wire.kalium.logic.framework.TestMessage
import com.wire.kalium.logic.functional.Either
import com.wire.kalium.logic.test_util.TestKaliumDispatcher
import io.mockative.Mock
import io.mockative.Times
import io.mockative.any
import io.mockative.classOf
import io.mockative.eq
import io.mockative.given
import io.mockative.mock
import io.mockative.once
import io.mockative.oneOf
<<<<<<< HEAD
import io.mockative.thenDoNothing
=======
>>>>>>> 76ff2066
import io.mockative.verify
import kotlinx.coroutines.CoroutineScope
import kotlinx.coroutines.ExperimentalCoroutinesApi
import kotlinx.coroutines.test.TestScope
import kotlinx.coroutines.test.advanceTimeBy
import kotlinx.coroutines.test.advanceUntilIdle
import kotlinx.coroutines.test.runTest
import kotlin.test.Test
import kotlin.time.Duration
import kotlin.time.Duration.Companion.milliseconds
import kotlin.time.Duration.Companion.seconds

@OptIn(ExperimentalCoroutinesApi::class)
class EphemeralMessageDeletionHandlerTest {

    private val testDispatcher = TestKaliumDispatcher

    @Test
    fun givenRegularMessage_whenEnqueueingForFirstTime_thenSelfDeletionShouldBeMarked() = runTest(
        testDispatcher.default
    ) {
        // given
        val oneSecondEphemeralMessage = TestMessage.TEXT_MESSAGE.copy(
            id = "1",
            expirationData = Message.ExpirationData(
                expireAfter = 1.seconds,
                selfDeletionStatus = Message.ExpirationData.SelfDeletionStatus.NotStarted
            ),
            isSelfMessage = false
        )

        val (arrangement, ephemeralMessageDeletionHandler) = Arrangement(
            coroutineScope = this,
            dispatcher = testDispatcher
        ).withMessageRepositoryReturningMessage(oneSecondEphemeralMessage)
            .withMessageRepositoryMarkingSelfDeletionStartDate()
            .withDeletingMessage()
            .arrange()

        // when
        ephemeralMessageDeletionHandler.startSelfDeletion(
            conversationId = oneSecondEphemeralMessage.conversationId,
            messageId = oneSecondEphemeralMessage.id
        )

        advanceUntilIdle()

        // then
        verify(arrangement.messageRepository)
            .suspendFunction(arrangement.messageRepository::markSelfDeletionStartDate)
            .with(eq(oneSecondEphemeralMessage.conversationId), eq(oneSecondEphemeralMessage.id), any())
            .wasInvoked(exactly = once)

        verify(arrangement.messageRepository)
            .suspendFunction(arrangement.messageRepository::getMessageById)
            .with(eq(oneSecondEphemeralMessage.conversationId), eq(oneSecondEphemeralMessage.id))
            .wasInvoked(exactly = once)
    }

    @Test
    fun givenRegularMessage_whenEnqueueingTwice_thenSelfDeletionShouldBeCalledOnce() = runTest(testDispatcher.default) {
        // given
        val oneSecondEphemeralMessage = TestMessage.TEXT_MESSAGE.copy(
            id = "1",
            expirationData = Message.ExpirationData(
                expireAfter = 1.seconds,
                selfDeletionStatus = Message.ExpirationData.SelfDeletionStatus.NotStarted
            ),
            isSelfMessage = false
        )

        val (arrangement, ephemeralMessageDeletionHandler) = Arrangement(this, testDispatcher)
            .withMessageRepositoryReturningMessage(oneSecondEphemeralMessage)
            .withMessageRepositoryMarkingSelfDeletionStartDate()
            .withDeletingMessage()
            .arrange()

        // when
        ephemeralMessageDeletionHandler.startSelfDeletion(
            conversationId = oneSecondEphemeralMessage.conversationId,
            messageId = oneSecondEphemeralMessage.id
        )

        // then
        advanceUntilIdle()

        // invoke first time
        verify(arrangement.messageRepository)
            .suspendFunction(arrangement.messageRepository::markSelfDeletionStartDate)
            .with(eq(oneSecondEphemeralMessage.conversationId), eq(oneSecondEphemeralMessage.id), any())
            .wasInvoked(exactly = once)

        verify(arrangement.messageRepository)
            .suspendFunction(arrangement.messageRepository::getMessageById)
            .with(eq(oneSecondEphemeralMessage.conversationId), eq(oneSecondEphemeralMessage.id))
            .wasInvoked(exactly = once)

        // invoke second time
        ephemeralMessageDeletionHandler.startSelfDeletion(
            conversationId = oneSecondEphemeralMessage.conversationId,
            messageId = oneSecondEphemeralMessage.id
        )

        advanceUntilIdle()

        verify(arrangement.messageRepository)
            .suspendFunction(arrangement.messageRepository::getMessageById)
            .with(eq(oneSecondEphemeralMessage.conversationId), eq(oneSecondEphemeralMessage.id))
            .wasInvoked(exactly = once)

        verify(arrangement.messageRepository)
            .suspendFunction(arrangement.messageRepository::markSelfDeletionStartDate)
            .with(eq(oneSecondEphemeralMessage.conversationId), eq(oneSecondEphemeralMessage.id), any())
            .wasNotInvoked()
    }

    @Test
    fun givenRegularMessageWithExpirationAsReceiver_whenEnqueueForDeletionAndTimeElapsed_thenTheMessageShouldBeDeleted() =
        runTest(testDispatcher.default) {
            // given
            val timeUntilExpiration = 1.seconds

            val oneSecondEphemeralMessage = TestMessage.TEXT_MESSAGE.copy(
                expirationData = Message.ExpirationData(
                    expireAfter = timeUntilExpiration,
                    selfDeletionStatus = Message.ExpirationData.SelfDeletionStatus.NotStarted
                ),
                isSelfMessage = false
            )

            val (arrangement, ephemeralMessageDeletionHandler) = Arrangement(
                coroutineScope = this,
                dispatcher = testDispatcher
            ).withMessageRepositoryReturningMessage(oneSecondEphemeralMessage)
                .withMessageRepositoryMarkingSelfDeletionStartDate()
                .withDeletingMessage()
                .arrange()

            // when
            ephemeralMessageDeletionHandler.startSelfDeletion(
                conversationId = oneSecondEphemeralMessage.conversationId,
                messageId = oneSecondEphemeralMessage.id
            )

            advanceTimeBy(timeUntilExpiration + 1.milliseconds)

            // then
<<<<<<< HEAD
            verify(arrangement.deleteEphemeralMessageForSelfUserAsReceiverUseCase)
                .suspendFunction(arrangement.deleteEphemeralMessageForSelfUserAsReceiverUseCase::invoke)
=======
            verify(arrangement.deleteEphemeralMessageForSelfUserAsReceiver)
                .suspendFunction(arrangement.deleteEphemeralMessageForSelfUserAsReceiver::invoke)
>>>>>>> 76ff2066
                .with(eq(oneSecondEphemeralMessage.conversationId), eq(oneSecondEphemeralMessage.id))
                .wasInvoked(exactly = once)
        }

    @Test
    fun givenRegularMessageWithExpirationAsSender_whenEnqueueForDeletionAndTimeElapsed_thenTheMessageShouldBeDeleted() =
        runTest(testDispatcher.default) {
            // given
            val timeUntilExpiration = 1.seconds

            val oneSecondEphemeralMessage = TestMessage.TEXT_MESSAGE.copy(
                expirationData = Message.ExpirationData(
                    expireAfter = timeUntilExpiration,
                    selfDeletionStatus = Message.ExpirationData.SelfDeletionStatus.NotStarted
                ),
                isSelfMessage = true
            )

            val (arrangement, ephemeralMessageDeletionHandler) = Arrangement(
                coroutineScope = this,
                dispatcher = testDispatcher
            ).withMessageRepositoryReturningMessage(oneSecondEphemeralMessage)
                .withMessageRepositoryMarkingSelfDeletionStartDate()
                .withDeletingMessage()
                .arrange()

            // when
            ephemeralMessageDeletionHandler.startSelfDeletion(
                conversationId = oneSecondEphemeralMessage.conversationId,
                messageId = oneSecondEphemeralMessage.id
            )

            advanceTimeBy(timeUntilExpiration + 1.milliseconds)

            // then
            verify(arrangement.deleteEphemeralMessageForSelfUserAsSenderUseCase)
                .suspendFunction(arrangement.deleteEphemeralMessageForSelfUserAsSenderUseCase::invoke)
                .with(eq(oneSecondEphemeralMessage.conversationId), eq(oneSecondEphemeralMessage.id))
                .wasInvoked(exactly = once)
        }

    @Test
    fun givenRegularMessageWihExpirationAsReceiver_whenEnqueueForDeletionAndTimeNotElapsed_thenTheMessageShouldNotBeDeleted() =
        runTest(testDispatcher.default) {
            // given
            val timeUntilExpiration = 1.seconds

            val oneSecondEphemeralMessage = TestMessage.TEXT_MESSAGE.copy(
                expirationData = Message.ExpirationData(
                    expireAfter = timeUntilExpiration,
                    selfDeletionStatus = Message.ExpirationData.SelfDeletionStatus.NotStarted
                ),
                isSelfMessage = false
            )

            val (arrangement, ephemeralMessageDeletionHandler) = Arrangement(this, testDispatcher)
                .withMessageRepositoryReturningMessage(oneSecondEphemeralMessage)
                .withMessageRepositoryMarkingSelfDeletionStartDate()
                .withDeletingMessage()
                .arrange()

            // when
            ephemeralMessageDeletionHandler.startSelfDeletion(
                conversationId = oneSecondEphemeralMessage.conversationId,
                messageId = oneSecondEphemeralMessage.id
            )

            advanceTimeBy(timeUntilExpiration - 1.milliseconds)

            // then
<<<<<<< HEAD
            verify(arrangement.deleteEphemeralMessageForSelfUserAsReceiverUseCase)
                .suspendFunction(arrangement.deleteEphemeralMessageForSelfUserAsReceiverUseCase::invoke)
                .with(eq(oneSecondEphemeralMessage.conversationId), eq(oneSecondEphemeralMessage.id))
=======
            verify(arrangement.deleteEphemeralMessageForSelfUserAsReceiver)
                .suspendFunction(arrangement.deleteEphemeralMessageForSelfUserAsReceiver::invoke)
                .with(eq(oneSecondEphemeralMessage.id), eq(oneSecondEphemeralMessage.conversationId))
>>>>>>> 76ff2066
                .wasNotInvoked()
        }

    @Test
    fun givenRegularMessageWihExpirationAsSender_whenEnqueueForDeletionAndTimeNotElapsed_thenTheMessageShouldNotBeDeleted() =
        runTest(testDispatcher.default) {
            // given
            val timeUntilExpiration = 1.seconds

            val oneSecondEphemeralMessage = TestMessage.TEXT_MESSAGE.copy(
                expirationData = Message.ExpirationData(
                    expireAfter = timeUntilExpiration,
                    selfDeletionStatus = Message.ExpirationData.SelfDeletionStatus.NotStarted
                ),
                isSelfMessage = true
            )

            val (arrangement, ephemeralMessageDeletionHandler) = Arrangement(this, testDispatcher)
                .withMessageRepositoryReturningMessage(oneSecondEphemeralMessage)
                .withMessageRepositoryMarkingSelfDeletionStartDate()
                .withDeletingMessage()
                .arrange()

            // when
            ephemeralMessageDeletionHandler.startSelfDeletion(
                conversationId = oneSecondEphemeralMessage.conversationId,
                messageId = oneSecondEphemeralMessage.id
            )

            advanceTimeBy(timeUntilExpiration - 1.milliseconds)

            // then
            verify(arrangement.deleteEphemeralMessageForSelfUserAsSenderUseCase)
                .suspendFunction(arrangement.deleteEphemeralMessageForSelfUserAsSenderUseCase::invoke)
                .with(eq(oneSecondEphemeralMessage.conversationId), eq(oneSecondEphemeralMessage.id))
                .wasNotInvoked()
        }


    @Test
    fun givenMultipleRegularMessageWithSameExpirationAsReceiver_whenEnqueuedForDeletionAndTimeElapsed_thenTheMessagesShouldBeDeleted() =
        runTest(testDispatcher.default) {
            // given
            val timeUntilExpiration = 1.seconds

            val oneSecondEphemeralMessage = TestMessage.TEXT_MESSAGE.copy(
                expirationData = Message.ExpirationData(
                    expireAfter = timeUntilExpiration,
                    selfDeletionStatus = Message.ExpirationData.SelfDeletionStatus.NotStarted
                ),
                isSelfMessage = false
            )

            val pendingMessagesToDelete = listOf(
                oneSecondEphemeralMessage.copy(
                    id = "1"
                ),
                oneSecondEphemeralMessage.copy(
                    id = "2"
                ),
                oneSecondEphemeralMessage.copy(
                    id = "3"
                ),
                oneSecondEphemeralMessage.copy(
                    id = "4"
                )
            )

            val (arrangement, ephemeralMessageDeletionHandler) = Arrangement(this, testDispatcher)
                .withMessageRepositoryReturningPendingEphemeralMessages(messages = pendingMessagesToDelete)
                .withMessageRepositoryMarkingSelfDeletionStartDate()
                .withDeletingMessage()
                .arrange()

            // when
            ephemeralMessageDeletionHandler.enqueuePendingSelfDeletionMessages()

            advanceTimeBy(timeUntilExpiration + 1.milliseconds)
            // then
            verify(arrangement.deleteEphemeralMessageForSelfUserAsReceiverUseCase)
                .suspendFunction(arrangement.deleteEphemeralMessageForSelfUserAsReceiverUseCase::invoke)
                .with(eq(oneSecondEphemeralMessage.conversationId), oneOf("1", "2", "3", "4"))
                .wasInvoked(Times(4))
        }


    @Test
    fun givenMultipleRegularMessageWithSameExpirationAsSender_whenEnqueuedForDeletionAndTimeElapsed_thenTheMessagesShouldBeDeleted() =
        runTest(testDispatcher.default) {
            // given
            val timeUntilExpiration = 1.seconds

            val oneSecondEphemeralMessage = TestMessage.TEXT_MESSAGE.copy(
                expirationData = Message.ExpirationData(
                    expireAfter = timeUntilExpiration,
                    selfDeletionStatus = Message.ExpirationData.SelfDeletionStatus.NotStarted
                ),
                isSelfMessage = true
            )

            val pendingMessagesToDelete = listOf(
                oneSecondEphemeralMessage.copy(
                    id = "1"
                ),
                oneSecondEphemeralMessage.copy(
                    id = "2"
                ),
                oneSecondEphemeralMessage.copy(
                    id = "3"
                ),
                oneSecondEphemeralMessage.copy(
                    id = "4"
                )
            )

            val (arrangement, ephemeralMessageDeletionHandler) = Arrangement(this, testDispatcher)
                .withMessageRepositoryReturningPendingEphemeralMessages(messages = pendingMessagesToDelete)
                .withMessageRepositoryMarkingSelfDeletionStartDate()
                .withDeletingMessage()
                .arrange()

            // when
            ephemeralMessageDeletionHandler.enqueuePendingSelfDeletionMessages()

            advanceTimeBy(timeUntilExpiration + 1.milliseconds)
            // then
<<<<<<< HEAD
            verify(arrangement.deleteEphemeralMessageForSelfUserAsSenderUseCase)
                .suspendFunction(arrangement.deleteEphemeralMessageForSelfUserAsSenderUseCase::invoke)
=======
            verify(arrangement.deleteEphemeralMessageForSelfUserAsReceiver)
                .suspendFunction(arrangement.deleteEphemeralMessageForSelfUserAsReceiver::invoke)
>>>>>>> 76ff2066
                .with(eq(oneSecondEphemeralMessage.conversationId), oneOf("1", "2", "3", "4"))
                .wasInvoked(Times(4))
        }

    @Test
    fun givenMultipleMessageWithDifferentExpirationAsReceiver_whenEnqueuedForDeletionAndTimeElapsed_thenTheMessagesPastTheTimeShouldBeDeleted() =
        runTest(testDispatcher.default) {
            // given
            val oneSecondEphemeralMessage = TestMessage.TEXT_MESSAGE.copy(
                id = "1",
                expirationData = Message.ExpirationData(
                    expireAfter = 1.seconds,
                    selfDeletionStatus = Message.ExpirationData.SelfDeletionStatus.NotStarted
                ),
                isSelfMessage = false
            )

            val twoSecondEphemeralMessage = TestMessage.TEXT_MESSAGE.copy(
                id = "2",
                expirationData = Message.ExpirationData(
                    expireAfter = 2.seconds,
                    selfDeletionStatus = Message.ExpirationData.SelfDeletionStatus.NotStarted
                ),
<<<<<<< HEAD
                isSelfMessage = false
=======
                isSelfMessage = true
>>>>>>> 76ff2066
            )

            val threeSecondsEphemeralMessage = TestMessage.TEXT_MESSAGE.copy(
                id = "3",
                expirationData = Message.ExpirationData(
                    expireAfter = 3.seconds,
                    selfDeletionStatus = Message.ExpirationData.SelfDeletionStatus.NotStarted
                ),
                isSelfMessage = false
            )

            val fourSecondsEphemeralMessage = TestMessage.TEXT_MESSAGE.copy(
                id = "4",
                expirationData = Message.ExpirationData(
                    expireAfter = 4.seconds,
                    selfDeletionStatus = Message.ExpirationData.SelfDeletionStatus.NotStarted
                ),
                isSelfMessage = false
            )

            val pendingMessagesToDelete = listOf(
                oneSecondEphemeralMessage,
                twoSecondEphemeralMessage,
                threeSecondsEphemeralMessage,
                fourSecondsEphemeralMessage
            )

            val (arrangement, ephemeralMessageDeletionHandler) = Arrangement(
                coroutineScope = this,
                dispatcher = testDispatcher
            ).withMessageRepositoryReturningPendingEphemeralMessages(messages = pendingMessagesToDelete)
                .withMessageRepositoryMarkingSelfDeletionStartDate()
                .withDeletingMessage()
                .arrange()

            // when
            ephemeralMessageDeletionHandler.enqueuePendingSelfDeletionMessages()

            // then
            advanceTimeBy(1.seconds + 1.milliseconds)

<<<<<<< HEAD
            verify(arrangement.deleteEphemeralMessageForSelfUserAsSenderUseCase)
                .suspendFunction(arrangement.deleteEphemeralMessageForSelfUserAsSenderUseCase::invoke)
=======
            verify(arrangement.deleteEphemeralMessageForSelfUserAsReceiver)
                .suspendFunction(arrangement.deleteEphemeralMessageForSelfUserAsReceiver::invoke)
>>>>>>> 76ff2066
                .with(eq(TestMessage.TEXT_MESSAGE.conversationId), eq(oneSecondEphemeralMessage.id))
                .wasInvoked(once)

            advanceTimeBy(1.seconds + 1.milliseconds)

<<<<<<< HEAD
            verify(arrangement.deleteEphemeralMessageForSelfUserAsSenderUseCase)
                .suspendFunction(arrangement.deleteEphemeralMessageForSelfUserAsSenderUseCase::invoke)
=======
            verify(arrangement.deleteEphemeralMessageForSelfUserAsSender)
                .suspendFunction(arrangement.deleteEphemeralMessageForSelfUserAsSender::invoke)
>>>>>>> 76ff2066
                .with(eq(TestMessage.TEXT_MESSAGE.conversationId), eq(twoSecondEphemeralMessage.id))
                .wasInvoked(once)

            advanceTimeBy(1.seconds + 1.milliseconds)

<<<<<<< HEAD
            verify(arrangement.deleteEphemeralMessageForSelfUserAsSenderUseCase)
                .suspendFunction(arrangement.deleteEphemeralMessageForSelfUserAsSenderUseCase::invoke)
                .with(eq(TestMessage.TEXT_MESSAGE.conversationId), eq(threeSecondsEphemeralMessage.id))
=======
            verify(arrangement.deleteEphemeralMessageForSelfUserAsReceiver)
                .suspendFunction(arrangement.deleteEphemeralMessageForSelfUserAsReceiver::invoke)
                .with(eq(TestMessage.TEXT_MESSAGE.conversationId), (eq(threeSecondsEphemeralMessage.id)))
>>>>>>> 76ff2066
                .wasInvoked(once)

            advanceTimeBy(1.seconds + 1.milliseconds)

<<<<<<< HEAD
            verify(arrangement.deleteEphemeralMessageForSelfUserAsSenderUseCase)
                .suspendFunction(arrangement.deleteEphemeralMessageForSelfUserAsSenderUseCase::invoke)
=======
            verify(arrangement.deleteEphemeralMessageForSelfUserAsReceiver)
                .suspendFunction(arrangement.deleteEphemeralMessageForSelfUserAsReceiver::invoke)
>>>>>>> 76ff2066
                .with(eq(TestMessage.TEXT_MESSAGE.conversationId), eq(fourSecondsEphemeralMessage.id))
                .wasInvoked(once)
        }

    @Test
    fun givenMultipleMessageWithDifferentExpirationAsSender_whenEnqueuedForDeletionAndTimeElapsed_thenTheMessagesPastTheTimeShouldBeDeleted() =
        runTest(testDispatcher.default) {
            // given
            val oneSecondEphemeralMessage = TestMessage.TEXT_MESSAGE.copy(
                id = "1",
                expirationData = Message.ExpirationData(
                    expireAfter = 1.seconds,
                    selfDeletionStatus = Message.ExpirationData.SelfDeletionStatus.NotStarted
                ),
                isSelfMessage = true
            )

            val twoSecondEphemeralMessage = TestMessage.TEXT_MESSAGE.copy(
                id = "2",
                expirationData = Message.ExpirationData(
                    expireAfter = 2.seconds,
                    selfDeletionStatus = Message.ExpirationData.SelfDeletionStatus.NotStarted
                ),
                isSelfMessage = true
            )

            val threeSecondsEphemeralMessage = TestMessage.TEXT_MESSAGE.copy(
                id = "3",
                expirationData = Message.ExpirationData(
                    expireAfter = 3.seconds,
                    selfDeletionStatus = Message.ExpirationData.SelfDeletionStatus.NotStarted
                ),
                isSelfMessage = true
            )

            val fourSecondsEphemeralMessage = TestMessage.TEXT_MESSAGE.copy(
                id = "4",
                expirationData = Message.ExpirationData(
                    expireAfter = 4.seconds,
                    selfDeletionStatus = Message.ExpirationData.SelfDeletionStatus.NotStarted
                ),
                isSelfMessage = true
            )

            val pendingMessagesToDelete = listOf(
                oneSecondEphemeralMessage,
                twoSecondEphemeralMessage,
                threeSecondsEphemeralMessage,
                fourSecondsEphemeralMessage
            )

            val (arrangement, ephemeralMessageDeletionHandler) = Arrangement(
                coroutineScope = this,
                dispatcher = testDispatcher
            ).withMessageRepositoryReturningPendingEphemeralMessages(messages = pendingMessagesToDelete)
                .withMessageRepositoryMarkingSelfDeletionStartDate()
                .withDeletingMessage()
                .arrange()

            // when
            ephemeralMessageDeletionHandler.enqueuePendingSelfDeletionMessages()

            // then
            advanceTimeBy(1.seconds + 1.milliseconds)

            verify(arrangement.deleteEphemeralMessageForSelfUserAsSenderUseCase)
                .suspendFunction(arrangement.deleteEphemeralMessageForSelfUserAsSenderUseCase::invoke)
                .with(eq(TestMessage.TEXT_MESSAGE.conversationId), eq(oneSecondEphemeralMessage.id))
                .wasInvoked(once)

            advanceTimeBy(1.seconds + 1.milliseconds)

            verify(arrangement.deleteEphemeralMessageForSelfUserAsSenderUseCase)
                .suspendFunction(arrangement.deleteEphemeralMessageForSelfUserAsSenderUseCase::invoke)
                .with(eq(TestMessage.TEXT_MESSAGE.conversationId), eq(twoSecondEphemeralMessage.id))
                .wasInvoked(once)

            advanceTimeBy(1.seconds + 1.milliseconds)

            verify(arrangement.deleteEphemeralMessageForSelfUserAsSenderUseCase)
                .suspendFunction(arrangement.deleteEphemeralMessageForSelfUserAsSenderUseCase::invoke)
                .with(eq(TestMessage.TEXT_MESSAGE.conversationId), eq(threeSecondsEphemeralMessage.id))
                .wasInvoked(once)

            advanceTimeBy(1.seconds + 1.milliseconds)

            verify(arrangement.deleteEphemeralMessageForSelfUserAsSenderUseCase)
                .suspendFunction(arrangement.deleteEphemeralMessageForSelfUserAsSenderUseCase::invoke)
                .with(eq(TestMessage.TEXT_MESSAGE.conversationId), eq(fourSecondsEphemeralMessage.id))
                .wasInvoked(once)
        }

    @Test
    fun givenMultipleRegularMessageWithDifferentExpirationAsReceiver_whenEnqueuedWithTimeAdvancing_thenDeleteThosePastTheExpiration() =
        runTest(testDispatcher.default) {
            // given
            val oneSecondsEphemeralMessage = TestMessage.TEXT_MESSAGE.copy(
                expirationData = Message.ExpirationData(
                    expireAfter = 1.seconds,
                    selfDeletionStatus = Message.ExpirationData.SelfDeletionStatus.NotStarted
                ),
                isSelfMessage = false
            )

            val twoSecondsEphemeralMessage = TestMessage.TEXT_MESSAGE.copy(
                expirationData = Message.ExpirationData(
                    expireAfter = 2.seconds,
                    selfDeletionStatus = Message.ExpirationData.SelfDeletionStatus.NotStarted
                ),
                isSelfMessage = false
            )

            val pendingMessagesToDeletePastTheTime = listOf(
                oneSecondsEphemeralMessage.copy(id = "1"),
                oneSecondsEphemeralMessage.copy(id = "2")
            )

            val pendingMessagesToDeleteBeforeTime = listOf(
                twoSecondsEphemeralMessage.copy(id = "3"),
                twoSecondsEphemeralMessage.copy(id = "4")
            )

            val (arrangement, ephemeralMessageDeletionHandler) = Arrangement(this, testDispatcher)
                .withMessageRepositoryReturningPendingEphemeralMessages(
                    messages = pendingMessagesToDeletePastTheTime + pendingMessagesToDeleteBeforeTime
                )
                .withMessageRepositoryMarkingSelfDeletionStartDate()
                .withDeletingMessage()
                .arrange()
            // when
            ephemeralMessageDeletionHandler.enqueuePendingSelfDeletionMessages()

            advanceTimeBy(1.seconds + 500.milliseconds)
            // then
            verify(arrangement.deleteEphemeralMessageForSelfUserAsReceiverUseCase)
                .suspendFunction(arrangement.deleteEphemeralMessageForSelfUserAsReceiverUseCase::invoke)
                .with(eq(TestMessage.TEXT_MESSAGE.conversationId), oneOf("1", "2"))
                .wasInvoked(Times(pendingMessagesToDeletePastTheTime.size))

        }

    @Test
    fun givenMultipleRegularMessageWithDifferentExpirationAsSender_whenEnqueuedWithTimeAdvancing_thenDeleteThosePastTheExpiration() =
        runTest(testDispatcher.default) {
            // given
            val oneSecondsEphemeralMessage = TestMessage.TEXT_MESSAGE.copy(
                expirationData = Message.ExpirationData(
                    expireAfter = 1.seconds,
                    selfDeletionStatus = Message.ExpirationData.SelfDeletionStatus.NotStarted
                ),
                isSelfMessage = true
            )

            val twoSecondsEphemeralMessage = TestMessage.TEXT_MESSAGE.copy(
                expirationData = Message.ExpirationData(
                    expireAfter = 2.seconds,
                    selfDeletionStatus = Message.ExpirationData.SelfDeletionStatus.NotStarted
                ),
                isSelfMessage = true
            )

            val pendingMessagesToDeletePastTheTime = listOf(
                oneSecondsEphemeralMessage.copy(id = "1"),
                oneSecondsEphemeralMessage.copy(id = "2")
            )

            val pendingMessagesToDeleteBeforeTime = listOf(
                twoSecondsEphemeralMessage.copy(id = "3"),
                twoSecondsEphemeralMessage.copy(id = "4")
            )

            val (arrangement, ephemeralMessageDeletionHandler) = Arrangement(this, testDispatcher)
                .withMessageRepositoryReturningPendingEphemeralMessages(
                    messages = pendingMessagesToDeletePastTheTime + pendingMessagesToDeleteBeforeTime
                )
                .withMessageRepositoryMarkingSelfDeletionStartDate()
                .withDeletingMessage()
                .arrange()
            // when
            ephemeralMessageDeletionHandler.enqueuePendingSelfDeletionMessages()

            advanceTimeBy(1.seconds + 500.milliseconds)
            // then
<<<<<<< HEAD
            verify(arrangement.deleteEphemeralMessageForSelfUserAsSenderUseCase)
                .suspendFunction(arrangement.deleteEphemeralMessageForSelfUserAsSenderUseCase::invoke)
=======
            verify(arrangement.deleteEphemeralMessageForSelfUserAsReceiver)
                .suspendFunction(arrangement.deleteEphemeralMessageForSelfUserAsReceiver::invoke)
>>>>>>> 76ff2066
                .with(eq(TestMessage.TEXT_MESSAGE.conversationId), oneOf("1", "2"))
                .wasInvoked(Times(pendingMessagesToDeletePastTheTime.size))
            verify(arrangement.deleteEphemeralMessageForSelfUserAsSender)
                .suspendFunction(arrangement.deleteEphemeralMessageForSelfUserAsSender::invoke)
                .with(eq(TestMessage.TEXT_MESSAGE.conversationId), oneOf("3", "4"))
                .wasNotInvoked()
        }

    private fun TestScope.advanceTimeBy(duration: Duration) = advanceTimeBy(duration.inWholeMilliseconds)

}

private class Arrangement(private val coroutineScope: CoroutineScope, private val dispatcher: TestKaliumDispatcher) {

    @Mock
    val messageRepository = mock(classOf<MessageRepository>())

    @Mock
<<<<<<< HEAD
    val deleteEphemeralMessageForSelfUserAsReceiverUseCase = mock(classOf<DeleteEphemeralMessageForSelfUserAsReceiverUseCase>())

    @Mock
    val deleteEphemeralMessageForSelfUserAsSenderUseCase = mock(classOf<DeleteEphemeralMessageForSelfUserAsSenderUseCase>())
=======
    val deleteEphemeralMessageForSelfUserAsReceiver = mock(classOf<DeleteEphemeralMessageForSelfUserAsReceiverUseCase>())

    @Mock
    val deleteEphemeralMessageForSelfUserAsSender = mock(classOf<DeleteEphemeralMessageForSelfUserAsSenderUseCase>())
>>>>>>> 76ff2066

    fun withMessageRepositoryReturningMessage(message: Message): Arrangement {
        given(messageRepository)
            .suspendFunction(messageRepository::getMessageById)
            .whenInvokedWith(any(), any())
            .then { _, _ -> Either.Right(message) }

        return this
    }

    fun withMessageRepositoryMarkingSelfDeletionStartDate(): Arrangement {
        given(messageRepository)
            .suspendFunction(messageRepository::markSelfDeletionStartDate)
            .whenInvokedWith(any(), any(), any())
            .then { _, _, _ -> Either.Right(Unit) }

        return this
    }

    fun withDeletingMessage(): Arrangement {
<<<<<<< HEAD
        given(deleteEphemeralMessageForSelfUserAsReceiverUseCase)
            .suspendFunction(deleteEphemeralMessageForSelfUserAsReceiverUseCase::invoke)
            .whenInvokedWith(any(), any())
            .thenDoNothing()

        given(deleteEphemeralMessageForSelfUserAsSenderUseCase)
            .suspendFunction(deleteEphemeralMessageForSelfUserAsSenderUseCase::invoke)
=======
        given(deleteEphemeralMessageForSelfUserAsReceiver)
            .suspendFunction(deleteEphemeralMessageForSelfUserAsReceiver::invoke)
            .whenInvokedWith(any(), any())
            .then { _, _ -> Either.Right(Unit) }
        given(deleteEphemeralMessageForSelfUserAsSender)
            .suspendFunction(deleteEphemeralMessageForSelfUserAsReceiver::invoke)
            .whenInvokedWith(any(), any())
            .then { _, _ -> Either.Right(Unit) }
        given(messageRepository)
            .suspendFunction(messageRepository::deleteMessage)
>>>>>>> 76ff2066
            .whenInvokedWith(any(), any())
            .thenDoNothing()

        return this
    }

    fun withMessageRepositoryReturningPendingEphemeralMessages(messages: List<Message>): Arrangement {
        given(messageRepository)
            .suspendFunction(messageRepository::getEphemeralMessagesMarkedForDeletion)
            .whenInvoked()
            .then { Either.Right(messages) }

        return this
    }

    fun arrange() = this to EphemeralMessageDeletionHandlerImpl(
        messageRepository,
        dispatcher,
<<<<<<< HEAD
        deleteEphemeralMessageForSelfUserAsReceiverUseCase,
        deleteEphemeralMessageForSelfUserAsSenderUseCase,
        coroutineScope
    )

=======
        deleteEphemeralMessageForSelfUserAsReceiver,
        deleteEphemeralMessageForSelfUserAsSender,
        coroutineScope
    )
>>>>>>> 76ff2066
}<|MERGE_RESOLUTION|>--- conflicted
+++ resolved
@@ -14,10 +14,7 @@
 import io.mockative.mock
 import io.mockative.once
 import io.mockative.oneOf
-<<<<<<< HEAD
 import io.mockative.thenDoNothing
-=======
->>>>>>> 76ff2066
 import io.mockative.verify
 import kotlinx.coroutines.CoroutineScope
 import kotlinx.coroutines.ExperimentalCoroutinesApi
@@ -165,16 +162,12 @@
             advanceTimeBy(timeUntilExpiration + 1.milliseconds)
 
             // then
-<<<<<<< HEAD
-            verify(arrangement.deleteEphemeralMessageForSelfUserAsReceiverUseCase)
-                .suspendFunction(arrangement.deleteEphemeralMessageForSelfUserAsReceiverUseCase::invoke)
-=======
             verify(arrangement.deleteEphemeralMessageForSelfUserAsReceiver)
                 .suspendFunction(arrangement.deleteEphemeralMessageForSelfUserAsReceiver::invoke)
->>>>>>> 76ff2066
                 .with(eq(oneSecondEphemeralMessage.conversationId), eq(oneSecondEphemeralMessage.id))
                 .wasInvoked(exactly = once)
         }
+
 
     @Test
     fun givenRegularMessageWithExpirationAsSender_whenEnqueueForDeletionAndTimeElapsed_thenTheMessageShouldBeDeleted() =
@@ -242,17 +235,12 @@
             advanceTimeBy(timeUntilExpiration - 1.milliseconds)
 
             // then
-<<<<<<< HEAD
-            verify(arrangement.deleteEphemeralMessageForSelfUserAsReceiverUseCase)
-                .suspendFunction(arrangement.deleteEphemeralMessageForSelfUserAsReceiverUseCase::invoke)
-                .with(eq(oneSecondEphemeralMessage.conversationId), eq(oneSecondEphemeralMessage.id))
-=======
             verify(arrangement.deleteEphemeralMessageForSelfUserAsReceiver)
                 .suspendFunction(arrangement.deleteEphemeralMessageForSelfUserAsReceiver::invoke)
                 .with(eq(oneSecondEphemeralMessage.id), eq(oneSecondEphemeralMessage.conversationId))
->>>>>>> 76ff2066
                 .wasNotInvoked()
         }
+
 
     @Test
     fun givenRegularMessageWihExpirationAsSender_whenEnqueueForDeletionAndTimeNotElapsed_thenTheMessageShouldNotBeDeleted() =
@@ -330,12 +318,11 @@
 
             advanceTimeBy(timeUntilExpiration + 1.milliseconds)
             // then
-            verify(arrangement.deleteEphemeralMessageForSelfUserAsReceiverUseCase)
-                .suspendFunction(arrangement.deleteEphemeralMessageForSelfUserAsReceiverUseCase::invoke)
+            verify(arrangement.deleteEphemeralMessageForSelfUserAsReceiver)
+                .suspendFunction(arrangement.deleteEphemeralMessageForSelfUserAsReceiver::invoke)
                 .with(eq(oneSecondEphemeralMessage.conversationId), oneOf("1", "2", "3", "4"))
                 .wasInvoked(Times(4))
         }
-
 
     @Test
     fun givenMultipleRegularMessageWithSameExpirationAsSender_whenEnqueuedForDeletionAndTimeElapsed_thenTheMessagesShouldBeDeleted() =
@@ -377,17 +364,13 @@
 
             advanceTimeBy(timeUntilExpiration + 1.milliseconds)
             // then
-<<<<<<< HEAD
             verify(arrangement.deleteEphemeralMessageForSelfUserAsSenderUseCase)
                 .suspendFunction(arrangement.deleteEphemeralMessageForSelfUserAsSenderUseCase::invoke)
-=======
-            verify(arrangement.deleteEphemeralMessageForSelfUserAsReceiver)
-                .suspendFunction(arrangement.deleteEphemeralMessageForSelfUserAsReceiver::invoke)
->>>>>>> 76ff2066
                 .with(eq(oneSecondEphemeralMessage.conversationId), oneOf("1", "2", "3", "4"))
                 .wasInvoked(Times(4))
         }
 
+
     @Test
     fun givenMultipleMessageWithDifferentExpirationAsReceiver_whenEnqueuedForDeletionAndTimeElapsed_thenTheMessagesPastTheTimeShouldBeDeleted() =
         runTest(testDispatcher.default) {
@@ -407,11 +390,7 @@
                     expireAfter = 2.seconds,
                     selfDeletionStatus = Message.ExpirationData.SelfDeletionStatus.NotStarted
                 ),
-<<<<<<< HEAD
-                isSelfMessage = false
-=======
-                isSelfMessage = true
->>>>>>> 76ff2066
+                isSelfMessage = false
             )
 
             val threeSecondsEphemeralMessage = TestMessage.TEXT_MESSAGE.copy(
@@ -453,50 +432,29 @@
             // then
             advanceTimeBy(1.seconds + 1.milliseconds)
 
-<<<<<<< HEAD
-            verify(arrangement.deleteEphemeralMessageForSelfUserAsSenderUseCase)
-                .suspendFunction(arrangement.deleteEphemeralMessageForSelfUserAsSenderUseCase::invoke)
-=======
             verify(arrangement.deleteEphemeralMessageForSelfUserAsReceiver)
                 .suspendFunction(arrangement.deleteEphemeralMessageForSelfUserAsReceiver::invoke)
->>>>>>> 76ff2066
                 .with(eq(TestMessage.TEXT_MESSAGE.conversationId), eq(oneSecondEphemeralMessage.id))
                 .wasInvoked(once)
 
             advanceTimeBy(1.seconds + 1.milliseconds)
 
-<<<<<<< HEAD
-            verify(arrangement.deleteEphemeralMessageForSelfUserAsSenderUseCase)
-                .suspendFunction(arrangement.deleteEphemeralMessageForSelfUserAsSenderUseCase::invoke)
-=======
             verify(arrangement.deleteEphemeralMessageForSelfUserAsSender)
                 .suspendFunction(arrangement.deleteEphemeralMessageForSelfUserAsSender::invoke)
->>>>>>> 76ff2066
                 .with(eq(TestMessage.TEXT_MESSAGE.conversationId), eq(twoSecondEphemeralMessage.id))
                 .wasInvoked(once)
 
             advanceTimeBy(1.seconds + 1.milliseconds)
 
-<<<<<<< HEAD
-            verify(arrangement.deleteEphemeralMessageForSelfUserAsSenderUseCase)
-                .suspendFunction(arrangement.deleteEphemeralMessageForSelfUserAsSenderUseCase::invoke)
-                .with(eq(TestMessage.TEXT_MESSAGE.conversationId), eq(threeSecondsEphemeralMessage.id))
-=======
             verify(arrangement.deleteEphemeralMessageForSelfUserAsReceiver)
                 .suspendFunction(arrangement.deleteEphemeralMessageForSelfUserAsReceiver::invoke)
                 .with(eq(TestMessage.TEXT_MESSAGE.conversationId), (eq(threeSecondsEphemeralMessage.id)))
->>>>>>> 76ff2066
                 .wasInvoked(once)
 
             advanceTimeBy(1.seconds + 1.milliseconds)
 
-<<<<<<< HEAD
-            verify(arrangement.deleteEphemeralMessageForSelfUserAsSenderUseCase)
-                .suspendFunction(arrangement.deleteEphemeralMessageForSelfUserAsSenderUseCase::invoke)
-=======
             verify(arrangement.deleteEphemeralMessageForSelfUserAsReceiver)
                 .suspendFunction(arrangement.deleteEphemeralMessageForSelfUserAsReceiver::invoke)
->>>>>>> 76ff2066
                 .with(eq(TestMessage.TEXT_MESSAGE.conversationId), eq(fourSecondsEphemeralMessage.id))
                 .wasInvoked(once)
         }
@@ -631,11 +589,14 @@
 
             advanceTimeBy(1.seconds + 500.milliseconds)
             // then
+            verify(arrangement.deleteEphemeralMessageForSelfUserAsReceiver)
+                .suspendFunction(arrangement.deleteEphemeralMessageForSelfUserAsReceiver::invoke)
+                .with(eq(TestMessage.TEXT_MESSAGE.conversationId), oneOf("1", "2"))
+                .wasInvoked(Times(pendingMessagesToDeletePastTheTime.size))
             verify(arrangement.deleteEphemeralMessageForSelfUserAsReceiverUseCase)
                 .suspendFunction(arrangement.deleteEphemeralMessageForSelfUserAsReceiverUseCase::invoke)
                 .with(eq(TestMessage.TEXT_MESSAGE.conversationId), oneOf("1", "2"))
                 .wasInvoked(Times(pendingMessagesToDeletePastTheTime.size))
-
         }
 
     @Test
@@ -680,19 +641,11 @@
 
             advanceTimeBy(1.seconds + 500.milliseconds)
             // then
-<<<<<<< HEAD
             verify(arrangement.deleteEphemeralMessageForSelfUserAsSenderUseCase)
                 .suspendFunction(arrangement.deleteEphemeralMessageForSelfUserAsSenderUseCase::invoke)
-=======
-            verify(arrangement.deleteEphemeralMessageForSelfUserAsReceiver)
-                .suspendFunction(arrangement.deleteEphemeralMessageForSelfUserAsReceiver::invoke)
->>>>>>> 76ff2066
                 .with(eq(TestMessage.TEXT_MESSAGE.conversationId), oneOf("1", "2"))
                 .wasInvoked(Times(pendingMessagesToDeletePastTheTime.size))
-            verify(arrangement.deleteEphemeralMessageForSelfUserAsSender)
-                .suspendFunction(arrangement.deleteEphemeralMessageForSelfUserAsSender::invoke)
-                .with(eq(TestMessage.TEXT_MESSAGE.conversationId), oneOf("3", "4"))
-                .wasNotInvoked()
+
         }
 
     private fun TestScope.advanceTimeBy(duration: Duration) = advanceTimeBy(duration.inWholeMilliseconds)
@@ -705,17 +658,10 @@
     val messageRepository = mock(classOf<MessageRepository>())
 
     @Mock
-<<<<<<< HEAD
-    val deleteEphemeralMessageForSelfUserAsReceiverUseCase = mock(classOf<DeleteEphemeralMessageForSelfUserAsReceiverUseCase>())
-
-    @Mock
-    val deleteEphemeralMessageForSelfUserAsSenderUseCase = mock(classOf<DeleteEphemeralMessageForSelfUserAsSenderUseCase>())
-=======
     val deleteEphemeralMessageForSelfUserAsReceiver = mock(classOf<DeleteEphemeralMessageForSelfUserAsReceiverUseCase>())
 
     @Mock
     val deleteEphemeralMessageForSelfUserAsSender = mock(classOf<DeleteEphemeralMessageForSelfUserAsSenderUseCase>())
->>>>>>> 76ff2066
 
     fun withMessageRepositoryReturningMessage(message: Message): Arrangement {
         given(messageRepository)
@@ -736,15 +682,6 @@
     }
 
     fun withDeletingMessage(): Arrangement {
-<<<<<<< HEAD
-        given(deleteEphemeralMessageForSelfUserAsReceiverUseCase)
-            .suspendFunction(deleteEphemeralMessageForSelfUserAsReceiverUseCase::invoke)
-            .whenInvokedWith(any(), any())
-            .thenDoNothing()
-
-        given(deleteEphemeralMessageForSelfUserAsSenderUseCase)
-            .suspendFunction(deleteEphemeralMessageForSelfUserAsSenderUseCase::invoke)
-=======
         given(deleteEphemeralMessageForSelfUserAsReceiver)
             .suspendFunction(deleteEphemeralMessageForSelfUserAsReceiver::invoke)
             .whenInvokedWith(any(), any())
@@ -753,11 +690,6 @@
             .suspendFunction(deleteEphemeralMessageForSelfUserAsReceiver::invoke)
             .whenInvokedWith(any(), any())
             .then { _, _ -> Either.Right(Unit) }
-        given(messageRepository)
-            .suspendFunction(messageRepository::deleteMessage)
->>>>>>> 76ff2066
-            .whenInvokedWith(any(), any())
-            .thenDoNothing()
 
         return this
     }
@@ -774,16 +706,8 @@
     fun arrange() = this to EphemeralMessageDeletionHandlerImpl(
         messageRepository,
         dispatcher,
-<<<<<<< HEAD
-        deleteEphemeralMessageForSelfUserAsReceiverUseCase,
-        deleteEphemeralMessageForSelfUserAsSenderUseCase,
-        coroutineScope
-    )
-
-=======
         deleteEphemeralMessageForSelfUserAsReceiver,
         deleteEphemeralMessageForSelfUserAsSender,
         coroutineScope
     )
->>>>>>> 76ff2066
 }