/*
 * Wire
 * Copyright (C) 2024 Wire Swiss GmbH
 *
 * This program is free software: you can redistribute it and/or modify
 * it under the terms of the GNU General Public License as published by
 * the Free Software Foundation, either version 3 of the License, or
 * (at your option) any later version.
 *
 * This program is distributed in the hope that it will be useful,
 * but WITHOUT ANY WARRANTY; without even the implied warranty of
 * MERCHANTABILITY or FITNESS FOR A PARTICULAR PURPOSE. See the
 * GNU General Public License for more details.
 *
 * You should have received a copy of the GNU General Public License
 * along with this program. If not, see http://www.gnu.org/licenses/.
 */

package com.wire.kalium.logic.framework

import com.wire.kalium.cryptography.utils.EncryptedData
import com.wire.kalium.logic.data.conversation.ClientId
import com.wire.kalium.logic.data.conversation.Conversation
import com.wire.kalium.logic.data.conversation.Conversation.Member
import com.wire.kalium.logic.data.conversation.MutedConversationStatus
import com.wire.kalium.logic.data.event.Event
import com.wire.kalium.logic.data.event.MemberLeaveReason
import com.wire.kalium.logic.data.featureConfig.AppLockModel
import com.wire.kalium.logic.data.featureConfig.Status
import com.wire.kalium.logic.data.user.Connection
import com.wire.kalium.logic.data.user.ConnectionState
import com.wire.kalium.logic.data.user.UserId
import com.wire.kalium.util.DateTimeUtil.toIsoDateTimeString
import com.wire.kalium.util.time.Second
import io.ktor.util.encodeBase64
import kotlinx.datetime.Instant

object TestEvent {

    fun memberJoin(eventId: String = "eventId", members: List<Member> = listOf()) = Event.Conversation.MemberJoin(
        eventId,
        TestConversation.ID,
        false,
        false,
        TestUser.USER_ID,
        members,
        "2022-03-30T15:36:00.000Z"
    )

    fun memberLeave(eventId: String = "eventId", members: List<Member> = listOf()) = Event.Conversation.MemberLeave(
        eventId,
        TestConversation.ID,
        false,
        false,
        TestUser.USER_ID,
        listOf(),
        "2022-03-30T15:36:00.000Z",
        reason = MemberLeaveReason.Left
    )

    fun memberChange(eventId: String = "eventId", member: Member) = Event.Conversation.MemberChanged.MemberChangedRole(
        eventId,
        TestConversation.ID,
        "2022-03-30T15:36:00.000Z",
        false,
        false,
        member
    )

    fun memberChangeMutedStatus(eventId: String = "eventId") = Event.Conversation.MemberChanged.MemberMutedStatusChanged(
        eventId,
        TestConversation.ID,
        "2022-03-30T15:36:00.000Z",
        false,
        false,
        MutedConversationStatus.AllAllowed,
        "2022-03-30T15:36:00.000Zp"
    )

    fun memberChangeArchivedStatus(eventId: String = "eventId", isArchiving: Boolean = true) =
        Event.Conversation.MemberChanged.MemberArchivedStatusChanged(
            eventId,
            TestConversation.ID,
            "2022-03-30T15:36:00.000Z",
            false,
            false,
            "2022-03-31T16:36:00.000Zp",
            isArchiving,
        )

    fun memberChangeIgnored(eventId: String = "eventId") = Event.Conversation.MemberChanged.IgnoredMemberChanged(
        eventId,
        TestConversation.ID,
        false,
        false
    )

    fun clientRemove(eventId: String = "eventId", clientId: ClientId) = Event.User.ClientRemove(false, false, eventId, clientId)
    fun userDelete(eventId: String = "eventId", userId: UserId) = Event.User.UserDelete(false, false, eventId, userId)
    fun updateUser(eventId: String = "eventId", userId: UserId) = Event.User.Update(
        eventId,
        false, false, userId, null, false, "newName", null, null, null, null, null
    )

    fun newClient(eventId: String = "eventId", clientId: ClientId = ClientId("client")) = Event.User.NewClient(
        false, false, eventId, TestClient.CLIENT
    )

    fun newConnection(eventId: String = "eventId", status: ConnectionState = ConnectionState.PENDING) = Event.User.NewConnection(
        false,
        false,
        eventId,
        Connection(
            conversationId = "conversationId",
            from = "from",
            lastUpdate = "lastUpdate",
            qualifiedConversationId = TestConversation.ID,
            qualifiedToId = TestUser.USER_ID,
            status = status,
            toId = "told?"
        )
    )

    fun deletedConversation(eventId: String = "eventId") = Event.Conversation.DeletedConversation(
        eventId,
        TestConversation.ID,
        false,
        false,
        TestUser.USER_ID,
        "2022-03-30T15:36:00.000Z"
    )

    fun renamedConversation(eventId: String = "eventId") = Event.Conversation.RenamedConversation(
        eventId,
        TestConversation.ID,
        false,
        false,
        "newName",
        TestUser.USER_ID,
        "2022-03-30T15:36:00.000Z"
    )

    fun receiptModeUpdate(eventId: String = "eventId") = Event.Conversation.ConversationReceiptMode(
        eventId,
        TestConversation.ID,
        false,
        false,
        receiptMode = Conversation.ReceiptMode.ENABLED,
        senderUserId = TestUser.USER_ID
    )

<<<<<<< HEAD
=======
    fun teamUpdated(eventId: String = "eventId") = Event.Team.Update(
        eventId,
        teamId = "teamId",
        name = "teamName",
        transient = false,
        live = false,
        icon = "icon",
    )

    fun teamMemberLeave(eventId: String = "eventId") = Event.Team.MemberLeave(
        eventId,
        teamId = "teamId",
        memberId = "memberId",
        timestampIso = "2022-03-30T15:36:00.000Z",
        transient = false,
        live = false
    )

    fun teamMemberUpdate(eventId: String = "eventId", permissionCode: Int) = Event.Team.MemberUpdate(
        eventId,
        teamId = "teamId",
        memberId = "memberId",
        permissionCode = permissionCode,
        transient = false,
        live = false
    )

>>>>>>> 4ac74156
    fun timerChanged(eventId: String = "eventId") = Event.Conversation.ConversationMessageTimer(
        id = eventId,
        conversationId = TestConversation.ID,
        transient = false,
        live = false,
        messageTimer = 3000,
        senderUserId = TestUser.USER_ID,
        timestampIso = "2022-03-30T15:36:00.000Z"
    )

    fun userPropertyReadReceiptMode(eventId: String = "eventId") = Event.UserProperty.ReadReceiptModeSet(
        id = eventId,
        transient = false,
        live = false,
        value = true
    )

    fun newMessageEvent(
        encryptedContent: String,
        senderUserId: UserId = TestUser.USER_ID,
        encryptedExternalContent: EncryptedData? = null
    ) = Event.Conversation.NewMessage(
        "eventId",
        TestConversation.ID,
        false,
        false,
        senderUserId,
        TestClient.CLIENT_ID,
        "time",
        encryptedContent,
        encryptedExternalContent
    )

    fun newMLSMessageEvent(
        timestamp: Instant
    ) = Event.Conversation.NewMLSMessage(
        "eventId",
        TestConversation.ID,
        false,
        false,
        null,
        TestUser.USER_ID,
        timestamp.toIsoDateTimeString(),
        "content".encodeBase64(),
    )

    fun newConversationEvent() = Event.Conversation.NewConversation(
        id = "eventId",
        conversationId = TestConversation.ID,
        transient = false,
        live = false,
        timestampIso = "timestamp",
        conversation = TestConversation.CONVERSATION_RESPONSE,
        senderUserId = TestUser.SELF.id
    )

    fun newMLSWelcomeEvent() = Event.Conversation.MLSWelcome(
        "eventId",
        TestConversation.ID,
        false,
        false,
        TestUser.USER_ID,
        "dummy-message",
        timestampIso = "2022-03-30T15:36:00.000Z"
    )

    fun newAccessUpdateEvent() = Event.Conversation.AccessUpdate(
        id = "eventId",
        conversationId = TestConversation.ID,
        data = TestConversation.CONVERSATION_RESPONSE,
        qualifiedFrom = TestUser.USER_ID,
        transient = false,
        live = false
    )

    fun codeUpdated() = Event.Conversation.CodeUpdated(
        id = "eventId",
        conversationId = TestConversation.ID,
        transient = false,
        live = false,
        code = "code",
        key = "key",
        uri = "uri",
        isPasswordProtected = false
    )

    fun codeDeleted() = Event.Conversation.CodeDeleted(
        id = "eventId",
        conversationId = TestConversation.ID,
        transient = false,
        live = false
    )

    fun typingIndicator(typingIndicatorMode: Conversation.TypingIndicatorMode) = Event.Conversation.TypingIndicator(
        id = "eventId",
        conversationId = TestConversation.ID,
        transient = true,
        live = false,
        senderUserId = TestUser.OTHER_USER_ID,
        timestampIso = "2022-03-30T15:36:00.000Z",
        typingIndicatorMode = typingIndicatorMode
    )

    fun newConversationProtocolEvent() = Event.Conversation.ConversationProtocol(
        id = "eventId",
        conversationId = TestConversation.ID,
        transient = false,
        live = false,
        protocol = Conversation.Protocol.MIXED,
        senderUserId = TestUser.OTHER_USER_ID
    )

    fun newFeatureConfigEvent() = Event.FeatureConfig.AppLockUpdated(
        id = "eventId",
        transient = false,
        live = false,
        model = AppLockModel(
            inactivityTimeoutSecs = 60,
            status = Status.ENABLED
        )
    )

    fun newUnknownFeatureUpdate() = Event.FeatureConfig.UnknownFeatureUpdated(
        id = "eventId",
        transient = false,
        live = false
    )
}<|MERGE_RESOLUTION|>--- conflicted
+++ resolved
@@ -31,7 +31,6 @@
 import com.wire.kalium.logic.data.user.ConnectionState
 import com.wire.kalium.logic.data.user.UserId
 import com.wire.kalium.util.DateTimeUtil.toIsoDateTimeString
-import com.wire.kalium.util.time.Second
 import io.ktor.util.encodeBase64
 import kotlinx.datetime.Instant
 
@@ -149,17 +148,6 @@
         senderUserId = TestUser.USER_ID
     )
 
-<<<<<<< HEAD
-=======
-    fun teamUpdated(eventId: String = "eventId") = Event.Team.Update(
-        eventId,
-        teamId = "teamId",
-        name = "teamName",
-        transient = false,
-        live = false,
-        icon = "icon",
-    )
-
     fun teamMemberLeave(eventId: String = "eventId") = Event.Team.MemberLeave(
         eventId,
         teamId = "teamId",
@@ -169,16 +157,6 @@
         live = false
     )
 
-    fun teamMemberUpdate(eventId: String = "eventId", permissionCode: Int) = Event.Team.MemberUpdate(
-        eventId,
-        teamId = "teamId",
-        memberId = "memberId",
-        permissionCode = permissionCode,
-        transient = false,
-        live = false
-    )
-
->>>>>>> 4ac74156
     fun timerChanged(eventId: String = "eventId") = Event.Conversation.ConversationMessageTimer(
         id = eventId,
         conversationId = TestConversation.ID,
