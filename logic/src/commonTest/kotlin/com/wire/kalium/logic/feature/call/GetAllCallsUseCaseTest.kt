--- conflicted
+++ resolved
@@ -56,9 +56,10 @@
 
     companion object {
         private val call1 = Call(
-<<<<<<< HEAD
             ConversationId("first", "domain"),
             CallStatus.STARTED,
+            true,
+            false,
             "caller-id",
             "ONE_ON_ONE Name",
             Conversation.Type.ONE_ON_ONE,
@@ -68,25 +69,13 @@
         private val call2 = Call(
             ConversationId("second", "domain"),
             CallStatus.INCOMING,
+            true,
+            false,
             "caller-id",
             "ONE_ON_ONE Name",
             Conversation.Type.ONE_ON_ONE,
             "otherUsername2",
             "team2"
-=======
-            conversationId = ConversationId("first", "domain"),
-            status = CallStatus.STARTED,
-            callerId = "caller-id",
-            isMuted = true,
-            isCameraOn = false
-        )
-        private val call2 = Call(
-            conversationId = ConversationId("second", "domain"),
-            status = CallStatus.INCOMING,
-            callerId = "caller-id",
-            isMuted = true,
-            isCameraOn = false
->>>>>>> 5adf80ed
         )
     }
 
