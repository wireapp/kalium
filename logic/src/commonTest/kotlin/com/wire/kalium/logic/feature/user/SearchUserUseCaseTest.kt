package com.wire.kalium.logic.feature.user

import com.wire.kalium.logic.NetworkFailure
import com.wire.kalium.logic.data.connection.ConnectionRepository
import com.wire.kalium.logic.data.id.ConversationId
import com.wire.kalium.logic.data.id.QualifiedID
<<<<<<< HEAD
import com.wire.kalium.logic.data.id.QualifiedIdMapper
=======
import com.wire.kalium.logic.data.publicuser.ConversationMemberExcludedOptions
>>>>>>> 9b242d94
import com.wire.kalium.logic.data.user.UserId
import com.wire.kalium.logic.data.publicuser.SearchUserRepository
import com.wire.kalium.logic.data.publicuser.SearchUsersOptions
import com.wire.kalium.logic.data.publicuser.model.UserSearchResult
import com.wire.kalium.logic.data.user.Connection
import com.wire.kalium.logic.data.user.ConnectionState
import com.wire.kalium.logic.data.user.OtherUser
import com.wire.kalium.logic.data.user.UserAvailabilityStatus
import com.wire.kalium.logic.data.user.type.UserType
import com.wire.kalium.logic.feature.publicuser.search.Result
import com.wire.kalium.logic.feature.publicuser.search.SearchUsersUseCase
import com.wire.kalium.logic.feature.publicuser.search.SearchUsersUseCaseImpl
import com.wire.kalium.logic.functional.Either
import com.wire.kalium.network.api.ErrorResponse
import com.wire.kalium.network.exceptions.KaliumException
import io.mockative.Mock
import io.mockative.Times
import io.mockative.anything
import io.mockative.classOf
import io.mockative.eq
import io.mockative.given
import io.mockative.mock
import io.mockative.verify
import kotlinx.coroutines.test.runTest
import kotlin.test.BeforeTest
import kotlin.test.Test
import kotlin.test.assertEquals
import kotlin.test.assertIs

class SearchUserUseCaseTest {

    @Mock
    private val searchUserRepository = mock(classOf<SearchUserRepository>())

    @Mock
    private val connectionRepository = mock(classOf<ConnectionRepository>())

    @Mock
    private val qualifiedIdMapper = mock(classOf<QualifiedIdMapper>())

    private lateinit var searchUsersUseCase: SearchUsersUseCase

    @BeforeTest
    fun setUp() {
<<<<<<< HEAD
        searchUsersUseCase = SearchUsersUseCaseImpl(userRepository, searchUserRepository, connectionRepository, qualifiedIdMapper)

        given(userRepository)
            .suspendFunction(userRepository::observeSelfUser)
            .whenInvoked()
            .thenReturn(flowOf(TestUser.SELF))
=======
        searchUsersUseCase = SearchUsersUseCaseImpl(searchUserRepository, connectionRepository)
>>>>>>> 9b242d94

        given(connectionRepository)
            .suspendFunction(connectionRepository::getConnectionRequests)
            .whenInvoked()
            .thenReturn(listOf())
    }

    @Test
    fun givenValidParams_whenSearchingPublicUser_thenCorrectlyPropagateSuccessResult() = runTest {
        // given
        val expected = Either.Right(VALID_SEARCH_PUBLIC_RESULT)

        given(searchUserRepository)
            .suspendFunction(searchUserRepository::searchUserDirectory)
            .whenInvokedWith(anything(), anything(), anything(), anything())
            .thenReturn(expected)
        // when
        val actual = searchUsersUseCase(TEST_QUERY)
        // then
        assertIs<Result.Success>(actual)
        assertEquals(expected.value, actual.userSearchResult)
    }

    @Test
    fun givenPendingConnectionRequests_whenSearchingPublicUser_thenCorrectlyPropagateUserWithConnectionStatus() = runTest {
        // given
        val expected = Either.Right(VALID_SEARCH_PUBLIC_RESULT)

        given(connectionRepository)
            .suspendFunction(connectionRepository::getConnectionRequests)
            .whenInvoked()
            .thenReturn(listOf(PENDING_CONNECTION))

        given(searchUserRepository)
            .suspendFunction(searchUserRepository::searchUserDirectory)
            .whenInvokedWith(anything(), anything(), anything(), anything())
            .thenReturn(expected)
        // when
        val actual = searchUsersUseCase(TEST_QUERY)
        // then
        assertIs<Result.Success>(actual)
        assertEquals(
            actual.userSearchResult.result.first { it.id == PENDING_CONNECTION.qualifiedToId }.connectionStatus,
            ConnectionState.PENDING
        )
    }

    @Test
    fun givenValidParams_federated_whenSearchingPublicUser_thenCorrectlyPropagateSuccessResult() = runTest {
        // given
        val expected = Either.Right(VALID_SEARCH_PUBLIC_RESULT)

        given(searchUserRepository)
            .suspendFunction(searchUserRepository::searchUserDirectory)
            .whenInvokedWith(eq("testQuery"), eq("wire.com"), anything(), anything())
            .thenReturn(expected)
        // when
        val actual = searchUsersUseCase(TEST_QUERY_FEDERATED)
        // then
        assertIs<Result.Success>(actual)
        assertEquals(expected.value, actual.userSearchResult)
    }

    @Test
    fun givenFailure_whenSearchingPublicUser_thenCorrectlyPropagateFailureResult() = runTest {
        // given
        val expected = TEST_CORE_FAILURE

        given(searchUserRepository)
            .suspendFunction(searchUserRepository::searchUserDirectory)
            .whenInvokedWith(eq("testQuery"), eq(""), anything(), anything())
            .thenReturn(expected)
        // when
        val actual = searchUsersUseCase(TEST_QUERY)

        // then
        assertIs<Result.Failure.InvalidQuery>(actual)
    }

    @Test
    fun givenNoSearchOptionSpecific_whenSearchingPublicUser_thenCorrectlyPropagateDefaultSearchOption() = runTest {
        // given
        given(searchUserRepository)
            .suspendFunction(searchUserRepository::searchUserDirectory)
            .whenInvokedWith(anything(), anything(), anything(), anything())
            .thenReturn(Either.Right(VALID_SEARCH_PUBLIC_RESULT))

        // when
        searchUsersUseCase(TEST_QUERY)

        // then
        verify(searchUserRepository)
            .suspendFunction(searchUserRepository::searchUserDirectory)
            .with(anything(), anything(), anything(), eq(SearchUsersOptions.Default))
            .wasInvoked(Times(1))
    }

    @Test
    fun givenSearchOptionSpecified_whenSearchingPublicUser_thenCorrectlyPropagateSearchOption() = runTest {
        // given
        val givenSearchUsersOptions = SearchUsersOptions(
            conversationExcluded = ConversationMemberExcludedOptions.ConversationExcluded(
                ConversationId(
                    "someValue",
                    "someDomain"
                )
            )
        )

        given(searchUserRepository)
            .suspendFunction(searchUserRepository::searchUserDirectory)
            .whenInvokedWith(
                anything(),
                anything(),
                anything(),
                eq(givenSearchUsersOptions)
            )
            .thenReturn(Either.Right(VALID_SEARCH_PUBLIC_RESULT))

        // when
        searchUsersUseCase(searchQuery = TEST_QUERY, searchUsersOptions = givenSearchUsersOptions)

        // then
        verify(searchUserRepository)
            .suspendFunction(searchUserRepository::searchUserDirectory)
            .with(anything(), anything(), anything(), eq(givenSearchUsersOptions))
            .wasInvoked(Times(1))
    }

    private companion object {
        const val TEST_QUERY = "testQuery"
        const val TEST_QUERY_FEDERATED = "testQuery@wire.com"

        val TEST_CORE_FAILURE = Either.Left(
            NetworkFailure.ServerMiscommunication(KaliumException.InvalidRequestError(ErrorResponse(404, "a", "")))
        )

        val PENDING_CONNECTION = Connection(
            "someId",
            "from",
            "lastUpdate",
            QualifiedID("conversationId", "someDomain"),
            UserId(0.toString(), "domain0"),
            ConnectionState.PENDING,
            "toId",
            null
        )

        val VALID_SEARCH_PUBLIC_RESULT = UserSearchResult(
            result = MutableList(size = 5) {
                OtherUser(
                    id = UserId(it.toString(), "domain$it"),
                    name = "name$it",
                    handle = null,
                    email = null,
                    phone = null,
                    accentId = it,
                    teamId = null,
                    connectionStatus = ConnectionState.ACCEPTED,
                    previewPicture = null,
                    completePicture = null,
                    availabilityStatus = UserAvailabilityStatus.NONE,
                    userType = UserType.FEDERATED
                )
            }
        )
    }

}<|MERGE_RESOLUTION|>--- conflicted
+++ resolved
@@ -4,11 +4,8 @@
 import com.wire.kalium.logic.data.connection.ConnectionRepository
 import com.wire.kalium.logic.data.id.ConversationId
 import com.wire.kalium.logic.data.id.QualifiedID
-<<<<<<< HEAD
 import com.wire.kalium.logic.data.id.QualifiedIdMapper
-=======
 import com.wire.kalium.logic.data.publicuser.ConversationMemberExcludedOptions
->>>>>>> 9b242d94
 import com.wire.kalium.logic.data.user.UserId
 import com.wire.kalium.logic.data.publicuser.SearchUserRepository
 import com.wire.kalium.logic.data.publicuser.SearchUsersOptions
@@ -53,16 +50,7 @@
 
     @BeforeTest
     fun setUp() {
-<<<<<<< HEAD
-        searchUsersUseCase = SearchUsersUseCaseImpl(userRepository, searchUserRepository, connectionRepository, qualifiedIdMapper)
-
-        given(userRepository)
-            .suspendFunction(userRepository::observeSelfUser)
-            .whenInvoked()
-            .thenReturn(flowOf(TestUser.SELF))
-=======
         searchUsersUseCase = SearchUsersUseCaseImpl(searchUserRepository, connectionRepository)
->>>>>>> 9b242d94
 
         given(connectionRepository)
             .suspendFunction(connectionRepository::getConnectionRequests)
