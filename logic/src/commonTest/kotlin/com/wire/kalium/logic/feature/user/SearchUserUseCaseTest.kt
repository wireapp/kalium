package com.wire.kalium.logic.feature.user

import com.wire.kalium.logic.NetworkFailure
import com.wire.kalium.logic.data.connection.ConnectionRepository
import com.wire.kalium.logic.data.id.QualifiedID
import com.wire.kalium.logic.data.user.UserId
import com.wire.kalium.logic.data.publicuser.SearchUserRepository
import com.wire.kalium.logic.data.publicuser.model.OtherUser
import com.wire.kalium.logic.data.publicuser.model.UserSearchResult
import com.wire.kalium.logic.data.user.Connection
import com.wire.kalium.logic.data.user.ConnectionState
import com.wire.kalium.logic.data.user.UserAvailabilityStatus
import com.wire.kalium.logic.data.user.UserRepository
import com.wire.kalium.logic.data.user.type.UserType
import com.wire.kalium.logic.feature.publicuser.search.Result
import com.wire.kalium.logic.feature.publicuser.search.SearchUsersUseCase
import com.wire.kalium.logic.feature.publicuser.search.SearchUsersUseCaseImpl
import com.wire.kalium.logic.framework.TestUser
import com.wire.kalium.logic.functional.Either
import com.wire.kalium.network.api.ErrorResponse
import com.wire.kalium.network.exceptions.KaliumException
import io.mockative.Mock
import io.mockative.anything
import io.mockative.classOf
import io.mockative.eq
import io.mockative.given
import io.mockative.mock
import kotlinx.coroutines.flow.flowOf
import kotlinx.coroutines.test.runTest
import kotlin.test.BeforeTest
import kotlin.test.Test
import kotlin.test.assertEquals
import kotlin.test.assertIs

class SearchUserUseCaseTest {

    @Mock
    private val searchUserRepository = mock(classOf<SearchUserRepository>())

    @Mock
    private val userRepository = mock(classOf<UserRepository>())

    @Mock
    private val connectionRepository = mock(classOf<ConnectionRepository>())

    private lateinit var searchUsersUseCase: SearchUsersUseCase

    @BeforeTest
    fun setUp() {
        searchUsersUseCase = SearchUsersUseCaseImpl(userRepository, searchUserRepository, connectionRepository)

        given(userRepository)
            .suspendFunction(userRepository::observeSelfUser)
            .whenInvoked()
            .thenReturn(flowOf(TestUser.SELF))

        given(connectionRepository)
            .suspendFunction(connectionRepository::getConnectionRequests)
            .whenInvoked()
            .thenReturn(listOf())
    }

    @Test
    fun givenValidParams_whenSearchingPublicUser_thenCorrectlyPropagateSuccessResult() = runTest {
        //given
        val expected = Either.Right(VALID_SEARCH_PUBLIC_RESULT)

        given(searchUserRepository)
            .suspendFunction(searchUserRepository::searchUserDirectory)
            .whenInvokedWith(anything(), anything(), anything(), anything())
            .thenReturn(expected)
        //when
        val actual = searchUsersUseCase(TEST_QUERY)
        //then
        assertIs<Result.Success>(actual)
        assertEquals(expected.value, actual.userSearchResult)
    }

    @Test
    fun givenPendingConnectionRequests_whenSearchingPublicUser_thenCorrectlyPropagateUserWithConnectionStatus() = runTest {
        //given
        val expected = Either.Right(VALID_SEARCH_PUBLIC_RESULT)

        given(connectionRepository)
            .suspendFunction(connectionRepository::getConnectionRequests)
            .whenInvoked()
            .thenReturn(listOf(PENDING_CONNECTION))

        given(searchUserRepository)
            .suspendFunction(searchUserRepository::searchUserDirectory)
            .whenInvokedWith(anything(), anything(), anything(),anything())
            .thenReturn(expected)
        //when
        val actual = searchUsersUseCase(TEST_QUERY)
        //then
        assertIs<Result.Success>(actual)
        assertEquals(
            actual.userSearchResult.result.first { it.id == PENDING_CONNECTION.qualifiedToId }.connectionStatus,
            ConnectionState.PENDING
        )
    }

    @Test
    fun givenValidParams_federated_whenSearchingPublicUser_thenCorrectlyPropagateSuccessResult() = runTest {
        //given
        val expected = Either.Right(VALID_SEARCH_PUBLIC_RESULT)

        given(searchUserRepository)
            .suspendFunction(searchUserRepository::searchUserDirectory)
            .whenInvokedWith(eq("testQuery"), eq("wire.com"), anything(), anything())
            .thenReturn(expected)
        //when
        val actual = searchUsersUseCase(TEST_QUERY_FEDERATED)
        //then
        assertIs<Result.Success>(actual)
        assertEquals(expected.value, actual.userSearchResult)
    }

    @Test
    fun givenFailure_whenSearchingPublicUser_thenCorrectlyPropagateFailureResult() = runTest {
        //given
        val expected = TEST_CORE_FAILURE

        given(searchUserRepository)
            .suspendFunction(searchUserRepository::searchUserDirectory)
<<<<<<< HEAD
            .whenInvokedWith(eq("testQuery"), eq(""), anything())
=======
            .whenInvokedWith(eq("testQuery"), eq(""), anything(), anything())
>>>>>>> edc760e2
            .thenReturn(expected)
        //when
        val actual = searchUsersUseCase(TEST_QUERY)

        //then
        assertIs<Result.Failure.InvalidQuery>(actual)
    }

    private companion object {
        const val TEST_QUERY = "testQuery"
        const val TEST_QUERY_FEDERATED = "testQuery@wire.com"

        val TEST_CORE_FAILURE = Either.Left(
            NetworkFailure.ServerMiscommunication(KaliumException.InvalidRequestError(ErrorResponse(404, "a", "")))
        )

        val PENDING_CONNECTION = Connection(
            "someId",
            "from",
            "lastUpdate",
            QualifiedID("conversationId", "someDomain"),
            UserId(0.toString(), "domain0"),
            ConnectionState.PENDING,
            "toId",
            null
        )

        val VALID_SEARCH_PUBLIC_RESULT = UserSearchResult(
            result = MutableList(size = 5) {
                OtherUser(
                    id = UserId(it.toString(), "domain$it"),
                    name = "name$it",
                    handle = null,
                    email = null,
                    phone = null,
                    accentId = it,
                    team = null,
                    connectionStatus = ConnectionState.ACCEPTED,
                    previewPicture = null,
                    completePicture = null,
                    availabilityStatus = UserAvailabilityStatus.NONE,
                    userType = UserType.FEDERATED
                )
            }
        )
    }

}<|MERGE_RESOLUTION|>--- conflicted
+++ resolved
@@ -88,7 +88,7 @@
 
         given(searchUserRepository)
             .suspendFunction(searchUserRepository::searchUserDirectory)
-            .whenInvokedWith(anything(), anything(), anything(),anything())
+            .whenInvokedWith(anything(), anything(), anything(), anything())
             .thenReturn(expected)
         //when
         val actual = searchUsersUseCase(TEST_QUERY)
@@ -123,11 +123,7 @@
 
         given(searchUserRepository)
             .suspendFunction(searchUserRepository::searchUserDirectory)
-<<<<<<< HEAD
-            .whenInvokedWith(eq("testQuery"), eq(""), anything())
-=======
             .whenInvokedWith(eq("testQuery"), eq(""), anything(), anything())
->>>>>>> edc760e2
             .thenReturn(expected)
         //when
         val actual = searchUsersUseCase(TEST_QUERY)
