--- conflicted
+++ resolved
@@ -21,7 +21,6 @@
     val invalidCredentials = KaliumException.InvalidRequestError(
         ErrorResponse(403, message = "invalid credentials", label = "invalid-credentials")
     )
-<<<<<<< HEAD
 
     val invalidCode = KaliumException.InvalidRequestError(
         ErrorResponse(404, message = "invalid code", label = "invalid-code")
@@ -51,8 +50,13 @@
         ErrorResponse(451, "domain blocked for registration", "domain-blocked-for-registration")
     )
 
-=======
->>>>>>> a754b1bb
+}
+
+
+object TestNetworkResponseError{
+
+    fun <T : Any>genericError() : NetworkResponse<T> = NetworkResponse.Error(TestNetworkException.generic)
+
 }
 
 
