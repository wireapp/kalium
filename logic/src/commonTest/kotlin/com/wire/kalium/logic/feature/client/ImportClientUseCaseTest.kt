--- conflicted
+++ resolved
@@ -22,12 +22,7 @@
 import com.wire.kalium.common.error.StorageFailure
 import com.wire.kalium.logic.data.client.ClientRepository
 import com.wire.kalium.logic.framework.TestClient
-<<<<<<< HEAD
-import com.wire.kalium.logic.functional.Either
-=======
 import com.wire.kalium.common.functional.Either
-import io.mockative.Mock
->>>>>>> 9761edfd
 import io.mockative.any
 import io.mockative.coEvery
 import io.mockative.coVerify
@@ -72,6 +67,7 @@
     }
 
     private class Arrangement {
+
         val clientRepository = mock(ClientRepository::class)
         val getOrRegisterClientUseCase = mock(GetOrRegisterClientUseCase::class)
 
