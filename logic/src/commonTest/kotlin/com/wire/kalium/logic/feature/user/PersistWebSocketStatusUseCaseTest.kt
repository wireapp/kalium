--- conflicted
+++ resolved
@@ -22,12 +22,7 @@
 import com.wire.kalium.logic.data.session.SessionRepository
 import com.wire.kalium.logic.data.user.UserId
 import com.wire.kalium.logic.feature.user.webSocketStatus.PersistPersistentWebSocketConnectionStatusUseCaseImpl
-<<<<<<< HEAD
-import com.wire.kalium.logic.functional.Either
-=======
 import com.wire.kalium.common.functional.Either
-import io.mockative.Mock
->>>>>>> 9761edfd
 import io.mockative.any
 import io.mockative.coEvery
 import io.mockative.coVerify
@@ -67,7 +62,8 @@
     }
 
     private class Arrangement {
-                val sessionRepository = mock(SessionRepository::class)
+
+        val sessionRepository = mock(SessionRepository::class)
 
         val persistPersistentWebSocketConnectionStatusUseCaseImpl =
             PersistPersistentWebSocketConnectionStatusUseCaseImpl(UserId("test", "domain"), sessionRepository)
