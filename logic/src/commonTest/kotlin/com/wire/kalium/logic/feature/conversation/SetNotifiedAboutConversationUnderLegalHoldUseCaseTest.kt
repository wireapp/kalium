/*
 * Wire
 * Copyright (C) 2024 Wire Swiss GmbH
 *
 * This program is free software: you can redistribute it and/or modify
 * it under the terms of the GNU General Public License as published by
 * the Free Software Foundation, either version 3 of the License, or
 * (at your option) any later version.
 *
 * This program is distributed in the hope that it will be useful,
 * but WITHOUT ANY WARRANTY; without even the implied warranty of
 * MERCHANTABILITY or FITNESS FOR A PARTICULAR PURPOSE. See the
 * GNU General Public License for more details.
 *
 * You should have received a copy of the GNU General Public License
 * along with this program. If not, see http://www.gnu.org/licenses/.
 */
package com.wire.kalium.logic.feature.conversation

import com.wire.kalium.logic.data.conversation.ConversationRepository
import com.wire.kalium.logic.data.id.ConversationId
<<<<<<< HEAD
import com.wire.kalium.logic.functional.Either
=======
import com.wire.kalium.common.functional.Either
import io.mockative.Mock
>>>>>>> 9761edfd
import io.mockative.any
import io.mockative.coEvery
import io.mockative.coVerify
import io.mockative.eq
import io.mockative.mock
import io.mockative.once
import kotlinx.coroutines.test.runTest
import kotlin.test.Test

class SetNotifiedAboutConversationUnderLegalHoldUseCaseTest {

    @Test
    fun givenConversationId_whenInvoke_thenRepositoryIsCalledCorrectly() = runTest {
        // given
        val conversationId = ConversationId("conversationId", "domain")
        val (arrangement, useCase) = Arrangement()
            .withSetLegalHoldStatusChangeNotifiedSuccessful()
            .arrange()
        // when
        useCase.invoke(conversationId)
        // then
        coVerify {
            arrangement.conversationRepository.setLegalHoldStatusChangeNotified(eq(conversationId))
        }.wasInvoked(exactly = once)
    }

    private class Arrangement {
                val conversationRepository = mock(ConversationRepository::class)

        private val useCase: SetNotifiedAboutConversationUnderLegalHoldUseCase by lazy {
            SetNotifiedAboutConversationUnderLegalHoldUseCaseImpl(conversationRepository)
        }
        fun arrange() = this to useCase
        suspend fun withSetLegalHoldStatusChangeNotifiedSuccessful() = apply {
            coEvery {
                conversationRepository.setLegalHoldStatusChangeNotified(any())
            }.returns(Either.Right(true))
        }
    }
}<|MERGE_RESOLUTION|>--- conflicted
+++ resolved
@@ -19,12 +19,7 @@
 
 import com.wire.kalium.logic.data.conversation.ConversationRepository
 import com.wire.kalium.logic.data.id.ConversationId
-<<<<<<< HEAD
-import com.wire.kalium.logic.functional.Either
-=======
 import com.wire.kalium.common.functional.Either
-import io.mockative.Mock
->>>>>>> 9761edfd
 import io.mockative.any
 import io.mockative.coEvery
 import io.mockative.coVerify
@@ -52,7 +47,8 @@
     }
 
     private class Arrangement {
-                val conversationRepository = mock(ConversationRepository::class)
+
+        val conversationRepository = mock(ConversationRepository::class)
 
         private val useCase: SetNotifiedAboutConversationUnderLegalHoldUseCase by lazy {
             SetNotifiedAboutConversationUnderLegalHoldUseCaseImpl(conversationRepository)
