package com.wire.kalium.logic.feature.auth

import com.wire.kalium.logic.StorageFailure
import com.wire.kalium.logic.configuration.server.ServerConfig
import com.wire.kalium.logic.configuration.server.ServerConfigRepository
import com.wire.kalium.logic.data.session.SessionRepository
import com.wire.kalium.logic.data.user.SsoId
import com.wire.kalium.logic.data.user.UserId
import com.wire.kalium.logic.functional.Either
import com.wire.kalium.logic.util.stubs.newServerConfig
import io.mockative.Mock
import io.mockative.any
import io.mockative.given
import io.mockative.mock
import io.mockative.once
import io.mockative.verify
import kotlinx.coroutines.ExperimentalCoroutinesApi
import kotlinx.coroutines.test.runTest
import kotlin.test.Test
import kotlin.test.assertIs

@OptIn(ExperimentalCoroutinesApi::class)
class AddAuthenticatedUserUseCaseTest {

    @Test
    fun givenUserWithNoAlreadyStoredSession_whenInvoked_thenSuccessIsReturned() = runTest {
<<<<<<< HEAD
        val session = TEST_Token
        given(sessionRepository).invocation { doesSessionExist(session.token.userId) }.then { Either.Right(false) }

        given(sessionRepository).invocation { storeSession(session, TEST_SSO_ID) }.then { Either.Right(Unit) }
        given(sessionRepository).invocation { updateCurrentSession(session.token.userId) }.then { Either.Right(Unit) }
=======
        val tokens = TEST_AUTH_TOKENS

        val (arrangement, addAuthenticatedUserUseCase) = Arrangement()
            .withDoesSessionExistResult(tokens.userId, Either.Right(false))
            .withStoreSessionResult(TEST_SERVER_CONFIG.id, TEST_SSO_ID, tokens, Either.Right(Unit))
            .withUpdateCurrentSessionResult(tokens.userId, Either.Right(Unit))
            .arrange()
>>>>>>> a859842b

        val actual = addAuthenticatedUserUseCase(TEST_SERVER_CONFIG.id, TEST_SSO_ID, tokens, false)

        assertIs<AddAuthenticatedUserUseCase.Result.Success>(actual)

<<<<<<< HEAD
        verify(sessionRepository).invocation { storeSession(session, TEST_SSO_ID) }.wasInvoked(exactly = once)
        verify(sessionRepository).invocation { updateCurrentSession(session.token.userId) }.wasInvoked(exactly = once)
=======
        verify(arrangement.sessionRepository)
            .suspendFunction(arrangement.sessionRepository::storeSession)
            .with(any(), any(), any())
            .wasInvoked(exactly = once)

        verify(arrangement.sessionRepository)
            .suspendFunction(arrangement.sessionRepository::updateCurrentSession)
            .with(any())
            .wasInvoked(exactly = once)
>>>>>>> a859842b
    }

    @Test
    fun givenUserWithAlreadyStoredSession_whenInvoked_thenUserAlreadyExistsIsReturned() = runTest {
<<<<<<< HEAD
        val session = TEST_Token
        given(sessionRepository).invocation { doesSessionExist(session.token.userId) }.then { Either.Right(true) }
        given(sessionRepository).invocation { userSession(session.token.userId) }.then { Either.Left(StorageFailure.DataNotFound) }
=======
        val tokens = TEST_AUTH_TOKENS
        val (arrangement, addAuthenticatedUserUseCase) = Arrangement()
            .withDoesSessionExistResult(tokens.userId, Either.Right(true))
            .arrange()
>>>>>>> a859842b

        val actual = addAuthenticatedUserUseCase(TEST_SERVER_CONFIG.id, TEST_SSO_ID, tokens, false)

        assertIs<AddAuthenticatedUserUseCase.Result.Failure.UserAlreadyExists>(actual)

        verify(arrangement.sessionRepository)
            .suspendFunction(arrangement.sessionRepository::storeSession)
            .with(any(), any(), any())
            .wasNotInvoked()

        verify(arrangement.sessionRepository)
            .suspendFunction(arrangement.sessionRepository::updateCurrentSession)
            .with(any())
            .wasNotInvoked()
    }

    @Test
<<<<<<< HEAD
    fun givenUserWithAlreadyStoredSession_whenInvokedWithReplace_thenSuccessReturned() = runTest {
        val oldToken =
            AuthSession(AuthSession.Token.Valid(TEST_USERID, "access-token", "refresh-token", "type"), TEST_SERVER_CONFIG.links)
        val newSession = TEST_Token
        given(sessionRepository).invocation { doesSessionExist(newSession.token.userId) }.then { Either.Right(true) }
        given(sessionRepository).invocation { userSession(newSession.token.userId) }.then { Either.Right(oldToken) }
        given(sessionRepository).invocation { storeSession(newSession, TEST_SSO_ID) }.then { Either.Right(Unit) }
        given(sessionRepository).invocation { updateCurrentSession(newSession.token.userId) }.then { Either.Right(Unit) }
=======
    fun givenUserWithAlreadyStoredSession_whenInvokedWithReplaceAndServerConfigAreTheSame_thenSuccessReturned() = runTest {
        val oldSession = TEST_AUTH_TOKENS.copy(accessToken = "oldAccessToken", refreshToken = "oldRefreshToken")
        val oldSessionFullInfo = Account(AccountInfo.Valid(oldSession.userId), TEST_SERVER_CONFIG, TEST_SSO_ID)

        val newSession = TEST_AUTH_TOKENS.copy(accessToken = "newAccessToken", refreshToken = "newRefreshToken")

        val (arrangement, addAuthenticatedUserUseCase) = Arrangement()
            .withDoesSessionExistResult(newSession.userId, Either.Right(true))
            .withStoreSessionResult(TEST_SERVER_CONFIG.id, TEST_SSO_ID, newSession, Either.Right(Unit))
            .withUpdateCurrentSessionResult(newSession.userId, Either.Right(Unit))
            .withFullAccountInfoResult(newSession.userId, Either.Right(oldSessionFullInfo))
            .withConfigByIdResult(TEST_SERVER_CONFIG.id, Either.Right(TEST_SERVER_CONFIG))
            .arrange()
>>>>>>> a859842b

        val actual = addAuthenticatedUserUseCase(TEST_SERVER_CONFIG.id, TEST_SSO_ID, newSession, true)

        assertIs<AddAuthenticatedUserUseCase.Result.Success>(actual)

<<<<<<< HEAD
        verify(sessionRepository).invocation { storeSession(newSession, TEST_SSO_ID) }.wasInvoked(exactly = once)
        verify(sessionRepository).invocation { updateCurrentSession(newSession.token.userId) }.wasInvoked(exactly = once)
=======
        verify(arrangement.sessionRepository)
            .suspendFunction(arrangement.sessionRepository::storeSession)
            .with(any(), any(), any())
            .wasInvoked(exactly = once)

        verify(arrangement.sessionRepository)
            .suspendFunction(arrangement.sessionRepository::updateCurrentSession)
            .with(any())
            .wasInvoked(exactly = once)

        verify(arrangement.serverConfigRepository)
            .function(arrangement.serverConfigRepository::configById)
            .with(any())
            .wasInvoked(exactly = once)

        verify(arrangement.sessionRepository)
            .function(arrangement.sessionRepository::fullAccountInfo)
            .with(any())
            .wasInvoked(exactly = once)
>>>>>>> a859842b
    }

    @Test
    fun givenUserWithAlreadyStoredSessionWithDifferentServerConfig_whenInvokedWithReplace_thenUserAlreadyExistsReturned() = runTest {
<<<<<<< HEAD
        val oldToken = AuthSession(
            AuthSession.Token.Valid(TEST_USERID, "access-token", "refresh-token", "type"),
            newServerConfig(999).links
        )
        val newSession = TEST_Token
        given(sessionRepository).invocation { doesSessionExist(newSession.token.userId) }.then { Either.Right(true) }
        given(sessionRepository).invocation { userSession(newSession.token.userId) }.then { Either.Right(oldToken) }
=======
        val oldSession = TEST_AUTH_TOKENS.copy(accessToken = "oldAccessToken", refreshToken = "oldRefreshToken")
        val oldSessionServer = newServerConfig(id = 11)

        val newSession = TEST_AUTH_TOKENS.copy(accessToken = "newAccessToken", refreshToken = "newRefreshToken")
        val newSessionServer = newServerConfig(id = 22)

        val (arrangement, addAuthenticatedUserUseCase) = Arrangement()
            .withDoesSessionExistResult(newSession.userId, Either.Right(true))
            .withConfigForUserIdResult(oldSession.userId, Either.Right(oldSessionServer))
            .withConfigByIdResult(newSessionServer.id, Either.Right(newSessionServer))
            .withFullAccountInfoResult(
                oldSession.userId,
                Either.Right(Account(AccountInfo.Valid(oldSession.userId), oldSessionServer, TEST_SSO_ID))
            )
            .arrange()
>>>>>>> a859842b

        val actual = addAuthenticatedUserUseCase(newSessionServer.id, TEST_SSO_ID, newSession, true)

        assertIs<AddAuthenticatedUserUseCase.Result.Failure.UserAlreadyExists>(actual)

        verify(arrangement.sessionRepository)
            .suspendFunction(arrangement.sessionRepository::storeSession)
            .with(any(), any(), any())
            .wasNotInvoked()
        verify(arrangement.sessionRepository)
            .suspendFunction(arrangement.sessionRepository::updateCurrentSession)
            .with(any())
            .wasNotInvoked()
        verify(arrangement.sessionRepository)
            .function(arrangement.sessionRepository::fullAccountInfo).with(any())
            .wasInvoked(exactly = once)
        verify(arrangement.serverConfigRepository)
            .function(arrangement.serverConfigRepository::configById).with(any())
            .wasInvoked(exactly = once)
    }

    private companion object {
        val TEST_USERID = UserId("user_id", "domain.de")
        val TEST_SERVER_CONFIG: ServerConfig = newServerConfig(1)
<<<<<<< HEAD
        val TEST_Token =
            AuthSession(
                AuthSession.Token.Valid(
                    userId = TEST_USERID,
                    accessToken = "access_token",
                    refreshToken = "refresh_token",
                    tokenType = "token_type",
                ),
                TEST_SERVER_CONFIG.links
            )
=======
        val TEST_AUTH_TOKENS = AuthTokens(
            TEST_USERID,
            "access-token",
            "refresh-token",
            "type"
        )
>>>>>>> a859842b
        val TEST_SSO_ID = SsoId(
            "scim",
            null,
            null
        )
    }

    private class Arrangement {
        @Mock
        val sessionRepository = mock(SessionRepository::class)

        @Mock
        val serverConfigRepository = mock(ServerConfigRepository::class)

        private val addAuthenticatedUserUseCase = AddAuthenticatedUserUseCase(sessionRepository, serverConfigRepository)

        suspend fun withDoesSessionExistResult(
            userId: UserId,
            result: Either<StorageFailure, Boolean>
        ) = apply {
            given(sessionRepository).coroutine { doesSessionExist(userId) }.then { result }
        }

        suspend fun withConfigForUserIdResult(
            userId: UserId,
            result: Either<StorageFailure, ServerConfig>
        ) = apply {
            given(serverConfigRepository).coroutine { configForUser(userId) }.then { result }
        }

        fun withFullAccountInfoResult(
            userId: UserId,
            result: Either<StorageFailure, Account>
        ) = apply {
            given(sessionRepository).invocation { fullAccountInfo(userId) }.then { result }
        }

        fun withConfigByIdResult(
            serverConfigId: String,
            result: Either<StorageFailure, ServerConfig>
        ) = apply {
            given(serverConfigRepository).invocation { configById(serverConfigId) }.then { result }
        }

        suspend fun withStoreSessionResult(
            serverConfigId: String,
            ssoId: SsoId?,
            authTokens: AuthTokens,
            result: Either<StorageFailure, Unit>
        ) = apply {
            given(sessionRepository).coroutine { storeSession(serverConfigId, ssoId, authTokens) }.then { result }
        }

        suspend fun withUpdateCurrentSessionResult(
            userId: UserId,
            result: Either<StorageFailure, Unit>
        ) = apply {
            given(sessionRepository).coroutine { updateCurrentSession(userId) }.then { result }
        }

        fun arrange() = this to addAuthenticatedUserUseCase
    }
}<|MERGE_RESOLUTION|>--- conflicted
+++ resolved
@@ -24,13 +24,6 @@
 
     @Test
     fun givenUserWithNoAlreadyStoredSession_whenInvoked_thenSuccessIsReturned() = runTest {
-<<<<<<< HEAD
-        val session = TEST_Token
-        given(sessionRepository).invocation { doesSessionExist(session.token.userId) }.then { Either.Right(false) }
-
-        given(sessionRepository).invocation { storeSession(session, TEST_SSO_ID) }.then { Either.Right(Unit) }
-        given(sessionRepository).invocation { updateCurrentSession(session.token.userId) }.then { Either.Right(Unit) }
-=======
         val tokens = TEST_AUTH_TOKENS
 
         val (arrangement, addAuthenticatedUserUseCase) = Arrangement()
@@ -38,40 +31,28 @@
             .withStoreSessionResult(TEST_SERVER_CONFIG.id, TEST_SSO_ID, tokens, Either.Right(Unit))
             .withUpdateCurrentSessionResult(tokens.userId, Either.Right(Unit))
             .arrange()
->>>>>>> a859842b
 
         val actual = addAuthenticatedUserUseCase(TEST_SERVER_CONFIG.id, TEST_SSO_ID, tokens, false)
 
         assertIs<AddAuthenticatedUserUseCase.Result.Success>(actual)
 
-<<<<<<< HEAD
-        verify(sessionRepository).invocation { storeSession(session, TEST_SSO_ID) }.wasInvoked(exactly = once)
-        verify(sessionRepository).invocation { updateCurrentSession(session.token.userId) }.wasInvoked(exactly = once)
-=======
-        verify(arrangement.sessionRepository)
-            .suspendFunction(arrangement.sessionRepository::storeSession)
-            .with(any(), any(), any())
-            .wasInvoked(exactly = once)
-
-        verify(arrangement.sessionRepository)
-            .suspendFunction(arrangement.sessionRepository::updateCurrentSession)
-            .with(any())
-            .wasInvoked(exactly = once)
->>>>>>> a859842b
+        verify(arrangement.sessionRepository)
+            .suspendFunction(arrangement.sessionRepository::storeSession)
+            .with(any(), any(), any())
+            .wasInvoked(exactly = once)
+
+        verify(arrangement.sessionRepository)
+            .suspendFunction(arrangement.sessionRepository::updateCurrentSession)
+            .with(any())
+            .wasInvoked(exactly = once)
     }
 
     @Test
     fun givenUserWithAlreadyStoredSession_whenInvoked_thenUserAlreadyExistsIsReturned() = runTest {
-<<<<<<< HEAD
-        val session = TEST_Token
-        given(sessionRepository).invocation { doesSessionExist(session.token.userId) }.then { Either.Right(true) }
-        given(sessionRepository).invocation { userSession(session.token.userId) }.then { Either.Left(StorageFailure.DataNotFound) }
-=======
         val tokens = TEST_AUTH_TOKENS
         val (arrangement, addAuthenticatedUserUseCase) = Arrangement()
             .withDoesSessionExistResult(tokens.userId, Either.Right(true))
             .arrange()
->>>>>>> a859842b
 
         val actual = addAuthenticatedUserUseCase(TEST_SERVER_CONFIG.id, TEST_SSO_ID, tokens, false)
 
@@ -89,16 +70,6 @@
     }
 
     @Test
-<<<<<<< HEAD
-    fun givenUserWithAlreadyStoredSession_whenInvokedWithReplace_thenSuccessReturned() = runTest {
-        val oldToken =
-            AuthSession(AuthSession.Token.Valid(TEST_USERID, "access-token", "refresh-token", "type"), TEST_SERVER_CONFIG.links)
-        val newSession = TEST_Token
-        given(sessionRepository).invocation { doesSessionExist(newSession.token.userId) }.then { Either.Right(true) }
-        given(sessionRepository).invocation { userSession(newSession.token.userId) }.then { Either.Right(oldToken) }
-        given(sessionRepository).invocation { storeSession(newSession, TEST_SSO_ID) }.then { Either.Right(Unit) }
-        given(sessionRepository).invocation { updateCurrentSession(newSession.token.userId) }.then { Either.Right(Unit) }
-=======
     fun givenUserWithAlreadyStoredSession_whenInvokedWithReplaceAndServerConfigAreTheSame_thenSuccessReturned() = runTest {
         val oldSession = TEST_AUTH_TOKENS.copy(accessToken = "oldAccessToken", refreshToken = "oldRefreshToken")
         val oldSessionFullInfo = Account(AccountInfo.Valid(oldSession.userId), TEST_SERVER_CONFIG, TEST_SSO_ID)
@@ -112,16 +83,11 @@
             .withFullAccountInfoResult(newSession.userId, Either.Right(oldSessionFullInfo))
             .withConfigByIdResult(TEST_SERVER_CONFIG.id, Either.Right(TEST_SERVER_CONFIG))
             .arrange()
->>>>>>> a859842b
 
         val actual = addAuthenticatedUserUseCase(TEST_SERVER_CONFIG.id, TEST_SSO_ID, newSession, true)
 
         assertIs<AddAuthenticatedUserUseCase.Result.Success>(actual)
 
-<<<<<<< HEAD
-        verify(sessionRepository).invocation { storeSession(newSession, TEST_SSO_ID) }.wasInvoked(exactly = once)
-        verify(sessionRepository).invocation { updateCurrentSession(newSession.token.userId) }.wasInvoked(exactly = once)
-=======
         verify(arrangement.sessionRepository)
             .suspendFunction(arrangement.sessionRepository::storeSession)
             .with(any(), any(), any())
@@ -141,20 +107,10 @@
             .function(arrangement.sessionRepository::fullAccountInfo)
             .with(any())
             .wasInvoked(exactly = once)
->>>>>>> a859842b
     }
 
     @Test
     fun givenUserWithAlreadyStoredSessionWithDifferentServerConfig_whenInvokedWithReplace_thenUserAlreadyExistsReturned() = runTest {
-<<<<<<< HEAD
-        val oldToken = AuthSession(
-            AuthSession.Token.Valid(TEST_USERID, "access-token", "refresh-token", "type"),
-            newServerConfig(999).links
-        )
-        val newSession = TEST_Token
-        given(sessionRepository).invocation { doesSessionExist(newSession.token.userId) }.then { Either.Right(true) }
-        given(sessionRepository).invocation { userSession(newSession.token.userId) }.then { Either.Right(oldToken) }
-=======
         val oldSession = TEST_AUTH_TOKENS.copy(accessToken = "oldAccessToken", refreshToken = "oldRefreshToken")
         val oldSessionServer = newServerConfig(id = 11)
 
@@ -170,7 +126,6 @@
                 Either.Right(Account(AccountInfo.Valid(oldSession.userId), oldSessionServer, TEST_SSO_ID))
             )
             .arrange()
->>>>>>> a859842b
 
         val actual = addAuthenticatedUserUseCase(newSessionServer.id, TEST_SSO_ID, newSession, true)
 
@@ -195,25 +150,12 @@
     private companion object {
         val TEST_USERID = UserId("user_id", "domain.de")
         val TEST_SERVER_CONFIG: ServerConfig = newServerConfig(1)
-<<<<<<< HEAD
-        val TEST_Token =
-            AuthSession(
-                AuthSession.Token.Valid(
-                    userId = TEST_USERID,
-                    accessToken = "access_token",
-                    refreshToken = "refresh_token",
-                    tokenType = "token_type",
-                ),
-                TEST_SERVER_CONFIG.links
-            )
-=======
         val TEST_AUTH_TOKENS = AuthTokens(
             TEST_USERID,
             "access-token",
             "refresh-token",
             "type"
         )
->>>>>>> a859842b
         val TEST_SSO_ID = SsoId(
             "scim",
             null,
