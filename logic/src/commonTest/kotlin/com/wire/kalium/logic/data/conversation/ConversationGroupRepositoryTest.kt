--- conflicted
+++ resolved
@@ -1326,41 +1326,6 @@
     }
 
     @Test
-<<<<<<< HEAD
-    fun givenAFetchingConversationCodeSuccess_whenSyncingCode_thenUpdateLocally() = runTest {
-        val expected = NetworkResponse.Success(
-            ConversationInviteLinkResponse(
-                uri = "uri",
-                code = "code",
-                key = "key",
-                hasPassword = false
-            ),
-            emptyMap(),
-            200
-        )
-
-        val conversationId = ConversationId("value", "domain")
-
-        val accountUrl = "accountUrl.com"
-
-        val (arrangement, conversationGroupRepository) = Arrangement()
-            .withRemoteFetchCode(expected)
-            .withInsertConversationSuccess()
-            .arrange()
-
-        conversationGroupRepository.updateGuestRoomLink(conversationId, accountUrl)
-
-        verify(arrangement.conversationApi)
-            .suspendFunction(arrangement.conversationApi::guestLinkInfo)
-            .with(eq(conversationId.toApi()))
-            .wasInvoked(exactly = once)
-
-        verify(arrangement.conversationDAO)
-            .suspendFunction(arrangement.conversationDAO::updateGuestRoomLink)
-            .with(eq(conversationId.toDao()), eq("uri"), eq(expected.value.hasPassword))
-            .wasInvoked(exactly = once)
-    }
-=======
     fun givenAConversationAndAPIFailsWithMissingLHConsent_whenAddingMembersToConversation_thenShouldRetryWithValidUsers() =
         runTest {
             // given
@@ -1433,7 +1398,41 @@
                 .with(anything(), eq(expectedInitialUsers))
                 .wasInvoked(once)
         }
->>>>>>> 4379560c
+
+    @Test
+    fun givenAFetchingConversationCodeSuccess_whenSyncingCode_thenUpdateLocally() = runTest {
+        val expected = NetworkResponse.Success(
+            ConversationInviteLinkResponse(
+                uri = "uri",
+                code = "code",
+                key = "key",
+                hasPassword = false
+            ),
+            emptyMap(),
+            200
+        )
+
+        val conversationId = ConversationId("value", "domain")
+
+        val accountUrl = "accountUrl.com"
+
+        val (arrangement, conversationGroupRepository) = Arrangement()
+            .withRemoteFetchCode(expected)
+            .withInsertConversationSuccess()
+            .arrange()
+
+        conversationGroupRepository.updateGuestRoomLink(conversationId, accountUrl)
+
+        verify(arrangement.conversationApi)
+            .suspendFunction(arrangement.conversationApi::guestLinkInfo)
+            .with(eq(conversationId.toApi()))
+            .wasInvoked(exactly = once)
+
+        verify(arrangement.conversationDAO)
+            .suspendFunction(arrangement.conversationDAO::updateGuestRoomLink)
+            .with(eq(conversationId.toDao()), eq("uri"), eq(expected.value.hasPassword))
+            .wasInvoked(exactly = once)
+    }
 
     private class Arrangement :
         MemberDAOArrangement by MemberDAOArrangementImpl() {
@@ -1845,7 +1844,6 @@
                 .thenReturn(Either.Right(Unit))
         }
 
-<<<<<<< HEAD
         fun withRemoteFetchCode(
             result: NetworkResponse<ConversationInviteLinkResponse>
         ) = apply {
@@ -1853,13 +1851,13 @@
                 .suspendFunction(conversationApi::guestLinkInfo)
                 .whenInvokedWith(any())
                 .thenReturn(result)
-=======
+        }
+
         fun withSuccessfulFetchUsersLegalHoldConsent(result: ListUsersLegalHoldConsent) = apply {
             given(userRepository)
                 .suspendFunction(userRepository::fetchUsersLegalHoldConsent)
                 .whenInvokedWith(any())
                 .thenReturn(Either.Right(result))
->>>>>>> 4379560c
         }
 
         fun arrange() = this to conversationGroupRepository
