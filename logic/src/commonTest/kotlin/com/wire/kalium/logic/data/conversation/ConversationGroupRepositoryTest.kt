/*
 * Wire
 * Copyright (C) 2024 Wire Swiss GmbH
 *
 * This program is free software: you can redistribute it and/or modify
 * it under the terms of the GNU General Public License as published by
 * the Free Software Foundation, either version 3 of the License, or
 * (at your option) any later version.
 *
 * This program is distributed in the hope that it will be useful,
 * but WITHOUT ANY WARRANTY; without even the implied warranty of
 * MERCHANTABILITY or FITNESS FOR A PARTICULAR PURPOSE. See the
 * GNU General Public License for more details.
 *
 * You should have received a copy of the GNU General Public License
 * along with this program. If not, see http://www.gnu.org/licenses/.
 */

package com.wire.kalium.logic.data.conversation

import com.wire.kalium.logic.CoreFailure
import com.wire.kalium.logic.MLSFailure
import com.wire.kalium.logic.NetworkFailure
import com.wire.kalium.logic.StorageFailure
import com.wire.kalium.logic.data.conversation.mls.MLSAdditionResult
import com.wire.kalium.logic.data.id.ConversationId
import com.wire.kalium.logic.data.id.GroupID
import com.wire.kalium.logic.data.id.SelfTeamIdProvider
import com.wire.kalium.logic.data.id.TeamId
import com.wire.kalium.logic.data.id.toApi
import com.wire.kalium.logic.data.id.toDao
import com.wire.kalium.logic.data.id.toModel
import com.wire.kalium.logic.data.legalhold.ListUsersLegalHoldConsent
import com.wire.kalium.logic.data.message.MessageContent
import com.wire.kalium.logic.data.mls.CipherSuite
import com.wire.kalium.logic.data.service.ServiceId
import com.wire.kalium.logic.data.user.UserRepository
import com.wire.kalium.logic.framework.TestConversation
import com.wire.kalium.logic.framework.TestConversation.ADD_MEMBER_TO_CONVERSATION_SUCCESSFUL_RESPONSE
import com.wire.kalium.logic.framework.TestConversation.ADD_SERVICE_TO_CONVERSATION_SUCCESSFUL_RESPONSE
import com.wire.kalium.logic.framework.TestUser
import com.wire.kalium.logic.functional.Either
import com.wire.kalium.logic.sync.receiver.conversation.ConversationMessageTimerEventHandler
import com.wire.kalium.logic.sync.receiver.conversation.MemberJoinEventHandler
import com.wire.kalium.logic.sync.receiver.conversation.MemberLeaveEventHandler
import com.wire.kalium.logic.sync.receiver.handler.legalhold.LegalHoldHandler
import com.wire.kalium.logic.util.arrangement.dao.MemberDAOArrangement
import com.wire.kalium.logic.util.arrangement.dao.MemberDAOArrangementImpl
import com.wire.kalium.logic.util.shouldFail
import com.wire.kalium.logic.util.shouldSucceed
import com.wire.kalium.logic.util.thenReturnSequentially
import com.wire.kalium.network.api.base.authenticated.conversation.AddServiceRequest
import com.wire.kalium.network.api.base.authenticated.conversation.ConvProtocol
import com.wire.kalium.network.api.base.authenticated.conversation.ConvProtocol.MLS
import com.wire.kalium.network.api.base.authenticated.conversation.ConversationApi
import com.wire.kalium.network.api.base.authenticated.conversation.ConversationMemberAddedResponse
import com.wire.kalium.network.api.base.authenticated.conversation.ConversationMemberDTO
import com.wire.kalium.network.api.base.authenticated.conversation.ConversationMemberRemovedResponse
import com.wire.kalium.network.api.base.authenticated.conversation.ConversationMembersResponse
import com.wire.kalium.network.api.base.authenticated.conversation.ConversationResponse
import com.wire.kalium.network.api.base.authenticated.conversation.ReceiptMode
import com.wire.kalium.network.api.base.authenticated.conversation.guestroomlink.ConversationInviteLinkResponse
import com.wire.kalium.network.api.base.authenticated.conversation.messagetimer.ConversationMessageTimerDTO
import com.wire.kalium.network.api.base.authenticated.conversation.model.ConversationCodeInfo
import com.wire.kalium.network.api.base.authenticated.notification.EventContentDTO
import com.wire.kalium.network.api.base.model.ConversationAccessDTO
import com.wire.kalium.network.api.base.model.ConversationAccessRoleDTO
import com.wire.kalium.network.api.base.model.ErrorResponse
import com.wire.kalium.network.api.base.model.FederationUnreachableResponse
import com.wire.kalium.network.exceptions.KaliumException
import com.wire.kalium.network.utils.NetworkResponse
import com.wire.kalium.persistence.dao.conversation.ConversationDAO
import com.wire.kalium.persistence.dao.conversation.ConversationEntity
import com.wire.kalium.persistence.dao.conversation.ConversationGuestLinkEntity
import com.wire.kalium.persistence.dao.conversation.ConversationViewEntity
import io.ktor.http.HttpStatusCode
import io.mockative.Mock
import io.mockative.any
import io.mockative.coEvery
import io.mockative.coVerify
import io.mockative.eq
import io.mockative.matches
import io.mockative.mock
import io.mockative.once
import io.mockative.twice
import kotlinx.coroutines.flow.Flow
import kotlinx.coroutines.flow.first
import kotlinx.coroutines.flow.flowOf
import kotlinx.coroutines.test.runTest
import kotlinx.datetime.Instant
import kotlin.test.Test
import kotlin.test.assertEquals
import kotlin.test.assertIs

@Suppress("LargeClass")
class ConversationGroupRepositoryTest {

    @Test
    fun givenSelfUserBelongsToATeam_whenCallingCreateGroupConversation_thenConversationIsCreatedAtBackendAndPersisted() = runTest {
        val (arrangement, conversationGroupRepository) = Arrangement()
            .withCreateNewConversationAPIResponses(arrayOf(NetworkResponse.Success(CONVERSATION_RESPONSE, emptyMap(), 201)))
            .withSelfTeamId(Either.Right(TestUser.SELF.teamId))
            .withInsertConversationSuccess()
            .withConversationDetailsById(TestConversation.GROUP_VIEW_ENTITY(PROTEUS_PROTOCOL_INFO))
            .withSuccessfulNewConversationGroupStartedHandled()
            .withSuccessfulNewConversationMemberHandled()
            .withSuccessfulNewConversationGroupStartedUnverifiedWarningHandled()
            .withSuccessfulLegalHoldHandleConversationMembersChanged()
            .arrange()

        val result = conversationGroupRepository.createGroupConversation(
            GROUP_NAME,
            listOf(TestUser.USER_ID),
            ConversationOptions(protocol = ConversationOptions.Protocol.PROTEUS)
        )

        result.shouldSucceed()

        with(arrangement) {
            coVerify {
                conversationDAO.insertConversation(any())
            }.wasInvoked(once)

            coVerify {
                newConversationMembersRepository.persistMembersAdditionToTheConversation(any(), any())
            }.wasInvoked(once)
        }
    }

    @Test
    fun givenSelfUserDoesNotBelongToATeam_whenCallingCreateGroupConversation_thenConversationIsCreatedAtBackendAndPersisted() = runTest {
        val (arrangement, conversationGroupRepository) = Arrangement()
            .withCreateNewConversationAPIResponses(arrayOf(NetworkResponse.Success(CONVERSATION_RESPONSE, emptyMap(), 201)))
            .withSelfTeamId(Either.Right(null))
            .withInsertConversationSuccess()
            .withConversationDetailsById(TestConversation.GROUP_VIEW_ENTITY(PROTEUS_PROTOCOL_INFO))
            .withSuccessfulNewConversationGroupStartedHandled()
            .withSuccessfulNewConversationMemberHandled()
            .withSuccessfulNewConversationGroupStartedUnverifiedWarningHandled()
            .withSuccessfulLegalHoldHandleConversationMembersChanged()
            .arrange()

        val result = conversationGroupRepository.createGroupConversation(
            GROUP_NAME,
            listOf(TestUser.USER_ID),
            ConversationOptions(protocol = ConversationOptions.Protocol.PROTEUS)
        )

        result.shouldSucceed()

        with(arrangement) {
            coVerify {
                conversationDAO.insertConversation(any())
            }.wasInvoked(once)

            coVerify {
                newConversationMembersRepository.persistMembersAdditionToTheConversation(any(), any())
            }.wasInvoked(once)
        }
    }

    @Test
    fun givenSuccess_whenCallingCreateGroupConversation_thenHandleLegalHoldConversationMembersChanged() = runTest {
        val (arrangement, conversationGroupRepository) = Arrangement()
            .withCreateNewConversationAPIResponses(arrayOf(NetworkResponse.Success(CONVERSATION_RESPONSE, emptyMap(), 201)))
            .withSelfTeamId(Either.Right(TestUser.SELF.teamId))
            .withInsertConversationSuccess()
            .withConversationDetailsById(TestConversation.GROUP_VIEW_ENTITY(PROTEUS_PROTOCOL_INFO))
            .withSuccessfulNewConversationGroupStartedHandled()
            .withSuccessfulNewConversationMemberHandled()
            .withSuccessfulNewConversationGroupStartedUnverifiedWarningHandled()
            .withSuccessfulLegalHoldHandleConversationMembersChanged()
            .arrange()

        val result = conversationGroupRepository.createGroupConversation(
            GROUP_NAME,
            listOf(TestUser.USER_ID),
            ConversationOptions(protocol = ConversationOptions.Protocol.PROTEUS)
        )

        result.shouldSucceed()

        coVerify {
            arrangement.legalHoldHandler.handleConversationMembersChanged(any())
        }.wasInvoked(once)
    }

    @Test
    fun givenCreatingAGroupConversation_whenThereIsAnUnreachableError_thenRetryIsExecutedWithValidUsersOnly() = runTest {
        val (arrangement, conversationGroupRepository) = Arrangement()
            .withCreateNewConversationAPIResponses(
                arrayOf(
                    FEDERATION_ERROR_UNREACHABLE_DOMAINS,
                    NetworkResponse.Success(CONVERSATION_RESPONSE, emptyMap(), 201)
                )
            )
            .withSelfTeamId(Either.Right(null))
            .withInsertConversationSuccess()
            .withConversationDetailsById(TestConversation.GROUP_VIEW_ENTITY(PROTEUS_PROTOCOL_INFO))
            .withSuccessfulNewConversationGroupStartedHandled()
            .withSuccessfulNewConversationMemberHandled()
            .withSuccessfulNewConversationGroupStartedUnverifiedWarningHandled()
            .withSuccessfulLegalHoldHandleConversationMembersChanged()
            .withInsertFailedToAddSystemMessageSuccess()
            .arrange()

        val unreachableUserId = TestUser.USER_ID.copy(domain = "unstableDomain2.com")
        val result = conversationGroupRepository.createGroupConversation(
            GROUP_NAME,
            listOf(TestUser.USER_ID, unreachableUserId),
            ConversationOptions(protocol = ConversationOptions.Protocol.PROTEUS)
        )

        result.shouldSucceed()

        with(arrangement) {
            coVerify {
                conversationApi.createNewConversation(matches { it.qualifiedUsers?.size == 2 })
            }.wasInvoked(once)

            coVerify {
                conversationApi.createNewConversation(matches { it.qualifiedUsers?.size == 1 })
            }.wasInvoked(once)

            coVerify {
                conversationDAO.insertConversation(any())
            }.wasInvoked(once)

            coVerify {
                newConversationMembersRepository.persistMembersAdditionToTheConversation(any(), any())
            }.wasInvoked(once)

            coVerify {
                newGroupConversationSystemMessagesCreator.conversationFailedToAddMembers(
                    any(),
                    eq(listOf(unreachableUserId)),
                    eq(MessageContent.MemberChange.FailedToAdd.Type.Federation)
                )
            }.wasInvoked(once)
        }
    }

    @Test
    fun givenCreatingAGroupConversation_whenThereIsAnUnreachableError_thenRetryIsExecutedWithValidUsersOnlyOnce() = runTest {
        val (arrangement, conversationGroupRepository) = Arrangement()
            .withCreateNewConversationAPIResponses(
                arrayOf(
                    FEDERATION_ERROR_UNREACHABLE_DOMAINS,
                    FEDERATION_ERROR_UNREACHABLE_DOMAINS,
                )
            )
            .withSelfTeamId(Either.Right(null))
            .withInsertConversationSuccess()
            .withConversationDetailsById(TestConversation.GROUP_VIEW_ENTITY(PROTEUS_PROTOCOL_INFO))
            .withSuccessfulNewConversationGroupStartedHandled()
            .withSuccessfulNewConversationMemberHandled()
            .arrange()

        val unreachableUserId = TestUser.USER_ID.copy(domain = "unstableDomain2.com")
        val result = conversationGroupRepository.createGroupConversation(
            GROUP_NAME,
            listOf(TestUser.USER_ID, unreachableUserId),
            ConversationOptions(protocol = ConversationOptions.Protocol.PROTEUS)
        )

        result.shouldFail()

        with(arrangement) {
            coVerify {
                conversationApi.createNewConversation(any())
            }.wasInvoked(twice)

            coVerify {
                conversationDAO.insertConversation(any())
            }.wasNotInvoked()

            coVerify {
                newConversationMembersRepository.persistMembersAdditionToTheConversation(any(), any())
            }.wasNotInvoked()

            coVerify {
                newGroupConversationSystemMessagesCreator.conversationFailedToAddMembers(any(), any(), any())
            }.wasNotInvoked()
        }
    }

    @Test
    fun givenCreatingAGroupConversation_whenThereIsAMissingLegalHoldConsentError_thenRetryIsExecutedWithValidUsersOnly() = runTest {
        val usersWithConsent = listOf(TestUser.USER_ID, TestUser.OTHER_USER_ID.copy(value = "idWithConsent"))
        val usersWithoutConsent = listOf(TestUser.OTHER_USER_ID.copy(value = "idWithoutConsent"))
        val usersFailed = listOf(TestUser.OTHER_USER_ID.copy(value = "idFailed"))
        val (arrangement, conversationGroupRepository) = Arrangement()
            .withCreateNewConversationAPIResponses(
                arrayOf(ERROR_MISSING_LEGALHOLD_CONSENT, NetworkResponse.Success(CONVERSATION_RESPONSE, emptyMap(), 201))
            )
            .withSelfTeamId(Either.Right(null))
            .withInsertConversationSuccess()
            .withConversationDetailsById(TestConversation.GROUP_VIEW_ENTITY(PROTEUS_PROTOCOL_INFO))
            .withSuccessfulNewConversationGroupStartedHandled()
            .withSuccessfulNewConversationMemberHandled()
            .withSuccessfulNewConversationGroupStartedUnverifiedWarningHandled()
            .withInsertFailedToAddSystemMessageSuccess()
            .withSuccessfulFetchUsersLegalHoldConsent(ListUsersLegalHoldConsent(usersWithConsent, usersWithoutConsent, usersFailed))
            .withSuccessfulLegalHoldHandleConversationMembersChanged()
            .arrange()

        val result = conversationGroupRepository.createGroupConversation(
            GROUP_NAME,
            usersWithConsent + usersWithoutConsent + usersFailed,
            ConversationOptions(protocol = ConversationOptions.Protocol.PROTEUS)
        )

        result.shouldSucceed()

        with(arrangement) {
            coVerify {
                conversationApi.createNewConversation(matches { it.qualifiedUsers?.size == 4 })
            }.wasInvoked(once)

            coVerify {
                conversationApi.createNewConversation(matches { it.qualifiedUsers?.size == 2 })
            }.wasInvoked(once)

            coVerify {
                conversationDAO.insertConversation(any())
            }.wasInvoked(once)

            coVerify {
                newConversationMembersRepository.persistMembersAdditionToTheConversation(any(), any())
            }.wasInvoked(once)

            coVerify {
                newGroupConversationSystemMessagesCreator.conversationFailedToAddMembers(
                    any(),
                    userIdList = eq(usersWithoutConsent + usersFailed),
                    eq(MessageContent.MemberChange.FailedToAdd.Type.LegalHold)
                )
            }.wasInvoked(once)
        }
    }

    @Test
    fun givenCreatingAGroupConversation_whenThereIsAMissingLegalHoldConsentError_thenRetryIsExecutedWithValidUsersOnlyOnce() = runTest {
        val usersWithConsent = listOf(TestUser.USER_ID, TestUser.OTHER_USER_ID.copy(value = "idWithConsent"))
        val usersWithoutConsent = listOf(TestUser.OTHER_USER_ID.copy(value = "idWithoutConsent"))
        val usersFailed = listOf(TestUser.OTHER_USER_ID.copy(value = "idFailed"))
        val (arrangement, conversationGroupRepository) = Arrangement()
            .withCreateNewConversationAPIResponses(arrayOf(ERROR_MISSING_LEGALHOLD_CONSENT, ERROR_MISSING_LEGALHOLD_CONSENT))
            .withSelfTeamId(Either.Right(null))
            .withInsertConversationSuccess()
            .withConversationDetailsById(TestConversation.GROUP_VIEW_ENTITY(PROTEUS_PROTOCOL_INFO))
            .withSuccessfulNewConversationGroupStartedHandled()
            .withSuccessfulNewConversationMemberHandled()
            .withSuccessfulFetchUsersLegalHoldConsent(ListUsersLegalHoldConsent(usersWithConsent, usersWithoutConsent, usersFailed))
            .arrange()

        val result = conversationGroupRepository.createGroupConversation(
            GROUP_NAME,
            usersWithConsent + usersWithoutConsent + usersFailed,
            ConversationOptions(protocol = ConversationOptions.Protocol.PROTEUS)
        )

        result.shouldFail()

        with(arrangement) {
            coVerify {
                conversationApi.createNewConversation(any())
            }.wasInvoked(twice)

            coVerify {
                conversationDAO.insertConversation(any())
            }.wasNotInvoked()

            coVerify {
                newConversationMembersRepository.persistMembersAdditionToTheConversation(any(), any())
            }.wasNotInvoked()

            coVerify {
                newGroupConversationSystemMessagesCreator.conversationFailedToAddMembers(any(), any(), any())
            }.wasNotInvoked()
        }
    }

    @Test
    fun givenMLSProtocolIsUsed_whenCallingCreateGroupConversation_thenMLSGroupIsEstablished() = runTest {
        val conversationResponse = CONVERSATION_RESPONSE.copy(protocol = MLS)
        val (arrangement, conversationGroupRepository) = Arrangement()
            .withCreateNewConversationAPIResponses(arrayOf(NetworkResponse.Success(conversationResponse, emptyMap(), 201)))
            .withSelfTeamId(Either.Right(TestUser.SELF.teamId))
            .withInsertConversationSuccess()
            .withMlsConversationEstablished(MLSAdditionResult(setOf(TestUser.USER_ID), emptySet()))
            .withConversationDetailsById(TestConversation.GROUP_VIEW_ENTITY(PROTEUS_PROTOCOL_INFO))
            .withSuccessfulNewConversationGroupStartedHandled()
            .withSuccessfulNewConversationMemberHandled()
            .withSuccessfulNewConversationGroupStartedUnverifiedWarningHandled()
            .withSuccessfulLegalHoldHandleConversationMembersChanged()
            .arrange()

        val result = conversationGroupRepository.createGroupConversation(
            GROUP_NAME,
            listOf(TestUser.USER_ID),
            ConversationOptions(protocol = ConversationOptions.Protocol.MLS)
        )

        result.shouldSucceed()

        with(arrangement) {
            coVerify {
                conversationDAO.insertConversation(any())
            }.wasInvoked(once)

            coVerify {
                mlsConversationRepository.establishMLSGroup(any(), any(), eq(true))
            }.wasInvoked(once)

            coVerify {
                newConversationMembersRepository.persistMembersAdditionToTheConversation(any(), any())
            }.wasInvoked(once)
        }
    }

    @Test
    fun givenMLSProtocolIsUsedAndSomeUsersAreNotAddedToMLSGroup_whenCallingCreateGroupConversation_thenMissingMembersArePersisted() =
        runTest {
            val conversationResponse = CONVERSATION_RESPONSE.copy(protocol = MLS)
            val missingMembersFromMLSGroup = setOf(TestUser.OTHER_USER_ID, TestUser.OTHER_USER_ID_2)
            val successfullyAddedUsers = setOf(TestUser.USER_ID)
            val allWantedMembers = successfullyAddedUsers + missingMembersFromMLSGroup
            val (arrangement, conversationGroupRepository) = Arrangement()
                .withCreateNewConversationAPIResponses(arrayOf(NetworkResponse.Success(conversationResponse, emptyMap(), 201)))
                .withSelfTeamId(Either.Right(TestUser.SELF.teamId))
                .withInsertConversationSuccess()
                .withMlsConversationEstablished(MLSAdditionResult(setOf(TestUser.USER_ID), notAddedUsers = missingMembersFromMLSGroup))
                .withConversationDetailsById(TestConversation.GROUP_VIEW_ENTITY(PROTEUS_PROTOCOL_INFO))
                .withSuccessfulNewConversationGroupStartedHandled()
                .withSuccessfulNewConversationMemberHandled()
                .withSuccessfulNewConversationGroupStartedUnverifiedWarningHandled()
                .withSuccessfulLegalHoldHandleConversationMembersChanged()
                .withInsertFailedToAddSystemMessageSuccess()
                .arrange()

            val result = conversationGroupRepository.createGroupConversation(
                GROUP_NAME,
                allWantedMembers.toList(),
                ConversationOptions(protocol = ConversationOptions.Protocol.MLS)
            )

            result.shouldSucceed()

            with(arrangement) {
                coVerify {
                    conversationDAO.insertConversation(any())
                }.wasInvoked(once)

                coVerify {
                    mlsConversationRepository.establishMLSGroup(any(), any(), eq(true))
                }.wasInvoked(once)

                coVerify {
                    newConversationMembersRepository.persistMembersAdditionToTheConversation(any(), any())
                }.wasInvoked(once)

                coVerify {
                    arrangement.newGroupConversationSystemMessagesCreator.conversationFailedToAddMembers(
                        any(),
                        matches { it.containsAll(missingMembersFromMLSGroup) },
                        eq(MessageContent.MemberChange.FailedToAdd.Type.Federation)
                    )
                }.wasInvoked(once)
            }
        }

    @Test
    fun givenProteusConversation_whenAddingMembersToConversation_thenShouldSucceed() = runTest {
        val (arrangement, conversationGroupRepository) = Arrangement()
            .withConversationDetailsById(TestConversation.CONVERSATION)
            .withProtocolInfoById(PROTEUS_PROTOCOL_INFO)
            .withFetchUsersIfUnknownByIdsSuccessful()
            .withAddMemberAPISucceedChanged()
            .withSuccessfulHandleMemberJoinEvent()
            .arrange()

        conversationGroupRepository.addMembers(listOf(TestConversation.USER_1), TestConversation.ID)
            .shouldSucceed()

        coVerify {
            arrangement.conversationApi.addMember(any(), eq(TestConversation.ID.toApi()))
        }.wasInvoked(exactly = once)

        coVerify {
            arrangement.memberJoinEventHandler.handle(any())
        }.wasInvoked(exactly = once)
    }

    @Test
    fun givenProteusConversation_whenAddingServiceToConversation_thenShouldSucceed() = runTest {
        val serviceID = ServiceId("service-id", "service-provider")
        val addServiceRequest = AddServiceRequest(id = serviceID.id, provider = serviceID.provider)

        val (arrangement, conversationGroupRepository) = Arrangement()
            .withConversationDetailsById(TestConversation.CONVERSATION)
            .withProtocolInfoById(PROTEUS_PROTOCOL_INFO)
            .withFetchUsersIfUnknownByIdsSuccessful()
            .withAddServiceAPISucceedChanged()
            .withSuccessfulHandleMemberJoinEvent()
            .arrange()

        conversationGroupRepository.addService(serviceID, TestConversation.ID)
            .shouldSucceed()

        coVerify {
            arrangement.conversationApi.addService(eq(addServiceRequest), eq(TestConversation.ID.toApi()))
        }.wasInvoked(exactly = once)

        coVerify {
            arrangement.memberJoinEventHandler.handle(any())
        }.wasInvoked(exactly = once)
    }

    @Test
    fun givenProteusConversationAndUserIsAlreadyAMember_whenAddingMembersToConversation_thenShouldSucceed() = runTest {
        val (arrangement, conversationGroupRepository) = Arrangement()
            .withConversationDetailsById(TestConversation.CONVERSATION)
            .withProtocolInfoById(PROTEUS_PROTOCOL_INFO)
            .withFetchUsersIfUnknownByIdsSuccessful()
            .withAddMemberAPISucceedUnchanged()
            .arrange()

        conversationGroupRepository.addMembers(listOf(TestConversation.USER_1), TestConversation.ID)
            .shouldSucceed()

        coVerify {
            arrangement.memberJoinEventHandler.handle(any())
        }.wasNotInvoked()
    }

    @Test
    fun givenProteusConversationAndAPICallFails_whenAddingMembersToConversation_thenShouldFail() = runTest {
        val (arrangement, conversationGroupRepository) = Arrangement()
            .withConversationDetailsById(TestConversation.CONVERSATION)
            .withProtocolInfoById(PROTEUS_PROTOCOL_INFO)
            .withAddMemberAPIFailed()
            .withInsertFailedToAddSystemMessageSuccess()
            .arrange()

        conversationGroupRepository.addMembers(listOf(TestConversation.USER_1), TestConversation.ID)
            .shouldFail()

        coVerify {
            arrangement.memberJoinEventHandler.handle(any())
        }.wasNotInvoked()
    }

    @Test
    fun givenMLSConversation_whenAddingServiceToConversation_thenReturnError() = runTest {
        val serviceID = ServiceId("service-id", "service-provider")

        val (arrangement, conversationGroupRepository) = Arrangement()
            .withConversationDetailsById(TestConversation.CONVERSATION)
            .withProtocolInfoById(MLS_PROTOCOL_INFO)
            .arrange()

        conversationGroupRepository.addService(serviceID, TestConversation.ID)
            .shouldFail {
                assertIs<MLSFailure.Generic>(it)
                assertIs<UnsupportedOperationException>(it.exception)
            }

        coVerify {
            arrangement.conversationApi.addService(any(), any())
        }.wasNotInvoked()

        coVerify {
            arrangement.memberJoinEventHandler.handle(any())
        }.wasNotInvoked()
    }

    @Test
    fun givenAConversationAndAPISucceedsWithoutChange_whenAddingMembersToConversation_thenShouldSucceed() = runTest {
        val (arrangement, conversationGroupRepository) = Arrangement()
            .withConversationDetailsById(TestConversation.CONVERSATION)
            .withProtocolInfoById(PROTEUS_PROTOCOL_INFO)
            .withFetchUsersIfUnknownByIdsSuccessful()
            .withAddMemberAPISucceedUnchanged()
            .arrange()

        conversationGroupRepository.addMembers(listOf(TestConversation.USER_1), TestConversation.ID)
            .shouldSucceed()

        coVerify {
            arrangement.memberJoinEventHandler.handle(any())
        }.wasNotInvoked()
    }

    @Test
    fun givenAConversationAndAPIFailed_whenAddingMembersToConversation_thenShouldNotSucceed() = runTest {
        val (arrangement, conversationGroupRepository) = Arrangement()
            .withConversationDetailsById(TestConversation.CONVERSATION)
            .withProtocolInfoById(PROTEUS_PROTOCOL_INFO)
            .withInsertFailedToAddSystemMessageSuccess()
            .withAddMemberAPIFailed()
            .arrange()

        val expectedInitialUsers = listOf(TestConversation.USER_1, TestConversation.USER_2)
        conversationGroupRepository.addMembers(expectedInitialUsers, TestConversation.ID)
            .shouldFail()

        coVerify {
            arrangement.memberJoinEventHandler.handle(any())
        }.wasNotInvoked()

        coVerify {
            arrangement.newGroupConversationSystemMessagesCreator.conversationFailedToAddMembers(
                conversationId = any(),
                userIdList = matches { it.containsAll(expectedInitialUsers) },
                type = any()
            )
        }.wasInvoked(once)
    }

    @Test
    fun givenAnMLSConversationAndAPISucceeds_whenAddMemberFromConversation_thenShouldSucceed() = runTest {
        val (arrangement, conversationGroupRepository) = Arrangement()
            .withConversationDetailsById(TestConversation.MLS_CONVERSATION)
            .withProtocolInfoById(MLS_PROTOCOL_INFO)
            .withAddMemberAPISucceedChanged()
            .withSuccessfulAddMemberToMLSGroup()
            .withInsertFailedToAddSystemMessageSuccess()
            .arrange()

        conversationGroupRepository.addMembers(listOf(TestConversation.USER_1), TestConversation.ID)
            .shouldSucceed()

        // this is called in the mlsRepo
        coVerify {
            arrangement.memberJoinEventHandler.handle(any())
        }.wasNotInvoked()

        coVerify {
            arrangement.mlsConversationRepository.addMemberToMLSGroup(
                eq(GROUP_ID),
                eq(listOf(TestConversation.USER_1)),
                eq(CipherSuite.fromTag(CIPHER_SUITE.cipherSuiteTag))
            )
        }.wasInvoked(exactly = once)
    }

    @Test
    fun givenMixedConversation_whenAddMemberFromConversation_thenShouldSucceed() = runTest {
        val (arrangement, conversationGroupRepository) = Arrangement()
            .withConversationDetailsById(TestConversation.MIXED_CONVERSATION)
            .withProtocolInfoById(MIXED_PROTOCOL_INFO)
            .withAddMemberAPISucceedChanged()
            .withSuccessfulAddMemberToMLSGroup()
            .withSuccessfulHandleMemberJoinEvent()
            .arrange()

        conversationGroupRepository.addMembers(listOf(TestConversation.USER_1), TestConversation.ID)
            .shouldSucceed()

        coVerify {
            arrangement.conversationApi.addMember(any(), eq(TestConversation.ID.toApi()))
        }.wasInvoked(exactly = once)

        coVerify {
            arrangement.memberJoinEventHandler.handle(any())
        }.wasInvoked(exactly = once)

        coVerify {
            arrangement.mlsConversationRepository.addMemberToMLSGroup(
                eq(GROUP_ID),
                eq(listOf(TestConversation.USER_1)),
                eq(CipherSuite.fromTag(CIPHER_SUITE.cipherSuiteTag))
            )
        }.wasInvoked(exactly = once)
    }

    @Test
    fun givenProteusConversation_whenRemovingMemberFromConversation_thenShouldSucceed() = runTest {
        val (arrangement, conversationGroupRepository) = Arrangement()
            .withConversationDetailsById(TestConversation.CONVERSATION)
            .withProtocolInfoById(PROTEUS_PROTOCOL_INFO)
            .withDeleteMemberAPISucceedChanged()
            .withSuccessfulHandleMemberLeaveEvent()
            .arrange()

        conversationGroupRepository.deleteMember(TestConversation.USER_1, TestConversation.ID)
            .shouldSucceed()

        coVerify {
            arrangement.conversationApi.removeMember(eq(TestConversation.USER_1.toApi()), eq(TestConversation.ID.toApi()))
        }.wasInvoked(exactly = once)

        coVerify {
            arrangement.memberLeaveEventHandler.handle(any())
        }.wasInvoked(exactly = once)
    }

    @Test
    fun givenProteusConversationAndUserIsNotAMember_whenRemovingMemberFromConversation_thenShouldSucceed() = runTest {
        val (arrangement, conversationGroupRepository) = Arrangement()
            .withConversationDetailsById(TestConversation.CONVERSATION)
            .withProtocolInfoById(PROTEUS_PROTOCOL_INFO)
            .withDeleteMemberAPISucceedUnchanged()
            .arrange()

        conversationGroupRepository.deleteMember(TestConversation.USER_1, TestConversation.ID)
            .shouldSucceed()

        coVerify {
            arrangement.memberLeaveEventHandler.handle(any())
        }.wasNotInvoked()
    }

    @Test
    fun givenProteusConversationAndAPICallFails_whenRemovingMemberFromConversation_thenShouldFail() = runTest {
        val (arrangement, conversationGroupRepository) = Arrangement()
            .withConversationDetailsById(TestConversation.CONVERSATION)
            .withProtocolInfoById(PROTEUS_PROTOCOL_INFO)
            .withDeleteMemberAPIFailed()
            .arrange()

        conversationGroupRepository.deleteMember(TestConversation.USER_1, TestConversation.ID)
            .shouldFail()

        coVerify {
            arrangement.memberLeaveEventHandler.handle(any())
        }.wasNotInvoked()
    }

    @Test
    fun givenMLSConversation_whenRemovingLeavingConversation_thenShouldSucceed() = runTest {
        val (arrangement, conversationGroupRepository) = Arrangement()
            .withConversationDetailsById(TestConversation.MLS_CONVERSATION)
            .withProtocolInfoById(MLS_PROTOCOL_INFO)
            .withDeleteMemberAPISucceedChanged()
            .withSuccessfulLeaveMLSGroup()
            .withSuccessfulHandleMemberLeaveEvent()
            .arrange()

        conversationGroupRepository.deleteMember(TestUser.SELF.id, TestConversation.ID)
            .shouldSucceed()

        coVerify {
            arrangement.memberLeaveEventHandler.handle(any())
        }.wasInvoked(exactly = once)
        coVerify {
            arrangement.mlsConversationRepository.leaveGroup(eq(GROUP_ID))
        }.wasInvoked(exactly = once)
        coVerify {
            arrangement.mlsConversationRepository.removeMembersFromMLSGroup(any(), any())
        }.wasNotInvoked()
    }

    @Test
    fun givenMLSConversation_whenRemoveMemberFromConversation_thenShouldSucceed() = runTest {
        val (arrangement, conversationGroupRepository) = Arrangement()
            .withConversationDetailsById(TestConversation.MLS_CONVERSATION)
            .withProtocolInfoById(MLS_PROTOCOL_INFO)
            .withDeleteMemberAPISucceedChanged()
            .withSuccessfulRemoveMemberFromMLSGroup()
            .arrange()

        conversationGroupRepository.deleteMember(TestConversation.USER_1, TestConversation.ID)
            .shouldSucceed()

        coVerify {
            arrangement.mlsConversationRepository.removeMembersFromMLSGroup(eq(GROUP_ID), eq(listOf(TestConversation.USER_1)))
        }.wasInvoked(exactly = once)
        coVerify {
            arrangement.mlsConversationRepository.leaveGroup(any())
        }.wasNotInvoked()
    }

    @Test
    fun givenMixedConversation_whenRemoveMemberFromConversation_thenShouldSucceed() = runTest {
        val (arrangement, conversationGroupRepository) = Arrangement()
            .withConversationDetailsById(TestConversation.MIXED_CONVERSATION)
            .withProtocolInfoById(MIXED_PROTOCOL_INFO)
            .withDeleteMemberAPISucceedChanged()
            .withSuccessfulRemoveMemberFromMLSGroup()
            .withSuccessfulHandleMemberLeaveEvent()
            .arrange()

        conversationGroupRepository.deleteMember(TestConversation.USER_1, TestConversation.ID)
            .shouldSucceed()

        coVerify {
            arrangement.conversationApi.removeMember(eq(TestConversation.USER_1.toApi()), eq(TestConversation.ID.toApi()))
        }.wasInvoked(exactly = once)

        coVerify {
            arrangement.memberLeaveEventHandler.handle(any())
        }.wasInvoked(exactly = once)

        coVerify {
            arrangement.mlsConversationRepository.removeMembersFromMLSGroup(eq(GROUP_ID), eq(listOf(TestConversation.USER_1)))
        }.wasInvoked(exactly = once)
    }

    @Test
    fun givenProteusConversation_whenJoiningConversationSuccessWithChanged_thenResponseIsHandled() = runTest {
        val code = "code"
        val key = "key"
        val uri: String? = null
        val password: String? = null

        val (arrangement, conversationGroupRepository) = Arrangement()
            .withConversationDetailsById(TestConversation.CONVERSATION)
            .withProtocolInfoById(PROTEUS_PROTOCOL_INFO)
            .withJoinConversationAPIResponse(
                code,
                key,
                uri,
                NetworkResponse.Success(ADD_MEMBER_TO_CONVERSATION_SUCCESSFUL_RESPONSE, emptyMap(), 200)
            )
            .withSuccessfulHandleMemberJoinEvent()
            .arrange()

        conversationGroupRepository.joinViaInviteCode(code, key, uri, password)
            .shouldSucceed()

        coVerify {
            arrangement.conversationApi.joinConversation(eq(code), eq(key), eq(uri), eq(password))
        }.wasInvoked(exactly = once)

        coVerify {
            arrangement.memberJoinEventHandler.handle(any())
        }.wasInvoked(exactly = once)
    }

    @Test
    fun givenProteusConversation_whenJoiningConversationSuccessWithUnchanged_thenMemberJoinEventHandlerIsNotInvoked() = runTest {
        val code = "code"
        val key = "key"
        val uri: String? = null
        val password: String? = null

        val (arrangement, conversationGroupRepository) = Arrangement()
            .withConversationDetailsById(TestConversation.CONVERSATION)
            .withConversationDetailsById(TestConversation.GROUP_VIEW_ENTITY(PROTEUS_PROTOCOL_INFO))
            .withJoinConversationAPIResponse(
                code,
                key,
                uri,
                NetworkResponse.Success(ConversationMemberAddedResponse.Unchanged, emptyMap(), 204)
            )
            .withSuccessfulHandleMemberJoinEvent()
            .arrange()

        conversationGroupRepository.joinViaInviteCode(code, key, uri, password)
            .shouldSucceed()

        coVerify {
            arrangement.conversationApi.joinConversation(eq(code), eq(key), eq(uri), eq(password))
        }.wasInvoked(exactly = once)

        coVerify {
            arrangement.memberJoinEventHandler.handle(any())
        }.wasNotInvoked()
    }

    @Test
    fun givenMLSConversation_whenJoiningConversationSuccessWithChanged_thenAddSelfClientsToMlsGroup() = runTest {
        val code = "code"
        val key = "key"
        val uri: String? = null
        val password: String? = null

        val (arrangement, conversationGroupRepository) = Arrangement()
            .withConversationDetailsById(TestConversation.CONVERSATION)
            .withProtocolInfoById(MLS_PROTOCOL_INFO)
            .withJoinConversationAPIResponse(
                code,
                key,
                uri,
                NetworkResponse.Success(ADD_MEMBER_TO_CONVERSATION_SUCCESSFUL_RESPONSE, emptyMap(), 200)
            )
            .withSuccessfulHandleMemberJoinEvent()
            .withJoinExistingMlsConversationSucceeds()
            .withSuccessfulAddMemberToMLSGroup()
            .arrange()

        conversationGroupRepository.joinViaInviteCode(code, key, uri, password)
            .shouldSucceed()

        coVerify {
            arrangement.conversationApi.joinConversation(eq(code), eq(key), eq(uri), eq(password))
        }.wasInvoked(exactly = once)

        coVerify {
            arrangement.memberJoinEventHandler.handle(any())
        }.wasInvoked(exactly = once)

        coVerify {
            arrangement.joinExistingMLSConversation.invoke(eq(ADD_MEMBER_TO_CONVERSATION_SUCCESSFUL_RESPONSE.event.qualifiedConversation.toModel()))
        }.wasInvoked(exactly = once)

        coVerify {
            arrangement.mlsConversationRepository.addMemberToMLSGroup(
                eq(GroupID(MLS_PROTOCOL_INFO.groupId)),
                eq(listOf(TestUser.SELF.id)),
                eq(CipherSuite.fromTag(CIPHER_SUITE.cipherSuiteTag))
            )
        }.wasInvoked(exactly = once)
    }

    @Test
    fun givenMixedConversation_whenJoiningConversationSuccessWithChanged_thenAddSelfClientsToMlsGroup() = runTest {
        val code = "code"
        val key = "key"
        val uri: String? = null
        val password: String? = null

        val (arrangement, conversationGroupRepository) = Arrangement()
            .withConversationDetailsById(TestConversation.CONVERSATION)
            .withProtocolInfoById(MIXED_PROTOCOL_INFO)
            .withJoinConversationAPIResponse(
                code,
                key,
                uri,
                NetworkResponse.Success(ADD_MEMBER_TO_CONVERSATION_SUCCESSFUL_RESPONSE, emptyMap(), 200)
            )
            .withSuccessfulHandleMemberJoinEvent()
            .withJoinExistingMlsConversationSucceeds()
            .withSuccessfulAddMemberToMLSGroup()
            .arrange()

        conversationGroupRepository.joinViaInviteCode(code, key, uri, password)
            .shouldSucceed()

        coVerify {
            arrangement.conversationApi.joinConversation(eq(code), eq(key), eq(uri), eq(password))
        }.wasInvoked(exactly = once)

        coVerify {
            arrangement.memberJoinEventHandler.handle(any())
        }.wasInvoked(exactly = once)

        coVerify {
            arrangement.joinExistingMLSConversation.invoke(eq(ADD_MEMBER_TO_CONVERSATION_SUCCESSFUL_RESPONSE.event.qualifiedConversation.toModel()))
        }.wasInvoked(exactly = once)

        coVerify {
            arrangement.mlsConversationRepository.addMemberToMLSGroup(
                eq(GroupID(MIXED_PROTOCOL_INFO.groupId)),
                eq(listOf(TestUser.SELF.id)),
                eq(CipherSuite.fromTag(CIPHER_SUITE.cipherSuiteTag))
            )
        }.wasInvoked(exactly = once)
    }

    @Test
    fun givenCodeAndKey_whenFetchingLimitedConversationInfo_thenApiIsCalled() = runTest {
        val (code, key) = "code" to "key"

        val (arrangement, conversationGroupRepository) = Arrangement()
            .withFetchLimitedConversationInfo(
                code,
                key,
                NetworkResponse.Success(TestConversation.CONVERSATION_CODE_INFO, emptyMap(), 200)
            )
            .arrange()

        conversationGroupRepository.fetchLimitedInfoViaInviteCode(code, key)
            .shouldSucceed()

        coVerify {
            arrangement.conversationApi.fetchLimitedInformationViaCode(eq(code), eq(key))
        }.wasInvoked(exactly = once)
    }

    @Test
    fun givenASuccessApiCall_whenTryingToGenerateANewGuestRoomLink_ThenCallUpdateGuestLinkInDB() = runTest {
        val conversationId = ConversationId("value", "domain")
        val link = "www.wire.com"

        val expected = EventContentDTO.Conversation.CodeUpdated(
            qualifiedConversation = conversationId.toApi(),
            data = ConversationInviteLinkResponse(
                uri = link,
                code = "code",
                key = "key",
                hasPassword = false
            ),
            qualifiedFrom = TestUser.USER_ID.toApi()
        )
        val (arrangement, conversationGroupRepository) = Arrangement()
            .withSuccessfulCallToGenerateGuestRoomLinkApi(expected)
            .arrange()

        val result = conversationGroupRepository.generateGuestRoomLink(conversationId, null)

        result.shouldSucceed()

        coVerify {
            arrangement.conversationApi.generateGuestRoomLink(any(), any())
        }.wasInvoked(exactly = once)

        coVerify {
            arrangement.conversationDAO.updateGuestRoomLink(any(), any(), any())
        }.wasNotInvoked()
    }

    @Test
    fun givenAFailedApiCall_whenTryingToGenerateANewGuestRoomLink_ThenReturnFailure() = runTest {
        val conversationId = ConversationId("value", "domain")
        val (arrangement, conversationGroupRepository) = Arrangement()
            .withFailedCallToGenerateGuestRoomLinkApi()
            .arrange()

        val result = conversationGroupRepository.generateGuestRoomLink(conversationId, null)

        result.shouldFail()

        coVerify {
            arrangement.conversationApi.generateGuestRoomLink(any(), any())
        }.wasInvoked(exactly = once)

        coVerify {
            arrangement.conversationDAO.updateGuestRoomLink(any(), any(), any())
        }.wasNotInvoked()
    }

    @Test
    fun givenPassword_whenTryingToGenerateANewGuestRoomLink_ThenCallUpdateGuestLinkInDB() = runTest {
        val conversationId = ConversationId("value", "domain")
        val link = "www.wire.com"

        val expected = EventContentDTO.Conversation.CodeUpdated(
            qualifiedConversation = conversationId.toApi(),
            data = ConversationInviteLinkResponse(
                uri = link,
                code = "code",
                key = "key",
                hasPassword = true
            ),
            qualifiedFrom = TestUser.USER_ID.toApi()
        )

        val expectedPassword = "password"
        val (arrangement, conversationGroupRepository) = Arrangement()
            .withSuccessfulCallToGenerateGuestRoomLinkApi(expected)
            .arrange()

        val result = conversationGroupRepository.generateGuestRoomLink(conversationId, expectedPassword)

        result.shouldSucceed()

        coVerify {
            arrangement.conversationApi.generateGuestRoomLink(any(), eq(expectedPassword))
        }.wasInvoked(exactly = once)

        coVerify {
            arrangement.conversationDAO.updateGuestRoomLink(any(), any(), any())
        }.wasNotInvoked()
    }

    @Test
    fun givenASuccessApiCall_whenTryingToRevokeGuestRoomLink_ThenCallUpdateGuestLinkInDB() = runTest {
        val conversationId = ConversationId("value", "domain")
        val (arrangement, conversationGroupRepository) = Arrangement()
            .withSuccessfulCallToRevokeGuestRoomLinkApi()
            .withDeleteGuestLink()
            .arrange()

        val result = conversationGroupRepository.revokeGuestRoomLink(conversationId)

        result.shouldSucceed()

        coVerify {
            arrangement.conversationApi.revokeGuestRoomLink(any())
        }.wasInvoked(exactly = once)

        coVerify {
            arrangement.conversationDAO.deleteGuestRoomLink(any())
        }.wasInvoked(exactly = once)
    }

    @Test
    fun givenAFailedApiCall_whenTryingToRevokingGuestRoomLink_ThenReturnFailure() = runTest {
        val conversationId = ConversationId("value", "domain")
        val (arrangement, conversationGroupRepository) = Arrangement()
            .withFailedCallToRevokeGuestRoomLinkApi()
            .arrange()

        val result = conversationGroupRepository.revokeGuestRoomLink(conversationId)

        result.shouldFail()

        coVerify {
            arrangement.conversationApi.revokeGuestRoomLink(any())
        }.wasInvoked(exactly = once)

        coVerify {
            arrangement.conversationDAO.updateGuestRoomLink(any(), any(), any())
        }.wasNotInvoked()
    }

    @Test
    fun givenDaoRunsEmitsValues_whenObservingGuestRoomLink_thenPropagateGuestRoomLink() = runTest {
        val conversationId = ConversationId("value", "domain")

        val expected = ConversationGuestLinkEntity(
            link = "link",
            isPasswordProtected = false
        )

        val (arrangement, conversationGroupRepository) = Arrangement()
            .withSuccessfulFetchOfGuestRoomLink(flowOf(expected))
            .arrange()

        val result = conversationGroupRepository.observeGuestRoomLink(conversationId)

        coVerify {
            arrangement.conversationDAO.observeGuestRoomLinkByConversationId(any())
        }.wasInvoked(exactly = once)
        result.first().shouldSucceed {
            assertEquals(expected.link, it?.link)
            assertEquals(expected.isPasswordProtected, it?.isPasswordProtected)
        }
    }

    @Test
    fun givenAConversationAndAPISucceeds_whenUpdatingMessageTimer_thenShouldTriggerHandler() = runTest {
        // given
        val messageTimer = 5000L
        val messageTimerUpdateEvent = EventContentDTO.Conversation.MessageTimerUpdate(
            TestConversation.NETWORK_ID,
            ConversationMessageTimerDTO(messageTimer),
            TestConversation.NETWORK_USER_ID1,
            "2022-03-30T15:36:00.000Z"
        )

        val (arrangement, conversationGroupRepository) = Arrangement()
            .withUpdateMessageTimerAPISuccess(messageTimerUpdateEvent)
            .withSuccessfulHandleMessageTimerUpdateEvent()
            .arrange()

        // when
        val result = conversationGroupRepository.updateMessageTimer(
            TestConversation.ID,
            messageTimer
        )

        // then
        result.shouldSucceed()

        coVerify {
            arrangement.conversationMessageTimerEventHandler.handle(any())
        }.wasInvoked(exactly = once)
    }

    @Test
    fun givenAConversationAndAPIFailed_whenUpdatingMessageTimer_thenShouldNotTriggerHandler() = runTest {
        // given
        val messageTimer = 5000L

        val (arrangement, conversationGroupRepository) = Arrangement()
            .withUpdateMessageTimerAPIFailed()
            .withSuccessfulHandleMessageTimerUpdateEvent()
            .arrange()

        // when
        val result = conversationGroupRepository.updateMessageTimer(
            TestConversation.ID,
            messageTimer
        )

        // then
        result.shouldFail()

        coVerify {
            arrangement.conversationMessageTimerEventHandler.handle(any())
        }.wasNotInvoked()
    }

    @Test
    fun givenAConversationAndAPIFailsWithUnreachableDomains_whenAddingMembersToConversation_thenShouldRetryWithValidUsers() =
        runTest {
            val failedDomain = "unstableDomain1.com"
            // given
            val (arrangement, conversationGroupRepository) = Arrangement()
                .withConversationDetailsById(TestConversation.CONVERSATION)
                .withProtocolInfoById(PROTEUS_PROTOCOL_INFO)
                .withFetchUsersIfUnknownByIdsSuccessful()
                .withAddMemberAPIFailsFirstWithUnreachableThenSucceed(
                    arrayOf(FEDERATION_ERROR_UNREACHABLE_DOMAINS, API_SUCCESS_MEMBER_ADDED)
                )
                .withSuccessfulHandleMemberJoinEvent()
                .withInsertFailedToAddSystemMessageSuccess()
                .arrange()

            // when
            val expectedInitialUsers = listOf(
                TestConversation.USER_1.copy(domain = failedDomain), TestUser.OTHER_FEDERATED_USER_ID
            )
            conversationGroupRepository.addMembers(expectedInitialUsers, TestConversation.ID).shouldSucceed()

            // then
            val expectedFullUserIdsForRequestCount = 2
            val expectedValidUsersCount = 1
            coVerify {
                arrangement.conversationApi.addMember(matches {
                    it.users.size == expectedFullUserIdsForRequestCount
                }, any())
            }.wasInvoked(exactly = once)

            coVerify {
                arrangement.conversationApi.addMember(
                    matches {
                        it.users.size == expectedValidUsersCount && it.users.first().domain != failedDomain
                    }, any()
                )
            }.wasInvoked(exactly = once)

            coVerify {
                arrangement.memberJoinEventHandler.handle(any())
            }.wasInvoked(exactly = once)

            coVerify {
                arrangement.newGroupConversationSystemMessagesCreator.conversationFailedToAddMembers(
                    any(),
                    matches { it.size == expectedValidUsersCount },
                    any()
                )
            }.wasInvoked(exactly = once)
        }

    @Test
    fun givenAConversationAndAPIFailsWithUnreachableDomains_whenAddingMembersToConversation__thenRetryIsExecutedWithValidUsersOnlyOnce() =
        runTest {
            val failedDomain = "unstableDomain1.com"
            // given
            val (arrangement, conversationGroupRepository) = Arrangement()
                .withConversationDetailsById(TestConversation.CONVERSATION)
                .withProtocolInfoById(PROTEUS_PROTOCOL_INFO)
                .withFetchUsersIfUnknownByIdsSuccessful()
                .withAddMemberAPIFailsFirstWithUnreachableThenSucceed(
                    arrayOf(FEDERATION_ERROR_UNREACHABLE_DOMAINS, FEDERATION_ERROR_UNREACHABLE_DOMAINS)
                )
                .withSuccessfulHandleMemberJoinEvent()
                .withInsertFailedToAddSystemMessageSuccess()
                .arrange()

            // when
            val expectedInitialUsers = listOf(TestConversation.USER_1.copy(domain = failedDomain), TestUser.OTHER_FEDERATED_USER_ID)
            conversationGroupRepository.addMembers(expectedInitialUsers, TestConversation.ID).shouldFail()

            // then
            coVerify {
                arrangement.conversationApi.addMember(any(), any())
            }.wasInvoked(exactly = twice)

            coVerify {
                arrangement.memberJoinEventHandler.handle(any())
            }.wasNotInvoked()

            coVerify {
                arrangement.newGroupConversationSystemMessagesCreator.conversationFailedToAddMembers(
                    conversationId = any(),
                    userIdList = matches {
                        it.containsAll(expectedInitialUsers)
                    },
                    type = any()
                )
            }.wasInvoked(once)
        }

    @Test
    fun givenAConversationFailsWithUnreachableAndNotFromUsersInRequest_whenAddingMembers_thenRetryIsNotExecutedAndCreateSysMessage() =
        runTest {
            // given
            val (arrangement, conversationGroupRepository) = Arrangement()
                .withConversationDetailsById(TestConversation.CONVERSATION)
                .withProtocolInfoById(PROTEUS_PROTOCOL_INFO)
                .withFetchUsersIfUnknownByIdsSuccessful()
                .withAddMemberAPIFailsFirstWithUnreachableThenSucceed(
                    arrayOf(FEDERATION_ERROR_UNREACHABLE_DOMAINS, FEDERATION_ERROR_UNREACHABLE_DOMAINS)
                )
                .withSuccessfulHandleMemberJoinEvent()
                .withInsertFailedToAddSystemMessageSuccess()
                .arrange()

            // when
            val expectedInitialUsersNotFromUnreachableInformed = listOf(TestConversation.USER_1)
            conversationGroupRepository.addMembers(expectedInitialUsersNotFromUnreachableInformed, TestConversation.ID).shouldFail()

            // then
            coVerify {
                arrangement.conversationApi.addMember(any(), any())
            }.wasInvoked(exactly = once)

            coVerify {
                arrangement.memberJoinEventHandler.handle(any())
            }.wasNotInvoked()

            coVerify {
                arrangement.newGroupConversationSystemMessagesCreator.conversationFailedToAddMembers(
                    conversationId = any(),
                    userIdList = matches {
                        it.containsAll(expectedInitialUsersNotFromUnreachableInformed)
                    },
                    type = any()
                )
            }.wasInvoked(once)
        }

    @Test
    fun givenAConversationFailsWithGeneralFederationError_whenAddingMembers_thenRetryIsNotExecutedAndCreateSysMessage() =
        runTest {
            // given
            val (arrangement, conversationGroupRepository) = Arrangement()
                .withConversationDetailsById(TestConversation.CONVERSATION)
                .withProtocolInfoById(PROTEUS_PROTOCOL_INFO)
                .withFetchUsersIfUnknownByIdsSuccessful()
                .withAddMemberAPIFailsFirstWithUnreachableThenSucceed(arrayOf(FEDERATION_ERROR_GENERAL, FEDERATION_ERROR_GENERAL))
                .withSuccessfulHandleMemberJoinEvent()
                .withInsertFailedToAddSystemMessageSuccess()
                .arrange()

            // when
            val expectedInitialUsersNotFromUnreachableInformed = listOf(TestConversation.USER_1)
            conversationGroupRepository.addMembers(expectedInitialUsersNotFromUnreachableInformed, TestConversation.ID).shouldFail()

            // then
            coVerify {
                arrangement.conversationApi.addMember(any(), any())
            }.wasInvoked(exactly = once)

            coVerify {
                arrangement.memberJoinEventHandler.handle(any())
            }.wasNotInvoked()

            coVerify {
                arrangement.newGroupConversationSystemMessagesCreator.conversationFailedToAddMembers(
                    conversationId = any(),
                    userIdList = matches {
                        it.containsAll(expectedInitialUsersNotFromUnreachableInformed)
                    },
                    type = eq(MessageContent.MemberChange.FailedToAdd.Type.Federation)
                )
            }.wasInvoked(once)
        }

    @Test
    fun givenAValidConversation_whenCreating_thenConversationIsCreatedAndUnverifiedWarningSystemMessagePersisted() = runTest {
        val (arrangement, conversationGroupRepository) = Arrangement()
            .withCreateNewConversationAPIResponses(arrayOf(NetworkResponse.Success(CONVERSATION_RESPONSE, emptyMap(), 201)))
            .withSelfTeamId(Either.Right(null))
            .withInsertConversationSuccess()
            .withConversationDetailsById(TestConversation.GROUP_VIEW_ENTITY(PROTEUS_PROTOCOL_INFO))
            .withSuccessfulNewConversationGroupStartedHandled()
            .withSuccessfulNewConversationMemberHandled()
            .withSuccessfulNewConversationGroupStartedUnverifiedWarningHandled()
            .withSuccessfulLegalHoldHandleConversationMembersChanged()
            .arrange()

        val result = conversationGroupRepository.createGroupConversation(
            GROUP_NAME,
            listOf(TestUser.USER_ID),
            ConversationOptions(protocol = ConversationOptions.Protocol.PROTEUS)
        )

        result.shouldSucceed()

        with(arrangement) {
            coVerify {
                conversationDAO.insertConversation(any())
            }.wasInvoked(once)

            coVerify {
                newGroupConversationSystemMessagesCreator.conversationStartedUnverifiedWarning(any())
            }.wasInvoked(once)
        }
    }

    @Test
    fun givenNoPackagesAvailable_whenAddingMembers_thenRetryOnceWithValidUsersAndPersistSystemMessage() = runTest {
        // given
        val expectedInitialUsers = listOf(TestConversation.USER_1, TestUser.OTHER_FEDERATED_USER_ID)
        val (arrangement, conversationGroupRepository) = Arrangement()
            .withConversationDetailsById(TestConversation.MLS_CONVERSATION)
            .withProtocolInfoById(MLS_PROTOCOL_INFO)
            .withAddMemberAPISucceedChanged()
            .withSuccessfulAddMemberToMLSGroup()
            .withAddingMemberToMlsGroupResults(
                KEY_PACKAGES_NOT_AVAILABLE_FAILURE,
                Either.Right(Unit)
            )
            .withInsertFailedToAddSystemMessageSuccess()
            .arrange()

        // when
        conversationGroupRepository.addMembers(expectedInitialUsers, TestConversation.ID).shouldSucceed()

        // then
        val expectedFullUserIdsForRequestCount = 2
        val expectedValidUsersWithKeyPackagesCount = 1
        coVerify {
            arrangement.mlsConversationRepository.addMemberToMLSGroup(
                any(), matches {
                    it.size == expectedFullUserIdsForRequestCount
                },
                eq(CipherSuite.fromTag(CIPHER_SUITE.cipherSuiteTag))
            )
        }.wasInvoked(exactly = once)

        coVerify {
            arrangement.mlsConversationRepository.addMemberToMLSGroup(
                any(), matches {
                    it.size == expectedValidUsersWithKeyPackagesCount && it.first() == TestConversation.USER_1
                },
                eq(CipherSuite.fromTag(CIPHER_SUITE.cipherSuiteTag))
            )
        }.wasInvoked(exactly = once)

        coVerify {
            arrangement.newGroupConversationSystemMessagesCreator.conversationFailedToAddMembers(
                conversationId = any(),
                userIdList = matches { it.size == 1 },
                type = any()
            )
        }.wasInvoked(exactly = once)
    }

    @Test
    fun givenSendCommitFederatedFailure_whenAddingMembers_thenRetryOnceWithValidUsersAndPersistSystemMessage() = runTest {
        // given
        val expectedInitialUsers = listOf(TestConversation.USER_1, TestUser.OTHER_FEDERATED_USER_ID)
        val (arrangement, conversationGroupRepository) = Arrangement()
            .withConversationDetailsById(TestConversation.MLS_CONVERSATION)
            .withProtocolInfoById(MLS_PROTOCOL_INFO)
            .withAddMemberAPISucceedChanged()
            .withSuccessfulAddMemberToMLSGroup()
            .withAddingMemberToMlsGroupResults(
                buildCommitBundleFederatedFailure("otherDomain"),
                Either.Right(Unit)
            )
            .withInsertFailedToAddSystemMessageSuccess()
            .arrange()

        // when
        conversationGroupRepository.addMembers(expectedInitialUsers, TestConversation.ID).shouldSucceed()

        // then
        val expectedFullUserIdsForRequestCount = 2
        val expectedValidUsersWithKeyPackagesCount = 1
        coVerify {
            arrangement.mlsConversationRepository.addMemberToMLSGroup(
                any(), matches {
                    it.size == expectedFullUserIdsForRequestCount
                },
                eq(CipherSuite.fromTag(CIPHER_SUITE.cipherSuiteTag))
            )
        }.wasInvoked(exactly = once)

        coVerify {
            arrangement.mlsConversationRepository.addMemberToMLSGroup(
                any(), matches {
                    it.size == expectedValidUsersWithKeyPackagesCount && it.first() == TestConversation.USER_1
                },
                eq(CipherSuite.fromTag(CIPHER_SUITE.cipherSuiteTag))
            )
        }.wasInvoked(exactly = once)

        coVerify {
            arrangement.newGroupConversationSystemMessagesCreator.conversationFailedToAddMembers(
                conversationId = any(),
                userIdList = matches { it.size == 1 },
                type = any()
            )
        }.wasInvoked(exactly = once)
    }

    @Test
    fun givenMoreThan2Retries_whenAddingMembers_thenTheOperationsShouldFailAndPersistFailedToAddAllMembers() = runTest {
        // given
        val expectedInitialUsers = listOf(TestConversation.USER_1, TestUser.OTHER_FEDERATED_USER_ID_2, TestUser.OTHER_FEDERATED_USER_ID)
        val (arrangement, conversationGroupRepository) = Arrangement()
            .withConversationDetailsById(TestConversation.MLS_CONVERSATION)
            .withProtocolInfoById(MLS_PROTOCOL_INFO)
            .withAddingMemberToMlsGroupResults(
                KEY_PACKAGES_NOT_AVAILABLE_FAILURE,
                buildCommitBundleFederatedFailure("otherDomain2"),
                buildCommitBundleFederatedFailure("domainMember"),
            )
            .withInsertFailedToAddSystemMessageSuccess()
            .arrange()

        // when
        conversationGroupRepository.addMembers(expectedInitialUsers, TestConversation.ID).shouldFail()

        // then
        val initialCountUsers = expectedInitialUsers.size
        coVerify {
            arrangement.mlsConversationRepository.addMemberToMLSGroup(
                any(), matches {
                    it.size == initialCountUsers
                },
                eq(CipherSuite.fromTag(CIPHER_SUITE.cipherSuiteTag))
            )
        }.wasInvoked(exactly = once)

        coVerify {
            arrangement.mlsConversationRepository.addMemberToMLSGroup(
                any(), matches {
                    it.size == initialCountUsers - 1 // removed 1 failed users with key packages
                },
                eq(CipherSuite.fromTag(CIPHER_SUITE.cipherSuiteTag))
            )
        }.wasInvoked(exactly = once)

        coVerify {
            arrangement.mlsConversationRepository.addMemberToMLSGroup(
                any(), matches {
                    it.size == initialCountUsers - 2  // removed 1 failed user with commit bundle federated error
                },
                eq(CipherSuite.fromTag(CIPHER_SUITE.cipherSuiteTag))
            )
        }.wasInvoked(exactly = once)

        coVerify {
            arrangement.newGroupConversationSystemMessagesCreator.conversationFailedToAddMembers(
                conversationId = any(),
                userIdList = matches { it.size == 3 },
                type = any()
            )
        }.wasInvoked(exactly = once)
    }

    @Test
    fun givenAConversationAndAPIFailsWithMissingLHConsent_whenAddingMembersToConversation_thenShouldRetryWithValidUsers() =
        runTest {
            // given
            val usersWithConsent = listOf(TestUser.OTHER_USER_ID.copy(value = "idWithConsent"))
            val usersWithoutConsent = listOf(TestUser.OTHER_USER_ID.copy(value = "idWithoutConsent"))
            val usersFailed = listOf(TestUser.OTHER_USER_ID.copy(value = "idFailed"))
            val expectedInitialUsers = usersWithConsent + usersWithoutConsent + usersFailed
            val (arrangement, conversationGroupRepository) = Arrangement()
                .withConversationDetailsById(TestConversation.CONVERSATION)
                .withProtocolInfoById(PROTEUS_PROTOCOL_INFO)
                .withFetchUsersIfUnknownByIdsSuccessful()
                .withAddMemberAPIFailsFirstWithUnreachableThenSucceed(arrayOf(ERROR_MISSING_LEGALHOLD_CONSENT, API_SUCCESS_MEMBER_ADDED))
                .withSuccessfulHandleMemberJoinEvent()
                .withInsertFailedToAddSystemMessageSuccess()
                .withSuccessfulFetchUsersLegalHoldConsent(ListUsersLegalHoldConsent(usersWithConsent, usersWithoutConsent, usersFailed))
                .arrange()
            // when
            conversationGroupRepository.addMembers(expectedInitialUsers, TestConversation.ID).shouldSucceed()
            // then
            coVerify {
                arrangement.conversationApi.addMember(
                    addParticipantRequest = matches { it.users == expectedInitialUsers.map { it.toApi() } },
                    conversationId = any()
                )
            }.wasInvoked(exactly = once)
            coVerify {
                arrangement.conversationApi.addMember(matches { it.users == usersWithConsent.map { it.toApi() } }, any())
            }.wasInvoked(exactly = once)
            coVerify {
                arrangement.memberJoinEventHandler.handle(any())
            }.wasInvoked(exactly = once)
            coVerify {
                arrangement.newGroupConversationSystemMessagesCreator.conversationFailedToAddMembers(
                    conversationId = any(),
                    userIdList = eq(usersWithoutConsent + usersFailed),
                    type = any()
                )
            }.wasInvoked(exactly = once)
        }

    @Test
    fun givenAConversationAndAPIFailsWithMissingLHConsent_whenAddingMembersToConversation_thenRetryIsExecutedWithValidUsersOnlyOnce() =
        runTest {
            // given
            val usersWithConsent = listOf(TestUser.OTHER_USER_ID.copy(value = "idWithConsent"))
            val usersWithoutConsent = listOf(TestUser.OTHER_USER_ID.copy(value = "idWithoutConsent"))
            val usersFailed = listOf(TestUser.OTHER_USER_ID.copy(value = "idFailed"))
            val expectedInitialUsers = usersWithConsent + usersWithoutConsent + usersFailed
            val (arrangement, conversationGroupRepository) = Arrangement()
                .withConversationDetailsById(TestConversation.CONVERSATION)
                .withProtocolInfoById(PROTEUS_PROTOCOL_INFO)
                .withFetchUsersIfUnknownByIdsSuccessful()
                .withAddMemberAPIFailsFirstWithUnreachableThenSucceed(
                    arrayOf(ERROR_MISSING_LEGALHOLD_CONSENT, ERROR_MISSING_LEGALHOLD_CONSENT)
                )
                .withSuccessfulHandleMemberJoinEvent()
                .withInsertFailedToAddSystemMessageSuccess()
                .withSuccessfulFetchUsersLegalHoldConsent(ListUsersLegalHoldConsent(usersWithConsent, usersWithoutConsent, usersFailed))
                .arrange()
            // when
            conversationGroupRepository.addMembers(expectedInitialUsers, TestConversation.ID).shouldFail()
            // then
            coVerify {
                arrangement.conversationApi.addMember(any(), any())
            }.wasInvoked(exactly = twice)
            coVerify {
                arrangement.memberJoinEventHandler.handle(any())
            }.wasNotInvoked()
            coVerify {
                arrangement.newGroupConversationSystemMessagesCreator.conversationFailedToAddMembers(
                    conversationId = any(),
                    userIdList = eq(expectedInitialUsers),
                    type = any()
                )
            }.wasInvoked(once)
        }

    @Test
    fun givenAFetchingConversationCodeSuccess_whenSyncingCode_thenUpdateLocally() = runTest {
        val expected = NetworkResponse.Success(
            ConversationInviteLinkResponse(
                uri = "uri",
                code = "code",
                key = "key",
                hasPassword = false
            ),
            emptyMap(),
            200
        )

        val conversationId = ConversationId("value", "domain")

        val accountUrl = "accountUrl.com"

        val (arrangement, conversationGroupRepository) = Arrangement()
            .withRemoteFetchCode(expected)
            .withInsertConversationSuccess()
            .arrange()

        conversationGroupRepository.updateGuestRoomLink(conversationId, accountUrl)

        coVerify {
            arrangement.conversationApi.guestLinkInfo(eq(conversationId.toApi()))
        }.wasInvoked(exactly = once)

        coVerify {
            arrangement.conversationDAO.updateGuestRoomLink(eq(conversationId.toDao()), eq("uri"), eq(expected.value.hasPassword))
        }.wasInvoked(exactly = once)
    }

    private class Arrangement :
        MemberDAOArrangement by MemberDAOArrangementImpl() {

        @Mock
        val memberJoinEventHandler = mock(MemberJoinEventHandler::class)

        @Mock
        val memberLeaveEventHandler = mock(MemberLeaveEventHandler::class)

        @Mock
        val conversationMessageTimerEventHandler = mock(ConversationMessageTimerEventHandler::class)

        @Mock
        val userRepository: UserRepository = mock(UserRepository::class)

        @Mock
        val conversationRepository: ConversationRepository = mock(ConversationRepository::class)

        @Mock
        val mlsConversationRepository: MLSConversationRepository = mock(MLSConversationRepository::class)

        @Mock
        val conversationDAO: ConversationDAO = mock(ConversationDAO::class)

        @Mock
        val conversationApi: ConversationApi = mock(ConversationApi::class)

        @Mock
        val selfTeamIdProvider: SelfTeamIdProvider = mock(SelfTeamIdProvider::class)

        @Mock
        val newConversationMembersRepository = mock(NewConversationMembersRepository::class)

        @Mock
        val newGroupConversationSystemMessagesCreator = mock(NewGroupConversationSystemMessagesCreator::class)

        @Mock
        val joinExistingMLSConversation: JoinExistingMLSConversationUseCase = mock(JoinExistingMLSConversationUseCase::class)

        @Mock
        val legalHoldHandler: LegalHoldHandler = mock(LegalHoldHandler::class)

        val conversationGroupRepository =
            ConversationGroupRepositoryImpl(
                mlsConversationRepository,
                joinExistingMLSConversation,
                memberJoinEventHandler,
                memberLeaveEventHandler,
                conversationMessageTimerEventHandler,
                conversationDAO,
                conversationApi,
                newConversationMembersRepository,
                userRepository,
                lazy { newGroupConversationSystemMessagesCreator },
                TestUser.SELF.id,
                selfTeamIdProvider,
                legalHoldHandler
            )

        suspend fun withMlsConversationEstablished(additionResult: MLSAdditionResult): Arrangement {
            coEvery {
                mlsConversationRepository.establishMLSGroup(any(), any(), any())
            }.returns(Either.Right(additionResult))
            return this
        }

        /**
         * Mocks a sequence of [NetworkResponse]s for [ConversationApi.createNewConversation].
         */
        suspend fun withCreateNewConversationAPIResponses(result: Array<NetworkResponse<ConversationResponse>>): Arrangement = apply {
            coEvery { conversationApi.createNewConversation(any()) }
                .thenReturnSequentially(*result)
        }

        suspend fun withSelfTeamId(result: Either<StorageFailure, TeamId?>): Arrangement = apply {
            coEvery {
                selfTeamIdProvider.invoke()
            }.returns(result)
        }

        suspend fun withInsertConversationSuccess(): Arrangement = apply {
            coEvery {
                conversationDAO.insertConversation(any())
            }.returns(Unit)
        }

        suspend fun withFetchLimitedConversationInfo(
            code: String,
            key: String,
            result: NetworkResponse<ConversationCodeInfo>
        ): Arrangement = apply {
            coEvery {
                conversationApi.fetchLimitedInformationViaCode(eq(code), eq(key))
            }.returns(result)
        }

        suspend fun withJoinConversationAPIResponse(
            code: String,
            key: String,
            uri: String?,
            result: NetworkResponse<ConversationMemberAddedResponse>
        ): Arrangement = apply {
            coEvery {
                conversationApi.joinConversation(eq(code), eq(key), eq(uri), any())
            }.returns(result)
        }

        suspend fun withJoinExistingMlsConversationSucceeds() = apply {
            coEvery {
                joinExistingMLSConversation.invoke(any())
            }.returns(Either.Right(Unit))
        }

        suspend fun withConversationDetailsById(conversation: Conversation) = apply {
            coEvery {
                conversationRepository.baseInfoById(any())
            }.returns(Either.Right(conversation))
        }

        suspend fun withConversationDetailsById(result: ConversationViewEntity?) = apply {
            coEvery {
                conversationDAO.getConversationByQualifiedID(any())
            }.returns(result)
        }

        suspend fun withProtocolInfoById(result: ConversationEntity.ProtocolInfo) = apply {
            coEvery {
                conversationDAO.getConversationProtocolInfo(any())
            }.returns(result)
        }

        suspend fun withAddMemberAPISucceedChanged() = apply {
            coEvery {
                conversationApi.addMember(any(), any())
            }.returns(
                NetworkResponse.Success(
<<<<<<< HEAD
                    ADD_MEMBER_TO_CONVERSATION_SUCCESSFUL_RESPONSE,
=======
                    TestConversation.ADD_MEMBER_TO_CONVERSATION_SUCCESSFUL_RESPONSE,
>>>>>>> 749b0ed5
                    mapOf(),
                    HttpStatusCode.OK.value
                )
            )
        }

        suspend fun withAddServiceAPISucceedChanged() = apply {
            coEvery {
                conversationApi.addService(any(), any())
            }.returns(
                NetworkResponse.Success(
<<<<<<< HEAD
                    ADD_SERVICE_TO_CONVERSATION_SUCCESSFUL_RESPONSE,
=======
                    TestConversation.ADD_SERVICE_TO_CONVERSATION_SUCCESSFUL_RESPONSE,
>>>>>>> 749b0ed5
                    mapOf(),
                    HttpStatusCode.OK.value
                )
            )
        }

        suspend fun withAddMemberAPISucceedUnchanged() = apply {
            coEvery {
                conversationApi.addMember(any(), any())
            }.returns(
                NetworkResponse.Success(
                    ConversationMemberAddedResponse.Unchanged,
                    mapOf(),
                    HttpStatusCode.OK.value
                )
            )
        }

        suspend fun withAddMemberAPIFailed() = apply {
            coEvery {
                conversationApi.addMember(any(), any())
            }.returns(
                NetworkResponse.Error(
                    KaliumException.ServerError(ErrorResponse(500, "error_message", "error_label"))
                )
            )
        }

        suspend fun withDeleteMemberAPISucceedChanged() = apply {
            coEvery {
                conversationApi.removeMember(any(), any())
            }.returns(
                NetworkResponse.Success(
                    TestConversation.REMOVE_MEMBER_FROM_CONVERSATION_SUCCESSFUL_RESPONSE,
                    mapOf(),
                    HttpStatusCode.OK.value
                )
            )
        }

        suspend fun withDeleteMemberAPISucceedUnchanged() = apply {
            coEvery {
                conversationApi.removeMember(any(), any())
            }.returns(
                NetworkResponse.Success(
                    ConversationMemberRemovedResponse.Unchanged,
                    mapOf(),
                    HttpStatusCode.OK.value
                )
            )
        }

        suspend fun withDeleteMemberAPIFailed() = apply {
            coEvery {
                conversationApi.removeMember(any(), any())
            }.returns(
                NetworkResponse.Error(
                    KaliumException.ServerError(ErrorResponse(500, "error_message", "error_label"))
                )
            )
        }

        suspend fun withFetchUsersIfUnknownByIdsSuccessful() = apply {
            coEvery {
                userRepository.fetchUsersIfUnknownByIds(any())
            }.returns(Either.Right(Unit))
        }

        suspend fun withSuccessfulHandleMemberJoinEvent() = apply {
            coEvery {
                memberJoinEventHandler.handle(any())
            }.returns(Either.Right(Unit))
        }

        suspend fun withSuccessfulHandleMemberLeaveEvent() = apply {
            coEvery {
                memberLeaveEventHandler.handle(any())
            }.returns(Either.Right(Unit))
        }

        suspend fun withSuccessfulLeaveMLSGroup() = apply {
            coEvery {
                mlsConversationRepository.leaveGroup(any())
            }.returns(Either.Right(Unit))
        }

        suspend fun withSuccessfulAddMemberToMLSGroup() = apply {
            coEvery {
                mlsConversationRepository.addMemberToMLSGroup(any(), any(), any())
            }.returns(Either.Right(Unit))
        }

        /**
         * Mocks sequentially responses from [MLSConversationRepository] with [result].
         */
        suspend fun withAddingMemberToMlsGroupResults(vararg results: Either<CoreFailure, Unit>) = apply {
            coEvery {
                mlsConversationRepository.addMemberToMLSGroup(any(), any(), any())
            }.thenReturnSequentially(*results)
        }

        suspend fun withSuccessfulRemoveMemberFromMLSGroup() = apply {
            coEvery {
                mlsConversationRepository.removeMembersFromMLSGroup(any(), any())
            }.returns(Either.Right(Unit))
        }

        suspend fun withSuccessfulCallToGenerateGuestRoomLinkApi(
            result: EventContentDTO.Conversation.CodeUpdated
        ) = apply {
            coEvery {
                conversationApi.generateGuestRoomLink(any(), any())
            }.returns(
                NetworkResponse.Success(
                    result,
                    mapOf(),
                    HttpStatusCode.OK.value
                )
            )
        }

        suspend fun withFailedCallToGenerateGuestRoomLinkApi() = apply {
            coEvery {
                conversationApi.generateGuestRoomLink(any(), any())
            }.returns(
                NetworkResponse.Error(
                    KaliumException.ServerError(ErrorResponse(500, "error_message", "error_label"))
                )
            )
        }

        suspend fun withDeleteGuestLink() = apply {
            coEvery {
                conversationDAO.deleteGuestRoomLink(any())
            }.returns(Unit)
        }

        suspend fun withSuccessfulCallToRevokeGuestRoomLinkApi() = apply {
            coEvery {
                conversationApi.revokeGuestRoomLink(any())
            }.returns(
                NetworkResponse.Success(
                    Unit,
                    mapOf(),
                    HttpStatusCode.OK.value
                )
            )
        }

        suspend fun withFailedCallToRevokeGuestRoomLinkApi() = apply {
            coEvery {
                conversationApi.revokeGuestRoomLink(any())
            }.returns(
                NetworkResponse.Error(
                    KaliumException.ServerError(ErrorResponse(500, "error_message", "error_label"))
                )
            )
        }

        suspend fun withSuccessfulFetchOfGuestRoomLink(
            result: Flow<ConversationGuestLinkEntity?>
        ) = apply {
            coEvery {
                conversationDAO.observeGuestRoomLinkByConversationId(any())
            }.returns(result)
        }

        suspend fun withSuccessfulNewConversationGroupStartedHandled() = apply {
            coEvery {
                newGroupConversationSystemMessagesCreator.conversationStarted(any(), any())
            }.returns(Either.Right(Unit))
            coEvery {
                newGroupConversationSystemMessagesCreator.conversationStarted(any())
            }.returns(Either.Right(Unit))
        }

        suspend fun withSuccessfulNewConversationMemberHandled() = apply {
            coEvery {
                newConversationMembersRepository.persistMembersAdditionToTheConversation(any(), any())
            }.returns(Either.Right(Unit))
        }

        suspend fun withUpdateMessageTimerAPISuccess(event: EventContentDTO.Conversation.MessageTimerUpdate): Arrangement = apply {
            coEvery {
                conversationApi.updateMessageTimer(any(), any())
            }.returns(
                NetworkResponse.Success(
                    event,
                    emptyMap(),
                    HttpStatusCode.NoContent.value
                )
            )
        }

        suspend fun withUpdateMessageTimerAPIFailed() = apply {
            coEvery {
                conversationApi.updateMessageTimer(any(), any())
            }.returns(
                NetworkResponse.Error(
                    KaliumException.ServerError(ErrorResponse(500, "error_message", "error_label"))
                )
            )
        }

        suspend fun withSuccessfulHandleMessageTimerUpdateEvent() = apply {
            coEvery {
                conversationMessageTimerEventHandler.handle(any())
            }.returns(Either.Right(Unit))
        }

        suspend fun withInsertFailedToAddSystemMessageSuccess(): Arrangement = apply {
            coEvery {
                newGroupConversationSystemMessagesCreator.conversationFailedToAddMembers(any(), any(), any())
            }.returns(Either.Right(Unit))
        }

        suspend fun withAddMemberAPIFailsFirstWithUnreachableThenSucceed(networkResponses: Array<NetworkResponse<ConversationMemberAddedResponse>>) =
            apply {
                coEvery { conversationApi.addMember(any(), any()) }
                    .thenReturnSequentially(*networkResponses)
            }

        suspend fun withSuccessfulNewConversationGroupStartedUnverifiedWarningHandled() = apply {
            coEvery {
                newGroupConversationSystemMessagesCreator.conversationStartedUnverifiedWarning(any())
            }.returns(Either.Right(Unit))
        }

        suspend fun withRemoteFetchCode(
            result: NetworkResponse<ConversationInviteLinkResponse>
        ) = apply {
            coEvery {
                conversationApi.guestLinkInfo(any())
            }.returns(result)
        }

        suspend fun withSuccessfulFetchUsersLegalHoldConsent(result: ListUsersLegalHoldConsent) = apply {
            coEvery {
                userRepository.fetchUsersLegalHoldConsent(any())
            }.returns(Either.Right(result))
        }

        suspend fun withSuccessfulLegalHoldHandleConversationMembersChanged() = apply {
            coEvery {
                legalHoldHandler.handleConversationMembersChanged(any())
            }.returns(Either.Right(Unit))
        }


        fun arrange() = this to conversationGroupRepository
    }

    private companion object {
        val CIPHER_SUITE = ConversationEntity.CipherSuite.MLS_128_DHKEMX25519_AES128GCM_SHA256_Ed25519
        private const val RAW_GROUP_ID = "mlsGroupId"
        val GROUP_ID = GroupID(RAW_GROUP_ID)
        val PROTEUS_PROTOCOL_INFO = ConversationEntity.ProtocolInfo.Proteus
        val MLS_PROTOCOL_INFO = ConversationEntity.ProtocolInfo
            .MLS(
                RAW_GROUP_ID,
                groupState = ConversationEntity.GroupState.ESTABLISHED,
                0UL,
                Instant.parse("2021-03-30T15:36:00.000Z"),
                cipherSuite = CIPHER_SUITE
            )
        val MIXED_PROTOCOL_INFO = ConversationEntity.ProtocolInfo
            .Mixed(
                RAW_GROUP_ID,
                groupState = ConversationEntity.GroupState.ESTABLISHED,
                0UL,
                Instant.parse("2021-03-30T15:36:00.000Z"),
                cipherSuite = ConversationEntity.CipherSuite.MLS_128_DHKEMX25519_AES128GCM_SHA256_Ed25519
            )

        const val GROUP_NAME = "Group Name"

        val USER_ID = TestUser.USER_ID
        val CONVERSATION_RESPONSE = ConversationResponse(
            "creator",
            ConversationMembersResponse(
                ConversationMemberDTO.Self(TestUser.SELF.id.toApi(), "wire_member"),
                emptyList()
            ),
            GROUP_NAME,
            TestConversation.NETWORK_ID,
            null,
            0UL,
            ConversationResponse.Type.GROUP,
            0,
            null,
            ConvProtocol.PROTEUS,
            lastEventTime = "2022-03-30T15:36:00.000Z",
            access = setOf(ConversationAccessDTO.INVITE, ConversationAccessDTO.CODE),
            accessRole = setOf(
                ConversationAccessRoleDTO.GUEST,
                ConversationAccessRoleDTO.TEAM_MEMBER,
                ConversationAccessRoleDTO.NON_TEAM_MEMBER
            ),
            mlsCipherSuiteTag = null,
            receiptMode = ReceiptMode.DISABLED
        )

        val FEDERATION_ERROR_UNREACHABLE_DOMAINS = NetworkResponse.Error(
            KaliumException.FederationUnreachableException(
                FederationUnreachableResponse(
                    listOf(
                        "unstableDomain1.com",
                        "unstableDomain2.com"
                    )
                )
            )
        )

        val FEDERATION_ERROR_GENERAL = NetworkResponse.Error(
            KaliumException.FederationError(ErrorResponse(422, "", "federation-remote-error"))
        )

        val ERROR_MISSING_LEGALHOLD_CONSENT = NetworkResponse.Error(
            KaliumException.InvalidRequestError(
                ErrorResponse(
                    code = HttpStatusCode.Forbidden.value,
                    message = "",
                    label = "missing-legalhold-consent"
                )
            )
        )

        val API_SUCCESS_MEMBER_ADDED = NetworkResponse.Success(
            ADD_MEMBER_TO_CONVERSATION_SUCCESSFUL_RESPONSE,
            mapOf(),
            HttpStatusCode.OK.value
        )

        private fun buildCommitBundleFederatedFailure(vararg domains: String = arrayOf("otherDomain")) = Either.Left(
            NetworkFailure.FederatedBackendFailure.FailedDomains(domains.toList())
        )

        val KEY_PACKAGES_NOT_AVAILABLE_FAILURE = Either.Left(CoreFailure.MissingKeyPackages(setOf(TestUser.OTHER_FEDERATED_USER_ID)))
    }
}<|MERGE_RESOLUTION|>--- conflicted
+++ resolved
@@ -1776,11 +1776,7 @@
                 conversationApi.addMember(any(), any())
             }.returns(
                 NetworkResponse.Success(
-<<<<<<< HEAD
                     ADD_MEMBER_TO_CONVERSATION_SUCCESSFUL_RESPONSE,
-=======
-                    TestConversation.ADD_MEMBER_TO_CONVERSATION_SUCCESSFUL_RESPONSE,
->>>>>>> 749b0ed5
                     mapOf(),
                     HttpStatusCode.OK.value
                 )
@@ -1792,11 +1788,7 @@
                 conversationApi.addService(any(), any())
             }.returns(
                 NetworkResponse.Success(
-<<<<<<< HEAD
                     ADD_SERVICE_TO_CONVERSATION_SUCCESSFUL_RESPONSE,
-=======
-                    TestConversation.ADD_SERVICE_TO_CONVERSATION_SUCCESSFUL_RESPONSE,
->>>>>>> 749b0ed5
                     mapOf(),
                     HttpStatusCode.OK.value
                 )
