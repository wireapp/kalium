package com.wire.kalium.logic.feature.conversation

import com.wire.kalium.logic.data.client.ClientRepository
import com.wire.kalium.logic.data.conversation.ClientId
import com.wire.kalium.logic.data.conversation.Conversation
import com.wire.kalium.logic.data.conversation.CreateConversationParam
import com.wire.kalium.logic.data.conversation.ConversationRepository
import com.wire.kalium.logic.framework.TestConversation
import com.wire.kalium.logic.framework.TestUser
import com.wire.kalium.logic.functional.Either
import com.wire.kalium.logic.sync.SyncManager
import com.wire.kalium.logic.test_util.wasInTheLastSecond
import io.mockative.Mock
import io.mockative.any
import io.mockative.configure
import io.mockative.eq
import io.mockative.given
import io.mockative.matching
import io.mockative.mock
import io.mockative.once
import io.mockative.verify
import kotlinx.coroutines.ExperimentalCoroutinesApi
import kotlinx.coroutines.test.runTest
import kotlinx.datetime.toInstant
import kotlin.test.Test

@OptIn(ExperimentalCoroutinesApi::class)
class CreateGroupConversationUseCaseTest {


    @Test
    fun givenNameMembersAndOptions_whenCreatingGroupConversation_thenRepositoryCreateGroupShouldBeCalled() = runTest {
        val name = "Conv Name"
<<<<<<< HEAD
        val members = setOf(TestUser.USER_ID, TestUser.OTHER.id)
        val createConversationParam = CreateConversationParam.MLS(name = name, teamId = null, userIdSet = members)
=======
        val creatorClientId = "ClientId"
        val members = listOf(TestUser.USER_ID, TestUser.OTHER.id)
        val conversationOptions = ConversationOptions(protocol = ConversationOptions.Protocol.MLS, creatorClientId = creatorClientId)
>>>>>>> ba1ead5a

        val (arrangement, createGroupConversation) = Arrangement()
            .withUpdateConversationModifiedDateSucceeding()
            .withCurrentClientIdReturning(creatorClientId)
            .withCreateGroupConversationReturning(TestConversation.GROUP())
            .arrange()

        createGroupConversation(createConversationParam)

        verify(arrangement.conversationRepository)
            .suspendFunction(arrangement.conversationRepository::createGroupConversation)
            .with(eq(createConversationParam))
            .wasInvoked(exactly = once)
    }

    @Test
    fun givenNameMembersAndOptions_whenCreatingGroupConversation_thenConversationModifiedDateIsUpdated() = runTest {
        val name = "Conv Name"
        val creatorClientId = "ClientId"
        val members = listOf(TestUser.USER_ID, TestUser.OTHER.id)
<<<<<<< HEAD
        val createConversationParam = CreateConversationParam.MLS(name = "conv name", teamId = null, userIdSet = emptySet())
=======
        val conversationOptions = ConversationOptions(protocol = ConversationOptions.Protocol.MLS, creatorClientId = creatorClientId)
>>>>>>> ba1ead5a

        val (arrangement, createGroupConversation) = Arrangement()
            .withUpdateConversationModifiedDateSucceeding()
            .withCurrentClientIdReturning(creatorClientId)
            .withCreateGroupConversationReturning(TestConversation.GROUP())
            .arrange()

        createGroupConversation(createConversationParam)

        verify(arrangement.conversationRepository)
            .suspendFunction(arrangement.conversationRepository::updateConversationModifiedDate)
            .with(any(), matching { it.toInstant().wasInTheLastSecond })
            .wasInvoked(exactly = once)
    }

    private class Arrangement {

        @Mock
        val conversationRepository = mock(ConversationRepository::class)

        @Mock
        val clientRepository = mock(ClientRepository::class)

        @Mock
        val syncManager = configure(mock(SyncManager::class)) {
            stubsUnitByDefault = true
        }

        private val createGroupConversation = CreateGroupConversationUseCase(
            conversationRepository, syncManager, clientRepository
        )

        fun withCreateGroupConversationReturning(conversation: Conversation) = apply {
            given(conversationRepository)
                .suspendFunction(conversationRepository::createGroupConversation)
                .whenInvokedWith(any())
                .thenReturn(Either.Right(conversation))
        }

        fun withCurrentClientIdReturning(clientId: String) = apply {
            given(clientRepository)
                .suspendFunction(clientRepository::currentClientId)
                .whenInvoked()
                .thenReturn(Either.Right(ClientId(clientId)))
        }

        fun withUpdateConversationModifiedDateSucceeding() = apply {
            given(conversationRepository)
                .suspendFunction(conversationRepository::updateConversationModifiedDate)
                .whenInvokedWith(any(), any())
                .thenReturn(Either.Right(Unit))
        }

        fun arrange() = this to createGroupConversation
    }

}<|MERGE_RESOLUTION|>--- conflicted
+++ resolved
@@ -31,14 +31,9 @@
     @Test
     fun givenNameMembersAndOptions_whenCreatingGroupConversation_thenRepositoryCreateGroupShouldBeCalled() = runTest {
         val name = "Conv Name"
-<<<<<<< HEAD
-        val members = setOf(TestUser.USER_ID, TestUser.OTHER.id)
-        val createConversationParam = CreateConversationParam.MLS(name = name, teamId = null, userIdSet = members)
-=======
         val creatorClientId = "ClientId"
         val members = listOf(TestUser.USER_ID, TestUser.OTHER.id)
-        val conversationOptions = ConversationOptions(protocol = ConversationOptions.Protocol.MLS, creatorClientId = creatorClientId)
->>>>>>> ba1ead5a
+        val createConversationParam = CreateConversationParam.MLS(name = name, teamId = null, userIdSet = members)
 
         val (arrangement, createGroupConversation) = Arrangement()
             .withUpdateConversationModifiedDateSucceeding()
@@ -59,11 +54,7 @@
         val name = "Conv Name"
         val creatorClientId = "ClientId"
         val members = listOf(TestUser.USER_ID, TestUser.OTHER.id)
-<<<<<<< HEAD
         val createConversationParam = CreateConversationParam.MLS(name = "conv name", teamId = null, userIdSet = emptySet())
-=======
-        val conversationOptions = ConversationOptions(protocol = ConversationOptions.Protocol.MLS, creatorClientId = creatorClientId)
->>>>>>> ba1ead5a
 
         val (arrangement, createGroupConversation) = Arrangement()
             .withUpdateConversationModifiedDateSucceeding()
