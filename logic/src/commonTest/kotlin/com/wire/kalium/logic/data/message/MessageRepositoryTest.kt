--- conflicted
+++ resolved
@@ -190,7 +190,6 @@
         val TEST_USER_ID = UserId("userId", "domain")
         val TEST_CONTENT = MessageContent.Text("Ciao!")
         val TEST_DATETIME = "2022-04-21T20:56:22.393Z"
-<<<<<<< HEAD
         val TEST_MESSAGE = Message.Client(
             id = "uid",
             content = TEST_CONTENT,
@@ -198,12 +197,8 @@
             date = TEST_DATETIME,
             senderUserId = TEST_USER_ID,
             senderClientId = TEST_CLIENT_ID,
-            status = Message.Status.SENT
-=======
-        val TEST_MESSAGE = Message(
-            "uid", TEST_CONTENT, TEST_CONVERSATION_ID, TEST_DATETIME, TEST_USER_ID, TEST_CLIENT_ID,
-            Message.Status.SENT, Message.EditStatus.NotEdited
->>>>>>> 534575a4
+            status = Message.Status.SENT,
+            editStatus = Message.EditStatus.NotEdited
         )
     }
 }