--- conflicted
+++ resolved
@@ -18,7 +18,6 @@
 
 package com.wire.kalium.logic.data.user
 
-import com.wire.kalium.logic.data.client.remote.ClientRemoteRepository
 import com.wire.kalium.logic.data.id.QualifiedIdMapper
 import com.wire.kalium.logic.data.session.SessionRepository
 import com.wire.kalium.logic.data.user.UserDataSource.Companion.SELF_USER_ID_KEY
@@ -405,13 +404,7 @@
         val qualifiedIdMapper = mock(classOf<QualifiedIdMapper>())
 
         @Mock
-<<<<<<< HEAD
-        val selfTeamIdProvider = mock(classOf<SelfTeamIdProvider>())
-        @Mock
-        val clientRemoteRepository = mock(classOf<ClientRemoteRepository>())
-=======
         val selfTeamIdProvider: SelfTeamIdProvider = mock(SelfTeamIdProvider::class)
->>>>>>> d99bdb44
 
         val selfUserId = TestUser.SELF.id
 
@@ -425,12 +418,7 @@
                 sessionRepository,
                 selfUserId,
                 qualifiedIdMapper,
-<<<<<<< HEAD
                 selfTeamIdProvider,
-                clientRemoteRepository
-=======
-                selfTeamIdProvider
->>>>>>> d99bdb44
             )
         }
 
