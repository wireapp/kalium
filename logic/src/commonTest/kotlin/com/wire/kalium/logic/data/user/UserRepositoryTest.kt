/*
 * Wire
 * Copyright (C) 2024 Wire Swiss GmbH
 *
 * This program is free software: you can redistribute it and/or modify
 * it under the terms of the GNU General Public License as published by
 * the Free Software Foundation, either version 3 of the License, or
 * (at your option) any later version.
 *
 * This program is distributed in the hope that it will be useful,
 * but WITHOUT ANY WARRANTY; without even the implied warranty of
 * MERCHANTABILITY or FITNESS FOR A PARTICULAR PURPOSE. See the
 * GNU General Public License for more details.
 *
 * You should have received a copy of the GNU General Public License
 * along with this program. If not, see http://www.gnu.org/licenses/.
 */

package com.wire.kalium.logic.data.user

import app.cash.turbine.test
import com.wire.kalium.logic.StorageFailure
import com.wire.kalium.logic.data.id.QualifiedID
import com.wire.kalium.logic.data.id.SelfTeamIdProvider
import com.wire.kalium.logic.data.id.toApi
import com.wire.kalium.logic.data.id.toDao
import com.wire.kalium.logic.data.legalhold.ListUsersLegalHoldConsent
import com.wire.kalium.logic.data.session.SessionRepository
import com.wire.kalium.logic.data.user.UserDataSource.Companion.BATCH_SIZE
import com.wire.kalium.logic.data.user.UserDataSource.Companion.SELF_USER_ID_KEY
import com.wire.kalium.logic.failure.SelfUserDeleted
import com.wire.kalium.logic.framework.TestConversation
import com.wire.kalium.logic.framework.TestEvent
import com.wire.kalium.logic.framework.TestTeam
import com.wire.kalium.logic.framework.TestUser
import com.wire.kalium.logic.framework.TestUser.LIST_USERS_DTO
import com.wire.kalium.logic.functional.Either
import com.wire.kalium.logic.functional.getOrNull
import com.wire.kalium.logic.sync.receiver.handler.legalhold.LegalHoldHandler
import com.wire.kalium.logic.test_util.TestNetworkException
import com.wire.kalium.logic.test_util.TestNetworkException.federationNotEnabled
import com.wire.kalium.logic.test_util.TestNetworkException.generic
import com.wire.kalium.logic.test_util.TestNetworkResponseError
import com.wire.kalium.logic.util.shouldFail
import com.wire.kalium.logic.util.shouldSucceed
import com.wire.kalium.network.api.base.authenticated.TeamsApi
import com.wire.kalium.network.api.base.authenticated.self.SelfApi
import com.wire.kalium.network.api.base.authenticated.userDetails.ListUserRequest
import com.wire.kalium.network.api.base.authenticated.userDetails.ListUsersDTO
import com.wire.kalium.network.api.base.authenticated.userDetails.QualifiedUserIdListRequest
import com.wire.kalium.network.api.base.authenticated.userDetails.UserDetailsApi
import com.wire.kalium.network.api.base.authenticated.userDetails.qualifiedIds
import com.wire.kalium.network.api.base.model.LegalHoldStatusDTO
import com.wire.kalium.network.api.base.model.UserProfileDTO
import com.wire.kalium.network.utils.NetworkResponse
import com.wire.kalium.persistence.dao.MetadataDAO
import com.wire.kalium.persistence.dao.PartialUserEntity
import com.wire.kalium.persistence.dao.QualifiedIDEntity
import com.wire.kalium.persistence.dao.UserDAO
import com.wire.kalium.persistence.dao.UserDetailsEntity
import com.wire.kalium.persistence.dao.UserEntityMinimized
import com.wire.kalium.persistence.dao.UserIDEntity
import com.wire.kalium.persistence.dao.UserTypeEntity
import com.wire.kalium.persistence.dao.client.ClientDAO
import io.ktor.http.HttpStatusCode
import io.mockative.Mock
import io.mockative.any
import io.mockative.eq
import io.mockative.coEvery
import io.mockative.coVerify
import io.mockative.every
import io.mockative.matches
import io.mockative.mock
import io.mockative.once
import io.mockative.twice
import io.mockative.verify
import kotlinx.coroutines.channels.Channel
import kotlinx.coroutines.flow.Flow
import kotlinx.coroutines.flow.consumeAsFlow
import kotlinx.coroutines.flow.first
import kotlinx.coroutines.flow.flowOf
import kotlinx.coroutines.test.runTest
import kotlin.test.Test
import kotlin.test.assertEquals
import kotlin.test.assertIs
import kotlin.test.assertTrue

class UserRepositoryTest {

    @Test
    fun givenAllUsersAreKnown_whenFetchingUsersIfUnknown_thenShouldNotFetchFromApiAndSucceed() = runTest {
        val requestedUserIds = setOf(
            UserId(value = "id1", domain = "domain1"),
            UserId(value = "id2", domain = "domain2")
        )
        val knownUserEntities = listOf(
            TestUser.DETAILS_ENTITY.copy(id = UserIDEntity(value = "id1", domain = "domain1")),
            TestUser.DETAILS_ENTITY.copy(id = UserIDEntity(value = "id2", domain = "domain2"))
        )
        val (arrangement, userRepository) = Arrangement()
            .withSuccessfulGetUsersByQualifiedIdList(knownUserEntities)
            .arrange()

        coEvery {
            arrangement.userDAO.getUsersDetailsByQualifiedIDList(any())
        }.returns(knownUserEntities)

        userRepository.fetchUsersIfUnknownByIds(requestedUserIds).shouldSucceed()

        coVerify {
            arrangement.userDetailsApi.getMultipleUsers(any())
        }.wasNotInvoked()
    }

    @Test
    fun givenAUserIsNotKnown_whenFetchingUsersIfUnknown_thenShouldFetchFromAPIAndSucceed() = runTest {
        val missingUserId = UserId(value = "id2", domain = "domain2")
        val requestedUserIds = setOf(UserId(value = "id1", domain = "domain1"), missingUserId)
        val knownUserEntities = listOf(TestUser.DETAILS_ENTITY.copy(id = UserIDEntity(value = "id1", domain = "domain1")))
        val (arrangement, userRepository) = Arrangement()
            .withGetSelfUserId()
            .withSuccessfulGetUsersByQualifiedIdList(knownUserEntities)
            .withSuccessfulGetMultipleUsersApiRequest(ListUsersDTO(usersFailed = emptyList(), listOf(TestUser.USER_PROFILE_DTO)))
            .arrange()

        userRepository.fetchUsersIfUnknownByIds(requestedUserIds).shouldSucceed()

        coVerify {
            arrangement.userDetailsApi.getMultipleUsers(matches { request: ListUserRequest ->
                (request as QualifiedUserIdListRequest).qualifiedIds.first() == missingUserId.toApi()
            })
        }.wasInvoked(exactly = once)
    }

    @Test
    fun givenAUserEvent_whenPersistingTheUser_thenShouldSucceed() = runTest {
        val (arrangement, userRepository) = Arrangement()
            .withUpdateUserReturning()
            .arrange()

        val result = userRepository.updateUserFromEvent(TestEvent.updateUser(userId = SELF_USER.id))

        with(result) {
            shouldSucceed()
            coVerify {
                arrangement.userDAO.updateUser(any<PartialUserEntity>())
            }.wasInvoked(exactly = once)
        }
    }

    @Test
    fun givenAnEmptyUserIdList_whenFetchingUsers_thenShouldNotFetchFromApiAndSucceed() = runTest {
        // given
        val requestedUserIds = emptySet<UserId>()
        val (arrangement, userRepository) = Arrangement()
            .withSuccessfulGetMultipleUsersApiRequest(
                ListUsersDTO(
                    usersFailed = emptyList(),
                    usersFound = listOf(TestUser.USER_PROFILE_DTO)
                )
            )
            .arrange()
        // when
        userRepository.fetchUsersByIds(requestedUserIds).shouldSucceed()
        // then
        coVerify {
            arrangement.userDetailsApi.getMultipleUsers(any())
        }.wasNotInvoked()
    }

    @Test
    fun givenAnUserIdListWithDifferentDomain_whenApiReturnsFederationDisabledError_thenShouldTryToFetchOnlyUsersWithSelfDomain() = runTest {
        // given
        val requestedUserIds = setOf(TestUser.OTHER_USER_ID, TestUser.OTHER_FEDERATED_USER_ID)
        val (arrangement, userRepository) = Arrangement()
            .withGetMultipleUsersApiRequestFederationNotEnabledError()
            .arrange()
        // when
        userRepository.fetchUsersByIds(requestedUserIds).shouldFail()
        // then
        coVerify {
            arrangement.userDetailsApi.getMultipleUsers(eq(QualifiedUserIdListRequest(requestedUserIds.map { it.toApi() }.toList())))
        }.wasInvoked(exactly = once)
        coVerify {
            arrangement.userDetailsApi.getMultipleUsers(eq(QualifiedUserIdListRequest(listOf(TestUser.OTHER_USER_ID.toApi()))))
        }.wasInvoked(exactly = once)
    }

    @Test
    fun givenAnEmptyUserIdListFromSameDomainAsSelf_whenFetchingUsers_thenShouldNotFetchMultipleUsersAndSucceed() = runTest {
        // given
        val requestedUserIds = setOf(
            UserId(value = "id1", domain = "domain1"),
            UserId(value = "id2", domain = "domain2")
        )
        val (arrangement, userRepository) = Arrangement()
            .withSuccessfulGetMultipleUsersApiRequest(ListUsersDTO(usersFailed = emptyList(), listOf(TestUser.USER_PROFILE_DTO)))
            .arrange()
        assertTrue { requestedUserIds.none { it.domain == arrangement.selfUserId.domain } }
        // when
        userRepository.fetchUsersByIds(requestedUserIds).shouldSucceed()
        // then
        coVerify {
            arrangement.userDetailsApi.getMultipleUsers(any())
        }.wasInvoked(exactly = once)
    }

    @Test
    fun givenAUserIdListSmallerThanBatchSize_whenFetchingUsers_thenShouldExecuteRequestsOnce() = runTest {
        // given
        val requestedUserIds = buildSet {
            repeat(BATCH_SIZE - 1) { add(UserId(value = "id$it", domain = "domain")) }
        }
        val (arrangement, userRepository) = Arrangement()
            .withSuccessfulGetMultipleUsersApiRequest(
                ListUsersDTO(
                    usersFailed = emptyList(),
                    usersFound = listOf(TestUser.USER_PROFILE_DTO)
                )
            )
            .arrange()
        // when
        userRepository.fetchUsersByIds(requestedUserIds).shouldSucceed()
        // then
        coVerify {
            arrangement.userDetailsApi.getMultipleUsers(any())
        }.wasInvoked(exactly = once)
    }

    @Test
    fun givenAUserIdListLargerThanBatchSize_whenFetchingUsers_thenShouldExecuteRequestsTwice() = runTest {
        // given
        val requestedUserIds = buildSet {
            repeat(BATCH_SIZE + 1) { add(UserId(value = "id$it", domain = "domain")) }
        }
        val (arrangement, userRepository) = Arrangement()
            .withSuccessfulGetMultipleUsersApiRequest(
                ListUsersDTO(
                    usersFailed = emptyList(),
                    usersFound = listOf(TestUser.USER_PROFILE_DTO)
                )
            )
            .arrange()
        // when
        userRepository.fetchUsersByIds(requestedUserIds).shouldSucceed()
        // then
        coVerify {
            arrangement.userDetailsApi.getMultipleUsers(any())
        }.wasInvoked(exactly = twice)
    }

    @Test
    fun givenARemoteUserIsDeleted_whenFetchingSelfUser_thenShouldFailWithProperError() = runTest {
        // given
        val (arrangement, userRepository) = Arrangement()
            .withRemoteGetSelfReturningDeletedUser()
            .arrange()
        // when
        val result = userRepository.fetchSelfUser()
        // then
        with(result) {
            shouldFail { it is SelfUserDeleted }
            coVerify {
                arrangement.selfApi.getSelfInfo()
            }.wasInvoked(exactly = once)
        }
    }

    @Test
    fun whenFetchingKnownUsers_thenShouldFetchFromDatabaseAndApiAndSucceed() = runTest {
        // Given
        val knownUserEntities = listOf(
            UserIDEntity(value = "id1", domain = "domain1"),
            UserIDEntity(value = "id2", domain = "domain2")
        )
        val knownUserIds = knownUserEntities.map { UserId(it.value, it.domain) }.toSet()
        val (arrangement, userRepository) = Arrangement()
            .withSuccessfulGetMultipleUsers()
            .arrange {
                withAllOtherUsersIdSuccess(knownUserEntities)
            }

        // When
        userRepository.fetchAllOtherUsers().shouldSucceed()

        // Then
        coVerify {
            arrangement.userDAO.allOtherUsersId()
        }.wasInvoked(exactly = once)

        coVerify {
            arrangement.userDetailsApi.getMultipleUsers(eq(ListUserRequest.qualifiedIds(knownUserIds.map { userId -> userId.toApi() })))
        }.wasInvoked(exactly = once)
    }

    @Test
    fun givenSelfUserIsUnknown_whenObservingSelfUser_thenShouldAttemptToFetchIt() = runTest {
        val selfUserIdChannel = Channel<String?>(Channel.UNLIMITED)
        selfUserIdChannel.send(null)
        selfUserIdChannel.send(TestUser.JSON_QUALIFIED_ID)
        // given
        val (arrangement, userRepository) = Arrangement()
            .withSelfUserIdFlowMetadataReturning(selfUserIdChannel.consumeAsFlow())
            .withRemoteGetSelfReturningUser()
            .arrange()
        // when
        userRepository.observeSelfUser().first()
        // then
        coVerify {
            arrangement.selfApi.getSelfInfo()
        }.wasInvoked(exactly = once)
    }

    @Test
    fun givenAKnownFederatedUser_whenGettingFromDbAndCacheExpiredOrNotPresent_thenShouldRefreshItsDataFromAPI() = runTest {
        val (arrangement, userRepository) = Arrangement()
            .withUserDaoReturning(TestUser.DETAILS_ENTITY.copy(userType = UserTypeEntity.FEDERATED))
            .withSuccessfulGetUsersInfo()
            .arrange()

        val result = userRepository.getKnownUser(TestUser.OTHER_USER_ID)

        result.collect {
            coVerify {
                arrangement.userDetailsApi.getUserInfo(any())
            }.wasInvoked(exactly = once)
            coVerify {
                arrangement.userDAO.upsertUsers(any())
            }.wasInvoked()
        }
    }

    @Test
    fun givenAKnownOtherUser_whenGettingFromDbAndCacheExpiredOrNotPresent_thenShouldRefreshItsDataFromAPI() = runTest {
        val (arrangement, userRepository) = Arrangement()
            .withUserDaoReturning(TestUser.DETAILS_ENTITY)
            .withSuccessfulGetUsersInfo()
            .arrange()

        val result = userRepository.getKnownUser(TestUser.OTHER_USER_ID)

        result.collect {
            coVerify {
                arrangement.userDetailsApi.getUserInfo(any())
            }.wasInvoked(exactly = once)
            coVerify {
                arrangement.userDAO.upsertUsers(any())
            }.wasInvoked(exactly = once)
        }
    }

    @Test
    fun givenAKnownOtherUser_whenGettingFromDbAndCacheValid_thenShouldNOTRefreshItsDataFromAPI() = runTest {
        val (arrangement, userRepository) = Arrangement()
            .withUserDaoReturning(TestUser.DETAILS_ENTITY)
            .withSuccessfulGetUsersInfo()
            .arrange()

        val result = userRepository.getKnownUser(TestUser.OTHER_USER_ID)

        result.collect {
            coVerify {
                arrangement.userDetailsApi.getUserInfo(any())
            }.wasInvoked(exactly = once)
            coVerify {
                arrangement.userDAO.upsertUsers(any())
            }.wasInvoked(exactly = once)
        }

        val resultSecondTime = userRepository.getKnownUser(TestUser.OTHER_USER_ID)
        resultSecondTime.collect {
            coVerify {
                arrangement.userDetailsApi.getUserInfo(any())
            }.wasNotInvoked()
            coVerify {
                arrangement.userDAO.upsertUsers(any())
            }.wasNotInvoked()
        }
    }

    @Test
    fun givenAKnownSelfUser_whenGettingFromDbAndCacheExpiredOrNotPresent_thenShouldRefreshItsDataFromAPI() = runTest {
        val (arrangement, userRepository) = Arrangement()
            .withSelfUserIdFlowMetadataReturning(flowOf(TestUser.JSON_QUALIFIED_ID))
            .withRemoteGetSelfReturningUser()
            .withGetTeamMemberSuccess(TestTeam.memberDTO(TestUser.SELF.id.value))
            .arrange()

        val result = userRepository.observeSelfUser()

        result.collect {
            coVerify {
                arrangement.selfApi.getSelfInfo()
            }.wasInvoked(exactly = once)
            coVerify {
                arrangement.teamsApi.getTeamMember(eq(TestTeam.TEAM_ID.value), any())
            }.wasInvoked(exactly = once)
            coVerify {
                arrangement.userDAO.upsertUser(any())
            }.wasInvoked(exactly = once)
        }
    }

    @Test
    fun givenAKnownSelfUser_whenGettingFromDbAndCacheValid_thenShouldNOTRefreshItsDataFromAPI() = runTest {
        val (arrangement, userRepository) = Arrangement()
            .withSelfUserIdFlowMetadataReturning(flowOf(TestUser.JSON_QUALIFIED_ID))
            .withRemoteGetSelfReturningUser()
            .withGetTeamMemberSuccess(TestTeam.memberDTO(TestUser.SELF.id.value))
            .arrange()

        val result = userRepository.observeSelfUser()

        result.collect {
            coVerify {
                arrangement.selfApi.getSelfInfo()
            }.wasInvoked(exactly = once)
            coVerify {
                arrangement.teamsApi.getTeamMember(eq(TestTeam.TEAM_ID.value), any())
            }.wasInvoked(exactly = once)
            coVerify {
                arrangement.userDAO.upsertUser(any())
            }.wasInvoked(exactly = once)
        }

        val resultSecondTime = userRepository.observeSelfUser()
        resultSecondTime.collect {
            coVerify {
                arrangement.selfApi.getSelfInfo()
            }.wasNotInvoked()
            coVerify {
                arrangement.teamsApi.getTeamMember(eq(TestTeam.TEAM_ID.value), any())
            }.wasNotInvoked()
            coVerify {
                arrangement.userDAO.upsertUser(any())
            }.wasNotInvoked()
        }
    }

    @Test
    fun givenThereAreUsersWithoutMetadata_whenSyncingUsers_thenShouldUpdateThem() = runTest {
        // given
        val (arrangement, userRepository) = Arrangement()
            .withDaoReturningNoMetadataUsers(listOf(TestUser.DETAILS_ENTITY.copy(name = null)))
            .withSuccessfulGetMultipleUsersApiRequest(ListUsersDTO(emptyList(), listOf(TestUser.USER_PROFILE_DTO)))
            .arrange()

        // when
        userRepository.syncUsersWithoutMetadata()
            .shouldSucceed()

        // then
        coVerify {
            arrangement.userDetailsApi.getMultipleUsers(any())
        }.wasInvoked(exactly = once)
        coVerify {
            arrangement.userDAO.upsertUsers(
                matches { it.firstOrNull()?.name != null },
            )
        }.wasInvoked(exactly = once)
    }

    @Test
    fun givenThereAreNOUsersWithoutMetadata_whenSyncingUsers_thenShouldNOTUpdateThem() = runTest {
        // given
        val (arrangement, userRepository) = Arrangement()
            .withDaoReturningNoMetadataUsers(listOf())
            .arrange()

        // when
        userRepository.syncUsersWithoutMetadata()
            .shouldSucceed()

        // then
        coVerify {
            arrangement.userDetailsApi.getMultipleUsers(any())
        }.wasNotInvoked()
        coVerify {
            arrangement.userDAO.upsertUsers(any())
        }.wasNotInvoked()
    }

    @Test
    fun whenRemovingUserBrokenAsset_thenShouldCallDaoAndSucceed() = runTest {
        // Given
        val qualifiedIdToRemove = QualifiedID(value = "id", domain = "domain")
        val (arrangement, userRepository) = Arrangement()
            .withSuccessfulRemoveUserAsset()
            .arrange()

        // When
        userRepository.removeUserBrokenAsset(qualifiedIdToRemove).shouldSucceed()

        // Then
        coVerify {
            arrangement.userDAO.removeUserAsset(any())
        }.wasInvoked()
    }

    @Test
    fun whenObservingKnowUsers_thenShouldReturnUsersThatHaveMetadata() = runTest {
        // Given
        val (arrangement, userRepository) = Arrangement()
            .withGetSelfUserId()
            .withDaoObservingByConnectionStatusReturning(
                listOf(
                    TestUser.DETAILS_ENTITY.copy(id = QualifiedIDEntity("id-valid", "domain2"), hasIncompleteMetadata = false),
                    TestUser.DETAILS_ENTITY.copy(id = QualifiedIDEntity("id2", "domain2"), hasIncompleteMetadata = true)
                )
            )
            .arrange()

        // When
        userRepository.observeAllKnownUsers().test {
            // Then
            awaitItem().also {
                val users = it.getOrNull()
                assertEquals(1, users!!.size)
                assertTrue { users.first().name == TestUser.ENTITY.name }
            }
            cancelAndIgnoreRemainingEvents()
        }

        coVerify {
            arrangement.userDAO.observeAllUsersDetailsByConnectionStatus(any())
        }.wasInvoked(once)
    }

    @Test
    fun whenObservingKnowUsersNotInConversation_thenShouldReturnUsersThatHaveMetadata() = runTest {
        // Given
        val (arrangement, userRepository) = Arrangement()
            .withGetSelfUserId()
            .withDaoObservingNotInConversationReturning(
                listOf(
                    TestUser.DETAILS_ENTITY.copy(id = QualifiedIDEntity("id-valid", "domain2"), hasIncompleteMetadata = false),
                    TestUser.DETAILS_ENTITY.copy(id = QualifiedIDEntity("id2", "domain2"), hasIncompleteMetadata = true)
                )
            )
            .arrange()

        // When
        userRepository.observeAllKnownUsersNotInConversation(TestConversation.ID).test {
            // Then
            awaitItem().also {
                val users = it.getOrNull()
                assertEquals(1, users!!.size)
                assertTrue { users.first().name == TestUser.ENTITY.name }
            }
            cancelAndIgnoreRemainingEvents()
        }

        verify {
            arrangement.userDAO.observeUsersDetailsNotInConversation(any())
        }.wasInvoked(once)
    }

    @Test
    fun givenUserIdWhenDefederateUser_thenShouldMarkUserAsDefederated() = runTest {
        // Given
        val (arrangement, userRepository) = Arrangement()
            .withMarkUserAsDefederated()
            .arrange()

        // When
        userRepository.defederateUser(TestUser.OTHER_FEDERATED_USER_ID).shouldSucceed()

        // Then
        coVerify {
            arrangement.userDAO.markUserAsDefederated(eq(TestUser.OTHER_FEDERATED_USER_ID.toDao()))
        }.wasInvoked(once)
    }

    @Test
    fun givenUserIds_WhenRequestingSummaries_thenShouldSucceed() = runTest {
        // Given
        val requestedUserIds = listOf(
            UserId(value = "id1", domain = "domain1"),
            UserId(value = "id2", domain = "domain2")
        )
        val knownUserEntities = listOf(
            TestUser.DETAILS_ENTITY.copy(id = UserIDEntity(value = "id1", domain = "domain1")),
            TestUser.DETAILS_ENTITY.copy(id = UserIDEntity(value = "id2", domain = "domain2"))
        )
        val (arrangement, userRepository) = Arrangement()
            .withSuccessfulGetUsersByQualifiedIdList(knownUserEntities)
            .arrange()

        // When
        userRepository.getUsersSummaryByIds(requestedUserIds).shouldSucceed()

        // Then
        coVerify {
            arrangement.userDAO.getUsersDetailsByQualifiedIDList(any())
        }.wasInvoked(once)
    }

    @Test
    fun givenANewSupportedProtocols_whenUpdatingOk_thenShouldSucceedAndPersistTheSupportedProtocolsLocally() = runTest {
        val successResponse = NetworkResponse.Success(Unit, mapOf(), HttpStatusCode.OK.value)
        val (arrangement, userRepository) = Arrangement()
            .withGetSelfUserId()
            .withUpdateSupportedProtocolsApiRequestResponse(successResponse)
            .arrange()

        val result = userRepository.updateSupportedProtocols(setOf(SupportedProtocol.MLS))

        with(result) {
            shouldSucceed()
            coVerify {
                arrangement.selfApi.updateSupportedProtocols(any())
            }.wasInvoked(exactly = once)
            coVerify {
                arrangement.userDAO.updateUserSupportedProtocols(any(), any())
            }.wasInvoked(exactly = once)
        }
    }

    @Test
    fun givenANewSupportedProtocols_whenUpdatingFails_thenShouldNotPersistSupportedProtocolsLocally() = runTest {
        val (arrangement, userRepository) = Arrangement()
            .withGetSelfUserId()
            .withUpdateSupportedProtocolsApiRequestResponse(TestNetworkResponseError.genericResponseError())
            .arrange()

        val result = userRepository.updateSupportedProtocols(setOf(SupportedProtocol.MLS))

        with(result) {
            shouldFail()
            coVerify {
                arrangement.selfApi.updateSupportedProtocols(any())
            }.wasInvoked(exactly = once)
            coVerify {
                arrangement.userDAO.updateUserSupportedProtocols(any(), any())
            }.wasNotInvoked()
        }
    }

    @Test
    fun givenUserIdAndConversationId_whenUpdatingOneOnOneConversation_thenShouldCallDAOWithCorrectArguments() = runTest {
        val userId = TestUser.USER_ID
        val conversationId = TestConversation.CONVERSATION.id

        val (arrangement, userRepository) = Arrangement()
            .withUpdateOneOnOneConversationSuccess()
            .arrange()

        userRepository.updateActiveOneOnOneConversation(
            userId,
            conversationId
        ).shouldSucceed()

        coVerify {
            arrangement.userDAO.updateActiveOneOnOneConversation(eq(userId.toDao()), eq(conversationId.toDao()))
        }.wasInvoked(exactly = once)
    }

    @Test
    fun givenDAOFails_whenUpdatingOneOnOneConversation_thenShouldPropagateException() = runTest {
        val exception = IllegalStateException("Oopsie Doopsie!")
        val (_, connectionRepository) = Arrangement()
            .withUpdateOneOnOneConversationFailing(exception)
            .arrange()
        val userId = TestUser.USER_ID
        val conversationId = TestConversation.CONVERSATION.id

        connectionRepository.updateActiveOneOnOneConversation(
            userId,
            conversationId
        ).shouldFail {
            assertIs<StorageFailure.Generic>(it)
            assertEquals(exception, it.rootCause)
        }
    }

    @Test
    fun givenUserDAOReturnsFailure_whenCallingGetKnownUserMinimized_thenReturnFailure() = runTest {
        val (_, userRepository) = Arrangement()
            .withUserDAOReturning(null)
            .arrange()

        val result = userRepository.getKnownUserMinimized(TestUser.USER_ID)

        result.shouldFail()
    }

    @Test
    fun givenUserDAOReturnsUserMinimized_whenCallingGetKnownUserMinimized_thenReturnUserMinimized() = runTest {
        val userMinimized = UserEntityMinimized(
            id = QualifiedIDEntity("id", "domain"),
            name = "Max",
            userType = UserTypeEntity.ADMIN,
            completeAssetId = null
        )
        val (arrangement, userRepository) = Arrangement()
            .withUserDAOReturning(userMinimized)
            .arrange()

        val result = userRepository.getKnownUserMinimized(TestUser.USER_ID)

        coVerify {
            arrangement.userDAO.getUserMinimizedByQualifiedID(any())
        }.wasInvoked(exactly = once)
        result.shouldSucceed {
            assertIs<OtherUserMinimized>(it)
        }
    }

    @Test
    fun givenATeamMemberUser_whenFetchingUserInfo_thenItShouldBeUpsertedAsATeamMember() = runTest {
        val (arrangement, userRepository) = Arrangement()
            .withUserDaoReturning(TestUser.DETAILS_ENTITY.copy(team = TestTeam.TEAM_ID.value))
            .withSuccessfulGetUsersInfo(TestUser.USER_PROFILE_DTO.copy(teamId = TestTeam.TEAM_ID.value))
            .withSuccessfulFetchTeamMembersByIds(listOf(TestTeam.memberDTO((TestUser.USER_PROFILE_DTO.id.value))))
            .arrange()

        val result = userRepository.fetchUserInfo(TestUser.USER_ID)

        assertIs<Either.Right<Unit>>(result)
        coVerify {
            arrangement.userDetailsApi.getUserInfo(any())
        }.wasInvoked(exactly = once)
        coVerify {
            arrangement.teamsApi.getTeamMembersByIds(any(), any())
        }.wasInvoked(exactly = once)
        coVerify {
            arrangement.userDAO.upsertUsers(any())
        }.wasInvoked(exactly = once)
        coVerify {
            arrangement.userDAO.upsertConnectionStatuses(any())
        }.wasInvoked(exactly = once)
        coVerify {
            arrangement.userDAO.upsertUsers(any())
        }.wasNotInvoked()
    }

    @Test
    fun givenUserId_whenFetchingUserInfoFailed_thenItShouldInsertIncompleteUserData() = runTest {
        val (arrangement, userRepository) = Arrangement()
            .withFailingGetUserInfo()
            .arrange()

        userRepository.fetchUserInfo(TestUser.USER_ID)

        coVerify {
            arrangement.userDAO.insertOrIgnoreIncompleteUsers(any())
        }.wasInvoked()
    }

    @Test
    fun givenApiRequestSucceeds_whenFetchingUsersLegalHoldConsent_thenShouldReturnProperValues() = runTest {
        // given
        val userIdWithConsent = TestUser.OTHER_USER_ID.copy(value = "idWithConsent")
        val userIdWithoutConsent = TestUser.OTHER_USER_ID.copy(value = "idWithoutConsent")
        val userIdFailed = TestUser.OTHER_USER_ID.copy(value = "idFailed")
        val requestedUserIds = setOf(userIdWithConsent, userIdWithoutConsent, userIdFailed)
        val expectedResult = ListUsersLegalHoldConsent(
            usersWithConsent = listOf(userIdWithConsent),
            usersWithoutConsent = listOf(userIdWithoutConsent),
            usersFailed = listOf(userIdFailed),
        )
        val (arrangement, userRepository) = Arrangement()
            .withSuccessfulGetMultipleUsersApiRequest(
                ListUsersDTO(
                    usersFound = listOf(
                        TestUser.USER_PROFILE_DTO.copy(id = userIdWithConsent.toApi(), legalHoldStatus = LegalHoldStatusDTO.DISABLED),
                        TestUser.USER_PROFILE_DTO.copy(id = userIdWithoutConsent.toApi(), legalHoldStatus = LegalHoldStatusDTO.NO_CONSENT),
                    ),
                    usersFailed = listOf(userIdFailed.toApi()),
                )
            )
            .arrange()
        // when
        val result = userRepository.fetchUsersLegalHoldConsent(requestedUserIds)
        // then
        result.shouldSucceed {
            assertEquals(expectedResult, it)
        }
        coVerify {
            arrangement.userDetailsApi.getMultipleUsers(eq(QualifiedUserIdListRequest(requestedUserIds.map { it.toApi() }.toList())))
        }.wasInvoked(exactly = once)
    }

    @Test
    fun givenApiRequestFails_whenFetchingUsersLegalHoldConsent_thenShouldPropagateError() = runTest {
        // given
        val requestedUserIds = setOf(TestUser.OTHER_USER_ID)
        val (arrangement, userRepository) = Arrangement()
            .withGetMultipleUsersApiRequestGenericError()
            .arrange()
        // when
        val result = userRepository.fetchUsersLegalHoldConsent(requestedUserIds)
        // then
        result.shouldFail()
        coVerify {
            arrangement.userDetailsApi.getMultipleUsers(eq(QualifiedUserIdListRequest(requestedUserIds.map { it.toApi() }.toList())))
        }.wasInvoked(exactly = once)
    }

    private class Arrangement {
        @Mock
        val userDAO = mock(UserDAO::class)

        @Mock
        val metadataDAO = mock(MetadataDAO::class)

        @Mock
        val clientDAO = mock(ClientDAO::class)

        @Mock
        val selfApi = mock(SelfApi::class)

        @Mock
        val userDetailsApi = mock(UserDetailsApi::class)

        @Mock
        val teamsApi = mock(TeamsApi::class)

        @Mock
        val sessionRepository = mock(SessionRepository::class)

        @Mock
        val selfTeamIdProvider: SelfTeamIdProvider = mock(SelfTeamIdProvider::class)

        @Mock
        val legalHoldHandler: LegalHoldHandler = mock(LegalHoldHandler::class)

        val selfUserId = TestUser.SELF.id

        val userRepository: UserRepository by lazy {
            UserDataSource(
                userDAO,
                metadataDAO,
                clientDAO,
                selfApi,
                userDetailsApi,
                teamsApi,
                sessionRepository,
                selfUserId,
                selfTeamIdProvider,
                legalHoldHandler
            )
        }

<<<<<<< HEAD
        init {
            withSelfUserIdFlowMetadataReturning(flowOf(TestUser.JSON_QUALIFIED_ID))
            given(userDAO).suspendFunction(userDAO::observeUserDetailsByQualifiedID)
                .whenInvokedWith(any())
                .then { flowOf(TestUser.DETAILS_ENTITY) }

            given(selfTeamIdProvider)
                .suspendFunction(selfTeamIdProvider::invoke)
                .whenInvoked()
                .then { Either.Right(TestTeam.TEAM_ID) }
            given(sessionRepository)
                .suspendFunction(sessionRepository::updateSsoIdAndScimInfo)
                .whenInvokedWith(any())
                .thenReturn(Either.Right(Unit))
            withGetTeamMemberSuccess(TestTeam.memberDTO(selfUserId.value))
            given(legalHoldHandler)
                .suspendFunction(legalHoldHandler::handleUserFetch)
                .whenInvokedWith(any())
                .thenReturn(Either.Right(Unit))
=======
        suspend fun withUserDAOReturning(value: UserEntityMinimized?) = apply {
            coEvery {
                userDAO.getUserMinimizedByQualifiedID(any())
            }.returns(value)
>>>>>>> 84de262e
        }

        suspend fun withSelfUserIdFlowMetadataReturning(selfUserIdStringFlow: Flow<String?>) = apply {
            coEvery {
                metadataDAO.valueByKeyFlow(eq(SELF_USER_ID_KEY))
            }.returns(selfUserIdStringFlow)
        }

        suspend fun withDaoObservingByConnectionStatusReturning(userEntities: List<UserDetailsEntity>) = apply {
            coEvery {
                userDAO.observeAllUsersDetailsByConnectionStatus(any())
            }.returns(flowOf(userEntities))
        }

        fun withDaoObservingNotInConversationReturning(userEntities: List<UserDetailsEntity>) = apply {
            every {
                userDAO.observeUsersDetailsNotInConversation(any())
            }.returns(flowOf(userEntities))
        }

        suspend fun withUpdateUserReturning() = apply {
            coEvery {
                userDAO.updateUser(any<PartialUserEntity>())
            }.returns(Unit)
        }

        suspend fun withSuccessfulGetUsersInfo(result: UserProfileDTO = TestUser.USER_PROFILE_DTO) = apply {
            coEvery {
                userDetailsApi.getUserInfo(any())
            }.returns(NetworkResponse.Success(result, mapOf(), 200))
        }

        suspend fun withFailingGetUserInfo() = apply {
            coEvery {
                userDetailsApi.getUserInfo(any())
            }.returns(NetworkResponse.Error(TestNetworkException.generic))
        }

        suspend fun withSuccessfulFetchTeamMembersByIds(result: List<TeamsApi.TeamMemberDTO>) = apply {
            coEvery {
                teamsApi.getTeamMembersByIds(any(), any())
            }.returns(NetworkResponse.Success(TeamsApi.TeamMemberListNonPaginated(false, result), mapOf(), 200))
        }

        suspend fun withSuccessfulGetUsersByQualifiedIdList(knownUserEntities: List<UserDetailsEntity>) = apply {
            coEvery {
                userDAO.getUsersDetailsByQualifiedIDList(any())
            }.returns(knownUserEntities)
        }

        suspend fun withUserDaoReturning(userEntity: UserDetailsEntity? = TestUser.DETAILS_ENTITY) = apply {
            coEvery {
                userDAO.observeUserDetailsByQualifiedID(any())
            }.returns(flowOf(userEntity))
        }

        suspend fun withDaoReturningNoMetadataUsers(userEntity: List<UserDetailsEntity> = emptyList()) = apply {
            coEvery {
                userDAO.getUsersDetailsWithoutMetadata()
            }.returns(userEntity)
        }

        suspend fun withGetSelfUserId() = apply {
            coEvery {
                metadataDAO.valueByKey(any())
            }.returns(
                """
                    {
                        "value" : "someValue",
                        "domain" : "someDomain"
                    }
                """.trimIndent()
            )
        }

        suspend fun withRemoteGetSelfReturningUser(): Arrangement = apply {
            coEvery {
                selfApi.getSelfInfo()
            }.returns(NetworkResponse.Success(TestUser.SELF_USER_DTO.copy(teamId = TestTeam.TEAM_ID.value), mapOf(), 200))
        }

        suspend fun withRemoteGetSelfReturningDeletedUser(): Arrangement = apply {
            coEvery {
                selfApi.getSelfInfo()
            }.returns(NetworkResponse.Success(TestUser.SELF_USER_DTO.copy(deleted = true), mapOf(), 200))
        }

        suspend fun withSuccessfulGetMultipleUsersApiRequest(result: ListUsersDTO) = apply {
            coEvery {
                userDetailsApi.getMultipleUsers(any())
            }.returns(NetworkResponse.Success(result, mapOf(), HttpStatusCode.OK.value))
        }

        suspend fun withGetMultipleUsersApiRequestFederationNotEnabledError() = apply {
            coEvery {
                userDetailsApi.getMultipleUsers(any())
            }.returns(NetworkResponse.Error(federationNotEnabled))
        }

        suspend fun withGetMultipleUsersApiRequestGenericError() = apply {
            coEvery {
                userDetailsApi.getMultipleUsers(any())
            }.returns(NetworkResponse.Error(generic))
        }

        suspend fun withUpdateDisplayNameApiRequestResponse(response: NetworkResponse<Unit>) = apply {
            coEvery {
                selfApi.updateSelf(any())
            }.returns(response)
        }

        suspend fun withUpdateSupportedProtocolsApiRequestResponse(response: NetworkResponse<Unit>) = apply {
            coEvery {
                selfApi.updateSupportedProtocols(any())
            }.returns(response)
        }

        suspend fun withRemoteUpdateEmail(result: NetworkResponse<Boolean>) = apply {
            coEvery {
                selfApi.updateEmailAddress(any())
            }.returns(result)
        }

        suspend fun withSuccessfulRemoveUserAsset() = apply {
            coEvery {
                userDAO.removeUserAsset(any())
            }.returns(Unit)
        }

        suspend fun withSuccessfulGetAllUsers(userEntities: List<UserDetailsEntity>) = apply {
            coEvery {
                userDAO.getAllUsersDetails()
            }.returns(flowOf(userEntities))
        }

        suspend fun withSuccessfulGetMultipleUsers() = apply {
            coEvery {
                userDetailsApi.getMultipleUsers(any())
            }.returns(NetworkResponse.Success(value = LIST_USERS_DTO, headers = mapOf(), httpCode = 200) )
        }

        suspend fun withAllOtherUsersIdSuccess(
            result: List<UserIDEntity>,
        ) {
            coEvery {
                userDAO.allOtherUsersId()
            }.returns(result)
        }

        suspend fun withMarkUserAsDefederated() = apply {
            coEvery {
                userDAO.markUserAsDefederated(any())
            }.returns(Unit)
        }

        suspend fun withUpdateOneOnOneConversationSuccess() = apply {
            coEvery {
                userDAO.updateActiveOneOnOneConversation(any(), any())
            }.returns(Unit)
        }

        suspend fun withUpdateOneOnOneConversationFailing(exception: Throwable) = apply {
            coEvery {
                userDAO.updateActiveOneOnOneConversation(any(), any())
            }.throws(exception)
        }

        suspend fun withInsertOrIgnoreUsers() {
            coEvery {
                userDAO.insertOrIgnoreIncompleteUsers(any())
            }.returns(Unit)
        }

        suspend fun withGetTeamMemberSuccess(result: TeamsApi.TeamMemberDTO) = apply {
            coEvery {
                teamsApi.getTeamMember(any(), any())
            }.returns(NetworkResponse.Success(result, mapOf(), 200))
        }

        suspend inline fun arrange(block: (Arrangement.() -> Unit) = { }): Pair<Arrangement, UserRepository> {
            withSelfUserIdFlowMetadataReturning(flowOf(TestUser.JSON_QUALIFIED_ID))
            coEvery {
                userDAO.observeUserDetailsByQualifiedID(any())
            }.returns(flowOf(TestUser.DETAILS_ENTITY))

            coEvery {
                selfTeamIdProvider()
            }.returns(Either.Right(TestTeam.TEAM_ID))
            coEvery {
                sessionRepository.updateSsoIdAndScimInfo(any(), any(), any())
            }.returns(Either.Right(Unit))
            withGetTeamMemberSuccess(TestTeam.memberDTO(selfUserId.value))
            apply(block)
            return this to userRepository
        }
    }

    private companion object {
        val SELF_USER = TestUser.SELF
    }
}<|MERGE_RESOLUTION|>--- conflicted
+++ resolved
@@ -69,6 +69,7 @@
 import io.mockative.coEvery
 import io.mockative.coVerify
 import io.mockative.every
+import io.mockative.given
 import io.mockative.matches
 import io.mockative.mock
 import io.mockative.once
@@ -842,32 +843,10 @@
             )
         }
 
-<<<<<<< HEAD
-        init {
-            withSelfUserIdFlowMetadataReturning(flowOf(TestUser.JSON_QUALIFIED_ID))
-            given(userDAO).suspendFunction(userDAO::observeUserDetailsByQualifiedID)
-                .whenInvokedWith(any())
-                .then { flowOf(TestUser.DETAILS_ENTITY) }
-
-            given(selfTeamIdProvider)
-                .suspendFunction(selfTeamIdProvider::invoke)
-                .whenInvoked()
-                .then { Either.Right(TestTeam.TEAM_ID) }
-            given(sessionRepository)
-                .suspendFunction(sessionRepository::updateSsoIdAndScimInfo)
-                .whenInvokedWith(any())
-                .thenReturn(Either.Right(Unit))
-            withGetTeamMemberSuccess(TestTeam.memberDTO(selfUserId.value))
-            given(legalHoldHandler)
-                .suspendFunction(legalHoldHandler::handleUserFetch)
-                .whenInvokedWith(any())
-                .thenReturn(Either.Right(Unit))
-=======
         suspend fun withUserDAOReturning(value: UserEntityMinimized?) = apply {
             coEvery {
                 userDAO.getUserMinimizedByQualifiedID(any())
             }.returns(value)
->>>>>>> 84de262e
         }
 
         suspend fun withSelfUserIdFlowMetadataReturning(selfUserIdStringFlow: Flow<String?>) = apply {
@@ -1060,6 +1039,9 @@
                 sessionRepository.updateSsoIdAndScimInfo(any(), any(), any())
             }.returns(Either.Right(Unit))
             withGetTeamMemberSuccess(TestTeam.memberDTO(selfUserId.value))
+            coEvery {
+                legalHoldHandler.handleUserFetch(any())
+            }.returns(Either.Right(Unit))
             apply(block)
             return this to userRepository
         }
