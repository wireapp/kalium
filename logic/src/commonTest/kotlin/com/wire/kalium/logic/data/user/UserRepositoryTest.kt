--- conflicted
+++ resolved
@@ -886,11 +886,7 @@
             given(teamsApi)
                 .suspendFunction(teamsApi::getTeamMembersByIds)
                 .whenInvokedWith(any(), any())
-<<<<<<< HEAD
-                .thenReturn(NetworkResponse.Success(TeamsApi.TeamMemberListNonPaginated(false, result), mapOf(), 200))
-=======
-                .thenReturn(NetworkResponse.Success(TeamsApi.TeamMemberList(false, result, "A=="), mapOf(), 200))
->>>>>>> 75cadd88
+                .thenReturn(NetworkResponse.Success(TeamsApi.TeamMemberListNonPaginated(false, result, "A=="), mapOf(), 200))
         }
 
         fun withSuccessfulGetUsersByQualifiedIdList(knownUserEntities: List<UserDetailsEntity>) = apply {
