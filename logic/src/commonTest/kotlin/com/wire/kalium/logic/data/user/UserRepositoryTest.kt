--- conflicted
+++ resolved
@@ -36,11 +36,7 @@
 import com.wire.kalium.network.api.base.authenticated.userDetails.ListUsersDTO
 import com.wire.kalium.network.api.base.authenticated.userDetails.QualifiedUserIdListRequest
 import com.wire.kalium.network.api.base.authenticated.userDetails.UserDetailsApi
-<<<<<<< HEAD
-import com.wire.kalium.network.api.base.model.QualifiedID
-=======
 import com.wire.kalium.network.exceptions.KaliumException
->>>>>>> 8947159a
 import com.wire.kalium.network.utils.NetworkResponse
 import com.wire.kalium.persistence.dao.MetadataDAO
 import com.wire.kalium.persistence.dao.UserDAO
@@ -340,92 +336,6 @@
         }
     }
 
-<<<<<<< HEAD
-=======
-    @Test
-    fun givenUpdateEmailSuccess_whenChangingEmail_thenSuccessIsReturned() = runTest {
-        val (arrangement, userRepository) = Arrangement()
-            .withRemoteUpdateEmail(NetworkResponse.Success(true, mapOf(), 200))
-            .arrange()
-
-        val result = userRepository.updateSelfEmail("newEmail")
-
-        with(result) {
-            shouldSucceed()
-            verify(arrangement.selfApi)
-                .suspendFunction(arrangement.selfApi::updateEmailAddress)
-                .with(eq("newEmail"))
-                .wasInvoked(exactly = once)
-        }
-    }
-
-    @Test
-    fun givenUpdateEmailFailure_whenChangingEmail_thenFailureIsReturned() = runTest {
-        val (arrangement, userRepository) = Arrangement()
-            .withRemoteUpdateEmail(NetworkResponse.Error(KaliumException.GenericError(IOException())))
-            .arrange()
-
-        val result = userRepository.updateSelfEmail("newEmail")
-
-        with(result) {
-            shouldFail()
-            verify(arrangement.selfApi)
-                .suspendFunction(arrangement.selfApi::updateEmailAddress)
-                .with(eq("newEmail"))
-                .wasInvoked(exactly = once)
-        }
-    }
-
-    @Test
-    fun givenThereAreUsersWithoutMetadata_whenSyncingUsers_thenShouldUpdateThem() = runTest {
-        // given
-        val (arrangement, userRepository) = Arrangement()
-            .withDaoReturningNoMetadataUsers(listOf(TestUser.ENTITY.copy(name = null)))
-            .withSuccessfulGetMultipleUsersApiRequest(ListUsersDTO(emptyList(), listOf(TestUser.USER_PROFILE_DTO)))
-            .arrange()
-
-        // when
-        userRepository.syncUsersWithoutMetadata()
-            .shouldSucceed()
-
-        // then
-        verify(arrangement.userDetailsApi)
-            .suspendFunction(arrangement.userDetailsApi::getMultipleUsers)
-            .with(any())
-            .wasInvoked(exactly = once)
-        verify(arrangement.userDAO)
-            .suspendFunction(arrangement.userDAO::upsertUsers)
-            .with(matching {
-                it.first().name != null
-            })
-            .wasInvoked(exactly = once)
-    }
-
-    @Test
-    fun givenThereAreNOUsersWithoutMetadata_whenSyncingUsers_thenShouldNOTUpdateThem() = runTest {
-        // given
-        val (arrangement, userRepository) = Arrangement()
-            .withDaoReturningNoMetadataUsers(listOf())
-            .arrange()
-
-        // when
-        userRepository.syncUsersWithoutMetadata()
-            .shouldSucceed()
-
-        // then
-        verify(arrangement.userDetailsApi)
-            .suspendFunction(arrangement.userDetailsApi::getMultipleUsers)
-            .with(any())
-            .wasNotInvoked()
-        verify(arrangement.userDAO)
-            .suspendFunction(arrangement.userDAO::upsertUsers)
-            .with(any())
-            .wasNotInvoked()
-    }
-
-// TODO other UserRepository tests
-
->>>>>>> 8947159a
     private class Arrangement {
         @Mock
         val userDAO = configure(mock(classOf<UserDAO>())) { stubsUnitByDefault = true }
