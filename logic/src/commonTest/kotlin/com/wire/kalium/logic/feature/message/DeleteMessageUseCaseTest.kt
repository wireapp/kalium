package com.wire.kalium.logic.feature.message

import com.wire.kalium.logic.data.client.ClientRepository
import com.wire.kalium.logic.data.conversation.ClientId
import com.wire.kalium.logic.data.id.IdMapper
import com.wire.kalium.logic.data.id.IdMapperImpl
import com.wire.kalium.logic.data.id.PlainId
import com.wire.kalium.logic.data.message.Message
import com.wire.kalium.logic.data.message.MessageContent
import com.wire.kalium.logic.data.message.MessageRepository
import com.wire.kalium.logic.data.user.SelfUser
import com.wire.kalium.logic.data.user.UserRepository
import com.wire.kalium.logic.framework.TestConversation
import com.wire.kalium.logic.framework.TestMessage
import com.wire.kalium.logic.framework.TestUser
import com.wire.kalium.logic.functional.Either
import com.wire.kalium.logic.util.shouldSucceed
import io.mockative.Mock
import io.mockative.anything
import io.mockative.eq
import io.mockative.given
import io.mockative.matching
import io.mockative.mock
import io.mockative.once
import io.mockative.verify
import kotlinx.coroutines.ExperimentalCoroutinesApi
import kotlinx.coroutines.flow.flowOf
import kotlinx.coroutines.test.runTest
import kotlin.test.Test

@OptIn(ExperimentalCoroutinesApi::class)
class DeleteMessageUseCaseTest {
<<<<<<< HEAD

    @Mock
    private val messageRepository: MessageRepository = mock(MessageRepository::class)

    @Mock
    val userRepository: UserRepository = mock(UserRepository::class)

    @Mock
    private val clientRepository: ClientRepository = mock(ClientRepository::class)

    val idMapper: IdMapper = IdMapperImpl()

    @Mock
    private val messageSender: MessageSender = mock(MessageSender::class)

    private lateinit var deleteMessageUseCase: DeleteMessageUseCase

    @BeforeTest
    fun setup() {
        deleteMessageUseCase = DeleteMessageUseCase(
            messageRepository,
            userRepository,
            clientRepository,
            messageSender,
            idMapper
        )
    }

=======
>>>>>>> 6ec97260
    @Test
    fun givenASentMessage_WhenDeleteForEveryIsTrue_TheGeneratedMessageShouldBeCorrect() = runTest {
        // given
        val deleteForEveryone = true

        val (arrangement, deleteMessageUseCase) = Arrangement()
            .withSendMessageSucceed()
            .withSelfUser(TestUser.SELF)
            .withCurrentClientIdIs(SELF_CLIENT_ID)
            .withMessageRepositoryMarkMessageAsDeletedSucceed()
            .withMessageByStatus(Message.Status.SENT)
            .arrange()

        // when
        deleteMessageUseCase(TEST_CONVERSATION_ID, TEST_MESSAGE_UUID, deleteForEveryone).shouldSucceed()

        // then
        verify(arrangement.messageSender)
            .suspendFunction(arrangement.messageSender::sendMessage)
            .with(
                matching { message ->
                    message.conversationId == TEST_CONVERSATION_ID && message.content == deletedMessageContent
                }
            )
            .wasInvoked(exactly = once)
        verify(arrangement.messageRepository)
            .suspendFunction(arrangement.messageRepository::markMessageAsDeleted)
            .with(eq(TEST_MESSAGE_UUID), eq(TEST_CONVERSATION_ID))
            .wasInvoked(exactly = once)
    }

    @Test
    fun givenAFailedMessage_WhenItGetsDeletedForEveryone_TheMessageShouldBeDeleted() = runTest {
        // given
        val deleteForEveryone = true
<<<<<<< HEAD
        given(messageSender)
            .suspendFunction(messageSender::sendMessage)
            .whenInvokedWith(anything())
            .thenReturn(Either.Right(Unit))
        given(userRepository)
            .suspendFunction(userRepository::observeSelfUser)
            .whenInvoked()
            .thenReturn(flowOf(TestUser.SELF))
        given(clientRepository)
            .suspendFunction(clientRepository::currentClientId)
            .whenInvoked()
            .then { Either.Right(SELF_CLIENT_ID) }
        given(messageRepository)
            .suspendFunction(messageRepository::markMessageAsDeleted)
            .whenInvokedWith(anything(), anything())
            .thenReturn(Either.Right(Unit))

        given(messageRepository)
            .suspendFunction(messageRepository::getMessageById)
            .whenInvokedWith(anything(), anything())
            .thenReturn(Either.Right(TestMessage.TEXT_MESSAGE(Message.Status.FAILED)))
        given(messageRepository)
            .suspendFunction(messageRepository::deleteMessage)
            .whenInvokedWith(anything(), anything())
            .thenReturn(Either.Right(Unit))
=======
        val (arrangement, deleteMessageUseCase) = Arrangement()
            .withSendMessageSucceed()
            .withSelfUser(TestUser.SELF)
            .withCurrentClientIdIs(SELF_CLIENT_ID)
            .withMessageRepositoryMarkMessageAsDeletedSucceed()
            .withMessageRepositoryDeleteMessageSucceed()
            .withMessageByStatus(Message.Status.FAILED)
            .arrange()

>>>>>>> 6ec97260
        // when
        deleteMessageUseCase(TEST_CONVERSATION_ID, TEST_MESSAGE_UUID, deleteForEveryone).shouldSucceed()

        // then
        verify(arrangement.messageSender)
            .suspendFunction(arrangement.messageSender::sendMessage)
            .with(anything())
            .wasNotInvoked()
        verify(arrangement.messageRepository)
            .suspendFunction(arrangement.messageRepository::markMessageAsDeleted)
            .with(anything(), anything())
            .wasNotInvoked()
        verify(arrangement.messageRepository)
            .suspendFunction(arrangement.messageRepository::deleteMessage)
            .with(eq(TEST_MESSAGE_UUID), eq(TEST_CONVERSATION_ID))
            .wasInvoked(exactly = once)
    }

    @Test
    fun givenASentMessage_WhenDeleteForEveryoneIsFalse_TheGeneratedMessageShouldBeDeletedOnlyLocally() = runTest {
        // given
        val deleteForEveryone = false
        val (arrangement, deleteMessageUseCase) = Arrangement()
            .withSendMessageSucceed()
            .withSelfUser(TestUser.SELF)
            .withCurrentClientIdIs(SELF_CLIENT_ID)
            .withMessageRepositoryMarkMessageAsDeletedSucceed()
            .withMessageByStatus(Message.Status.SENT)
            .arrange()

        // when
        deleteMessageUseCase(TEST_CONVERSATION_ID, TEST_MESSAGE_UUID, deleteForEveryone).shouldSucceed()

        val deletedForMeContent = MessageContent.DeleteForMe(
            TEST_MESSAGE_UUID, TEST_CONVERSATION_ID.value,
            arrangement.idMapper.toProtoModel(
                TEST_CONVERSATION_ID
            )
        )

        // then
        verify(arrangement.messageSender)
            .suspendFunction(arrangement.messageSender::sendMessage)
            .with(
                matching { message ->
                    message.conversationId == TestUser.SELF.id && message.content == deletedForMeContent
                }
            )
            .wasInvoked(exactly = once)

        verify(arrangement.messageRepository)
            .suspendFunction(arrangement.messageRepository::markMessageAsDeleted)
            .with(eq(TEST_MESSAGE_UUID), eq(TEST_CONVERSATION_ID))
            .wasInvoked(exactly = once)

    }

    class Arrangement {

        @Mock
        val messageRepository: MessageRepository = mock(MessageRepository::class)

        @Mock
        val userRepository: UserRepository = mock(UserRepository::class)

        @Mock
        val clientRepository: ClientRepository = mock(ClientRepository::class)

        @Mock
        val messageSender: MessageSender = mock(MessageSender::class)

        val idMapper: IdMapper = IdMapperImpl()

        fun arrange() = this to DeleteMessageUseCase(
            messageRepository,
            userRepository,
            clientRepository,
            messageSender,
            idMapper
        )

        fun withSendMessageSucceed() = apply {
            given(messageSender)
                .suspendFunction(messageSender::sendMessage)
                .whenInvokedWith(anything())
                .thenReturn(Either.Right(Unit))
        }

        fun withSelfUser(selfUser: SelfUser) = apply {
            given(userRepository)
                .suspendFunction(userRepository::observeSelfUser)
                .whenInvoked()
                .thenReturn(flowOf(selfUser))
        }

        fun withCurrentClientIdIs(clientId: ClientId) = apply {
            given(clientRepository)
                .suspendFunction(clientRepository::currentClientId)
                .whenInvoked()
                .then { Either.Right(clientId) }
        }

        fun withMessageRepositoryMarkMessageAsDeletedSucceed() = apply {
            given(messageRepository)
                .suspendFunction(messageRepository::markMessageAsDeleted)
                .whenInvokedWith(anything(), anything())
                .thenReturn(Either.Right(Unit))
        }

        fun withMessageRepositoryDeleteMessageSucceed() = apply {
            given(messageRepository)
                .suspendFunction(messageRepository::deleteMessage)
                .whenInvokedWith(anything(), anything())
                .thenReturn(Either.Right(Unit))
        }

        fun withMessageByStatus(status: Message.Status) = apply {
            given(messageRepository)
                .suspendFunction(messageRepository::getMessageById)
                .whenInvokedWith(anything(), anything())
                .thenReturn(Either.Right(TestMessage.TEXT_MESSAGE(status)))
        }
    }

    companion object {
        val TEST_CONVERSATION_ID = TestConversation.ID
        const val TEST_MESSAGE_UUID = "messageUuid"
        val SELF_CLIENT_ID: ClientId = PlainId("client_self")
        val deletedMessageContent = MessageContent.DeleteMessage(TEST_MESSAGE_UUID)
    }
}<|MERGE_RESOLUTION|>--- conflicted
+++ resolved
@@ -30,37 +30,6 @@
 
 @OptIn(ExperimentalCoroutinesApi::class)
 class DeleteMessageUseCaseTest {
-<<<<<<< HEAD
-
-    @Mock
-    private val messageRepository: MessageRepository = mock(MessageRepository::class)
-
-    @Mock
-    val userRepository: UserRepository = mock(UserRepository::class)
-
-    @Mock
-    private val clientRepository: ClientRepository = mock(ClientRepository::class)
-
-    val idMapper: IdMapper = IdMapperImpl()
-
-    @Mock
-    private val messageSender: MessageSender = mock(MessageSender::class)
-
-    private lateinit var deleteMessageUseCase: DeleteMessageUseCase
-
-    @BeforeTest
-    fun setup() {
-        deleteMessageUseCase = DeleteMessageUseCase(
-            messageRepository,
-            userRepository,
-            clientRepository,
-            messageSender,
-            idMapper
-        )
-    }
-
-=======
->>>>>>> 6ec97260
     @Test
     fun givenASentMessage_WhenDeleteForEveryIsTrue_TheGeneratedMessageShouldBeCorrect() = runTest {
         // given
@@ -96,33 +65,6 @@
     fun givenAFailedMessage_WhenItGetsDeletedForEveryone_TheMessageShouldBeDeleted() = runTest {
         // given
         val deleteForEveryone = true
-<<<<<<< HEAD
-        given(messageSender)
-            .suspendFunction(messageSender::sendMessage)
-            .whenInvokedWith(anything())
-            .thenReturn(Either.Right(Unit))
-        given(userRepository)
-            .suspendFunction(userRepository::observeSelfUser)
-            .whenInvoked()
-            .thenReturn(flowOf(TestUser.SELF))
-        given(clientRepository)
-            .suspendFunction(clientRepository::currentClientId)
-            .whenInvoked()
-            .then { Either.Right(SELF_CLIENT_ID) }
-        given(messageRepository)
-            .suspendFunction(messageRepository::markMessageAsDeleted)
-            .whenInvokedWith(anything(), anything())
-            .thenReturn(Either.Right(Unit))
-
-        given(messageRepository)
-            .suspendFunction(messageRepository::getMessageById)
-            .whenInvokedWith(anything(), anything())
-            .thenReturn(Either.Right(TestMessage.TEXT_MESSAGE(Message.Status.FAILED)))
-        given(messageRepository)
-            .suspendFunction(messageRepository::deleteMessage)
-            .whenInvokedWith(anything(), anything())
-            .thenReturn(Either.Right(Unit))
-=======
         val (arrangement, deleteMessageUseCase) = Arrangement()
             .withSendMessageSucceed()
             .withSelfUser(TestUser.SELF)
@@ -132,7 +74,6 @@
             .withMessageByStatus(Message.Status.FAILED)
             .arrange()
 
->>>>>>> 6ec97260
         // when
         deleteMessageUseCase(TEST_CONVERSATION_ID, TEST_MESSAGE_UUID, deleteForEveryone).shouldSucceed()
 
