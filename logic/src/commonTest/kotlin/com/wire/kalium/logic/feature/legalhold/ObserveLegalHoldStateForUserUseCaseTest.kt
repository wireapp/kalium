/*
 * Wire
 * Copyright (C) 2024 Wire Swiss GmbH
 *
 * This program is free software: you can redistribute it and/or modify
 * it under the terms of the GNU General Public License as published by
 * the Free Software Foundation, either version 3 of the License, or
 * (at your option) any later version.
 *
 * This program is distributed in the hope that it will be useful,
 * but WITHOUT ANY WARRANTY; without even the implied warranty of
 * MERCHANTABILITY or FITNESS FOR A PARTICULAR PURPOSE. See the
 * GNU General Public License for more details.
 *
 * You should have received a copy of the GNU General Public License
 * along with this program. If not, see http://www.gnu.org/licenses/.
 */
package com.wire.kalium.logic.feature.legalhold

import com.wire.kalium.common.error.StorageFailure
import com.wire.kalium.logic.data.client.ClientRepository
import com.wire.kalium.logic.data.client.DeviceType
import com.wire.kalium.logic.framework.TestClient
import com.wire.kalium.logic.framework.TestUser
<<<<<<< HEAD
import com.wire.kalium.logic.functional.Either
=======
import com.wire.kalium.common.functional.Either
import io.mockative.Mock
>>>>>>> 9761edfd
import io.mockative.any
import io.mockative.coEvery
import io.mockative.mock
import kotlinx.coroutines.flow.first
import kotlinx.coroutines.flow.flowOf
import kotlinx.coroutines.test.runTest
import kotlin.test.Test
import kotlin.test.assertEquals

class ObserveLegalHoldStateForUserUseCaseTest {

    @Test
    fun givenClientRepositoryFailure_whenObserving_thenReturnDisabledState() = runTest {
        val (_, useCase) = Arrangement()
            .withClientRepositoryFailure()
            .arrange()

        val result = useCase(TestUser.USER_ID)

        assertEquals(LegalHoldState.Disabled, result.first())
    }

    @Test
    fun givenNoClients_whenObserving_thenReturnDisabledState() = runTest {
        val (arrangement, useCase) = Arrangement()
            .withEmptyClients()
            .arrange()

        val result = useCase(TestUser.USER_ID)

        assertEquals(LegalHoldState.Disabled, result.first())
    }

    @Test
    fun givenNoClientIsUnderLegalHold_whenObserving_thenReturnDisabledState() = runTest {
        val (_, useCase) = Arrangement()
            .withNoClientUnderLegalHold()
            .arrange()

        val result = useCase(TestUser.USER_ID)

        assertEquals(LegalHoldState.Disabled, result.first())
    }

    @Test
    fun givenAClientIsUnderLegalHold_whenObserving_thenReturnEnabledState() = runTest {
        val (_, useCase) = Arrangement()
            .withClientUnderLegalHold()
            .arrange()

        val result = useCase(TestUser.USER_ID)

        assertEquals(LegalHoldState.Enabled, result.first())
    }

    private class Arrangement {
        val clientRepository: ClientRepository = mock(ClientRepository::class)

        val observeLegalHoldStateForUser: ObserveLegalHoldStateForUserUseCase =
            ObserveLegalHoldStateForUserUseCaseImpl(
                clientRepository = clientRepository
            )

        fun arrange() = this to observeLegalHoldStateForUser

        suspend fun withClientRepositoryFailure() = apply {
            coEvery {
                clientRepository.observeClientsByUserId(any())
            }.returns(flowOf(Either.Left(StorageFailure.DataNotFound)))
        }

        suspend fun withEmptyClients() = apply {
            coEvery {
                clientRepository.observeClientsByUserId(any())
            }.returns(flowOf(Either.Right(listOf())))
        }

        suspend fun withNoClientUnderLegalHold() = apply {
            coEvery {
                clientRepository.observeClientsByUserId(any())
            }.returns(flowOf(Either.Right(listOf(TestClient.CLIENT))))
        }

        suspend fun withClientUnderLegalHold() = apply {
            coEvery {
                clientRepository.observeClientsByUserId(any())
            }.returns(flowOf(Either.Right(listOf(legalHoldClient))))
        }
    }

    companion object {
        val legalHoldClient = TestClient.CLIENT.copy(deviceType = DeviceType.LegalHold)
    }
}<|MERGE_RESOLUTION|>--- conflicted
+++ resolved
@@ -22,12 +22,7 @@
 import com.wire.kalium.logic.data.client.DeviceType
 import com.wire.kalium.logic.framework.TestClient
 import com.wire.kalium.logic.framework.TestUser
-<<<<<<< HEAD
-import com.wire.kalium.logic.functional.Either
-=======
 import com.wire.kalium.common.functional.Either
-import io.mockative.Mock
->>>>>>> 9761edfd
 import io.mockative.any
 import io.mockative.coEvery
 import io.mockative.mock
@@ -84,6 +79,7 @@
     }
 
     private class Arrangement {
+
         val clientRepository: ClientRepository = mock(ClientRepository::class)
 
         val observeLegalHoldStateForUser: ObserveLegalHoldStateForUserUseCase =
