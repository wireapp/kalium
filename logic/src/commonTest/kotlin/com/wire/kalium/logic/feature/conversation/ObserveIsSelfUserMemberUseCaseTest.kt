/*
 * Wire
 * Copyright (C) 2024 Wire Swiss GmbH
 *
 * This program is free software: you can redistribute it and/or modify
 * it under the terms of the GNU General Public License as published by
 * the Free Software Foundation, either version 3 of the License, or
 * (at your option) any later version.
 *
 * This program is distributed in the hope that it will be useful,
 * but WITHOUT ANY WARRANTY; without even the implied warranty of
 * MERCHANTABILITY or FITNESS FOR A PARTICULAR PURPOSE. See the
 * GNU General Public License for more details.
 *
 * You should have received a copy of the GNU General Public License
 * along with this program. If not, see http://www.gnu.org/licenses/.
 */

package com.wire.kalium.logic.feature.conversation

import app.cash.turbine.test
import com.wire.kalium.common.error.CoreFailure
import com.wire.kalium.logic.data.conversation.ConversationRepository
import com.wire.kalium.logic.framework.TestConversation
import com.wire.kalium.logic.framework.TestUser
<<<<<<< HEAD
import com.wire.kalium.logic.functional.Either
=======
import com.wire.kalium.common.functional.Either
import io.mockative.Mock
>>>>>>> 9761edfd
import io.mockative.any
import io.mockative.coEvery
import io.mockative.coVerify
import io.mockative.eq
import io.mockative.mock
import io.mockative.once
import kotlinx.coroutines.flow.flowOf
import kotlinx.coroutines.test.runTest
import kotlin.test.Test
import kotlin.test.assertEquals
import kotlin.test.assertIs

class ObserveIsSelfUserMemberUseCaseTest {

    @Test
    fun givenAConversationId_whenUserIsMember_thenTheConversationRepositoryShouldReturnProperValue() = runTest {
        val conversationId = TestConversation.ID
        val selfUser = TestUser.SELF

        val (arrangement, observeIsSelfUserMember) = Arrangement()
            .withExistingMembership()
            .arrange()

        observeIsSelfUserMember(conversationId).test {
            val isMemberResult = awaitItem()
            assertEquals(IsSelfUserMemberResult.Success(true), isMemberResult)

            coVerify {
                arrangement.conversationRepository.observeIsUserMember(eq(conversationId), eq(selfUser.id))
            }.wasInvoked(exactly = once)

            awaitComplete()
        }

    }

    @Test
    fun givenAConversationId_whenUserIsNotAMember_thenTheConversationRepositoryShouldReturnProperValue() = runTest {
        val conversationId = TestConversation.ID
        val selfUser = TestUser.SELF

        val (arrangement, observeIsSelfUserMember) = Arrangement()
            .withNonExistingMembership()
            .arrange()

        observeIsSelfUserMember(conversationId).test {
            val isMemberResult = awaitItem()
            assertEquals(IsSelfUserMemberResult.Success(false), isMemberResult)

            coVerify {
                arrangement.conversationRepository.observeIsUserMember(eq(conversationId), eq(selfUser.id))
            }.wasInvoked(exactly = once)

            awaitComplete()
        }

    }

    @Test
    fun givenAConversationId_whenIsMemberReturnsError_thenTheConversationRepositoryShouldReturnProperValue() = runTest {
        val conversationId = TestConversation.ID
        val selfUser = TestUser.SELF

        val (arrangement, observeIsSelfUserMember) = Arrangement()
            .withExistingMembershipError()
            .arrange()

        observeIsSelfUserMember(conversationId).test {
            val isMemberResult = awaitItem()
            assertIs<IsSelfUserMemberResult.Failure>(isMemberResult)

            coVerify {
                arrangement.conversationRepository.observeIsUserMember(eq(conversationId), eq(selfUser.id))
            }.wasInvoked(exactly = once)

            awaitComplete()
        }

    }

    private class Arrangement {
                val conversationRepository = mock(ConversationRepository::class)

        val observeIsSelfUserMember: ObserveIsSelfUserMemberUseCase =
            ObserveIsSelfUserMemberUseCaseImpl(conversationRepository, TestUser.SELF.id)

        suspend fun withExistingMembership() = apply {
            coEvery {
                conversationRepository.observeIsUserMember(any(), any())
            }.returns(flowOf(Either.Right(true)))
        }

        suspend fun withNonExistingMembership() = apply {
            coEvery {
                conversationRepository.observeIsUserMember(any(), any())
            }.returns(flowOf(Either.Right(false)))
        }

        suspend fun withExistingMembershipError() = apply {
            coEvery {
                conversationRepository.observeIsUserMember(any(), any())
            }.returns(flowOf(Either.Left(CoreFailure.Unknown(null))))
        }

        fun arrange() = this to observeIsSelfUserMember
    }
}<|MERGE_RESOLUTION|>--- conflicted
+++ resolved
@@ -23,12 +23,7 @@
 import com.wire.kalium.logic.data.conversation.ConversationRepository
 import com.wire.kalium.logic.framework.TestConversation
 import com.wire.kalium.logic.framework.TestUser
-<<<<<<< HEAD
-import com.wire.kalium.logic.functional.Either
-=======
 import com.wire.kalium.common.functional.Either
-import io.mockative.Mock
->>>>>>> 9761edfd
 import io.mockative.any
 import io.mockative.coEvery
 import io.mockative.coVerify
@@ -110,7 +105,8 @@
     }
 
     private class Arrangement {
-                val conversationRepository = mock(ConversationRepository::class)
+
+        val conversationRepository = mock(ConversationRepository::class)
 
         val observeIsSelfUserMember: ObserveIsSelfUserMemberUseCase =
             ObserveIsSelfUserMemberUseCaseImpl(conversationRepository, TestUser.SELF.id)
