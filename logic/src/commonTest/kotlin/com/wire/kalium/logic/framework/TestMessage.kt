package com.wire.kalium.logic.framework

import com.wire.kalium.logic.data.id.ConversationId
import com.wire.kalium.logic.data.message.AssetContent
import com.wire.kalium.logic.data.message.Message
import com.wire.kalium.logic.data.message.MessageContent
import com.wire.kalium.persistence.dao.message.MessageEntity
import com.wire.kalium.persistence.dao.message.MessageEntityContent

object TestMessage {
    const val TEST_MESSAGE_ID = "messageId"
    val TEST_SENDER_USER_ID = TestUser.USER_ID
    val TEST_SENDER_CLIENT_ID = TestClient.CLIENT_ID
    val TEXT_CONTENT = MessageContent.Text("Ciao!")
    val ASSET_CONTENT = MessageContent.Asset(
        AssetContent(
            sizeInBytes = 0,
            name = null,
            mimeType = "",
            metadata = null,
            remoteData = AssetContent.RemoteData(
                otrKey = byteArrayOf(),
                sha256 = byteArrayOf(),
                assetId = "",
                assetToken = null,
                assetDomain = null,
                encryptionAlgorithm = null
            ),
            downloadStatus = Message.DownloadStatus.SAVED_INTERNALLY
        )
    )
    val TEXT_MESSAGE = Message.Regular(
        id = TEST_MESSAGE_ID,
        content = TEXT_CONTENT,
        conversationId = TestConversation.ID,
        date = "date",
        senderUserId = TEST_SENDER_USER_ID,
        senderClientId = TEST_SENDER_CLIENT_ID,
        status = Message.Status.PENDING,
        editStatus = Message.EditStatus.NotEdited
    )

    val MISSED_CALL_MESSAGE = Message.System(
        id = TEST_MESSAGE_ID,
        content = MessageContent.MissedCall,
        conversationId = ConversationId("conv", "id"),
        date = "date",
        senderUserId = TEST_SENDER_USER_ID,
        status = Message.Status.PENDING,
    )

<<<<<<< HEAD
    fun assetMessage(assetId: String = TEST_MESSAGE_ID) = Message.Regular(
        id = TEST_MESSAGE_ID,
        content = ASSET_CONTENT,
        conversationId = ConversationId("conv", "id"),
        date = "date",
        senderUserId = TEST_SENDER_USER_ID,
        senderClientId = TEST_SENDER_CLIENT_ID,
        status = Message.Status.PENDING,
        editStatus = Message.EditStatus.NotEdited
=======
    val ENTITY = MessageEntity.Regular(
        TEST_MESSAGE_ID,
        TestConversation.ENTITY_ID,
        date = "date",
        senderUserId = TestUser.ENTITY_ID,
        status = MessageEntity.Status.SENT,
        visibility = MessageEntity.Visibility.VISIBLE,
        content = MessageEntityContent.Text("Ciao!"),
        senderClientId = "clientId",
        editStatus = MessageEntity.EditStatus.NotEdited
>>>>>>> b23c869d
    )
}<|MERGE_RESOLUTION|>--- conflicted
+++ resolved
@@ -49,7 +49,6 @@
         status = Message.Status.PENDING,
     )
 
-<<<<<<< HEAD
     fun assetMessage(assetId: String = TEST_MESSAGE_ID) = Message.Regular(
         id = TEST_MESSAGE_ID,
         content = ASSET_CONTENT,
@@ -59,7 +58,8 @@
         senderClientId = TEST_SENDER_CLIENT_ID,
         status = Message.Status.PENDING,
         editStatus = Message.EditStatus.NotEdited
-=======
+    )
+
     val ENTITY = MessageEntity.Regular(
         TEST_MESSAGE_ID,
         TestConversation.ENTITY_ID,
@@ -70,6 +70,5 @@
         content = MessageEntityContent.Text("Ciao!"),
         senderClientId = "clientId",
         editStatus = MessageEntity.EditStatus.NotEdited
->>>>>>> b23c869d
     )
 }