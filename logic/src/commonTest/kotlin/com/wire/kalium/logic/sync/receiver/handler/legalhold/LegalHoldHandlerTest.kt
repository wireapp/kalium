/*
 * Wire
 * Copyright (C) 2024 Wire Swiss GmbH
 *
 * This program is free software: you can redistribute it and/or modify
 * it under the terms of the GNU General Public License as published by
 * the Free Software Foundation, either version 3 of the License, or
 * (at your option) any later version.
 *
 * This program is distributed in the hope that it will be useful,
 * but WITHOUT ANY WARRANTY; without even the implied warranty of
 * MERCHANTABILITY or FITNESS FOR A PARTICULAR PURPOSE. See the
 * GNU General Public License for more details.
 *
 * You should have received a copy of the GNU General Public License
 * along with this program. If not, see http://www.gnu.org/licenses/.
 */
package com.wire.kalium.logic.sync.receiver.handler.legalhold

import com.wire.kalium.logic.CoreFailure
import com.wire.kalium.logic.configuration.UserConfigRepository
import com.wire.kalium.logic.data.conversation.ClientId
import com.wire.kalium.logic.data.conversation.Conversation
import com.wire.kalium.logic.data.conversation.ConversationRepository
import com.wire.kalium.logic.data.event.Event
import com.wire.kalium.logic.data.message.MessageContent
import com.wire.kalium.logic.data.message.ProtoContent
import com.wire.kalium.logic.data.sync.SyncState
import com.wire.kalium.logic.data.user.ConnectionState
import com.wire.kalium.logic.data.user.UserId
import com.wire.kalium.logic.feature.client.FetchSelfClientsFromRemoteUseCase
import com.wire.kalium.logic.feature.client.FetchUsersClientsFromRemoteUseCase
import com.wire.kalium.logic.feature.client.SelfClientsResult
import com.wire.kalium.logic.feature.legalhold.LegalHoldState
import com.wire.kalium.logic.feature.legalhold.MembersHavingLegalHoldClientUseCase
import com.wire.kalium.logic.feature.legalhold.ObserveLegalHoldStateForUserUseCase
import com.wire.kalium.logic.framework.TestConversation
import com.wire.kalium.logic.framework.TestEvent
import com.wire.kalium.logic.framework.TestUser
import com.wire.kalium.logic.functional.Either
import com.wire.kalium.logic.sync.ObserveSyncStateUseCase
import com.wire.kalium.logic.sync.receiver.conversation.message.MessageUnpackResult
import com.wire.kalium.logic.test_util.TestKaliumDispatcher
import com.wire.kalium.logic.util.shouldFail
import com.wire.kalium.logic.util.shouldSucceed
import com.wire.kalium.logic.util.thenReturnSequentially
import com.wire.kalium.util.DateTimeUtil.minusMilliseconds
import com.wire.kalium.util.DateTimeUtil.toIsoDateTimeString
import com.wire.kalium.util.KaliumDispatcher
import io.mockative.Mock
import io.mockative.any
import io.mockative.coEvery
import io.mockative.coVerify
import io.mockative.eq
import io.mockative.every
import io.mockative.mock
import io.mockative.once
import kotlinx.coroutines.Dispatchers
import kotlinx.coroutines.ExperimentalCoroutinesApi
import kotlinx.coroutines.flow.Flow
import kotlinx.coroutines.flow.MutableStateFlow
import kotlinx.coroutines.flow.flowOf
import kotlinx.coroutines.runBlocking
import kotlinx.coroutines.test.advanceUntilIdle
import kotlinx.coroutines.test.runTest
import kotlinx.coroutines.test.setMain
import kotlinx.datetime.Instant
import kotlin.test.BeforeTest
import kotlin.test.Test
import kotlin.test.assertEquals

class LegalHoldHandlerTest {

    @OptIn(ExperimentalCoroutinesApi::class)
    @BeforeTest
    fun setup() {
        Dispatchers.setMain(testDispatchers.default)
    }

    @OptIn(ExperimentalCoroutinesApi::class)
    @Test
    fun givenLegalHoldEvent_whenUserIdIsSelfUserThenUpdateSelfUserClientsAndDeleteLegalHoldRequest() = runTest {
        val (arrangement, handler) = Arrangement()
            .withDeleteLegalHoldSuccess()
            .withSetLegalHoldChangeNotifiedSuccess()
            .withFetchSelfClientsFromRemoteSuccess()
            .arrange()

        handler.handleEnable(legalHoldEventEnabled)

        coVerify {
            arrangement.userConfigRepository.deleteLegalHoldRequest()
        }.wasInvoked(once)

        advanceUntilIdle()
        coVerify {
            arrangement.fetchSelfClientsFromRemote.invoke()
        }.wasInvoked(once)
        coVerify {
            arrangement.userConfigRepository.setLegalHoldChangeNotified(eq(false))
        }.wasInvoked(once)
    }

    @OptIn(ExperimentalCoroutinesApi::class)
    @Test
    fun givenLegalHoldEvent_whenUserIdIsOtherUserThenUpdateOtherUserClients() = runTest {
        val (arrangement, handler) = Arrangement().arrange()

        handler.handleDisable(legalHoldEventDisabled)

        coVerify {
            arrangement.userConfigRepository.deleteLegalHoldRequest()
        }.wasNotInvoked()

        advanceUntilIdle()
        coVerify {
            arrangement.fetchUsersClientsFromRemote.invoke(any())
        }.wasInvoked(once)
    }

    @Test
    fun givenUserLegalHoldDisabled_whenHandlingEnable_thenCreateOrUpdateSystemMessages() = runTest {
        // given
        val (arrangement, handler) = Arrangement()
            .withObserveLegalHoldStateForUserSuccess(LegalHoldState.Disabled)
            .withSetLegalHoldChangeNotifiedSuccess()
            .arrange()
        // when
        handler.handleEnable(legalHoldEventEnabled)
        // then
        coVerify {
            arrangement.legalHoldSystemMessagesHandler.handleEnabledForUser(any(), any())
        }.wasInvoked()
    }

    @Test
    fun givenUserLegalHoldEnabled_whenHandlingEnable_thenDoNotCreateOrUpdateSystemMessages() = runTest {
        // given
        val (arrangement, handler) = Arrangement()
            .withObserveLegalHoldStateForUserSuccess(LegalHoldState.Enabled)
            .withSetLegalHoldChangeNotifiedSuccess()
            .arrange()
        // when
        handler.handleEnable(legalHoldEventEnabled)
        // then
        coVerify {
            arrangement.legalHoldSystemMessagesHandler.handleEnabledForUser(any(), any())
        }.wasNotInvoked()
    }

    @Test
    fun givenUserLegalHoldEnabled_whenHandlingDisable_thenCreateOrUpdateSystemMessages() = runTest {
        // given
        val (arrangement, handler) = Arrangement()
            .withObserveLegalHoldStateForUserSuccess(LegalHoldState.Enabled)
            .withSetLegalHoldChangeNotifiedSuccess()
            .arrange()
        // when
        handler.handleDisable(legalHoldEventDisabled)
        // then
        coVerify {
            arrangement.legalHoldSystemMessagesHandler.handleDisabledForUser(any(), any())
        }.wasInvoked()
    }

    @Test
    fun givenUserLegalHoldDisabled_whenHandlingDisable_thenDoNotCreateOrUpdateSystemMessages() = runTest {
        // given
        val (arrangement, handler) = Arrangement()
            .withObserveLegalHoldStateForUserSuccess(LegalHoldState.Disabled)
            .arrange()
        // when
        handler.handleDisable(legalHoldEventDisabled)
        // then
        coVerify {
            arrangement.legalHoldSystemMessagesHandler.handleDisabledForUser(any(), any())
        }.wasNotInvoked()
    }

    @Test
    fun givenUserLegalHoldEnabled_whenHandlingEnable_thenDoNotSetLegalHoldChangeNotified() = runTest {
        // given
        val (arrangement, handler) = Arrangement()
            .withObserveLegalHoldStateForUserSuccess(LegalHoldState.Enabled)
            .withSetLegalHoldChangeNotifiedSuccess()
            .arrange()
        // when
        handler.handleEnable(legalHoldEventEnabled)
        // then
        coVerify {
            arrangement.userConfigRepository.setLegalHoldChangeNotified(any())
        }.wasNotInvoked()
    }

    @Test
    fun givenUserLegalHoldDisabled_whenHandlingEnableForSelf_thenSetLegalHoldChangeNotifiedAsFalse() = runTest {
        // given
        val (arrangement, handler) = Arrangement()
            .withObserveLegalHoldStateForUserSuccess(LegalHoldState.Disabled)
            .withSetLegalHoldChangeNotifiedSuccess()
            .arrange()
        // when
        handler.handleEnable(legalHoldEventEnabled.copy(userId = TestUser.SELF.id))
        // then
        coVerify {
            arrangement.userConfigRepository.setLegalHoldChangeNotified(eq(false))
        }.wasInvoked()
    }

    @Test
    fun givenUserLegalHoldDisabled_whenHandlingEnableForOther_thenDoNotSetLegalHoldChangeNotified() = runTest {
        // given
        val (arrangement, handler) = Arrangement()
            .withObserveLegalHoldStateForUserSuccess(LegalHoldState.Disabled)
            .withSetLegalHoldChangeNotifiedSuccess()
            .arrange()
        // when
        handler.handleEnable(legalHoldEventEnabled.copy(userId = TestUser.OTHER_USER_ID))
        // then
        coVerify {
            arrangement.userConfigRepository.setLegalHoldChangeNotified(any())
        }.wasNotInvoked()
    }

    @Test
    fun givenUserLegalHoldDisabled_whenHandlingDisable_thenDoNotSetLegalHoldChangeNotified() = runTest {
        // given
        val (arrangement, handler) = Arrangement()
            .withObserveLegalHoldStateForUserSuccess(LegalHoldState.Disabled)
            .withSetLegalHoldChangeNotifiedSuccess()
            .arrange()
        // when
        handler.handleDisable(legalHoldEventDisabled)
        // then
        coVerify {
            arrangement.userConfigRepository.setLegalHoldChangeNotified(any())
        }.wasNotInvoked()
    }

    @Test
    fun givenUserLegalHoldEnabled_whenHandlingDisableForSelf_thenSetLegalHoldChangeNotifiedAsFalse() = runTest {
        // given
        val (arrangement, handler) = Arrangement()
            .withObserveLegalHoldStateForUserSuccess(LegalHoldState.Enabled)
            .withSetLegalHoldChangeNotifiedSuccess()
            .arrange()
        // when
        handler.handleDisable(legalHoldEventDisabled.copy(userId = TestUser.SELF.id))
        // then
        coVerify {
            arrangement.userConfigRepository.setLegalHoldChangeNotified(eq(false))
        }.wasInvoked()
    }

    @Test
    fun givenUserLegalHoldEnabled_whenHandlingDisableForOther_thenDoNotSetLegalHoldChangeNotified() = runTest {
        // given
        val (arrangement, handler) = Arrangement()
            .withObserveLegalHoldStateForUserSuccess(LegalHoldState.Enabled)
            .withSetLegalHoldChangeNotifiedSuccess()
            .arrange()
        // when
        handler.handleDisable(legalHoldEventDisabled.copy(userId = TestUser.OTHER_USER_ID))
        // then
        coVerify {
            arrangement.userConfigRepository.setLegalHoldChangeNotified(any())
        }.wasNotInvoked()
    }

    @Test
    fun givenConversationWithNoMoreUsersUnderLegalHold_whenHandlingDisable_thenHandleDisabledForConversation() = runTest {
        // given
        val (arrangement, handler) = Arrangement()
            .withObserveLegalHoldStateForUserSuccess(LegalHoldState.Enabled)
            .withGetConversationsByUserIdSuccess(listOf(conversation(legalHoldStatus = Conversation.LegalHoldStatus.ENABLED)))
            .withObserveConversationLegalHoldStatus(Conversation.LegalHoldStatus.ENABLED)
            .arrange()
        // when
        handler.handleDisable(legalHoldEventDisabled)
        // then
        coVerify {
            arrangement.legalHoldSystemMessagesHandler.handleDisabledForConversation(any(), any())
        }.wasInvoked(exactly = once)
    }

    @Test
    fun givenConversationWithStillUsersUnderLegalHold_whenHandlingDisable_thenDoNotHandleDisabledForConversation() = runTest {
        // given
        val (arrangement, handler) = Arrangement()
            .withGetConversationsByUserIdSuccess(listOf(conversation(legalHoldStatus = Conversation.LegalHoldStatus.ENABLED)))
            .arrange()
        // when
        handler.handleDisable(legalHoldEventDisabled.copy(userId = TestUser.OTHER_USER_ID))
        // then
        coVerify {
            arrangement.legalHoldSystemMessagesHandler.handleDisabledForConversation(any(), any())
        }.wasNotInvoked()
    }

    @Test
    fun givenConversationLegalHoldAlreadyDisabled_whenHandlingDisable_thenDoNotHandleDisabledForConversation() = runTest {
        // given
        val (arrangement, handler) = Arrangement()
            .withGetConversationsByUserIdSuccess(listOf(conversation(legalHoldStatus = Conversation.LegalHoldStatus.DISABLED)))
            .arrange()
        // when
        handler.handleDisable(legalHoldEventDisabled.copy(userId = TestUser.OTHER_USER_ID))
        // then
        coVerify {
            arrangement.legalHoldSystemMessagesHandler.handleDisabledForConversation(any(), any())
        }.wasNotInvoked()
    }

    @Test
    fun givenFirstUserUnderLegalHoldAppeared_whenHandlingEnable_thenHandleEnabledForConversation() = runTest {
        // given
        val (arrangement, handler) = Arrangement()
            .withGetConversationsByUserIdSuccess(listOf(conversation(legalHoldStatus = Conversation.LegalHoldStatus.DISABLED)))
            .withObserveConversationLegalHoldStatus(Conversation.LegalHoldStatus.DISABLED)
            .withMembersHavingLegalHoldClientSuccess(listOf(TestUser.OTHER_USER_ID))
            .arrange()
        // when
        handler.handleEnable(legalHoldEventEnabled.copy(userId = TestUser.OTHER_USER_ID))
        // then
        coVerify {
            arrangement.legalHoldSystemMessagesHandler.handleEnabledForConversation(any(), any())
        }.wasInvoked(exactly = once)
    }

    @Test
    fun givenNextUsersUnderLegalHoldAppeared_whenHandlingEnable_thenDoNotHandleEnabledForConversation() = runTest {
        // given
        val (arrangement, handler) = Arrangement()
            .withGetConversationsByUserIdSuccess(listOf(conversation(legalHoldStatus = Conversation.LegalHoldStatus.ENABLED)))
            .withObserveConversationLegalHoldStatus(Conversation.LegalHoldStatus.ENABLED)
            .withUpdateLegalHoldStatusSuccess(false)
            .withMembersHavingLegalHoldClientSuccess(listOf(TestUser.OTHER_USER_ID))
            .arrange()
        // when
        handler.handleEnable(legalHoldEventEnabled.copy(userId = TestUser.OTHER_USER_ID_2))
        // then
        coVerify {
            arrangement.legalHoldSystemMessagesHandler.handleEnabledForConversation(any(), any())
        }.wasNotInvoked()
    }

    @Test
    fun givenConversationLegalHoldAlreadyEnabled_whenHandlingEnable_thenDoNotHandleEnabledForConversation() = runTest {
        // given
        val (arrangement, handler) = Arrangement()
            .withGetConversationsByUserIdSuccess(listOf(conversation(legalHoldStatus = Conversation.LegalHoldStatus.ENABLED)))
            .withObserveConversationLegalHoldStatus(Conversation.LegalHoldStatus.ENABLED)
            .arrange()
        // when
        handler.handleEnable(legalHoldEventEnabled.copy(userId = TestUser.OTHER_USER_ID))
        // then
        coVerify {
            arrangement.legalHoldSystemMessagesHandler.handleEnabledForConversation(any(), any())
        }.wasNotInvoked()
    }

    @Test
    fun givenConversationWithLegalHoldDisabled_whenNewMessageWithLegalHoldDisabled_thenDoNotHandleDisabledForConversation() = runTest {
        // given
        val (arrangement, handler) = Arrangement()
            .withGetConversationsByUserIdSuccess(listOf(conversation(legalHoldStatus = Conversation.LegalHoldStatus.DISABLED)))
            .withObserveConversationLegalHoldStatus(Conversation.LegalHoldStatus.DISABLED)
            .withUpdateLegalHoldStatusSuccess(false)
            .arrange()
        // when
        handler.handleNewMessage(applicationMessage(Conversation.LegalHoldStatus.DISABLED), false)
        // then
        coVerify {
            arrangement.legalHoldSystemMessagesHandler.handleDisabledForConversation(any(), any())
        }.wasNotInvoked()
    }

    @Test
    fun givenConversationWithLegalHoldDisabled_whenNewMessageWithLegalHoldEnabled_thenHandleEnabledForConversation() = runTest {
        // given
        val (arrangement, handler) = Arrangement()
            .withGetConversationsByUserIdSuccess(listOf(conversation(legalHoldStatus = Conversation.LegalHoldStatus.DISABLED)))
            .withObserveConversationLegalHoldStatus(Conversation.LegalHoldStatus.DISABLED)
            .arrange()
        // when
        handler.handleNewMessage(applicationMessage(Conversation.LegalHoldStatus.ENABLED), false)
        // then
        coVerify {
            arrangement.legalHoldSystemMessagesHandler.handleEnabledForConversation(eq(TestConversation.CONVERSATION.id), any())
        }.wasInvoked()
    }

    @Test
    fun givenConversationWithLegalHoldEnabled_whenNewMessageWithLegalHoldEnabled_thenDoNotHandleDisabledForConversation() = runTest {
        // given
        val (arrangement, handler) = Arrangement()
            .withGetConversationsByUserIdSuccess(listOf(conversation(legalHoldStatus = Conversation.LegalHoldStatus.DISABLED)))
            .withObserveConversationLegalHoldStatus(Conversation.LegalHoldStatus.DISABLED)
            .withUpdateLegalHoldStatusSuccess(false)
            .arrange()
        // when
        handler.handleNewMessage(applicationMessage(Conversation.LegalHoldStatus.ENABLED), false)
        // then
        coVerify {
            arrangement.legalHoldSystemMessagesHandler.handleEnabledForConversation(any(), any())
        }.wasNotInvoked()
    }

    @Test
    fun givenConversationWithLegalHoldEnabled_whenNewMessageWithLegalHoldDisabled_thenHandleDisabledForConversation() = runTest {
        // given
        val (arrangement, handler) = Arrangement()
            .withGetConversationsByUserIdSuccess(listOf(conversation(legalHoldStatus = Conversation.LegalHoldStatus.ENABLED)))
            .withObserveConversationLegalHoldStatus(Conversation.LegalHoldStatus.ENABLED)
            .arrange()
        // when
        handler.handleNewMessage(applicationMessage(Conversation.LegalHoldStatus.DISABLED), false)
        // then
        coVerify {
            arrangement.legalHoldSystemMessagesHandler.handleDisabledForConversation(eq(TestConversation.CONVERSATION.id), any())
        }.wasInvoked()
    }

    @Test
    fun givenConversation_whenHandlingNewMessageWithChangedLegalHold_thenUseTimestampOfMessageMinus1msToCreateSystemMessage() = runTest {
        // given
        val (arrangement, handler) = Arrangement()
            .withGetConversationsByUserIdSuccess(listOf(conversation(legalHoldStatus = Conversation.LegalHoldStatus.DISABLED)))
            .withObserveConversationLegalHoldStatus(Conversation.LegalHoldStatus.DISABLED)
            .arrange()
        val message = applicationMessage(Conversation.LegalHoldStatus.ENABLED)
        // when
        handler.handleNewMessage(message, false)
        // then
        coVerify {
            arrangement.legalHoldSystemMessagesHandler.handleEnabledForConversation(
                eq(TestConversation.CONVERSATION.id),
                eq(minusMilliseconds(message.timestampIso, 1))
            )
        }.wasInvoked()
    }

    @OptIn(ExperimentalCoroutinesApi::class)
    @Test
    fun givenNewMessageWithChangedLegalHoldStateAndSyncing_whenHandlingNewMessage_thenBufferAndHandleItWhenSyncStateIsLive() = runTest {
        // given
        val syncStatesFlow = MutableStateFlow<SyncState>(SyncState.GatheringPendingEvents)
        val (arrangement, handler) = Arrangement()
            .withGetConversationsByUserIdSuccess(listOf(conversation(legalHoldStatus = Conversation.LegalHoldStatus.DISABLED)))
            .withObserveConversationLegalHoldStatus(Conversation.LegalHoldStatus.DISABLED)
            .withGetConversationMembersSuccess(listOf(TestUser.OTHER_USER_ID))
            .withMembersHavingLegalHoldClientSuccess(emptyList()) // checked before legal hold state change so empty
            .withObserveLegalHoldStateForUserSuccess(LegalHoldState.Enabled) // checked after legal hold state change, that's why enabled
            .withSetLegalHoldChangeNotifiedSuccess()
            .withSyncStates(syncStatesFlow)
            .arrange()
        advanceUntilIdle()
        // when
        handler.handleNewMessage(applicationMessage(Conversation.LegalHoldStatus.ENABLED), false)
        // then
        coVerify {
            arrangement.legalHoldSystemMessagesHandler.handleEnabledForUser(any(), any())
        }.wasNotInvoked()
        syncStatesFlow.emit(SyncState.Live)
        advanceUntilIdle()
        coVerify {
            arrangement.legalHoldSystemMessagesHandler.handleEnabledForUser(eq(TestUser.OTHER_USER_ID), any())
        }.wasInvoked()
    }

    @OptIn(ExperimentalCoroutinesApi::class)
    @Test
    fun givenNewMessageWithChangedLegalHoldStateAndSynced_whenHandlingNewMessage_thenHandleItRightAway() = runTest {
        // given
        val (arrangement, handler) = Arrangement()
            .withGetConversationsByUserIdSuccess(listOf(conversation(legalHoldStatus = Conversation.LegalHoldStatus.DISABLED)))
            .withObserveConversationLegalHoldStatus(Conversation.LegalHoldStatus.DISABLED)
            .withGetConversationMembersSuccess(listOf(TestUser.OTHER_USER_ID))
            .withMembersHavingLegalHoldClientSuccess(emptyList()) // checked before legal hold state change so empty
            .withObserveLegalHoldStateForUserSuccess(LegalHoldState.Enabled) // checked after legal hold state change, that's why enabled
            .withSetLegalHoldChangeNotifiedSuccess()
            .withSyncStates(flowOf(SyncState.Live))
            .arrange()
        advanceUntilIdle()
        // when
        handler.handleNewMessage(applicationMessage(Conversation.LegalHoldStatus.ENABLED), true)
        // then
        coVerify {
            arrangement.legalHoldSystemMessagesHandler.handleEnabledForUser(eq(TestUser.OTHER_USER_ID), any())
        }.wasInvoked()
    }

    @Test
    fun givenHandleMessageSendFailureFails_whenHandlingMessageSendFailure_thenPropagateThisFailure() = runTest {
        // given
        val conversationId = TestConversation.CONVERSATION.id
        val failure = CoreFailure.Unknown(null)
        val timestampIso = "2022-03-30T15:36:00.000Z"
        val handleFailure: () -> Either<CoreFailure, Unit> = { Either.Left(failure) }
        val (arrangement, handler) = Arrangement()
            .arrange()
        // when
        val result = handler.handleMessageSendFailure(conversationId, timestampIso, handleFailure)
        // then
        result.shouldFail {
            assertEquals(failure, it)
        }
    }

    @Test
    fun givenLegalHoldEnabledForConversation_whenHandlingMessageSendFailure_thenHandleItProperlyAndReturnTrue() = runTest {
        // given
        val conversationId = TestConversation.CONVERSATION.id
        val timestampIso = "2022-03-30T15:36:00.000Z"
        val handleFailure: () -> Either<CoreFailure, Unit> = { Either.Right(Unit) }
        val membersHavingLegalHoldClientBefore = emptyList<UserId>()
        val membersHavingLegalHoldClientAfter = listOf(TestUser.OTHER_USER_ID)
        val (arrangement, handler) = Arrangement()
            .withMembersHavingLegalHoldClientSuccess(membersHavingLegalHoldClientBefore, membersHavingLegalHoldClientAfter)
            .withObserveConversationLegalHoldStatus(Conversation.LegalHoldStatus.DISABLED)
            .withUpdateLegalHoldStatusSuccess(true)
            .arrange()
        // when
        val result = handler.handleMessageSendFailure(conversationId, timestampIso, handleFailure)
        // then
        result.shouldSucceed {
            assertEquals(true, it)
        }
        coVerify {
            arrangement.legalHoldSystemMessagesHandler.handleEnabledForConversation(eq(conversationId), any())
        }.wasInvoked()
    }

    @Test
    fun givenLegalHoldDisabledForConversation_whenHandlingMessageSendFailure_thenHandleItProperlyAndReturnFalse() = runTest {
        // given
        val conversationId = TestConversation.CONVERSATION.id
        val timestampIso = "2022-03-30T15:36:00.000Z"
        val handleFailure: () -> Either<CoreFailure, Unit> = { Either.Right(Unit) }
        val membersHavingLegalHoldClientBefore = listOf(TestUser.OTHER_USER_ID)
        val membersHavingLegalHoldClientAfter = emptyList<UserId>()
        val (arrangement, handler) = Arrangement()
            .withMembersHavingLegalHoldClientSuccess(membersHavingLegalHoldClientBefore, membersHavingLegalHoldClientAfter)
            .withObserveConversationLegalHoldStatus(Conversation.LegalHoldStatus.ENABLED)
            .withUpdateLegalHoldStatusSuccess(true)
            .arrange()
        // when
        val result = handler.handleMessageSendFailure(conversationId, timestampIso, handleFailure)
        // then
        result.shouldSucceed {
            assertEquals(false, it)
        }
        coVerify {
            arrangement.legalHoldSystemMessagesHandler.handleDisabledForConversation(eq(conversationId), any())
        }.wasInvoked()
    }

    @Test
    fun givenLegalHoldChangedForConversation_whenHandlingMessageSendFailure_thenUseTimestampOfMessageMinus1msForSystemMessage() = runTest {
        // given
        val conversationId = TestConversation.CONVERSATION.id
        val timestampIso = "2022-03-30T15:36:00.000Z"
        val handleFailure: () -> Either<CoreFailure, Unit> = { Either.Right(Unit) }
        val membersHavingLegalHoldClientBefore = emptyList<UserId>()
        val membersHavingLegalHoldClientAfter = listOf(TestUser.OTHER_USER_ID)
        val (arrangement, handler) = Arrangement()
            .withMembersHavingLegalHoldClientSuccess(membersHavingLegalHoldClientBefore, membersHavingLegalHoldClientAfter)
            .withObserveConversationLegalHoldStatus(Conversation.LegalHoldStatus.DISABLED)
            .withUpdateLegalHoldStatusSuccess(true)
            .arrange()
        // when
        val result = handler.handleMessageSendFailure(conversationId, timestampIso, handleFailure)
        // then
        coVerify {
            arrangement.legalHoldSystemMessagesHandler.handleEnabledForConversation(
                eq(conversationId),
                eq(minusMilliseconds(timestampIso, 1))
            )
        }.wasInvoked()
    }

    @Test
    fun givenLegalHoldNotChangedForConversation_whenHandlingMessageSendFailure_thenHandleItProperlyAndReturnFalse() = runTest {
        // given
        val conversationId = TestConversation.CONVERSATION.id
        val timestampIso = "2022-03-30T15:36:00.000Z"
        val handleFailure: () -> Either<CoreFailure, Unit> = { Either.Right(Unit) }
        val membersHavingLegalHoldClientBefore = listOf(TestUser.OTHER_USER_ID)
        val membersHavingLegalHoldClientAfter = listOf(TestUser.OTHER_USER_ID)
        val (arrangement, handler) = Arrangement()
            .withMembersHavingLegalHoldClientSuccess(membersHavingLegalHoldClientBefore, membersHavingLegalHoldClientAfter)
            .withObserveConversationLegalHoldStatus(Conversation.LegalHoldStatus.DISABLED)
            .withUpdateLegalHoldStatusSuccess(false)
            .arrange()
        // when
        val result = handler.handleMessageSendFailure(conversationId, timestampIso, handleFailure)
        // then
        result.shouldSucceed {
            assertEquals(false, it)
        }
        coVerify {
            arrangement.legalHoldSystemMessagesHandler.handleDisabledForConversation(eq(conversationId), any())
        }.wasNotInvoked()
        coVerify {
            arrangement.legalHoldSystemMessagesHandler.handleEnabledForConversation(eq(conversationId), any())
        }.wasNotInvoked()
    }

    @Test
    fun givenLegalHoldChangedForMembers_whenHandlingMessageSendFailure_thenHandleItProperly() = runTest {
        // given
        val conversationId = TestConversation.CONVERSATION.id
        val timestampIso = "2022-03-30T15:36:00.000Z"
        val handleFailure: () -> Either<CoreFailure, Unit> = { Either.Right(Unit) }
        val membersHavingLegalHoldClientBefore = listOf(TestUser.OTHER_USER_ID)
        val membersHavingLegalHoldClientAfter = listOf(TestUser.OTHER_USER_ID_2)
        val (arrangement, handler) = Arrangement()
            .withMembersHavingLegalHoldClientSuccess(membersHavingLegalHoldClientBefore, membersHavingLegalHoldClientAfter)
            .withObserveConversationLegalHoldStatus(Conversation.LegalHoldStatus.ENABLED)
            .withUpdateLegalHoldStatusSuccess()
            .arrange()
        // when
        val result = handler.handleMessageSendFailure(conversationId, timestampIso, handleFailure)
        // then
        result.shouldSucceed()
        coVerify {
            arrangement.legalHoldSystemMessagesHandler.handleDisabledForUser(eq(TestUser.OTHER_USER_ID), any())
        }.wasInvoked()
        coVerify {
            arrangement.legalHoldSystemMessagesHandler.handleEnabledForUser(eq(TestUser.OTHER_USER_ID_2), any())
        }.wasInvoked()
    }

    private fun testHandlingConversationMembersChanged(
        thereAreMembersWithLegalHoldEnabledAfterChange: Boolean,
        legalHoldStatusForConversationChanged: Boolean,
        handleEnabledForConversationInvoked: Boolean,
        handleDisabledForConversationInvoked: Boolean,
    ) = runTest {
        // given
        val conversationId = TestConversation.CONVERSATION.id
        val userId = TestUser.OTHER_USER_ID
<<<<<<< HEAD
        val membersHavingLegalHoldClient = if(thereAreMembersWithLegalHoldEnabledAfterChange) listOf(userId) else emptyList()
        val conversationLegalHoldStatusBefore = when {
            thereAreMembersWithLegalHoldEnabledAfterChange != legalHoldStatusForConversationChanged -> Conversation.LegalHoldStatus.ENABLED
            else -> Conversation.LegalHoldStatus.DISABLED
        }
=======
        val membersHavingLegalHoldClient = if (thereAreMembersWithLegalHoldEnabledAfterChange) listOf(userId) else emptyList()
>>>>>>> 84de262e
        val (arrangement, handler) = Arrangement()
            .withMembersHavingLegalHoldClientSuccess(membersHavingLegalHoldClient)
            .withObserveConversationLegalHoldStatus(conversationLegalHoldStatusBefore)
            .withUpdateLegalHoldStatusSuccess(isChanged = legalHoldStatusForConversationChanged)
            .arrange()
        // when
        val result = handler.handleConversationMembersChanged(conversationId)
        // then
        result.shouldSucceed()
        coVerify {
            arrangement.legalHoldSystemMessagesHandler.handleEnabledForConversation(eq(conversationId), any())
        }
            .let { if (handleEnabledForConversationInvoked) it.wasInvoked() else it.wasNotInvoked() }
        coVerify {
            arrangement.legalHoldSystemMessagesHandler.handleDisabledForConversation(eq(conversationId), any())
        }
            .let { if (handleDisabledForConversationInvoked) it.wasInvoked() else it.wasNotInvoked() }
    }

    @Test
    fun givenAtLeastOneMemberWithLHEnabled_AndLHForConversationChanged_whenHandlingMembersChanged_thenHandleEnabledForConversation() =
        testHandlingConversationMembersChanged(
            thereAreMembersWithLegalHoldEnabledAfterChange = true,
            legalHoldStatusForConversationChanged = true,
            handleEnabledForConversationInvoked = true,
            handleDisabledForConversationInvoked = false,
        )

    @Test
    fun givenNoMemberWithLHEnabled_AndLHForConversationChanged_whenHandlingMembersChanged_thenHandleDisabledForConversation() =
        testHandlingConversationMembersChanged(
            thereAreMembersWithLegalHoldEnabledAfterChange = false,
            legalHoldStatusForConversationChanged = true,
            handleEnabledForConversationInvoked = false,
            handleDisabledForConversationInvoked = true,
        )

    @Test
    fun givenAtLeastOneMemberWithLHEnabled_AndLHForConversationDidNotChange_whenHandlingMembersChanged_thenDoNotHandleForConversation() =
        testHandlingConversationMembersChanged(
            thereAreMembersWithLegalHoldEnabledAfterChange = true,
            legalHoldStatusForConversationChanged = false,
            handleEnabledForConversationInvoked = false,
            handleDisabledForConversationInvoked = false,
        )

    @Test
    fun givenNoMemberWithLHEnabled_AndLHForConversationDidNotChange_whenHandlingMembersChanged_thenDoNotHandleForConversation() =
        testHandlingConversationMembersChanged(
            thereAreMembersWithLegalHoldEnabledAfterChange = true,
            legalHoldStatusForConversationChanged = false,
            handleEnabledForConversationInvoked = false,
            handleDisabledForConversationInvoked = false,
        )

    private fun testHandlingNewConnection(
        userLegalHoldStatus: LegalHoldState,
        connectionStatus: ConnectionState,
        expectedConversationLegalHoldStatus: Conversation.LegalHoldStatus,
    ) = runTest {
        // given
        val newConnectionEvent = TestEvent.newConnection(status = connectionStatus)
        val (arrangement, handler) = Arrangement()
            .withObserveLegalHoldStateForUserSuccess(userLegalHoldStatus)
            .withUpdateLegalHoldStatusSuccess(isChanged = true)
            .arrange()
        // when
        val result = handler.handleNewConnection(newConnectionEvent)
        // then
        result.shouldSucceed()
        coVerify {
            arrangement.conversationRepository.updateLegalHoldStatus(
                eq(newConnectionEvent.connection.qualifiedConversationId),
                eq(expectedConversationLegalHoldStatus)
            )
        }.wasInvoked(exactly = once)
    }

    @Test
    fun givenNewConnectionMissingLegalHoldConsent_whenHandling_thenUpdateConversationLegalHoldStatusToDegraded() =
        testHandlingNewConnection(
            userLegalHoldStatus = LegalHoldState.Disabled,
            connectionStatus = ConnectionState.MISSING_LEGALHOLD_CONSENT,
            expectedConversationLegalHoldStatus = Conversation.LegalHoldStatus.DEGRADED,
        )

    @Test
    fun givenNewConnectionAcceptedAndUserUnderLegalHold_whenHandling_thenUpdateConversationLegalHoldStatusToEnabled() =
        testHandlingNewConnection(
            userLegalHoldStatus = LegalHoldState.Enabled,
            connectionStatus = ConnectionState.ACCEPTED,
            expectedConversationLegalHoldStatus = Conversation.LegalHoldStatus.ENABLED,
        )

    @Test
    fun givenNewConnectionAcceptedAndUserNotUnderLegalHold_whenHandling_thenUpdateConversationLegalHoldStatusToDisabled() =
        testHandlingNewConnection(
            userLegalHoldStatus = LegalHoldState.Disabled,
            connectionStatus = ConnectionState.ACCEPTED,
            expectedConversationLegalHoldStatus = Conversation.LegalHoldStatus.DISABLED,
        )

    @Test
    fun givenUserHasNotBeenButNowIsUnderLegalHold_whenHandlingUserFetch_thenChangeConversationStatusesToEnabled() = runTest {
        // given
        val userId = TestUser.OTHER_USER_ID
        val conversation = conversation(legalHoldStatus = Conversation.LegalHoldStatus.DISABLED)
        val (arrangement, handler) = Arrangement()
            .withGetConversationsByUserIdSuccess(listOf(conversation))
            .withObserveLegalHoldStateForUserSuccess(LegalHoldState.Disabled)  // used before legal hold state change
            .withObserveConversationLegalHoldStatus(Conversation.LegalHoldStatus.DISABLED) // used before legal hold state change
            .withMembersHavingLegalHoldClientSuccess(listOf(userId)) // used after legal hold state change
            .withUpdateLegalHoldStatusSuccess(isChanged = true)
            .arrange()
        // when
        handler.handleUserFetch(userId, true)
        // then
        verify(arrangement.fetchUsersClientsFromRemote)
            .suspendFunction(arrangement.fetchUsersClientsFromRemote::invoke)
            .with(eq(listOf(userId)))
            .wasInvoked()
        verify(arrangement.legalHoldSystemMessagesHandler)
            .suspendFunction(arrangement.legalHoldSystemMessagesHandler::handleEnabledForUser)
            .with(eq(userId))
            .wasInvoked()
        verify(arrangement.legalHoldSystemMessagesHandler)
            .suspendFunction(arrangement.legalHoldSystemMessagesHandler::handleDisabledForUser)
            .with(eq(userId))
            .wasNotInvoked()
        verify(arrangement.conversationRepository)
            .suspendFunction(arrangement.conversationRepository::updateLegalHoldStatus)
            .with(eq(conversation.id), eq(Conversation.LegalHoldStatus.ENABLED))
            .wasInvoked()
    }

    @Test
    fun givenUserHasBeenButNowIsNotUnderLegalHold_whenHandlingUserFetch_thenChangeConversationStatusesToDisabled() = runTest {
        // given
        val userId = TestUser.OTHER_USER_ID
        val conversation = conversation(legalHoldStatus = Conversation.LegalHoldStatus.ENABLED)
        val (arrangement, handler) = Arrangement()
            .withGetConversationsByUserIdSuccess(listOf(conversation))
            .withObserveConversationLegalHoldStatus(Conversation.LegalHoldStatus.ENABLED)
            .withObserveLegalHoldStateForUserSuccess(LegalHoldState.Enabled)  // used before legal hold state change
            .withMembersHavingLegalHoldClientSuccess(listOf()) // used after legal hold state change
            .withUpdateLegalHoldStatusSuccess(isChanged = true)
            .arrange()
        // when
        handler.handleUserFetch(userId, false)
        // then
        verify(arrangement.fetchUsersClientsFromRemote)
            .suspendFunction(arrangement.fetchUsersClientsFromRemote::invoke)
            .with(eq(listOf(userId)))
            .wasInvoked()
        verify(arrangement.legalHoldSystemMessagesHandler)
            .suspendFunction(arrangement.legalHoldSystemMessagesHandler::handleEnabledForUser)
            .with(eq(userId))
            .wasNotInvoked()
        verify(arrangement.legalHoldSystemMessagesHandler)
            .suspendFunction(arrangement.legalHoldSystemMessagesHandler::handleDisabledForUser)
            .with(eq(userId))
            .wasInvoked()
        verify(arrangement.conversationRepository)
            .suspendFunction(arrangement.conversationRepository::updateLegalHoldStatus)
            .with(eq(conversation.id), eq(Conversation.LegalHoldStatus.DISABLED))
            .wasInvoked()
    }

    @Test
    fun givenUserIsStillNotUnderLegalHold_whenHandlingUserFetch_thenDoNotChangeStatuses() = runTest {
        // given
        val userId = TestUser.OTHER_USER_ID
        val conversation = conversation(legalHoldStatus = Conversation.LegalHoldStatus.DISABLED)
        val (arrangement, handler) = Arrangement()
            .withGetConversationsByUserIdSuccess(listOf(conversation))
            .withObserveLegalHoldStateForUserSuccess(LegalHoldState.Disabled)  // used before legal hold state change
            .withMembersHavingLegalHoldClientSuccess(listOf()) // used after legal hold state change
            .withUpdateLegalHoldStatusSuccess(isChanged = false)
            .arrange()
        // when
        handler.handleUserFetch(userId, false)
        // then
        verify(arrangement.fetchUsersClientsFromRemote)
            .suspendFunction(arrangement.fetchUsersClientsFromRemote::invoke)
            .with(eq(listOf(userId)))
            .wasNotInvoked()
        verify(arrangement.legalHoldSystemMessagesHandler)
            .suspendFunction(arrangement.legalHoldSystemMessagesHandler::handleEnabledForUser)
            .with(eq(userId))
            .wasNotInvoked()
        verify(arrangement.legalHoldSystemMessagesHandler)
            .suspendFunction(arrangement.legalHoldSystemMessagesHandler::handleDisabledForUser)
            .with(eq(userId))
            .wasNotInvoked()
        verify(arrangement.conversationRepository)
            .suspendFunction(arrangement.conversationRepository::updateLegalHoldStatus)
            .with(eq(conversation.id), any())
            .wasNotInvoked()
    }

    @Test
    fun givenUserIsStillUnderLegalHold_whenHandlingUserFetch_thenDoNotChangeStatuses() = runTest {
        // given
        val userId = TestUser.OTHER_USER_ID
        val conversation = conversation(legalHoldStatus = Conversation.LegalHoldStatus.ENABLED)
        val (arrangement, handler) = Arrangement()
            .withGetConversationsByUserIdSuccess(listOf(conversation))
            .withObserveLegalHoldStateForUserSuccess(LegalHoldState.Enabled)  // used before legal hold state change
            .withMembersHavingLegalHoldClientSuccess(listOf(userId)) // used after legal hold state change
            .withUpdateLegalHoldStatusSuccess(isChanged = false)
            .arrange()
        // when
        handler.handleUserFetch(userId, true)
        // then
        verify(arrangement.fetchUsersClientsFromRemote)
            .suspendFunction(arrangement.fetchUsersClientsFromRemote::invoke)
            .with(eq(listOf(userId)))
            .wasNotInvoked()
        verify(arrangement.legalHoldSystemMessagesHandler)
            .suspendFunction(arrangement.legalHoldSystemMessagesHandler::handleEnabledForUser)
            .with(eq(userId))
            .wasNotInvoked()
        verify(arrangement.legalHoldSystemMessagesHandler)
            .suspendFunction(arrangement.legalHoldSystemMessagesHandler::handleDisabledForUser)
            .with(eq(userId))
            .wasNotInvoked()
        verify(arrangement.conversationRepository)
            .suspendFunction(arrangement.conversationRepository::updateLegalHoldStatus)
            .with(eq(conversation.id), any())
            .wasNotInvoked()
    }

    @Test
    fun givenUserLegalHoldDisabledButConversationDegraded_whenHandlingEnable_thenDoNotChangeConversationStatusButCreateSystemMessages() =
        runTest {
            // given
            val conversation = conversation(legalHoldStatus = Conversation.LegalHoldStatus.DEGRADED)
            val (arrangement, handler) = Arrangement()
                .withObserveLegalHoldStateForUserSuccess(LegalHoldState.Disabled)
                .withGetConversationsByUserIdSuccess(listOf(conversation))
                .withObserveConversationLegalHoldStatus(Conversation.LegalHoldStatus.DEGRADED)
                .withSetLegalHoldChangeNotifiedSuccess()
                .arrange()
            // when
            handler.handleEnable(legalHoldEventEnabled)
            // then
            verify(arrangement.legalHoldSystemMessagesHandler)
                .suspendFunction(arrangement.conversationRepository::updateLegalHoldStatus)
                .with(eq(conversation.id), eq(Conversation.LegalHoldStatus.ENABLED))
                .wasNotInvoked()
            verify(arrangement.legalHoldSystemMessagesHandler)
                .suspendFunction(arrangement.legalHoldSystemMessagesHandler::handleEnabledForUser)
                .with(any())
                .wasInvoked()
    }

    private class Arrangement {

        @Mock
        val fetchUsersClientsFromRemote = mock(FetchUsersClientsFromRemoteUseCase::class)

        @Mock
        val fetchSelfClientsFromRemote = mock(FetchSelfClientsFromRemoteUseCase::class)

        @Mock
        val observeLegalHoldStateForUser = mock(ObserveLegalHoldStateForUserUseCase::class)

        @Mock
        val membersHavingLegalHoldClient = mock(MembersHavingLegalHoldClientUseCase::class)

        @Mock
        val userConfigRepository = mock(UserConfigRepository::class)

        @Mock
        val conversationRepository = mock(ConversationRepository::class)

        @Mock
        val legalHoldSystemMessagesHandler = mock(LegalHoldSystemMessagesHandler::class)

        @Mock
        val observeSyncState = mock(ObserveSyncStateUseCase::class)

        init {
            runBlocking {
                withObserveLegalHoldStateForUserSuccess(LegalHoldState.Disabled)
                withFetchSelfClientsFromRemoteSuccess()
                withDeleteLegalHoldRequestSuccess()
                withGetConversationsByUserIdSuccess(emptyList())
                withMembersHavingLegalHoldClientSuccess(emptyList())
                withUpdateLegalHoldStatusSuccess()
                withSyncStates(flowOf(SyncState.GatheringPendingEvents))
            }
        }

        fun arrange() = run {
            this to LegalHoldHandlerImpl(
                selfUserId = TestUser.SELF.id,
                fetchUsersClientsFromRemote = fetchUsersClientsFromRemote,
                fetchSelfClientsFromRemote = fetchSelfClientsFromRemote,
                observeLegalHoldStateForUser = observeLegalHoldStateForUser,
                membersHavingLegalHoldClient = membersHavingLegalHoldClient,
                conversationRepository = conversationRepository,
                userConfigRepository = userConfigRepository,
                legalHoldSystemMessagesHandler = legalHoldSystemMessagesHandler,
                observeSyncState = observeSyncState,
                kaliumDispatcher = testDispatchers,
            )
        }

        suspend fun withDeleteLegalHoldSuccess() = apply {
            coEvery {
                userConfigRepository.deleteLegalHoldRequest()
            }.returns(Either.Right(Unit))
        }

        suspend fun withSetLegalHoldChangeNotifiedSuccess() = apply {
            coEvery {
                userConfigRepository.setLegalHoldChangeNotified(any())
            }.returns(Either.Right(Unit))
        }

        suspend fun withFetchSelfClientsFromRemoteSuccess() = apply {
            coEvery {
                fetchSelfClientsFromRemote.invoke()
            }.returns(SelfClientsResult.Success(emptyList(), ClientId("client-id")))
        }

        suspend fun withObserveLegalHoldStateForUserSuccess(state: LegalHoldState) = apply {
            coEvery {
                observeLegalHoldStateForUser.invoke(any())
            }.returns(flowOf(state))
        }

        suspend fun withDeleteLegalHoldRequestSuccess() = apply {
            coEvery {
                userConfigRepository.deleteLegalHoldRequest()
            }.returns(Either.Right(Unit))
        }

        suspend fun withMembersHavingLegalHoldClientSuccess(result: List<UserId>) = apply {
            coEvery {
                membersHavingLegalHoldClient.invoke(any())
            }.returns(Either.Right(result))
        }

        suspend fun withMembersHavingLegalHoldClientSuccess(vararg result: List<UserId>) = apply {
            coEvery {
                membersHavingLegalHoldClient.invoke(any())
            }.thenReturnSequentially(*result.map { Either.Right(it) }.toTypedArray())
        }

        suspend fun withUpdateLegalHoldStatusSuccess(isChanged: Boolean = true) = apply {
            coEvery {
                conversationRepository.updateLegalHoldStatus(any(), any())
            }.returns(Either.Right(isChanged))
        }
<<<<<<< HEAD
        fun withObserveConversationLegalHoldStatus(status: Conversation.LegalHoldStatus) = apply {
            given(conversationRepository)
                .suspendFunction(conversationRepository::observeLegalHoldStatus)
                .whenInvokedWith(any())
                .thenReturn(flowOf(Either.Right(status)))
        }
        fun withGetConversationsByUserIdSuccess(conversations: List<Conversation> = emptyList()) = apply {
            given(conversationRepository)
                .suspendFunction(conversationRepository::getConversationsByUserId)
                .whenInvokedWith(any())
                .thenReturn(Either.Right(conversations))
=======

        suspend fun withGetConversationsByUserIdSuccess(conversations: List<Conversation> = emptyList()) = apply {
            coEvery {
                conversationRepository.getConversationsByUserId(any())
            }.returns(Either.Right(conversations))
>>>>>>> 84de262e
        }

        suspend fun withGetConversationMembersSuccess(members: List<UserId>) = apply {
            coEvery {
                conversationRepository.getConversationMembers(any())
            }.returns(Either.Right(members))
        }

        fun withSyncStates(syncStates: Flow<SyncState>) = apply {
            every {
                observeSyncState.invoke()
            }.returns(syncStates)
        }
    }

    companion object {
        private val testDispatchers: KaliumDispatcher = TestKaliumDispatcher
        private val legalHoldEventEnabled = Event.User.LegalHoldEnabled(
            id = "id-1",
            userId = TestUser.SELF.id,
        )
        private val legalHoldEventDisabled = Event.User.LegalHoldDisabled(
            id = "id-2",
            userId = TestUser.OTHER_USER_ID
        )

        private fun conversation(legalHoldStatus: Conversation.LegalHoldStatus) =
            TestConversation.CONVERSATION.copy(legalHoldStatus = legalHoldStatus)

        private fun applicationMessage(legalHoldStatus: Conversation.LegalHoldStatus) = MessageUnpackResult.ApplicationMessage(
            conversationId = TestConversation.CONVERSATION.id,
            timestampIso = Instant.DISTANT_PAST.toIsoDateTimeString(),
            senderUserId = TestUser.SELF.id,
            senderClientId = ClientId("clientID"),
            content = ProtoContent.Readable(
                messageUid = "messageUID",
                messageContent = MessageContent.Text(value = "messageContent"),
                expectsReadConfirmation = false,
                legalHoldStatus = legalHoldStatus,
                expiresAfterMillis = null
            )
        )
    }
}<|MERGE_RESOLUTION|>--- conflicted
+++ resolved
@@ -53,6 +53,7 @@
 import io.mockative.coVerify
 import io.mockative.eq
 import io.mockative.every
+import io.mockative.given
 import io.mockative.mock
 import io.mockative.once
 import kotlinx.coroutines.Dispatchers
@@ -640,15 +641,11 @@
         // given
         val conversationId = TestConversation.CONVERSATION.id
         val userId = TestUser.OTHER_USER_ID
-<<<<<<< HEAD
-        val membersHavingLegalHoldClient = if(thereAreMembersWithLegalHoldEnabledAfterChange) listOf(userId) else emptyList()
+        val membersHavingLegalHoldClient = if (thereAreMembersWithLegalHoldEnabledAfterChange) listOf(userId) else emptyList()
         val conversationLegalHoldStatusBefore = when {
             thereAreMembersWithLegalHoldEnabledAfterChange != legalHoldStatusForConversationChanged -> Conversation.LegalHoldStatus.ENABLED
             else -> Conversation.LegalHoldStatus.DISABLED
         }
-=======
-        val membersHavingLegalHoldClient = if (thereAreMembersWithLegalHoldEnabledAfterChange) listOf(userId) else emptyList()
->>>>>>> 84de262e
         val (arrangement, handler) = Arrangement()
             .withMembersHavingLegalHoldClientSuccess(membersHavingLegalHoldClient)
             .withObserveConversationLegalHoldStatus(conversationLegalHoldStatusBefore)
@@ -766,22 +763,21 @@
         // when
         handler.handleUserFetch(userId, true)
         // then
-        verify(arrangement.fetchUsersClientsFromRemote)
-            .suspendFunction(arrangement.fetchUsersClientsFromRemote::invoke)
-            .with(eq(listOf(userId)))
-            .wasInvoked()
-        verify(arrangement.legalHoldSystemMessagesHandler)
-            .suspendFunction(arrangement.legalHoldSystemMessagesHandler::handleEnabledForUser)
-            .with(eq(userId))
-            .wasInvoked()
-        verify(arrangement.legalHoldSystemMessagesHandler)
-            .suspendFunction(arrangement.legalHoldSystemMessagesHandler::handleDisabledForUser)
-            .with(eq(userId))
-            .wasNotInvoked()
-        verify(arrangement.conversationRepository)
-            .suspendFunction(arrangement.conversationRepository::updateLegalHoldStatus)
-            .with(eq(conversation.id), eq(Conversation.LegalHoldStatus.ENABLED))
-            .wasInvoked()
+        coVerify {
+            arrangement.fetchUsersClientsFromRemote.invoke(any())
+        }.wasInvoked()
+        coVerify {
+            arrangement.legalHoldSystemMessagesHandler.handleEnabledForUser(eq(userId))
+        }.wasInvoked()
+        coVerify {
+            arrangement.legalHoldSystemMessagesHandler.handleDisabledForUser(eq(userId))
+        }.wasNotInvoked()
+        coVerify {
+            arrangement.conversationRepository.updateLegalHoldStatus(
+                eq(conversation.id),
+                eq(Conversation.LegalHoldStatus.ENABLED)
+            )
+        }.wasInvoked()
     }
 
     @Test
@@ -799,22 +795,21 @@
         // when
         handler.handleUserFetch(userId, false)
         // then
-        verify(arrangement.fetchUsersClientsFromRemote)
-            .suspendFunction(arrangement.fetchUsersClientsFromRemote::invoke)
-            .with(eq(listOf(userId)))
-            .wasInvoked()
-        verify(arrangement.legalHoldSystemMessagesHandler)
-            .suspendFunction(arrangement.legalHoldSystemMessagesHandler::handleEnabledForUser)
-            .with(eq(userId))
-            .wasNotInvoked()
-        verify(arrangement.legalHoldSystemMessagesHandler)
-            .suspendFunction(arrangement.legalHoldSystemMessagesHandler::handleDisabledForUser)
-            .with(eq(userId))
-            .wasInvoked()
-        verify(arrangement.conversationRepository)
-            .suspendFunction(arrangement.conversationRepository::updateLegalHoldStatus)
-            .with(eq(conversation.id), eq(Conversation.LegalHoldStatus.DISABLED))
-            .wasInvoked()
+        coVerify {
+            arrangement.fetchUsersClientsFromRemote.invoke(eq(listOf(userId)))
+        }.wasInvoked()
+        coVerify {
+            arrangement.legalHoldSystemMessagesHandler.handleEnabledForUser(eq(userId))
+        }.wasNotInvoked()
+        coVerify {
+            arrangement.legalHoldSystemMessagesHandler.handleDisabledForUser(eq(userId))
+        }.wasInvoked()
+        coVerify {
+            arrangement.conversationRepository.updateLegalHoldStatus(
+                eq(conversation.id),
+                eq(Conversation.LegalHoldStatus.DISABLED)
+            )
+        }.wasInvoked()
     }
 
     @Test
@@ -831,22 +826,21 @@
         // when
         handler.handleUserFetch(userId, false)
         // then
-        verify(arrangement.fetchUsersClientsFromRemote)
-            .suspendFunction(arrangement.fetchUsersClientsFromRemote::invoke)
-            .with(eq(listOf(userId)))
-            .wasNotInvoked()
-        verify(arrangement.legalHoldSystemMessagesHandler)
-            .suspendFunction(arrangement.legalHoldSystemMessagesHandler::handleEnabledForUser)
-            .with(eq(userId))
-            .wasNotInvoked()
-        verify(arrangement.legalHoldSystemMessagesHandler)
-            .suspendFunction(arrangement.legalHoldSystemMessagesHandler::handleDisabledForUser)
-            .with(eq(userId))
-            .wasNotInvoked()
-        verify(arrangement.conversationRepository)
-            .suspendFunction(arrangement.conversationRepository::updateLegalHoldStatus)
-            .with(eq(conversation.id), any())
-            .wasNotInvoked()
+        coVerify {
+            arrangement.fetchUsersClientsFromRemote.invoke(eq(listOf(userId)))
+        }.wasNotInvoked()
+        coVerify {
+            arrangement.legalHoldSystemMessagesHandler.handleEnabledForUser(eq(userId))
+        }.wasNotInvoked()
+        coVerify {
+            arrangement.legalHoldSystemMessagesHandler.handleDisabledForUser(eq(userId))
+        }.wasNotInvoked()
+        coVerify {
+            arrangement.conversationRepository.updateLegalHoldStatus(
+                eq(conversation.id),
+                any()
+            )
+        }.wasNotInvoked()
     }
 
     @Test
@@ -863,22 +857,21 @@
         // when
         handler.handleUserFetch(userId, true)
         // then
-        verify(arrangement.fetchUsersClientsFromRemote)
-            .suspendFunction(arrangement.fetchUsersClientsFromRemote::invoke)
-            .with(eq(listOf(userId)))
-            .wasNotInvoked()
-        verify(arrangement.legalHoldSystemMessagesHandler)
-            .suspendFunction(arrangement.legalHoldSystemMessagesHandler::handleEnabledForUser)
-            .with(eq(userId))
-            .wasNotInvoked()
-        verify(arrangement.legalHoldSystemMessagesHandler)
-            .suspendFunction(arrangement.legalHoldSystemMessagesHandler::handleDisabledForUser)
-            .with(eq(userId))
-            .wasNotInvoked()
-        verify(arrangement.conversationRepository)
-            .suspendFunction(arrangement.conversationRepository::updateLegalHoldStatus)
-            .with(eq(conversation.id), any())
-            .wasNotInvoked()
+        coVerify {
+            arrangement.fetchUsersClientsFromRemote.invoke(eq(listOf(userId)))
+        }.wasNotInvoked()
+        coVerify {
+            arrangement.legalHoldSystemMessagesHandler.handleEnabledForUser(eq(userId))
+        }.wasNotInvoked()
+        coVerify {
+            arrangement.legalHoldSystemMessagesHandler.handleDisabledForUser(eq(userId))
+        }.wasNotInvoked()
+        coVerify {
+            arrangement.conversationRepository.updateLegalHoldStatus(
+                eq(conversation.id),
+                any()
+            )
+        }.wasNotInvoked()
     }
 
     @Test
@@ -895,14 +888,15 @@
             // when
             handler.handleEnable(legalHoldEventEnabled)
             // then
-            verify(arrangement.legalHoldSystemMessagesHandler)
-                .suspendFunction(arrangement.conversationRepository::updateLegalHoldStatus)
-                .with(eq(conversation.id), eq(Conversation.LegalHoldStatus.ENABLED))
-                .wasNotInvoked()
-            verify(arrangement.legalHoldSystemMessagesHandler)
-                .suspendFunction(arrangement.legalHoldSystemMessagesHandler::handleEnabledForUser)
-                .with(any())
-                .wasInvoked()
+            coVerify {
+                arrangement.conversationRepository.updateLegalHoldStatus(
+                    eq(conversation.id),
+                    eq(Conversation.LegalHoldStatus.ENABLED)
+                )
+            }.wasNotInvoked()
+            coVerify {
+                arrangement.legalHoldSystemMessagesHandler.handleEnabledForUser(any())
+            }.wasInvoked()
     }
 
     private class Arrangement {
@@ -1005,25 +999,17 @@
                 conversationRepository.updateLegalHoldStatus(any(), any())
             }.returns(Either.Right(isChanged))
         }
-<<<<<<< HEAD
-        fun withObserveConversationLegalHoldStatus(status: Conversation.LegalHoldStatus) = apply {
-            given(conversationRepository)
-                .suspendFunction(conversationRepository::observeLegalHoldStatus)
-                .whenInvokedWith(any())
-                .thenReturn(flowOf(Either.Right(status)))
-        }
-        fun withGetConversationsByUserIdSuccess(conversations: List<Conversation> = emptyList()) = apply {
-            given(conversationRepository)
-                .suspendFunction(conversationRepository::getConversationsByUserId)
-                .whenInvokedWith(any())
-                .thenReturn(Either.Right(conversations))
-=======
+
+        suspend fun withObserveConversationLegalHoldStatus(status: Conversation.LegalHoldStatus) = apply {
+            coEvery {
+                conversationRepository.observeLegalHoldStatus(any())
+            }.returns(flowOf(Either.Right(status)))
+        }
 
         suspend fun withGetConversationsByUserIdSuccess(conversations: List<Conversation> = emptyList()) = apply {
             coEvery {
                 conversationRepository.getConversationsByUserId(any())
             }.returns(Either.Right(conversations))
->>>>>>> 84de262e
         }
 
         suspend fun withGetConversationMembersSuccess(members: List<UserId>) = apply {
