/*
 * Wire
 * Copyright (C) 2024 Wire Swiss GmbH
 *
 * This program is free software: you can redistribute it and/or modify
 * it under the terms of the GNU General Public License as published by
 * the Free Software Foundation, either version 3 of the License, or
 * (at your option) any later version.
 *
 * This program is distributed in the hope that it will be useful,
 * but WITHOUT ANY WARRANTY; without even the implied warranty of
 * MERCHANTABILITY or FITNESS FOR A PARTICULAR PURPOSE. See the
 * GNU General Public License for more details.
 *
 * You should have received a copy of the GNU General Public License
 * along with this program. If not, see http://www.gnu.org/licenses/.
 */
package com.wire.kalium.logic.feature.user.e2ei

import com.wire.kalium.common.error.StorageFailure
import com.wire.kalium.logic.configuration.UserConfigRepository
<<<<<<< HEAD
import com.wire.kalium.logic.functional.Either
=======
import com.wire.kalium.common.functional.Either
import io.mockative.Mock
>>>>>>> 9761edfd
import io.mockative.coEvery
import io.mockative.mock
import kotlinx.coroutines.flow.first
import kotlinx.coroutines.flow.flowOf
import kotlinx.coroutines.test.runTest
import kotlin.test.Test
import kotlin.test.assertEquals

class ObserveShouldNotifyForRevokedCertificateUseCaseTest {

    @Test
    fun givenUserConfigRepositoryFailure_whenRunningUseCase_thenEmitFalse() = runTest {
        val (_, observeShouldNotifyForRevokedCertificate) = Arrangement()
            .withUserConfigRepositoryFailure()
            .arrange()

        val result = observeShouldNotifyForRevokedCertificate.invoke()

        assertEquals(false, result.first())
    }

    @Test
    fun givenUserConfigRepositorySuccess_whenRunningUseCase_thenEmitSameValueOfRepository() =
        runTest {
            val (_, observeShouldNotifyForRevokedCertificate) = Arrangement()
                .withUserConfigRepositorySuccess()
                .arrange()

            val result = observeShouldNotifyForRevokedCertificate.invoke()

            assertEquals(true, result.first())
        }

    internal class Arrangement {
        val userConfigRepository = mock(UserConfigRepository::class)

        fun arrange() = this to ObserveShouldNotifyForRevokedCertificateUseCaseImpl(
            userConfigRepository = userConfigRepository
        )

        suspend fun withUserConfigRepositoryFailure() = apply {
            coEvery {
                userConfigRepository.observeShouldNotifyForRevokedCertificate()
            }.returns(flowOf(Either.Left(StorageFailure.DataNotFound)))
        }

        suspend fun withUserConfigRepositorySuccess() = apply {
            coEvery {
                userConfigRepository.observeShouldNotifyForRevokedCertificate()
            }.returns(flowOf(Either.Right(true)))
        }
    }
}<|MERGE_RESOLUTION|>--- conflicted
+++ resolved
@@ -19,12 +19,7 @@
 
 import com.wire.kalium.common.error.StorageFailure
 import com.wire.kalium.logic.configuration.UserConfigRepository
-<<<<<<< HEAD
-import com.wire.kalium.logic.functional.Either
-=======
 import com.wire.kalium.common.functional.Either
-import io.mockative.Mock
->>>>>>> 9761edfd
 import io.mockative.coEvery
 import io.mockative.mock
 import kotlinx.coroutines.flow.first
@@ -59,6 +54,7 @@
         }
 
     internal class Arrangement {
+
         val userConfigRepository = mock(UserConfigRepository::class)
 
         fun arrange() = this to ObserveShouldNotifyForRevokedCertificateUseCaseImpl(
