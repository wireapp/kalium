/*
 * Wire
 * Copyright (C) 2024 Wire Swiss GmbH
 *
 * This program is free software: you can redistribute it and/or modify
 * it under the terms of the GNU General Public License as published by
 * the Free Software Foundation, either version 3 of the License, or
 * (at your option) any later version.
 *
 * This program is distributed in the hope that it will be useful,
 * but WITHOUT ANY WARRANTY; without even the implied warranty of
 * MERCHANTABILITY or FITNESS FOR A PARTICULAR PURPOSE. See the
 * GNU General Public License for more details.
 *
 * You should have received a copy of the GNU General Public License
 * along with this program. If not, see http://www.gnu.org/licenses/.
 */

package com.wire.kalium.logic.feature.user.migration

import com.wire.kalium.logic.CoreFailure
import com.wire.kalium.logic.NetworkFailure
import com.wire.kalium.logic.StorageFailure
import com.wire.kalium.logic.data.user.CreateUserTeam
import com.wire.kalium.logic.data.user.UserRepository
import com.wire.kalium.logic.framework.TestUser
import com.wire.kalium.logic.functional.Either
import com.wire.kalium.network.api.model.ErrorResponse
import com.wire.kalium.network.exceptions.KaliumException
import io.ktor.http.HttpStatusCode
import io.mockative.Mock
import io.mockative.any
import io.mockative.coEvery
import io.mockative.coVerify
import io.mockative.mock
import io.mockative.once
import kotlinx.coroutines.test.runTest
import kotlin.test.Test
import kotlin.test.assertEquals
import kotlin.test.assertIs
import kotlin.test.assertTrue

class MigrateFromPersonalToTeamUseCaseTest {

    @Test
    fun givenRepositorySucceeds_whenMigratingUserToTeam_thenShouldPropagateSuccess() = runTest {
        val (arrangement, useCase) = Arrangement()
            .withUpdateTeamIdReturning(Either.Right(Unit))
            .withMigrationSuccess()
            .arrange()

        val result = useCase(teamName = "teamName")

        coVerify {
            arrangement.userRepository.updateTeamId(any(), any())
        }.wasInvoked(exactly = once)
        assertTrue(arrangement.isCachedTeamIdInvalidated)
        assertIs<MigrateFromPersonalToTeamResult.Success>(result)
    }

    @Test
    fun givenRepositoryFailsWithNoNetworkConnection_whenMigratingUserToTeam_thenShouldPropagateFailure() =
        runTest {
            val coreFailure = NetworkFailure.NoNetworkConnection(null)
            val (_, useCase) = Arrangement().withMigrationReturning(Either.Left(coreFailure))
                .arrange()

            val result = useCase(teamName = "teamName")

            assertIs<MigrateFromPersonalToTeamResult.Error>(result)
            assertIs<MigrateFromPersonalToTeamFailure.NoNetwork>(result.failure)
        }

    @Test
    fun givenRepositoryFailsWithUserAlreadyInTeam_whenMigratingUserToTeam_thenShouldPropagateFailure() =
        runTest {
            val (_, useCase) = Arrangement().withUserAlreadyInTeamRepository().arrange()

            val result = useCase(teamName = "teamName")

            assertIs<MigrateFromPersonalToTeamResult.Error>(result)
            assertIs<MigrateFromPersonalToTeamFailure.UserAlreadyInTeam>(result.failure)
        }

    @Test
    fun givenRepositoryFailsWithNotFound_whenMigratingUserToTeam_thenShouldPropagateFailure() =
        runTest {
            val (_, useCase) = Arrangement().withMigrationFailure().arrange()

            val result = useCase(teamName = "teamName")

            assertIs<MigrateFromPersonalToTeamResult.Error>(result)
            assertIs<MigrateFromPersonalToTeamFailure.UnknownError>(result.failure)
            val coreFailure =
                (result.failure as MigrateFromPersonalToTeamFailure.UnknownError).coreFailure
            val serverMiscommunication = coreFailure as NetworkFailure.ServerMiscommunication
            val invalidRequestError =
                serverMiscommunication.kaliumException as KaliumException.InvalidRequestError
            val errorLabel = invalidRequestError.errorResponse.label

            assertEquals("not-found", errorLabel)
        }


    private class Arrangement {
        @Mock
        val userRepository: UserRepository = mock(UserRepository::class)

        var isCachedTeamIdInvalidated = false

        suspend fun withMigrationSuccess() = apply {
            coEvery { userRepository.migrateUserToTeam(any()) }.returns(
                Either.Right(
                    CreateUserTeam("teamId", "teamName")
                )
            )
        }

        suspend fun withUserAlreadyInTeamRepository() = apply {
            coEvery { userRepository.migrateUserToTeam(any()) }.returns(
                Either.Left(
                    NetworkFailure.ServerMiscommunication(
                        KaliumException.InvalidRequestError(
                            ErrorResponse(
                                HttpStatusCode.Forbidden.value,
                                message = "Switching teams is not allowed",
                                label = "user-already-in-a-team",
                            )
                        )
                    )
                )
            )
        }

        suspend fun withMigrationFailure() = apply {
            coEvery { userRepository.migrateUserToTeam(any()) }.returns(
                Either.Left(
                    NetworkFailure.ServerMiscommunication(
                        KaliumException.InvalidRequestError(
                            ErrorResponse(
                                HttpStatusCode.NotFound.value,
                                message = "User not found",
                                label = "not-found",
                            )
                        )
                    )
                )
            )
        }

<<<<<<< HEAD
        suspend fun withRepositoryReturning(result: Either<CoreFailure, CreateUserTeam>) = apply {
            coEvery { userRepository.migrateUserToTeam(any()) }.returns(result)
        }
=======
        suspend fun withMigrationReturning(result: Either<CoreFailure, CreateUserTeam>) =
            apply {
                coEvery { userRepository.migrateUserToTeam(any()) }.returns(result)
            }
>>>>>>> b7b4bd21

        suspend fun withUpdateTeamIdReturning(result: Either<StorageFailure, Unit>) = apply {
            coEvery { userRepository.updateTeamId(any(), any()) }.returns(result)
        }

        fun arrange() = this to MigrateFromPersonalToTeamUseCaseImpl(
            selfUserId = TestUser.SELF.id,
            userRepository = userRepository,
            invalidateTeamId = {
                isCachedTeamIdInvalidated = true
            }
        )
    }
}<|MERGE_RESOLUTION|>--- conflicted
+++ resolved
@@ -148,16 +148,9 @@
             )
         }
 
-<<<<<<< HEAD
-        suspend fun withRepositoryReturning(result: Either<CoreFailure, CreateUserTeam>) = apply {
+        suspend fun withMigrationReturning(result: Either<CoreFailure, CreateUserTeam>) = apply {
             coEvery { userRepository.migrateUserToTeam(any()) }.returns(result)
         }
-=======
-        suspend fun withMigrationReturning(result: Either<CoreFailure, CreateUserTeam>) =
-            apply {
-                coEvery { userRepository.migrateUserToTeam(any()) }.returns(result)
-            }
->>>>>>> b7b4bd21
 
         suspend fun withUpdateTeamIdReturning(result: Either<StorageFailure, Unit>) = apply {
             coEvery { userRepository.updateTeamId(any(), any()) }.returns(result)
