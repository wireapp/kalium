/*
 * Wire
 * Copyright (C) 2024 Wire Swiss GmbH
 *
 * This program is free software: you can redistribute it and/or modify
 * it under the terms of the GNU General Public License as published by
 * the Free Software Foundation, either version 3 of the License, or
 * (at your option) any later version.
 *
 * This program is distributed in the hope that it will be useful,
 * but WITHOUT ANY WARRANTY; without even the implied warranty of
 * MERCHANTABILITY or FITNESS FOR A PARTICULAR PURPOSE. See the
 * GNU General Public License for more details.
 *
 * You should have received a copy of the GNU General Public License
 * along with this program. If not, see http://www.gnu.org/licenses/.
 */

package com.wire.kalium.logic.data.asset

import com.wire.kalium.common.error.EncryptionFailure
import com.wire.kalium.common.error.NetworkFailure
import com.wire.kalium.common.error.StorageFailure
import com.wire.kalium.cryptography.utils.AES256Key
import com.wire.kalium.cryptography.utils.SHA256Key
import com.wire.kalium.cryptography.utils.calcFileSHA256
import com.wire.kalium.cryptography.utils.encryptFileWithAES256
import com.wire.kalium.cryptography.utils.generateRandomAES256Key
import com.wire.kalium.logic.data.user.AssetId
import com.wire.kalium.logic.data.user.UserAssetId
import com.wire.kalium.logic.util.fileExtension
import com.wire.kalium.logic.util.shouldFail
import com.wire.kalium.logic.util.shouldSucceed
import com.wire.kalium.network.api.authenticated.asset.AssetResponse
import com.wire.kalium.network.api.base.authenticated.asset.AssetApi
import com.wire.kalium.network.api.model.ConversationId
import com.wire.kalium.network.api.model.ErrorResponse
import com.wire.kalium.network.exceptions.KaliumException
import com.wire.kalium.network.utils.NetworkResponse
import com.wire.kalium.persistence.dao.asset.AssetDAO
import com.wire.kalium.persistence.dao.asset.AssetEntity
import dev.mokkery.answering.returns
import dev.mokkery.answering.throws
import dev.mokkery.everySuspend
import dev.mokkery.matcher.any
import dev.mokkery.matcher.eq
import dev.mokkery.matcher.matches
import dev.mokkery.matcher.matching
import dev.mokkery.mock
import dev.mokkery.verify.VerifyMode
import dev.mokkery.verifySuspend
<<<<<<< HEAD
import kotlinx.coroutines.Dispatchers
import kotlinx.coroutines.ExperimentalCoroutinesApi
=======
>>>>>>> 019b1999
import kotlinx.coroutines.flow.flowOf
import kotlinx.coroutines.test.StandardTestDispatcher
import kotlinx.coroutines.test.TestDispatcher
import kotlinx.coroutines.test.resetMain
import kotlinx.coroutines.test.runTest
import kotlinx.coroutines.test.setMain
import okio.Buffer
import okio.Path
import okio.buffer
import okio.use
import kotlin.test.AfterTest
import kotlin.test.BeforeTest
import kotlin.test.Test
import kotlin.test.assertEquals
import kotlin.test.assertIs
import kotlin.test.assertTrue

@OptIn(ExperimentalCoroutinesApi::class)
class AssetRepositoryTest {

    private lateinit var testScope: TestDispatcher
    private lateinit var fakeKaliumFileSystem: FakeKaliumFileSystem

    @BeforeTest
    fun setup() {
        testScope = StandardTestDispatcher()
        Dispatchers.setMain(testScope)
        fakeKaliumFileSystem = FakeKaliumFileSystem()
    }

    @AfterTest
    fun breakDown() {
        Dispatchers.resetMain()
    }
    @Test
    fun givenValidParams_whenUploadingPublicAssets_thenShouldSucceedWithAMappedResponse() = runTest {
        // Given
        val dataNamePath = "temp-data-path"
        val fullDataPath = fakeKaliumFileSystem!!.tempFilePath(dataNamePath)
        val dummyData = "some-dummy-data".encodeToByteArray()
        val expectedAssetResponse = AssetResponse("some_key", "some_domain", "some_expiration_val", "some_token")

        val (arrangement, assetRepository) = Arrangement(fakeKaliumFileSystem!!)
            .withRawStoredData(dummyData, fullDataPath)
            .withSuccessfulUpload(expectedAssetResponse)
            .withAssetAuditLogEnabled(false)
            .arrange()

        // When
        val actual = assetRepository.uploadAndPersistPublicAsset(
            assetDataPath = fullDataPath,
            mimeType = "image/jpg",
            assetDataSize = dummyData.size.toLong()
        )

        // Then
        actual.shouldSucceed {
            assertEquals("some_key", it.key)
        }

        verifySuspend {
            arrangement.assetApi.uploadAsset(any(), any(), any())
        }    }

    @Test
    fun givenValidParams_whenUploadingPrivateAssets_thenShouldSucceedWithAMappedResponse() = runTest {
        // Given
        val dataNamePath = "dummy-data-path"
        val fullDataPath = fakeKaliumFileSystem!!.tempFilePath(dataNamePath)
        val dummyData = "some-dummy-data".encodeToByteArray()
        val randomAES256Key = generateRandomAES256Key()
        val expectedAssetResponse = AssetResponse("some_key", "some_domain", "some_expiration_val", "some_token")

        val (arrangement, assetRepository) = Arrangement(fakeKaliumFileSystem!!)
            .withRawStoredData(dummyData, fullDataPath)
            .withSuccessfulUpload(expectedAssetResponse)
            .withAssetAuditLogEnabled(false)
            .arrange()

        // When
        val actual = assetRepository.uploadAndPersistPrivateAsset(
            assetDataPath = fullDataPath,
            mimeType = "image/jpg",
            otrKey = randomAES256Key,
            extension = null
        )

        // Then
        actual.shouldSucceed {
            assertEquals(expectedAssetResponse.key, it.first.key)
            assertEquals(expectedAssetResponse.domain, it.first.domain)
            assertEquals(expectedAssetResponse.token, it.first.assetToken)
        }

        verifySuspend {
            arrangement.assetApi.uploadAsset(any(), any(), any())
        }
        verifySuspend {
            arrangement.assetDAO.insertAsset(any())
        }
    }

    @Test
    fun givenAnError_whenUploadingPublicAssets_thenShouldFail() = runTest {
        // Given
        val dataNamePath = "dummy-data-path"
        val fullDataPath = fakeKaliumFileSystem!!.tempFilePath(dataNamePath)
        val dummyData = "some-dummy-data".encodeToByteArray()
        val (arrangement, assetRepository) = Arrangement(fakeKaliumFileSystem!!)
            .withRawStoredData(dummyData, fullDataPath)
            .withErrorUploadResponse()
            .withAssetAuditLogEnabled(false)
            .arrange()

        // When
        val actual = assetRepository.uploadAndPersistPublicAsset(
            mimeType = "image/jpg",
            assetDataPath = fullDataPath,
            assetDataSize = dummyData.size.toLong()
        )

        // Then
        actual.shouldFail {
            assertEquals(it::class, NetworkFailure.ServerMiscommunication::class)
        }

        verifySuspend {
            arrangement.assetApi.uploadAsset(any(), any(), any())
<<<<<<< HEAD
        }
    }
=======
        }    }
>>>>>>> 019b1999

    @Test
    fun givenAnError_whenUploadingPrivateAssets_thenShouldFail() = runTest {
        // Given
        val dummyPath = "dummy-data-path"
        val fullDataPath = fakeKaliumFileSystem!!.tempFilePath(dummyPath)
        val dummyData = "some-dummy-data".encodeToByteArray()
        val randomAES256Key = generateRandomAES256Key()
        val (arrangement, assetRepository) = Arrangement(fakeKaliumFileSystem!!)
            .withRawStoredData(dummyData, fullDataPath)
            .withErrorUploadResponse()
            .withAssetAuditLogEnabled(false)
            .arrange()

        // When
        val actual = assetRepository.uploadAndPersistPrivateAsset(
            mimeType = "image/jpg",
            assetDataPath = fullDataPath,
            otrKey = randomAES256Key,
            extension = null
        )

        // Then
        actual.shouldFail {
            assertEquals(it::class, NetworkFailure.ServerMiscommunication::class)
        }

        verifySuspend {
            arrangement.assetApi.uploadAsset(any(), any(), any())
        }
    }

    @Test
    fun givenAnAssetId_whenDownloadingNonLocalPublicAssets_thenShouldReturnItsDataPathFromRemoteAndPersistIt() = runTest {
        // Given
        val assetKey = AssetId("value1", "domain1")
        val assetData = listOf(assetKey to byteArrayOf(1, 10, 100))

        val (arrangement, assetRepository) = Arrangement(fakeKaliumFileSystem!!)
            .withSuccessfulDownloadAndPersistedData(assetData)
            .withMockedAssetDaoGetByKeyCall(assetKey, null)
            .arrange()

        // When
        assetRepository.downloadPublicAsset(assetKey.value, assetKey.domain)

        // Then
        with(arrangement) {
            verifySuspend {
                assetDAO.getAssetByKey(eq(assetKey.value))
            }
            verifySuspend {
                assetApi.downloadAsset(
                    matches { it == assetKey.value },
                    matches { it == assetKey.domain },
                    null,
                    any()
                )
            }
            verifySuspend {
                assetDAO.insertAsset(any())
            }
        }
    }

    @Test
    fun givenAnAssetIdAndDownloadIfNeededSetToTrue_whenDownloadingPrivateAssetsAndNotPresentInDB_thenReturnItsPathFromRemoteAndPersistIt() =
        runTest {
            // Given
            val assetKey = UserAssetId("value1", "domain1")
            val assetName = "Eiffel Tower.jpg"
            val assetToken = "some-token"
            val assetEncryptionKey = generateRandomAES256Key()
            val assetRawData = assetName.encodeToByteArray()
            val encryptedDataPath = encryptDataWithPath(assetRawData, assetEncryptionKey)
            val assetSha256 = calcFileSHA256(fakeKaliumFileSystem!!.source(encryptedDataPath))
            val assetEncryptedData = fakeKaliumFileSystem!!.source(encryptedDataPath).buffer().use {
                it.readByteArray()
            }

            val (arrangement, assetRepository) = Arrangement(fakeKaliumFileSystem!!)
                .withSuccessfulDownloadAndPersistedData(listOf(assetKey to assetEncryptedData))
                .withMockedAssetDaoGetByKeyCall(assetKey, null)
                .arrange()

            // When
            val result = assetRepository.fetchPrivateDecodedAsset(
                assetId = assetKey.value,
                assetDomain = assetKey.domain,
                assetName = assetName,
                assetToken = assetToken,
                encryptionKey = assetEncryptionKey,
                assetSHA256Key = SHA256Key(assetSha256!!),
                downloadIfNeeded = true,
                mimeType = null
            )

            // Then
            with(arrangement) {
                result.shouldSucceed()
<<<<<<< HEAD
                val expectedPath = fakeKaliumFileSystem!!.providePersistentAssetPath("${assetKey.value}.${assetName.fileExtension()}")
                val realPath = (result as Either.Right<Path>).value
=======
                val expectedPath = fakeKaliumFileSystem.providePersistentAssetPath("${assetKey.value}.${assetName.fileExtension()}")
                val (realPath, justDownloaded) = result.value
                assertEquals(true, justDownloaded)
>>>>>>> 019b1999
                assertEquals(expectedPath, realPath)
                verifySuspend {
                    assetDAO.getAssetByKey(eq(assetKey.value))
                }
                verifySuspend {
                    assetApi.downloadAsset(matching { it == assetKey.value }, matching { it == assetKey.domain }, eq(assetToken), any())
                }
                verifySuspend {
                    assetDAO.insertAsset(any())
                }
            }
        }

    @Test
    fun givenAnAssetIdAndDownloadIfNeededSetToFalse_whenDownloadingPrivateAssetsAndNotPresentInDB_thenReturnFailure() =
        runTest {
            // Given
            val assetKey = UserAssetId("value1", "domain1")
            val assetName = "Eiffel Tower.jpg"
            val assetToken = "some-token"
            val assetEncryptionKey = generateRandomAES256Key()
            val assetRawData = assetName.encodeToByteArray()
            val encryptedDataPath = encryptDataWithPath(assetRawData, assetEncryptionKey)
            val assetSha256 = calcFileSHA256(fakeKaliumFileSystem!!.source(encryptedDataPath))

            val (arrangement, assetRepository) = Arrangement(fakeKaliumFileSystem!!)
                .withMockedAssetDaoGetByKeyCall(assetKey, null)
                .arrange()

            // When
            val result = assetRepository.fetchPrivateDecodedAsset(
                assetId = assetKey.value,
                assetDomain = assetKey.domain,
                assetName = assetName,
                assetToken = assetToken,
                encryptionKey = assetEncryptionKey,
                assetSHA256Key = SHA256Key(assetSha256!!),
                downloadIfNeeded = false,
                mimeType = null
            )

            // Then
            with(arrangement) {
                result.shouldFail()
                assertIs<StorageFailure.DataNotFound>(result.value)
                verifySuspend {
                    assetDAO.getAssetByKey(assetKey.value)
                }
                verifySuspend(mode = VerifyMode.not) {
                    assetApi.downloadAsset(matches { it == assetKey.value }, matches { it == assetKey.domain }, eq(assetToken), any())
                }
                verifySuspend(mode = VerifyMode.not) {
                    assetDAO.insertAsset(any())
                }
            }
        }

    @Test
    fun givenAnAssetId_whenDownloadingPrivateAssetsAndAlreadyPresentInDB_thenReturnItsPathFromLocal() =
        runTest {
            // Given
            val assetKey = UserAssetId("value1", "domain1")
            val assetName = "Eiffel Tower.jpg"
            val assetToken = "some-token"
            val assetEncryptionKey = generateRandomAES256Key()
            val assetRawData = assetName.encodeToByteArray()
            val encryptedDataPath = encryptDataWithPath(assetRawData, assetEncryptionKey)
            val assetSha256 = calcFileSHA256(fakeKaliumFileSystem!!.source(encryptedDataPath))
            val assetPath = fakeKaliumFileSystem!!.providePersistentAssetPath(assetName)

            val (arrangement, assetRepository) = Arrangement(fakeKaliumFileSystem!!)
                .withMockedAssetDaoGetByKeyCall(assetKey, stubAssetEntity(assetKey.value, assetPath, assetRawData.size.toLong()))
                .arrange()

            // When
            val result = assetRepository.fetchPrivateDecodedAsset(
                assetId = assetKey.value,
                assetDomain = assetKey.domain,
                assetName = assetName,
                assetToken = assetToken,
                encryptionKey = assetEncryptionKey,
                assetSHA256Key = SHA256Key(assetSha256!!),
                downloadIfNeeded = false,
                mimeType = null
            )

            // Then
            with(arrangement) {
                result.shouldSucceed()
                val (realPath, justDownloaded) = result.value
                assertEquals(false, justDownloaded)
                assertEquals(assetPath, realPath)
                verifySuspend {
                    assetDAO.getAssetByKey(eq(assetKey.value))
                }
                verifySuspend(mode = VerifyMode.not) {
                    assetApi.downloadAsset(matching { it == assetKey.value }, matching { it == assetKey.domain }, eq(assetToken), any())
                }
                verifySuspend(mode = VerifyMode.not) {
                    assetDAO.insertAsset(any())
                }
            }
        }

    // @SF.Messages @TSFI.UserInterface @S0.1 @S1
    @Test
    fun givenAnAssetId_whenDownloadingPrivateAssetWithWrongAssetHash_thenShouldReturnAWrongAssetHashError() = runTest {
        // Given
        val assetKey = UserAssetId("value1", "domain1")
        val assetName = "Eiffel Tower.jpg"
        val assetToken = "some-token"
        val assetEncryptionKey = generateRandomAES256Key()
        val assetRawData = assetName.encodeToByteArray()
        val encryptedDataPath = encryptDataWithPath(assetRawData, assetEncryptionKey)
        val wrongAssetSha256 = calcFileSHA256(fakeKaliumFileSystem!!.source(encryptedDataPath))?.copyOf().apply {
            this?.set(0, 99)
        }
        val assetEncryptedData = fakeKaliumFileSystem!!.source(encryptedDataPath).buffer().use {
            it.readByteArray()
        }

        val (arrangement, assetRepository) = Arrangement(fakeKaliumFileSystem!!)
            .withSuccessfulDownloadAndPersistedData(listOf(assetKey to assetEncryptedData))
            .withMockedAssetDaoGetByKeyCall(assetKey, null)
            .arrange()

        // When
        val result =
            assetRepository.fetchPrivateDecodedAsset(
                assetKey.value,
                assetKey.domain,
                assetName,
                null,
                assetToken,
                assetEncryptionKey,
                SHA256Key(wrongAssetSha256!!)
            )

        // Then
        with(arrangement) {
            result.shouldFail()
            assertTrue(result.value is EncryptionFailure.WrongAssetHash)
        }
    }

    @Test
    fun givenAnError_whenDownloadingPublicAsset_thenShouldReturnThrowNetworkFailure() = runTest {
        // Given
        val assetKey = UserAssetId("value1", "domain1")

        val (arrangement, assetRepository) = Arrangement(fakeKaliumFileSystem!!)
            .withMockedAssetDaoGetByKeyCall(assetKey, null)
            .withErrorDownloadResponse()
            .arrange()

        // When
        val actual = assetRepository.downloadPublicAsset(assetKey.value, assetKey.domain)

        // Then
        actual.shouldFail {
            assertEquals(it::class, NetworkFailure.ServerMiscommunication::class)
        }

        with(arrangement) {
            verifySuspend {
                assetDAO.getAssetByKey(matching { it == assetKey.value })
            }
            verifySuspend {
                assetApi.downloadAsset(
                    assetKey.value,
                    assetKey.domain,
                    null,
                    any()
                )
            }
            verifySuspend(mode = VerifyMode.not) {
                assetDAO.insertAsset(any())
            }
        }
    }

    @Test
    fun givenAnError_whenDownloadingPrivateAsset_thenShouldReturnThrowNetworkFailure() = runTest {
        // Given
        val assetKey = UserAssetId("value1", "domain1")
        val assetName = "La Gioconda.jpg"
        val encryptionKey = AES256Key("some-encryption-key".encodeToByteArray())
        val assetSha256 = SHA256Key(byteArrayOf(1, 2, 3))

        val (arrangement, assetRepository) = Arrangement(fakeKaliumFileSystem!!)
            .withMockedAssetDaoGetByKeyCall(assetKey, null)
            .withErrorDownloadResponse()
            .arrange()

        // When
        val actual = assetRepository.fetchPrivateDecodedAsset(
            assetId = assetKey.value,
            assetDomain = assetKey.domain,
            assetName,
            null,
            null,
            encryptionKey,
            assetSha256
        )

        // Then
        actual.shouldFail {
            assertEquals(it::class, NetworkFailure.ServerMiscommunication::class)
        }

        with(arrangement) {
            verifySuspend {
                assetDAO.getAssetByKey(matching { it == assetKey.value })
            }
            verifySuspend {
                assetApi.downloadAsset(
                    matching { it == assetKey.value },
                    matching { it == assetKey.domain },
                    eq<String?>(null),
                    any()
                )
            }
            verifySuspend(mode = VerifyMode.not) {
                assetDAO.insertAsset(any())
            }
        }
    }

    @Test
    fun givenAnAssetId_whenAssetIsAlreadyDownloaded_thenShouldReturnItsBinaryDataFromDB() = runTest {
        // Given
        val assetKey = UserAssetId("value1", "domain1")
        val expectedImage = "my_image_asset".encodeToByteArray()
        val dummyPath = fakeKaliumFileSystem!!.providePersistentAssetPath("dummy_data_path")

        val (arrangement, assetRepository) = Arrangement(fakeKaliumFileSystem!!)
            .withSuccessfulDownload(listOf(assetKey))
            .withMockedAssetDaoGetByKeyCall(assetKey, stubAssetEntity(assetKey.value, dummyPath, expectedImage.size.toLong()))
            .arrange()
        // When
        assetRepository.downloadPublicAsset(assetKey.value, assetKey.domain)

        // Then
        with(arrangement) {
            verifySuspend {
                assetDAO.getAssetByKey(eq(assetKey.value))
            }
            verifySuspend(mode = VerifyMode.not) {
                assetApi.downloadAsset(
                    matching { it == assetKey.value },
                    matching { it == assetKey.value },
                    matching { it == null },
                    any()
                )
            }
        }
    }

    @Test
    fun givenAnApiError_whenDeletingRemotelyAsset_thenDeleteAssetLocallyShouldNotBeInvoked() = runTest {
        // Given
        val assetKey = UserAssetId("value1", "domain1")

        val (arrangement, assetRepository) = Arrangement(fakeKaliumFileSystem!!)
            .withErrorDeleteResponse()
            .arrange()

        // When
        assetRepository.deleteAsset(assetKey.value, assetKey.domain, "asset-token")

        // Then
        verifySuspend {
            arrangement.assetApi.deleteAsset(any(), any(), any())
        }
        verifySuspend(mode = VerifyMode.not) {
            arrangement.assetDAO.deleteAsset(any())
        }
    }

    @Test
    fun givenSuccessfulResponse_whenDeletingRemotelyAsset_thenDeleteAssetLocallyShouldBeInvoked() = runTest {
        // Given
        val assetKey = UserAssetId("value1", "domain1")

        val (arrangement, assetRepository) = Arrangement(fakeKaliumFileSystem!!)
            .withSuccessDeleteRemotelyResponse()
            .withSuccessDeleteLocallyResponse()
            .withMockedAssetDaoGetByKeyCall(assetKey, null)
            .arrange()

        // When
        assetRepository.deleteAsset(assetKey.value, assetKey.domain, "asset-token")

        // Then
        verifySuspend {
            arrangement.assetApi.deleteAsset(any(), any(), any())
        }
        verifySuspend {
            arrangement.assetDAO.deleteAsset(any())
        }
    }

    @Test
    fun givenAssetFileExists_whenDeletingRemotelyAsset_thenFileShouldBeDeleted() = runTest {
        // Given
        val assetKey = UserAssetId("value1", "domain1")
        val assetRawData = "some-dummy-data".encodeToByteArray()
        val assetFile = fakeKaliumFileSystem!!.providePersistentAssetPath(assetKey.toString())

        val (_, assetRepository) = Arrangement(fakeKaliumFileSystem!!)
            .withSuccessDeleteRemotelyResponse()
            .withSuccessDeleteLocallyResponse()
            .withRawStoredData(assetRawData, assetFile)
            .withMockedAssetDaoGetByKeyCall(assetKey, stubAssetEntity(assetKey.value, assetFile, assetRawData.size.toLong()))
            .arrange()

        assertEquals(true, fakeKaliumFileSystem!!.exists(assetFile))

        // When
        assetRepository.deleteAsset(assetKey.value, assetKey.domain, "asset-token")

        // Then
        assertEquals(false, fakeKaliumFileSystem!!.exists(assetFile))
    }

    @Test
    fun givenAssetFileExists_whenDeletingLocallyAsset_thenFileShouldBeDeleted() = runTest {
        // Given
        val assetKey = UserAssetId("value1", "domain1")
        val assetRawData = "some-dummy-data".encodeToByteArray()
        val assetFile = fakeKaliumFileSystem!!.providePersistentAssetPath(assetKey.toString())

        val (_, assetRepository) = Arrangement(fakeKaliumFileSystem!!)
            .withSuccessDeleteLocallyResponse()
            .withRawStoredData(assetRawData, assetFile)
            .withMockedAssetDaoGetByKeyCall(assetKey, stubAssetEntity(assetKey.value, assetFile, assetRawData.size.toLong()))
            .arrange()

        assertEquals(true, fakeKaliumFileSystem!!.exists(assetFile))

        // When
        assetRepository.deleteAssetLocally(assetKey.value)

        // Then
        assertEquals(false, fakeKaliumFileSystem!!.exists(assetFile))
    }

    @Test
    fun givenValidParams_whenPersistingAsset_thenShouldSucceedWithAPathResponse() = runTest {
        // Given
        val dataNamePath = "temp-data-path"
        val fullDataPath = fakeKaliumFileSystem!!.tempFilePath(dataNamePath)
        val dummyData = "some-dummy-data".encodeToByteArray()
        val dataSize = dummyData.size.toLong()
        val assetId = "some_key"
        val assetDomain = "some_domain"
        val expectedAssetPath = fakeKaliumFileSystem!!.providePersistentAssetPath(assetId)

        val (arrangement, assetRepository) = Arrangement(fakeKaliumFileSystem!!)
            .withRawStoredData(dummyData, fullDataPath)
            .withSuccessfulInsert()
            .arrange()

        // When
        val actual = assetRepository.persistAsset(
            assetId = assetId,
            assetDomain = assetDomain,
            assetDataSize = dataSize,
            decodedDataPath = fullDataPath,
            extension = null
        )

        // Then
        actual.shouldSucceed {
            assertIs<Path>(it)
            assertEquals(expectedAssetPath, it)
        }
        verifySuspend {
            arrangement.assetDAO.insertAsset(
                matching {
                    it.dataPath == expectedAssetPath.toString() && it.key == assetId && it.domain == assetDomain && it.dataSize == dataSize
                }
            )
        }    }

    @Test
    fun givenAnError_whenPersistingAsset_thenShouldReturnFailure() = runTest {
        // Given
        val dataNamePath = "temp-data-path"
        val fullDataPath = fakeKaliumFileSystem!!.tempFilePath(dataNamePath)
        val dummyData = "some-dummy-data".encodeToByteArray()
        val dataSize = dummyData.size.toLong()
        val assetId = "some_key"
        val assetDomain = "some_domain"
        val expectedAssetPath = fakeKaliumFileSystem!!.providePersistentAssetPath(assetId)

        val (arrangement, assetRepository) = Arrangement(fakeKaliumFileSystem!!)
            .withRawStoredData(dummyData, fullDataPath)
            .withErrorInsertResponse()
            .arrange()

        // When
        val actual = assetRepository.persistAsset(
            assetId = assetId,
            assetDomain = assetDomain,
            assetDataSize = dataSize,
            decodedDataPath = fullDataPath,
            extension = null
        )

        // Then
        actual.shouldFail()
        verifySuspend {
            arrangement.assetDAO.insertAsset(
                matching {
                    it.dataPath == expectedAssetPath.toString() && it.key == assetId && it.domain == assetDomain && it.dataSize == dataSize
                }
            )
        }    }

    @Test
    fun givenDataFileNotExisting_whenPersistingAsset_thenShouldReturnFailure() = runTest {
        // Given
        val dataNamePath = "temp-data-path"
        val fullDataPath = fakeKaliumFileSystem!!.tempFilePath(dataNamePath)
        val dummyData = "some-dummy-data".encodeToByteArray()
        val dataSize = dummyData.size.toLong()
        val assetId = "some_key"
        val assetDomain = "some_domain"

        val (arrangement, assetRepository) = Arrangement(fakeKaliumFileSystem!!).arrange()

        // When
        val actual = assetRepository.persistAsset(
            assetId = assetId,
            assetDomain = assetDomain,
            assetDataSize = dataSize,
            decodedDataPath = fullDataPath,
            extension = null
        )

        // Then
        actual.shouldFail()
        verifySuspend(mode = VerifyMode.not) {
            arrangement.assetDAO.insertAsset(any())
        }
    }

    @Test
    fun givenAuditLogEnabled_whenUploadingPublicAsset_thenMetadataShouldBeIncluded() = runTest {
        // Given
        val dataNamePath = "temp-data-path"
        val fullDataPath = fakeKaliumFileSystem!!.tempFilePath(dataNamePath)
        val dummyData = "some-dummy-data".encodeToByteArray()
        val expectedAssetResponse = AssetResponse("some_key", "some_domain", "some_expiration_val", "some_token")
        // this conv id is hardcoded for public assets
        val testConversationId = ConversationId("00000000-0000-0000-0000-000000000000", "no-domain")
        val testFilename = "test-filename"
        val testFiletype = "image/jpg"

        val (arrangement, assetRepository) = Arrangement(fakeKaliumFileSystem!!)
            .withRawStoredData(dummyData, fullDataPath)
            .withSuccessfulUpload(expectedAssetResponse)
            .withAssetAuditLogEnabled(true)
            .arrange()

        // When
        assetRepository.uploadAndPersistPublicAsset(
            assetDataPath = fullDataPath,
            mimeType = testFiletype,
            assetDataSize = dummyData.size.toLong(),
            filename = testFilename,
            filetype = testFiletype
        )

        // Then
        verifySuspend {
            arrangement.assetApi.uploadAsset(
                matching {
                    it.conversationId == testConversationId &&
                    it.filename == testFilename &&
                    it.filetype == testFiletype
                },
                any(),
                any()
            )
        }    }

    @Test
    fun givenAuditLogDisabled_whenUploadingPublicAsset_thenMetadataShouldNotBeIncluded() = runTest {
        // Given
        val dataNamePath = "temp-data-path"
        val fullDataPath = fakeKaliumFileSystem!!.tempFilePath(dataNamePath)
        val dummyData = "some-dummy-data".encodeToByteArray()
        val expectedAssetResponse = AssetResponse("some_key", "some_domain", "some_expiration_val", "some_token")
        val testConversationId = ConversationId("conv-id", "conv-domain")
        val testFilename = "test-filename"
        val testFiletype = "image/jpg"

        val (arrangement, assetRepository) = Arrangement(fakeKaliumFileSystem!!)
            .withRawStoredData(dummyData, fullDataPath)
            .withSuccessfulUpload(expectedAssetResponse)
            .withAssetAuditLogEnabled(false)
            .arrange()

        // When
        assetRepository.uploadAndPersistPublicAsset(
            assetDataPath = fullDataPath,
            mimeType = testFiletype,
            assetDataSize = dummyData.size.toLong(),
            conversationId = testConversationId,
            filename = testFilename,
            filetype = testFiletype
        )

        // Then
        verifySuspend {
            arrangement.assetApi.uploadAsset(
                matching {
                    it.conversationId == null &&
                    it.filename == null &&
                    it.filetype == null
                },
                any(),
                any()
            )
        }    }

    @Test
    fun givenAuditLogEnabled_whenUploadingPrivateAsset_thenMetadataShouldBeIncluded() = runTest {
        // Given
        val dataNamePath = "dummy-data-path"
        val fullDataPath = fakeKaliumFileSystem!!.tempFilePath(dataNamePath)
        val dummyData = "some-dummy-data".encodeToByteArray()
        val randomAES256Key = generateRandomAES256Key()
        val expectedAssetResponse = AssetResponse("some_key", "some_domain", "some_expiration_val", "some_token")
        val testConversationId = ConversationId("conv-id", "conv-domain")
        val testFilename = "test-filename"
        val testFiletype = "image/jpg"

        val (arrangement, assetRepository) = Arrangement(fakeKaliumFileSystem!!)
            .withRawStoredData(dummyData, fullDataPath)
            .withSuccessfulUpload(expectedAssetResponse)
            .withAssetAuditLogEnabled(true)
            .arrange()

        // When
        assetRepository.uploadAndPersistPrivateAsset(
            assetDataPath = fullDataPath,
            mimeType = testFiletype,
            otrKey = randomAES256Key,
            extension = null,
            conversationId = testConversationId,
            filename = testFilename,
            filetype = testFiletype
        )

        // Then
        verifySuspend {
            arrangement.assetApi.uploadAsset(
                matches {
                    it.conversationId == testConversationId &&
                            it.filename == testFilename &&
                            it.filetype == testFiletype
                },
                any(),
                any()
            )
        }    }

    @Test
    fun givenAuditLogDisabled_whenUploadingPrivateAsset_thenMetadataShouldNotBeIncluded() = runTest {
        // Given
        val dataNamePath = "dummy-data-path"
        val fullDataPath = fakeKaliumFileSystem!!.tempFilePath(dataNamePath)
        val dummyData = "some-dummy-data".encodeToByteArray()
        val randomAES256Key = generateRandomAES256Key()
        val expectedAssetResponse = AssetResponse("some_key", "some_domain", "some_expiration_val", "some_token")
        val testConversationId = ConversationId("conv-id", "conv-domain")
        val testFilename = "test-filename"
        val testFiletype = "image/jpg"

        val (arrangement, assetRepository) = Arrangement(fakeKaliumFileSystem!!)
            .withRawStoredData(dummyData, fullDataPath)
            .withSuccessfulUpload(expectedAssetResponse)
            .withAssetAuditLogEnabled(false)
            .arrange()

        // When
        assetRepository.uploadAndPersistPrivateAsset(
            assetDataPath = fullDataPath,
            mimeType = testFiletype,
            otrKey = randomAES256Key,
            extension = null,
            conversationId = testConversationId,
            filename = testFilename,
            filetype = testFiletype
        )

        // Then
        verifySuspend {
            arrangement.assetApi.uploadAsset(
                matching {
                    it.conversationId == null &&
                    it.filename == null &&
                    it.filetype == null
                },
                any(),
                any()
            )
        }
    }

    class Arrangement(private val fakeKaliumFileSystem: FakeKaliumFileSystem) {

        val assetApi = mock<AssetApi>()
        val assetDAO = mock<AssetDAO>()

        private val assetAuditLog = mock<AssetAuditFeatureHandler>()

        private val assetMapper by lazy { AssetMapperImpl() }

        private val assetRepository = AssetDataSource(
            assetApi = assetApi,
            assetDao = assetDAO,
            assetMapper = assetMapper,
            assetAuditLog = lazy { assetAuditLog },
            kaliumFileSystem = fakeKaliumFileSystem
        )

        fun withRawStoredData(data: ByteArray, dataPath: Path): Arrangement = apply {
            fakeKaliumFileSystem.sink(dataPath).buffer().use { it.write(data) }
        }

        fun withSuccessfulInsert(): Arrangement = apply {
            everySuspend {
                assetDAO.insertAsset(any())
            } returns Unit
        }

        fun withErrorInsertResponse(): Arrangement = apply {
            everySuspend {
                assetDAO.insertAsset(any())
            } throws RuntimeException("An error occurred persisting the data")
        }

        fun withSuccessfulUpload(expectedAssetResponse: AssetResponse): Arrangement = apply {
            everySuspend {
                assetApi.uploadAsset(any(), any(), any())
            } returns NetworkResponse.Success(expectedAssetResponse, mapOf(), 200)
            withSuccessfulInsert()
        }

        fun withSuccessfulDownload(assetsIdToPersist: List<AssetId>): Arrangement = apply {
            assetsIdToPersist.forEach { assetKey ->
                withMockedAssetDaoGetByKeyCall(assetKey, null)
                everySuspend {
                    assetApi.downloadAsset(any(), any(), any(), any())
                } returns NetworkResponse.Success(Unit, mapOf(), 200)

                withSuccessfulInsert()
            }
        }

        fun withSuccessfulDownloadAndPersistedData(assetsIdToPersist: List<Pair<AssetId, ByteArray>>): Arrangement = apply {
            assetsIdToPersist.forEach { (assetKey, assetData) ->
                withMockedAssetDaoGetByKeyCall(assetKey, null)
                everySuspend {
                    assetApi.downloadAsset(
                        any(), any(), any(),
                        matching {
                            val buffer = Buffer()
                            buffer.write(assetData)
                            it.write(buffer, assetData.size.toLong())
                            true
                        }
                    )
                } returns NetworkResponse.Success(Unit, mapOf(), 200)
                everySuspend {
                    assetApi.downloadAsset(
                        any(), any(), matching { it == null },
                        matching {
                            val buffer = Buffer()
                            buffer.write(assetData)
                            it.write(buffer, assetData.size.toLong())
                            true
                        }
                    )
                } returns NetworkResponse.Success(Unit, mapOf(), 200)

                withSuccessfulInsert()
            }
        }

        fun withErrorUploadResponse(): Arrangement = apply {
            everySuspend {
                assetApi.uploadAsset(any(), any(), any())
            } returns NetworkResponse.Error(
                KaliumException.ServerError(
                    ErrorResponse(500, "error_message", "error_label")
                )
            )
        }

        fun withErrorDownloadResponse(): Arrangement = apply {
            everySuspend {
                assetApi.downloadAsset(any(), any(), any(), any())
            } returns NetworkResponse.Error(
                KaliumException.ServerError(
                    ErrorResponse(400, "error_message", "error_label")
                )
            )
        }

        fun withMockedAssetDaoGetByKeyCall(assetKey: UserAssetId, expectedAssetEntity: AssetEntity?): Arrangement = apply {
            everySuspend {
                assetDAO.getAssetByKey(eq(assetKey.value))
            } returns flowOf(expectedAssetEntity)
        }

        fun withErrorDeleteResponse(): Arrangement = apply {
            everySuspend {
                assetApi.deleteAsset(any(), any(), any())
            } returns NetworkResponse.Error(
                KaliumException.ServerError(
                    ErrorResponse(500, "error_message", "error_label")
                )
            )
        }

        fun withSuccessDeleteRemotelyResponse(): Arrangement = apply {
            everySuspend {
                assetApi.deleteAsset(any(), any(), any())
            } returns NetworkResponse.Success(Unit, mapOf(), 200)
        }

        fun withSuccessDeleteLocallyResponse(): Arrangement = apply {
            everySuspend {
                assetDAO.deleteAsset(any())
            } returns Unit
        }

        fun withAssetAuditLogEnabled(enabled: Boolean): Arrangement = apply {
            everySuspend { assetAuditLog.isAssetAuditLogEnabled() } returns enabled
        }

        fun arrange(): Pair<Arrangement, AssetRepository> = this to assetRepository
    }

    private fun stubAssetEntity(assetKey: String, dataPath: Path, dataSize: Long) =
        AssetEntity(assetKey, "domain", dataPath.toString(), dataSize, null, 1)

    private fun encryptDataWithPath(data: ByteArray, assetEncryptionKey: AES256Key): Path = with(fakeKaliumFileSystem!!) {
        val rawDataPath = tempFilePath("input")
        val encryptedDataPath = tempFilePath("output")
        sink(rawDataPath).buffer().use { it.write(data) }
        encryptFileWithAES256(source(rawDataPath), assetEncryptionKey, sink(encryptedDataPath))

        encryptedDataPath
    }
}<|MERGE_RESOLUTION|>--- conflicted
+++ resolved
@@ -49,11 +49,8 @@
 import dev.mokkery.mock
 import dev.mokkery.verify.VerifyMode
 import dev.mokkery.verifySuspend
-<<<<<<< HEAD
 import kotlinx.coroutines.Dispatchers
 import kotlinx.coroutines.ExperimentalCoroutinesApi
-=======
->>>>>>> 019b1999
 import kotlinx.coroutines.flow.flowOf
 import kotlinx.coroutines.test.StandardTestDispatcher
 import kotlinx.coroutines.test.TestDispatcher
@@ -182,12 +179,8 @@
 
         verifySuspend {
             arrangement.assetApi.uploadAsset(any(), any(), any())
-<<<<<<< HEAD
-        }
-    }
-=======
-        }    }
->>>>>>> 019b1999
+        }
+    }
 
     @Test
     fun givenAnError_whenUploadingPrivateAssets_thenShouldFail() = runTest {
@@ -288,14 +281,9 @@
             // Then
             with(arrangement) {
                 result.shouldSucceed()
-<<<<<<< HEAD
                 val expectedPath = fakeKaliumFileSystem!!.providePersistentAssetPath("${assetKey.value}.${assetName.fileExtension()}")
-                val realPath = (result as Either.Right<Path>).value
-=======
-                val expectedPath = fakeKaliumFileSystem.providePersistentAssetPath("${assetKey.value}.${assetName.fileExtension()}")
                 val (realPath, justDownloaded) = result.value
                 assertEquals(true, justDownloaded)
->>>>>>> 019b1999
                 assertEquals(expectedPath, realPath)
                 verifySuspend {
                     assetDAO.getAssetByKey(eq(assetKey.value))
