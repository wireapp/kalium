--- conflicted
+++ resolved
@@ -50,11 +50,18 @@
 import dev.mokkery.mock
 import dev.mokkery.verify.VerifyMode
 import dev.mokkery.verifySuspend
-<<<<<<< HEAD
+import dev.mokkery.answering.returns
+import dev.mokkery.answering.throws
+import dev.mokkery.everySuspend
+import dev.mokkery.matcher.any
+import dev.mokkery.matcher.eq
+import dev.mokkery.matcher.matches
+import dev.mokkery.matcher.matching
+import dev.mokkery.mock
+import dev.mokkery.verify.VerifyMode
+import dev.mokkery.verifySuspend
 import kotlinx.coroutines.Dispatchers
 import kotlinx.coroutines.ExperimentalCoroutinesApi
-=======
->>>>>>> 1f001e66
 import kotlinx.coroutines.flow.flowOf
 import kotlinx.coroutines.test.StandardTestDispatcher
 import kotlinx.coroutines.test.TestDispatcher
@@ -183,12 +190,8 @@
 
         verifySuspend {
             arrangement.assetApi.uploadAsset(any(), any(), any())
-<<<<<<< HEAD
-        }
-    }
-=======
-        }    }
->>>>>>> 1f001e66
+        }
+    }
 
     @Test
     fun givenAnError_whenUploadingPrivateAssets_thenShouldFail() = runTest {
@@ -1042,7 +1045,7 @@
     private fun stubAssetEntity(assetKey: String, dataPath: Path, dataSize: Long) =
         AssetEntity(assetKey, "domain", dataPath.toString(), dataSize, null, 1)
 
-    private fun encryptDataWithPath(data: ByteArray, assetEncryptionKey: AES256Key): Path = with(fakeKaliumFileSystem!!) {
+    private fun encryptDataWithPath(data: ByteArray, assetEncryptionKey: AES256Key): Path = with(fakeKaliumFileSystem) {
         val rawDataPath = tempFilePath("input")
         val encryptedDataPath = tempFilePath("output")
         sink(rawDataPath).buffer().use { it.write(data) }
