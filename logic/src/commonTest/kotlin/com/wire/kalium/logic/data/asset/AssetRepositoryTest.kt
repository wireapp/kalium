--- conflicted
+++ resolved
@@ -27,15 +27,8 @@
 import com.wire.kalium.cryptography.utils.calcFileSHA256
 import com.wire.kalium.cryptography.utils.encryptFileWithAES256
 import com.wire.kalium.cryptography.utils.generateRandomAES256Key
-<<<<<<< HEAD
-import com.wire.kalium.logic.data.id.ConversationId
 import com.wire.kalium.logic.data.user.AssetId
 import com.wire.kalium.logic.data.user.UserAssetId
-import com.wire.kalium.logic.feature.client.IsAssetAuditLogEnabledUseCase
-=======
-import com.wire.kalium.logic.data.user.AssetId
-import com.wire.kalium.logic.data.user.UserAssetId
->>>>>>> c8c3f270
 import com.wire.kalium.logic.util.fileExtension
 import com.wire.kalium.logic.util.shouldFail
 import com.wire.kalium.logic.util.shouldSucceed
@@ -889,9 +882,6 @@
 
         val assetApi = mock(AssetApi::class)
         val assetDAO = mock(AssetDAO::class)
-        val isAssetAuditLog = mock(IsAssetAuditLogEnabledUseCase::class)
-
-        private val isAssetAuditLogEnabled = mock(IsAssetAuditLogEnabledUseCase::class)
 
         private val assetAuditLog = mock(AssetAuditFeatureHandler::class)
 
@@ -901,11 +891,7 @@
             assetApi = assetApi,
             assetDao = assetDAO,
             assetMapper = assetMapper,
-<<<<<<< HEAD
-            isAssetAuditLogEnabled = lazy { isAssetAuditLog },
-=======
             assetAuditLog = lazy { assetAuditLog },
->>>>>>> c8c3f270
             kaliumFileSystem = fakeKaliumFileSystem
         )
 
@@ -1030,15 +1016,8 @@
             }.returns(Unit)
         }
 
-<<<<<<< HEAD
-        suspend fun withAuditLogEnabled(enabled: Boolean): Arrangement = apply {
-            coEvery {
-                isAssetAuditLog.invoke()
-            }.returns(enabled)
-=======
         suspend fun withAssetAuditLogEnabled(enabled: Boolean): Arrangement = apply {
             coEvery { assetAuditLog.isAssetAuditLogEnabled() } returns enabled
->>>>>>> c8c3f270
         }
 
         fun arrange(): Pair<Arrangement, AssetRepository> = this to assetRepository
