--- conflicted
+++ resolved
@@ -93,11 +93,7 @@
         val dummyData = "some-dummy-data".encodeToByteArray()
         val expectedAssetResponse = AssetResponse("some_key", "some_domain", "some_expiration_val", "some_token")
 
-<<<<<<< HEAD
-        val (arrangement, assetRepository) = Arrangement(fakeKaliumFileSystem!!)
-=======
-        val (arrangement, assetRepository) = Arrangement(fakeKaliumFileSystem)
->>>>>>> 1052c5a4
+        val (arrangement, assetRepository) = Arrangement(fakeKaliumFileSystem)
             .withRawStoredData(dummyData, fullDataPath)
             .withSuccessfulUpload(expectedAssetResponse)
             .withAssetAuditLogEnabled(false)
@@ -128,11 +124,7 @@
         val randomAES256Key = generateRandomAES256Key()
         val expectedAssetResponse = AssetResponse("some_key", "some_domain", "some_expiration_val", "some_token")
 
-<<<<<<< HEAD
-        val (arrangement, assetRepository) = Arrangement(fakeKaliumFileSystem!!)
-=======
-        val (arrangement, assetRepository) = Arrangement(fakeKaliumFileSystem)
->>>>>>> 1052c5a4
+        val (arrangement, assetRepository) = Arrangement(fakeKaliumFileSystem)
             .withRawStoredData(dummyData, fullDataPath)
             .withSuccessfulUpload(expectedAssetResponse)
             .withAssetAuditLogEnabled(false)
@@ -167,11 +159,7 @@
         val dataNamePath = "dummy-data-path"
         val fullDataPath = fakeKaliumFileSystem!!.tempFilePath(dataNamePath)
         val dummyData = "some-dummy-data".encodeToByteArray()
-<<<<<<< HEAD
-        val (arrangement, assetRepository) = Arrangement(fakeKaliumFileSystem!!)
-=======
-        val (arrangement, assetRepository) = Arrangement(fakeKaliumFileSystem)
->>>>>>> 1052c5a4
+        val (arrangement, assetRepository) = Arrangement(fakeKaliumFileSystem)
             .withRawStoredData(dummyData, fullDataPath)
             .withErrorUploadResponse()
             .withAssetAuditLogEnabled(false)
@@ -201,11 +189,7 @@
         val fullDataPath = fakeKaliumFileSystem!!.tempFilePath(dummyPath)
         val dummyData = "some-dummy-data".encodeToByteArray()
         val randomAES256Key = generateRandomAES256Key()
-<<<<<<< HEAD
-        val (arrangement, assetRepository) = Arrangement(fakeKaliumFileSystem!!)
-=======
-        val (arrangement, assetRepository) = Arrangement(fakeKaliumFileSystem)
->>>>>>> 1052c5a4
+        val (arrangement, assetRepository) = Arrangement(fakeKaliumFileSystem)
             .withRawStoredData(dummyData, fullDataPath)
             .withErrorUploadResponse()
             .withAssetAuditLogEnabled(false)
@@ -235,11 +219,7 @@
         val assetKey = AssetId("value1", "domain1")
         val assetData = listOf(assetKey to byteArrayOf(1, 10, 100))
 
-<<<<<<< HEAD
-        val (arrangement, assetRepository) = Arrangement(fakeKaliumFileSystem!!)
-=======
-        val (arrangement, assetRepository) = Arrangement(fakeKaliumFileSystem)
->>>>>>> 1052c5a4
+        val (arrangement, assetRepository) = Arrangement(fakeKaliumFileSystem)
             .withSuccessfulDownloadAndPersistedData(assetData)
             .withMockedAssetDaoGetByKeyCall(assetKey, null)
             .arrange()
@@ -281,11 +261,7 @@
                 it.readByteArray()
             }
 
-<<<<<<< HEAD
-            val (arrangement, assetRepository) = Arrangement(fakeKaliumFileSystem!!)
-=======
             val (arrangement, assetRepository) = Arrangement(fakeKaliumFileSystem)
->>>>>>> 1052c5a4
                 .withSuccessfulDownloadAndPersistedData(listOf(assetKey to assetEncryptedData))
                 .withMockedAssetDaoGetByKeyCall(assetKey, null)
                 .arrange()
@@ -333,11 +309,7 @@
             val encryptedDataPath = encryptDataWithPath(assetRawData, assetEncryptionKey)
             val assetSha256 = calcFileSHA256(fakeKaliumFileSystem!!.source(encryptedDataPath))
 
-<<<<<<< HEAD
-            val (arrangement, assetRepository) = Arrangement(fakeKaliumFileSystem!!)
-=======
             val (arrangement, assetRepository) = Arrangement(fakeKaliumFileSystem)
->>>>>>> 1052c5a4
                 .withMockedAssetDaoGetByKeyCall(assetKey, null)
                 .arrange()
 
@@ -382,11 +354,7 @@
             val assetSha256 = calcFileSHA256(fakeKaliumFileSystem!!.source(encryptedDataPath))
             val assetPath = fakeKaliumFileSystem!!.providePersistentAssetPath(assetName)
 
-<<<<<<< HEAD
-            val (arrangement, assetRepository) = Arrangement(fakeKaliumFileSystem!!)
-=======
             val (arrangement, assetRepository) = Arrangement(fakeKaliumFileSystem)
->>>>>>> 1052c5a4
                 .withMockedAssetDaoGetByKeyCall(assetKey, stubAssetEntity(assetKey.value, assetPath, assetRawData.size.toLong()))
                 .arrange()
 
@@ -437,11 +405,7 @@
             it.readByteArray()
         }
 
-<<<<<<< HEAD
-        val (arrangement, assetRepository) = Arrangement(fakeKaliumFileSystem!!)
-=======
-        val (arrangement, assetRepository) = Arrangement(fakeKaliumFileSystem)
->>>>>>> 1052c5a4
+        val (arrangement, assetRepository) = Arrangement(fakeKaliumFileSystem)
             .withSuccessfulDownloadAndPersistedData(listOf(assetKey to assetEncryptedData))
             .withMockedAssetDaoGetByKeyCall(assetKey, null)
             .arrange()
@@ -470,11 +434,7 @@
         // Given
         val assetKey = UserAssetId("value1", "domain1")
 
-<<<<<<< HEAD
-        val (arrangement, assetRepository) = Arrangement(fakeKaliumFileSystem!!)
-=======
-        val (arrangement, assetRepository) = Arrangement(fakeKaliumFileSystem)
->>>>>>> 1052c5a4
+        val (arrangement, assetRepository) = Arrangement(fakeKaliumFileSystem)
             .withMockedAssetDaoGetByKeyCall(assetKey, null)
             .withErrorDownloadResponse()
             .arrange()
@@ -513,11 +473,7 @@
         val encryptionKey = AES256Key("some-encryption-key".encodeToByteArray())
         val assetSha256 = SHA256Key(byteArrayOf(1, 2, 3))
 
-<<<<<<< HEAD
-        val (arrangement, assetRepository) = Arrangement(fakeKaliumFileSystem!!)
-=======
-        val (arrangement, assetRepository) = Arrangement(fakeKaliumFileSystem)
->>>>>>> 1052c5a4
+        val (arrangement, assetRepository) = Arrangement(fakeKaliumFileSystem)
             .withMockedAssetDaoGetByKeyCall(assetKey, null)
             .withErrorDownloadResponse()
             .arrange()
@@ -563,11 +519,7 @@
         val expectedImage = "my_image_asset".encodeToByteArray()
         val dummyPath = fakeKaliumFileSystem!!.providePersistentAssetPath("dummy_data_path")
 
-<<<<<<< HEAD
-        val (arrangement, assetRepository) = Arrangement(fakeKaliumFileSystem!!)
-=======
-        val (arrangement, assetRepository) = Arrangement(fakeKaliumFileSystem)
->>>>>>> 1052c5a4
+        val (arrangement, assetRepository) = Arrangement(fakeKaliumFileSystem)
             .withSuccessfulDownload(listOf(assetKey))
             .withMockedAssetDaoGetByKeyCall(assetKey, stubAssetEntity(assetKey.value, dummyPath, expectedImage.size.toLong()))
             .arrange()
@@ -595,11 +547,7 @@
         // Given
         val assetKey = UserAssetId("value1", "domain1")
 
-<<<<<<< HEAD
-        val (arrangement, assetRepository) = Arrangement(fakeKaliumFileSystem!!)
-=======
-        val (arrangement, assetRepository) = Arrangement(fakeKaliumFileSystem)
->>>>>>> 1052c5a4
+        val (arrangement, assetRepository) = Arrangement(fakeKaliumFileSystem)
             .withErrorDeleteResponse()
             .arrange()
 
@@ -620,11 +568,7 @@
         // Given
         val assetKey = UserAssetId("value1", "domain1")
 
-<<<<<<< HEAD
-        val (arrangement, assetRepository) = Arrangement(fakeKaliumFileSystem!!)
-=======
-        val (arrangement, assetRepository) = Arrangement(fakeKaliumFileSystem)
->>>>>>> 1052c5a4
+        val (arrangement, assetRepository) = Arrangement(fakeKaliumFileSystem)
             .withSuccessDeleteRemotelyResponse()
             .withSuccessDeleteLocallyResponse()
             .withMockedAssetDaoGetByKeyCall(assetKey, null)
@@ -649,11 +593,7 @@
         val assetRawData = "some-dummy-data".encodeToByteArray()
         val assetFile = fakeKaliumFileSystem!!.providePersistentAssetPath(assetKey.toString())
 
-<<<<<<< HEAD
-        val (_, assetRepository) = Arrangement(fakeKaliumFileSystem!!)
-=======
         val (_, assetRepository) = Arrangement(fakeKaliumFileSystem)
->>>>>>> 1052c5a4
             .withSuccessDeleteRemotelyResponse()
             .withSuccessDeleteLocallyResponse()
             .withRawStoredData(assetRawData, assetFile)
@@ -676,11 +616,7 @@
         val assetRawData = "some-dummy-data".encodeToByteArray()
         val assetFile = fakeKaliumFileSystem!!.providePersistentAssetPath(assetKey.toString())
 
-<<<<<<< HEAD
-        val (_, assetRepository) = Arrangement(fakeKaliumFileSystem!!)
-=======
         val (_, assetRepository) = Arrangement(fakeKaliumFileSystem)
->>>>>>> 1052c5a4
             .withSuccessDeleteLocallyResponse()
             .withRawStoredData(assetRawData, assetFile)
             .withMockedAssetDaoGetByKeyCall(assetKey, stubAssetEntity(assetKey.value, assetFile, assetRawData.size.toLong()))
@@ -706,11 +642,7 @@
         val assetDomain = "some_domain"
         val expectedAssetPath = fakeKaliumFileSystem!!.providePersistentAssetPath(assetId)
 
-<<<<<<< HEAD
-        val (arrangement, assetRepository) = Arrangement(fakeKaliumFileSystem!!)
-=======
-        val (arrangement, assetRepository) = Arrangement(fakeKaliumFileSystem)
->>>>>>> 1052c5a4
+        val (arrangement, assetRepository) = Arrangement(fakeKaliumFileSystem)
             .withRawStoredData(dummyData, fullDataPath)
             .withSuccessfulInsert()
             .arrange()
@@ -748,11 +680,7 @@
         val assetDomain = "some_domain"
         val expectedAssetPath = fakeKaliumFileSystem!!.providePersistentAssetPath(assetId)
 
-<<<<<<< HEAD
-        val (arrangement, assetRepository) = Arrangement(fakeKaliumFileSystem!!)
-=======
-        val (arrangement, assetRepository) = Arrangement(fakeKaliumFileSystem)
->>>>>>> 1052c5a4
+        val (arrangement, assetRepository) = Arrangement(fakeKaliumFileSystem)
             .withRawStoredData(dummyData, fullDataPath)
             .withErrorInsertResponse()
             .arrange()
@@ -786,11 +714,7 @@
         val assetId = "some_key"
         val assetDomain = "some_domain"
 
-<<<<<<< HEAD
-        val (arrangement, assetRepository) = Arrangement(fakeKaliumFileSystem!!).arrange()
-=======
         val (arrangement, assetRepository) = Arrangement(fakeKaliumFileSystem).arrange()
->>>>>>> 1052c5a4
 
         // When
         val actual = assetRepository.persistAsset(
@@ -820,11 +744,7 @@
         val testFilename = "test-filename"
         val testFiletype = "image/jpg"
 
-<<<<<<< HEAD
-        val (arrangement, assetRepository) = Arrangement(fakeKaliumFileSystem!!)
-=======
-        val (arrangement, assetRepository) = Arrangement(fakeKaliumFileSystem)
->>>>>>> 1052c5a4
+        val (arrangement, assetRepository) = Arrangement(fakeKaliumFileSystem)
             .withRawStoredData(dummyData, fullDataPath)
             .withSuccessfulUpload(expectedAssetResponse)
             .withAssetAuditLogEnabled(true)
@@ -863,11 +783,7 @@
         val testFilename = "test-filename"
         val testFiletype = "image/jpg"
 
-<<<<<<< HEAD
-        val (arrangement, assetRepository) = Arrangement(fakeKaliumFileSystem!!)
-=======
-        val (arrangement, assetRepository) = Arrangement(fakeKaliumFileSystem)
->>>>>>> 1052c5a4
+        val (arrangement, assetRepository) = Arrangement(fakeKaliumFileSystem)
             .withRawStoredData(dummyData, fullDataPath)
             .withSuccessfulUpload(expectedAssetResponse)
             .withAssetAuditLogEnabled(false)
@@ -908,11 +824,7 @@
         val testFilename = "test-filename"
         val testFiletype = "image/jpg"
 
-<<<<<<< HEAD
-        val (arrangement, assetRepository) = Arrangement(fakeKaliumFileSystem!!)
-=======
-        val (arrangement, assetRepository) = Arrangement(fakeKaliumFileSystem)
->>>>>>> 1052c5a4
+        val (arrangement, assetRepository) = Arrangement(fakeKaliumFileSystem)
             .withRawStoredData(dummyData, fullDataPath)
             .withSuccessfulUpload(expectedAssetResponse)
             .withAssetAuditLogEnabled(true)
@@ -954,11 +866,7 @@
         val testFilename = "test-filename"
         val testFiletype = "image/jpg"
 
-<<<<<<< HEAD
-        val (arrangement, assetRepository) = Arrangement(fakeKaliumFileSystem!!)
-=======
-        val (arrangement, assetRepository) = Arrangement(fakeKaliumFileSystem)
->>>>>>> 1052c5a4
+        val (arrangement, assetRepository) = Arrangement(fakeKaliumFileSystem)
             .withRawStoredData(dummyData, fullDataPath)
             .withSuccessfulUpload(expectedAssetResponse)
             .withAssetAuditLogEnabled(false)
