package com.wire.kalium.logic.data.asset

import com.wire.kalium.logic.NetworkFailure
import com.wire.kalium.logic.util.shouldFail
import com.wire.kalium.logic.util.shouldSucceed
import com.wire.kalium.network.api.ErrorResponse
import com.wire.kalium.network.api.asset.AssetApi
import com.wire.kalium.network.api.asset.AssetResponse
import com.wire.kalium.network.exceptions.KaliumException
import com.wire.kalium.network.utils.NetworkResponse
<<<<<<< HEAD
import com.wire.kalium.persistence.dao.asset.AssetDAO
import io.ktor.client.call.HttpClientCall
import io.ktor.client.statement.HttpResponse
import io.ktor.http.Headers
import io.ktor.http.HttpProtocolVersion
import io.ktor.http.HttpStatusCode
import io.ktor.util.InternalAPI
import io.ktor.util.date.GMTDate
import io.ktor.utils.io.ByteReadChannel
=======
>>>>>>> 7c753d77
import io.mockative.Mock
import io.mockative.any
import io.mockative.classOf
import io.mockative.given
import io.mockative.mock
import io.mockative.once
import io.mockative.thenDoNothing
import io.mockative.verify
import kotlinx.coroutines.test.runTest
import kotlin.test.BeforeTest
import kotlin.test.Test
import kotlin.test.assertEquals

class AssetRepositoryTest {

    @Mock
    private val assetApi = mock(classOf<AssetApi>())

    @Mock
    private val assetDAO = mock(classOf<AssetDAO>())

    private lateinit var assetRepository: AssetRepository

    @BeforeTest
    fun setUp() {
        assetRepository = AssetDataSource(assetApi, AssetMapperImpl(), assetDAO)
    }

    @Test
    fun givenValidParams_whenUploadingPublicAssets_thenShouldSucceedWithAMappedResponse() = runTest {
        given(assetDAO)
            .suspendFunction(assetDAO::insertAsset)
            .whenInvokedWith(any())
            .thenDoNothing()

        given(assetApi)
            .suspendFunction(assetApi::uploadAsset)
            .whenInvokedWith(any(), any())
<<<<<<< HEAD
            .thenReturn(
                NetworkResponse.Success(
                    FakeHttpResponse(),
                    AssetResponse("some_key", "some_domain", "some_exp", "some_token")
                )
            )
=======
            .thenReturn(NetworkResponse.Success(AssetResponse("some_key", "some_expiration_val", "some_token"), mapOf(), 200))
>>>>>>> 7c753d77

        val uploadAssetMetadata = UploadAssetData("the_image".encodeToByteArray(), ImageAsset.JPG, true, RetentionType.ETERNAL)

        val actual = assetRepository.uploadPublicAsset(uploadAssetMetadata)

        actual.shouldSucceed {
            assertEquals("some_key", it.key)
        }

        verify(assetApi).suspendFunction(assetApi::uploadAsset)
            .with(any(), any())
            .wasInvoked(exactly = once)
    }

    @Test
    fun givenAnError_whenUploadingPublicAssets_thenShouldFail() = runTest {
        given(assetApi)
            .suspendFunction(assetApi::uploadAsset)
            .whenInvokedWith(any(), any())
            .thenReturn(NetworkResponse.Error(KaliumException.ServerError(ErrorResponse(500, "error_message", "error_label"))))

        val uploadAssetMetadata = UploadAssetData("the_image".encodeToByteArray(), ImageAsset.JPG, true, RetentionType.ETERNAL)

        val actual = assetRepository.uploadPublicAsset(uploadAssetMetadata)

        actual.shouldFail {
            assertEquals(it::class, NetworkFailure.ServerMiscommunication::class)
        }

        verify(assetApi).suspendFunction(assetApi::uploadAsset)
            .with(any(), any())
            .wasInvoked(exactly = once)
    }
}<|MERGE_RESOLUTION|>--- conflicted
+++ resolved
@@ -8,18 +8,7 @@
 import com.wire.kalium.network.api.asset.AssetResponse
 import com.wire.kalium.network.exceptions.KaliumException
 import com.wire.kalium.network.utils.NetworkResponse
-<<<<<<< HEAD
 import com.wire.kalium.persistence.dao.asset.AssetDAO
-import io.ktor.client.call.HttpClientCall
-import io.ktor.client.statement.HttpResponse
-import io.ktor.http.Headers
-import io.ktor.http.HttpProtocolVersion
-import io.ktor.http.HttpStatusCode
-import io.ktor.util.InternalAPI
-import io.ktor.util.date.GMTDate
-import io.ktor.utils.io.ByteReadChannel
-=======
->>>>>>> 7c753d77
 import io.mockative.Mock
 import io.mockative.any
 import io.mockative.classOf
@@ -58,16 +47,13 @@
         given(assetApi)
             .suspendFunction(assetApi::uploadAsset)
             .whenInvokedWith(any(), any())
-<<<<<<< HEAD
             .thenReturn(
                 NetworkResponse.Success(
-                    FakeHttpResponse(),
-                    AssetResponse("some_key", "some_domain", "some_exp", "some_token")
+                    AssetResponse("some_key", "some_domain", "some_expiration_val", "some_token"),
+                    mapOf(),
+                    200
                 )
             )
-=======
-            .thenReturn(NetworkResponse.Success(AssetResponse("some_key", "some_expiration_val", "some_token"), mapOf(), 200))
->>>>>>> 7c753d77
 
         val uploadAssetMetadata = UploadAssetData("the_image".encodeToByteArray(), ImageAsset.JPG, true, RetentionType.ETERNAL)
 
