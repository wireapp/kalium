--- conflicted
+++ resolved
@@ -102,11 +102,7 @@
             )
 
         val actual =
-<<<<<<< HEAD
             assetRepository.uploadAndPersistPrivateAsset(encryptedAssetDataPath = "the_image".encodeToByteArray(), mimeType = ImageAsset.JPEG)
-=======
-            assetRepository.uploadAndPersistPrivateAsset(encryptedAssetData = "the_image".encodeToByteArray(), mimeType = ImageAsset.JPEG)
->>>>>>> f2f3da02
 
         actual.shouldSucceed {
             assertEquals("some_key", it.key)
@@ -143,11 +139,7 @@
             .thenReturn(NetworkResponse.Error(KaliumException.ServerError(ErrorResponse(500, "error_message", "error_label"))))
 
         val actual =
-<<<<<<< HEAD
-            assetRepository.uploadAndPersistPrivateAsset(encryptedAssetDataPath = "the_image".encodeToByteArray(), mimeType = ImageAsset.JPEG)
-=======
-            assetRepository.uploadAndPersistPrivateAsset(encryptedAssetData = "the_image".encodeToByteArray(), mimeType = ImageAsset.JPEG)
->>>>>>> f2f3da02
+            assetRepository.uploadAndPersistPrivateAsset(encryptedAssetDataPath = "the_image".toPath(), mimeType = ImageAsset.JPEG)
 
         actual.shouldFail {
             assertEquals(it::class, NetworkFailure.ServerMiscommunication::class)
@@ -160,26 +152,16 @@
 
     @Test
     fun givenAListOfAssets_whenSavingAssets_thenShouldSucceed() = runTest {
-<<<<<<< HEAD
-        val assetsIdToPersist = listOf("assetId1", "assetId2")
+        val assetsIdToPersist = listOf(AssetId("value1", "domain1"), AssetId("value2", "domain2"))
         val dummyPath = "dummy_path".toPath()
         val expectedDataSource = fakeFileSystem.source(dummyPath)
-=======
-        val assetsIdToPersist = listOf(AssetId("value1", "domain1"), AssetId("value2", "domain2"))
-        val expectedImage = "my_image_asset".toByteArray()
->>>>>>> f2f3da02
 
         assetsIdToPersist.forEach { assetKey ->
             mockAssetDaoGetByKeyCall(assetKey, null)
             given(assetApi)
                 .suspendFunction(assetApi::downloadAsset)
-<<<<<<< HEAD
-                .whenInvokedWith(eq(assetKey), any(), eq(null))
+                .whenInvokedWith(matching { assetId -> assetId.value == assetKey.value }, eq(null))
                 .thenReturn(NetworkResponse.Success(expectedDataSource, mapOf(), 200))
-=======
-                .whenInvokedWith(matching { assetId -> assetId.value == assetKey.value }, eq(null))
-                .thenReturn(NetworkResponse.Success(expectedImage, mapOf(), 200))
->>>>>>> f2f3da02
 
             given(assetDAO)
                 .suspendFunction(assetDAO::insertAsset)
@@ -200,25 +182,15 @@
 
     @Test
     fun givenAnAssetId_whenDownloadingAssetsAndNotPresentInDB_thenShouldReturnItsBinaryDataFromRemoteAndPersistIt() = runTest {
-<<<<<<< HEAD
-        val assetKey = "1-3-an-asset-key"
+        val assetKey = UserAssetId("value1", "domain1")
         val dummyPath = "dummy_path".toPath()
         val expectedDataSource = fakeFileSystem.source(dummyPath)
-=======
-        val assetKey = UserAssetId("value1", "domain1")
-        val expectedImage = "my_image_asset".toByteArray()
->>>>>>> f2f3da02
 
         mockAssetDaoGetByKeyCall(assetKey, null)
         given(assetApi)
             .suspendFunction(assetApi::downloadAsset)
-<<<<<<< HEAD
-            .whenInvokedWith(eq(assetKey), any(), eq(null))
+            .whenInvokedWith(matching { it.value == assetKey.value }, eq(null))
             .thenReturn(NetworkResponse.Success(expectedDataSource, mapOf(), 200))
-=======
-            .whenInvokedWith(matching { it.value == assetKey.value }, eq(null))
-            .thenReturn(NetworkResponse.Success(expectedImage, mapOf(), 200))
->>>>>>> f2f3da02
         given(assetDAO)
             .suspendFunction(assetDAO::insertAsset)
             .whenInvokedWith(any())
@@ -230,11 +202,7 @@
             .with(eq(assetKey.value))
             .wasInvoked(exactly = once)
         verify(assetApi).suspendFunction(assetApi::downloadAsset)
-<<<<<<< HEAD
-            .with(eq(assetKey), any(), eq(null))
-=======
             .with(matching { it.value == assetKey.value }, eq(null))
->>>>>>> f2f3da02
             .wasInvoked(exactly = once)
         verify(assetDAO)
             .suspendFunction(assetDAO::insertAsset)
@@ -279,11 +247,7 @@
             .wasInvoked(exactly = once)
 
         verify(assetApi).suspendFunction(assetApi::downloadAsset)
-<<<<<<< HEAD
-            .with(eq(assetKey), any(), eq(null))
-=======
             .with(matching { it.value == assetKey.value }, eq(null))
->>>>>>> f2f3da02
             .wasNotInvoked()
     }
 
