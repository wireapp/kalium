/*
 * Wire
 * Copyright (C) 2024 Wire Swiss GmbH
 *
 * This program is free software: you can redistribute it and/or modify
 * it under the terms of the GNU General Public License as published by
 * the Free Software Foundation, either version 3 of the License, or
 * (at your option) any later version.
 *
 * This program is distributed in the hope that it will be useful,
 * but WITHOUT ANY WARRANTY; without even the implied warranty of
 * MERCHANTABILITY or FITNESS FOR A PARTICULAR PURPOSE. See the
 * GNU General Public License for more details.
 *
 * You should have received a copy of the GNU General Public License
 * along with this program. If not, see http://www.gnu.org/licenses/.
 */
package com.wire.kalium.logic.data.featureConfig

import com.wire.kalium.logic.data.user.SupportedProtocol
import kotlinx.datetime.Instant

object FeatureConfigTest {

    @Suppress("LongParameterList")
    fun newModel(
        appLockModel: AppLockModel = AppLockModel(Status.ENABLED, 10),
        classifiedDomainsModel: ClassifiedDomainsModel = ClassifiedDomainsModel(
            ClassifiedDomainsConfigModel(listOf()),
            Status.ENABLED
        ),
        conferenceCallingModel: ConferenceCallingModel = ConferenceCallingModel(Status.ENABLED, false),
        conversationGuestLinksModel: ConfigsStatusModel = ConfigsStatusModel(Status.ENABLED),
        digitalSignaturesModel: ConfigsStatusModel = ConfigsStatusModel(Status.ENABLED),
        fileSharingModel: ConfigsStatusModel = ConfigsStatusModel(Status.ENABLED),
        guestRoomLink: ConfigsStatusModel = ConfigsStatusModel(Status.ENABLED),
        legalHoldModel: ConfigsStatusModel = ConfigsStatusModel(Status.ENABLED),
        searchVisibilityModel: ConfigsStatusModel = ConfigsStatusModel(Status.ENABLED),
        selfDeletingMessagesModel: SelfDeletingMessagesModel = SelfDeletingMessagesModel(
            SelfDeletingMessagesConfigModel(0),
            Status.ENABLED
        ),
        secondFactorPasswordChallengeModel: ConfigsStatusModel = ConfigsStatusModel(Status.ENABLED),
        ssoModel: ConfigsStatusModel = ConfigsStatusModel(Status.ENABLED),
        validateSAMLEmailsModel: ConfigsStatusModel = ConfigsStatusModel(Status.ENABLED),
        mlsModel: MLSModel = MLSModel(
            defaultProtocol = SupportedProtocol.PROTEUS,
            supportedProtocols = setOf(SupportedProtocol.PROTEUS),
            status = Status.ENABLED,
            supportedCipherSuite = null
        ),
        e2EIModel: E2EIModel = E2EIModel(E2EIConfigModel("url", 10000L, false, null), Status.ENABLED),
        mlsMigrationModel: MLSMigrationModel? = MLSMigrationModel(
            Instant.DISTANT_FUTURE,
            Instant.DISTANT_FUTURE,
            Status.ENABLED
        ),
        channelFeatureConfiguration: ChannelFeatureConfiguration = ChannelFeatureConfiguration.Disabled,
        asyncNotificationsModel: ConfigsStatusModel? = ConfigsStatusModel(Status.ENABLED),
        allowedGlobalOperationsModel: AllowedGlobalOperationsModel? = AllowedGlobalOperationsModel(
            status = Status.ENABLED,
            mlsConversationsReset = false,
        ),
<<<<<<< HEAD
        appsModel: ConfigsStatusModel? = ConfigsStatusModel(Status.ENABLED)
=======
        cellsConfigModel: CellsConfigModel? = CellsConfigModel(
            status = Status.ENABLED,
        )
>>>>>>> dea1eafd
    ): FeatureConfigModel = FeatureConfigModel(
        appLockModel,
        classifiedDomainsModel,
        conferenceCallingModel,
        conversationGuestLinksModel,
        digitalSignaturesModel,
        fileSharingModel,
        guestRoomLink,
        legalHoldModel,
        searchVisibilityModel,
        selfDeletingMessagesModel,
        secondFactorPasswordChallengeModel,
        ssoModel,
        validateSAMLEmailsModel,
        mlsModel,
        e2EIModel,
        mlsMigrationModel,
        channelFeatureConfiguration,
        asyncNotificationsModel,
        allowedGlobalOperationsModel,
<<<<<<< HEAD
        appsModel
=======
        cellsConfigModel,
>>>>>>> dea1eafd
    )
}<|MERGE_RESOLUTION|>--- conflicted
+++ resolved
@@ -61,13 +61,10 @@
             status = Status.ENABLED,
             mlsConversationsReset = false,
         ),
-<<<<<<< HEAD
-        appsModel: ConfigsStatusModel? = ConfigsStatusModel(Status.ENABLED)
-=======
         cellsConfigModel: CellsConfigModel? = CellsConfigModel(
             status = Status.ENABLED,
-        )
->>>>>>> dea1eafd
+        ),
+        appsModel: ConfigsStatusModel? = ConfigsStatusModel(Status.ENABLED)
     ): FeatureConfigModel = FeatureConfigModel(
         appLockModel,
         classifiedDomainsModel,
@@ -88,10 +85,7 @@
         channelFeatureConfiguration,
         asyncNotificationsModel,
         allowedGlobalOperationsModel,
-<<<<<<< HEAD
+        cellsConfigModel,
         appsModel
-=======
-        cellsConfigModel,
->>>>>>> dea1eafd
     )
 }