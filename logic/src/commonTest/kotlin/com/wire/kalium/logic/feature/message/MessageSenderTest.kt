--- conflicted
+++ resolved
@@ -217,11 +217,7 @@
             // then
             result.shouldSucceed()
             verify(arrangement.messageRepository)
-<<<<<<< HEAD
-                .suspendFunction(arrangement.messageRepository::updateMessagesAfterOneIsSent)
-=======
                 .suspendFunction(arrangement.messageRepository::promoteMessageToSentUpdatingServerTime)
->>>>>>> 16c922b8
                 .with(anything(), anything(), anything(), anything())
                 .wasInvoked(exactly = once)
         }
@@ -242,11 +238,7 @@
             // then
             result.shouldSucceed()
             verify(arrangement.messageRepository)
-<<<<<<< HEAD
-                .suspendFunction(arrangement.messageRepository::updateMessagesAfterOneIsSent)
-=======
                 .suspendFunction(arrangement.messageRepository::promoteMessageToSentUpdatingServerTime)
->>>>>>> 16c922b8
                 .with(anything(), anything(), anything(), anything())
                 .wasInvoked(exactly = once)
         }
@@ -573,14 +565,17 @@
                 .thenReturn(result)
         }
 
-        fun withUpdateMessagesAfterOneIsSent(failing: Boolean = false) = apply {
+        fun withUpdateMessageDate(failing: Boolean = false) = apply {
             given(messageRepository)
-<<<<<<< HEAD
-                .suspendFunction(messageRepository::updateMessagesAfterOneIsSent)
-=======
-                .suspendFunction(messageRepository::promoteMessageToSentUpdatingServerTime)
->>>>>>> 16c922b8
-                .whenInvokedWith(anything(), anything(), anything(), anything())
+                .suspendFunction(messageRepository::updateMessageDate)
+                .whenInvokedWith(anything(), anything(), anything())
+                .thenReturn(if (failing) TEST_CORE_FAILURE else Either.Right(Unit))
+        }
+
+        fun withUpdatePendingMessagesAddMillisToDate(failing: Boolean = false) = apply {
+            given(messageRepository)
+                .suspendFunction(messageRepository::updatePendingMessagesAddMillisToDate)
+                .whenInvokedWith(anything(), anything())
                 .thenReturn(if (failing) TEST_CORE_FAILURE else Either.Right(Unit))
         }
 
