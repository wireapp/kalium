package com.wire.kalium.logic.feature.register

import com.wire.kalium.logic.NetworkFailure
import com.wire.kalium.logic.configuration.server.ServerConfig
import com.wire.kalium.logic.configuration.server.ServerConfigRepository
import com.wire.kalium.logic.data.register.RegisterAccountRepository
import com.wire.kalium.logic.data.user.ConnectionState
import com.wire.kalium.logic.data.user.SelfUser
import com.wire.kalium.logic.data.user.SsoId
import com.wire.kalium.logic.data.user.UserAvailabilityStatus
import com.wire.kalium.logic.data.user.UserId
import com.wire.kalium.logic.feature.auth.AuthTokens
import com.wire.kalium.logic.functional.Either
import com.wire.kalium.logic.test_util.TestNetworkException
import com.wire.kalium.logic.util.stubs.newServerConfig
import com.wire.kalium.network.exceptions.KaliumException
import io.mockative.Mock
import io.mockative.any
import io.mockative.classOf
import io.mockative.given
import io.mockative.mock
import io.mockative.once
import io.mockative.verify
import kotlinx.coroutines.ExperimentalCoroutinesApi
import kotlinx.coroutines.test.runTest
import kotlin.test.BeforeTest
import kotlin.test.Test
import kotlin.test.assertEquals
import kotlin.test.assertIs

@OptIn(ExperimentalCoroutinesApi::class)
class RegisterAccountUseCaseTest {
    @Mock
    private val registerAccountRepository = mock(classOf<RegisterAccountRepository>())

    @Mock
    private val serverConfigRepository = mock(classOf<ServerConfigRepository>())

    private val serverLinks = TEST_SERVER_CONFIG.links

    private lateinit var registerAccountUseCase: RegisterAccountUseCase

    @BeforeTest
    fun setup() {
        registerAccountUseCase = RegisterAccountUseCase(registerAccountRepository, serverConfigRepository, serverLinks)
    }

    @Test
    fun givenRepositoryCallIsSuccessful_whenRegisteringPersonalAccount_thenSuccessIsPropagated() = runTest {
        val param = TEST_PRIVATE_ACCOUNT_PARAM
        val ssoId = TEST_SSO_ID
<<<<<<< HEAD
        val validAuthSession = TEST_VALID_AUTH_Token
        val expected = Pair(ssoId, AuthSession(validAuthSession, TEST_SERVER_CONFIG.links))
=======
        val authTokens = TEST_AUTH_TOKENS
        val userServerConfig = TEST_SERVER_CONFIG
        val expected = Pair(ssoId, authTokens)
>>>>>>> a859842b

        given(registerAccountRepository).coroutine {
            registerPersonalAccountWithEmail(param.email, param.emailActivationCode, param.name, param.password)
        }.then { Either.Right(Pair(ssoId, authTokens)) }

        given(serverConfigRepository)
            .invocation { serverConfigRepository.configByLinks(userServerConfig.links) }
            .then { Either.Right(userServerConfig) }

        val actual = registerAccountUseCase(param)

        assertIs<RegisterResult.Success>(actual)
        assertEquals(expected.first, actual.ssoID)
        assertEquals(expected.second, actual.authData)
        assertEquals(userServerConfig.id, actual.serverConfigId)

        verify(registerAccountRepository).coroutine {
            registerPersonalAccountWithEmail(param.email, param.emailActivationCode, param.name, param.password)
        }.wasInvoked(exactly = once)

        verify(serverConfigRepository)
            .function(serverConfigRepository::configByLinks)
            .with(any())
            .wasInvoked(exactly = once)
    }

    @Test
    fun givenRepositoryCallIsSuccessful_whenRegisteringTeamAccount_thenSuccessIsPropagated() = runTest {
        val param = TEST_TEAM_ACCOUNT_PARAM
        val ssoId = TEST_SSO_ID
<<<<<<< HEAD
        val validAuthSession = TEST_VALID_AUTH_Token
        val expected = Pair(ssoId, AuthSession(validAuthSession, TEST_SERVER_CONFIG.links))
=======
        val authTokens = TEST_AUTH_TOKENS
        val userServerConfig = TEST_SERVER_CONFIG
        val expected = Pair(ssoId, authTokens)
>>>>>>> a859842b

        given(registerAccountRepository).coroutine {
            registerTeamWithEmail(
                param.email, param.emailActivationCode, param.name, param.password, param.teamName, param.teamIcon
            )
        }.then { Either.Right(Pair(ssoId, authTokens)) }

        given(serverConfigRepository)
            .invocation { serverConfigRepository.configByLinks(userServerConfig.links) }
            .then { Either.Right(userServerConfig) }

        val actual = registerAccountUseCase(param)

        assertIs<RegisterResult.Success>(actual)
        assertEquals(expected.first, actual.ssoID)
        assertEquals(expected.second, actual.authData)
        assertEquals(userServerConfig.id, actual.serverConfigId)

        verify(registerAccountRepository).coroutine {
            registerTeamWithEmail(
                param.email, param.emailActivationCode, param.name, param.password, param.teamName, param.teamIcon
            )
        }.wasInvoked(exactly = once)

<<<<<<< HEAD
    @Test
    fun givenRepositoryCallIsSuccessful_shouldStoreSessionIsFalse_whenRegisteringPersonalAccount_thenDoNotStoreSessionAndReturnSuccess() =
        runTest {
            val param = TEST_PRIVATE_ACCOUNT_PARAM
            val ssoId = TEST_SSO_ID
            val validAuthSession = TEST_VALID_AUTH_Token
            val expected = Pair(ssoId, AuthSession(validAuthSession, TEST_SERVER_CONFIG.links))

            given(registerAccountRepository).coroutine {
                registerPersonalAccountWithEmail(
                    param.email, param.emailActivationCode, param.name, param.password
                )
            }.then { Either.Right(Pair(ssoId, validAuthSession)) }

            val actual = registerAccountUseCase(param)

            assertIs<RegisterResult.Success>(actual)
            assertEquals(expected.first, actual.ssoId)
            assertEquals(expected.second, actual.userSession)

            verify(registerAccountRepository).coroutine {
                registerPersonalAccountWithEmail(
                    param.email, param.emailActivationCode, param.name, param.password
                )
            }.wasInvoked(exactly = once)
        }
=======
        verify(serverConfigRepository)
            .function(serverConfigRepository::configByLinks)
            .with(any())
            .wasInvoked(exactly = once)
    }
>>>>>>> a859842b

    @Test
    fun givenRepositoryCallFailWithGenericError_whenRegisteringPersonalAccount_thenErrorIsPropagated() = runTest {
        val param = TEST_PRIVATE_ACCOUNT_PARAM
        val expected = NetworkFailure.ServerMiscommunication(TestNetworkException.generic)

        given(registerAccountRepository).coroutine {
            registerPersonalAccountWithEmail(param.email, param.emailActivationCode, param.name, param.password)
        }.then { Either.Left(expected) }

        val actual = registerAccountUseCase(param)

        assertIs<RegisterResult.Failure.Generic>(actual)
        assertIs<NetworkFailure.ServerMiscommunication>(actual.failure)
        assertEquals(expected.kaliumException, (actual.failure as NetworkFailure.ServerMiscommunication).kaliumException)

        verify(registerAccountRepository).coroutine {
            registerPersonalAccountWithEmail(param.email, param.emailActivationCode, param.name, param.password)
        }.wasInvoked(exactly = once)

        verify(serverConfigRepository)
            .suspendFunction(serverConfigRepository::configForUser)
            .with(any()).wasNotInvoked()
    }

    @Test
    fun givenRepositoryCallFailWithInvalidEmail_whenRegisteringPersonalAccount_thenErrorIsPropagated() =
        testSpecificError(TestNetworkException.invalidEmail, RegisterResult.Failure.InvalidEmail)

    @Test
    fun givenRepositoryCallFailWithInvalidCode_whenRegisteringPersonalAccount_thenErrorIsPropagated() =
        testSpecificError(TestNetworkException.invalidCode, RegisterResult.Failure.InvalidActivationCode)

    @Test
    fun givenRepositoryCallFailWithKeyExists_whenRegisteringPersonalAccount_thenErrorIsPropagated() =
        testSpecificError(TestNetworkException.blackListedEmail, RegisterResult.Failure.BlackListed)

    @Test
    fun givenRepositoryCallFailWithUserCreationRestricted_whenRegisteringPersonalAccount_thenErrorIsPropagated() =
        testSpecificError(TestNetworkException.userCreationRestricted, RegisterResult.Failure.UserCreationRestricted)

    @Test
    fun givenRepositoryCallFailWithTooMAnyMembers_whenRegisteringPersonalAccount_thenErrorIsPropagated() =
        testSpecificError(TestNetworkException.tooManyTeamMembers, RegisterResult.Failure.TeamMembersLimitReached)

    @Test
    fun givenRepositoryCallFailWithDomainBlockedForRegistration_whenRegisteringPersonalAccount_thenErrorIsPropagated() =
        testSpecificError(TestNetworkException.domainBlockedForRegistration, RegisterResult.Failure.EmailDomainBlocked)

    private fun testSpecificError(kaliumException: KaliumException, error: RegisterResult.Failure) = runTest {
        val param = TEST_PRIVATE_ACCOUNT_PARAM
        val expected = NetworkFailure.ServerMiscommunication(kaliumException)

        given(registerAccountRepository).coroutine {
            registerPersonalAccountWithEmail(param.email, param.emailActivationCode, param.name, param.password)
        }.then { Either.Left(expected) }

        val actual = registerAccountUseCase(param)

        assertIs<RegisterResult.Failure>(actual)
        assertEquals(error, actual)

        verify(registerAccountRepository).coroutine {
            registerPersonalAccountWithEmail(param.email, param.emailActivationCode, param.name, param.password)
        }.wasInvoked(exactly = once)
    }

    private companion object {
        const val TEST_EMAIL = """user@domain.com"""
        const val TEST_CODE = "123456"
        const val TEST_PASSWORD = "password"
        val TEST_SERVER_CONFIG: ServerConfig = newServerConfig(1)
        val TEST_PRIVATE_ACCOUNT_PARAM = RegisterParam.PrivateAccount(
            firstName = "first", lastName = "last", email = TEST_EMAIL, password = TEST_PASSWORD, emailActivationCode = TEST_CODE
        )
        val TEST_TEAM_ACCOUNT_PARAM = RegisterParam.Team(
            firstName = "first",
            lastName = "last",
            email = TEST_EMAIL,
            password = TEST_PASSWORD,
            emailActivationCode = TEST_CODE,
            teamName = "teamName",
            teamIcon = "teamIcon"
        )
        val TEST_SELF_USER = SelfUser(
            id = UserId(value = "user_id", domain = "domain.com"),
            name = TEST_PRIVATE_ACCOUNT_PARAM.name,
            handle = null,
            email = TEST_PRIVATE_ACCOUNT_PARAM.email,
            phone = null,
            accentId = 3,
            teamId = null,
            connectionStatus = ConnectionState.ACCEPTED,
            previewPicture = null,
            completePicture = null,
            availabilityStatus = UserAvailabilityStatus.NONE
        )
<<<<<<< HEAD
        val TEST_VALID_AUTH_Token =
            AuthSession.Token.Valid(TEST_SELF_USER.id, "access_token", "refresh_token", "token_type")
=======
        val TEST_AUTH_TOKENS = AuthTokens(
            accessToken = "access_token",
            refreshToken = "refresh_token",
            tokenType = "token_type",
            userId = TEST_SELF_USER.id
        )
>>>>>>> a859842b
        val TEST_SSO_ID = SsoId(null, null, null)
    }
}<|MERGE_RESOLUTION|>--- conflicted
+++ resolved
@@ -49,14 +49,9 @@
     fun givenRepositoryCallIsSuccessful_whenRegisteringPersonalAccount_thenSuccessIsPropagated() = runTest {
         val param = TEST_PRIVATE_ACCOUNT_PARAM
         val ssoId = TEST_SSO_ID
-<<<<<<< HEAD
-        val validAuthSession = TEST_VALID_AUTH_Token
-        val expected = Pair(ssoId, AuthSession(validAuthSession, TEST_SERVER_CONFIG.links))
-=======
         val authTokens = TEST_AUTH_TOKENS
         val userServerConfig = TEST_SERVER_CONFIG
         val expected = Pair(ssoId, authTokens)
->>>>>>> a859842b
 
         given(registerAccountRepository).coroutine {
             registerPersonalAccountWithEmail(param.email, param.emailActivationCode, param.name, param.password)
@@ -87,14 +82,9 @@
     fun givenRepositoryCallIsSuccessful_whenRegisteringTeamAccount_thenSuccessIsPropagated() = runTest {
         val param = TEST_TEAM_ACCOUNT_PARAM
         val ssoId = TEST_SSO_ID
-<<<<<<< HEAD
-        val validAuthSession = TEST_VALID_AUTH_Token
-        val expected = Pair(ssoId, AuthSession(validAuthSession, TEST_SERVER_CONFIG.links))
-=======
         val authTokens = TEST_AUTH_TOKENS
         val userServerConfig = TEST_SERVER_CONFIG
         val expected = Pair(ssoId, authTokens)
->>>>>>> a859842b
 
         given(registerAccountRepository).coroutine {
             registerTeamWithEmail(
@@ -119,40 +109,11 @@
             )
         }.wasInvoked(exactly = once)
 
-<<<<<<< HEAD
-    @Test
-    fun givenRepositoryCallIsSuccessful_shouldStoreSessionIsFalse_whenRegisteringPersonalAccount_thenDoNotStoreSessionAndReturnSuccess() =
-        runTest {
-            val param = TEST_PRIVATE_ACCOUNT_PARAM
-            val ssoId = TEST_SSO_ID
-            val validAuthSession = TEST_VALID_AUTH_Token
-            val expected = Pair(ssoId, AuthSession(validAuthSession, TEST_SERVER_CONFIG.links))
-
-            given(registerAccountRepository).coroutine {
-                registerPersonalAccountWithEmail(
-                    param.email, param.emailActivationCode, param.name, param.password
-                )
-            }.then { Either.Right(Pair(ssoId, validAuthSession)) }
-
-            val actual = registerAccountUseCase(param)
-
-            assertIs<RegisterResult.Success>(actual)
-            assertEquals(expected.first, actual.ssoId)
-            assertEquals(expected.second, actual.userSession)
-
-            verify(registerAccountRepository).coroutine {
-                registerPersonalAccountWithEmail(
-                    param.email, param.emailActivationCode, param.name, param.password
-                )
-            }.wasInvoked(exactly = once)
-        }
-=======
         verify(serverConfigRepository)
             .function(serverConfigRepository::configByLinks)
             .with(any())
             .wasInvoked(exactly = once)
     }
->>>>>>> a859842b
 
     @Test
     fun givenRepositoryCallFailWithGenericError_whenRegisteringPersonalAccount_thenErrorIsPropagated() = runTest {
@@ -250,17 +211,12 @@
             completePicture = null,
             availabilityStatus = UserAvailabilityStatus.NONE
         )
-<<<<<<< HEAD
-        val TEST_VALID_AUTH_Token =
-            AuthSession.Token.Valid(TEST_SELF_USER.id, "access_token", "refresh_token", "token_type")
-=======
         val TEST_AUTH_TOKENS = AuthTokens(
             accessToken = "access_token",
             refreshToken = "refresh_token",
             tokenType = "token_type",
             userId = TEST_SELF_USER.id
         )
->>>>>>> a859842b
         val TEST_SSO_ID = SsoId(null, null, null)
     }
 }