/*
 * Wire
 * Copyright (C) 2024 Wire Swiss GmbH
 *
 * This program is free software: you can redistribute it and/or modify
 * it under the terms of the GNU General Public License as published by
 * the Free Software Foundation, either version 3 of the License, or
 * (at your option) any later version.
 *
 * This program is distributed in the hope that it will be useful,
 * but WITHOUT ANY WARRANTY; without even the implied warranty of
 * MERCHANTABILITY or FITNESS FOR A PARTICULAR PURPOSE. See the
 * GNU General Public License for more details.
 *
 * You should have received a copy of the GNU General Public License
 * along with this program. If not, see http://www.gnu.org/licenses/.
 */

package com.wire.kalium.logic.feature.session

import com.wire.kalium.common.error.StorageFailure
import com.wire.kalium.logic.configuration.FileSharingStatus
import com.wire.kalium.logic.configuration.UserConfigRepository
import com.wire.kalium.logic.feature.user.IsFileSharingEnabledUseCaseImpl
<<<<<<< HEAD
import com.wire.kalium.logic.functional.Either
=======
import com.wire.kalium.common.functional.Either
import io.mockative.Mock
>>>>>>> 9761edfd
import io.mockative.every
import io.mockative.mock
import io.mockative.once
import io.mockative.verify
import kotlinx.coroutines.test.runTest
import kotlin.test.Test
import kotlin.test.assertEquals

class IsFileSharingEnabledUseCaseTest {

    @Test
    fun givenATrueValue_thenISFileSharingIsEnabled() = runTest {
        val expectedValue = FileSharingStatus(FileSharingStatus.Value.EnabledAll, false)

        val (arrangement, isFileSharingEnabledUseCase) = Arrangement()
            .withSuccessfulResponse(expectedValue)
            .arrange()

        val actual = isFileSharingEnabledUseCase.invoke()
        assertEquals(expectedValue, actual)

        verify {
            arrangement.userConfigRepository.isFileSharingEnabled()
        }.wasInvoked(exactly = once)
    }

    @Test
    fun givenStorageFailure_thenDataNotFoundReturned() = runTest {
        // Given
        val dataNotFound = StorageFailure.DataNotFound
        val (arrangement, isFileSharingEnabledUseCase) = Arrangement()
            .withIsFileSharingEnabledErrorResponse(dataNotFound)
            .arrange()

        // When
        isFileSharingEnabledUseCase.invoke()

        verify {
            arrangement.userConfigRepository.isFileSharingEnabled()
        }.wasInvoked(exactly = once)
    }

    private class Arrangement {
                val userConfigRepository: UserConfigRepository = mock(UserConfigRepository::class)

        val isFileSharingEnabledUseCase = IsFileSharingEnabledUseCaseImpl(userConfigRepository)

        fun withSuccessfulResponse(expectedValue: FileSharingStatus): Arrangement {
            every {
                userConfigRepository.isFileSharingEnabled()
            }.returns(Either.Right(expectedValue))

            return this
        }

        fun withIsFileSharingEnabledErrorResponse(storageFailure: StorageFailure): Arrangement {
            every {
                userConfigRepository.isFileSharingEnabled()
            }.returns(Either.Left(storageFailure))
            return this
        }

        fun arrange() = this to isFileSharingEnabledUseCase
    }
}<|MERGE_RESOLUTION|>--- conflicted
+++ resolved
@@ -22,12 +22,7 @@
 import com.wire.kalium.logic.configuration.FileSharingStatus
 import com.wire.kalium.logic.configuration.UserConfigRepository
 import com.wire.kalium.logic.feature.user.IsFileSharingEnabledUseCaseImpl
-<<<<<<< HEAD
-import com.wire.kalium.logic.functional.Either
-=======
 import com.wire.kalium.common.functional.Either
-import io.mockative.Mock
->>>>>>> 9761edfd
 import io.mockative.every
 import io.mockative.mock
 import io.mockative.once
@@ -71,7 +66,8 @@
     }
 
     private class Arrangement {
-                val userConfigRepository: UserConfigRepository = mock(UserConfigRepository::class)
+
+        val userConfigRepository: UserConfigRepository = mock(UserConfigRepository::class)
 
         val isFileSharingEnabledUseCase = IsFileSharingEnabledUseCaseImpl(userConfigRepository)
 
