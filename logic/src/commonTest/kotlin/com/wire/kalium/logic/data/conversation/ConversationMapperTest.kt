--- conflicted
+++ resolved
@@ -48,9 +48,6 @@
             .whenInvokedWith(any())
             .then { transformedConversationId }
 
-<<<<<<< HEAD
-        val mappedResponse = conversationMapper.fromApiModelToDaoModel(response, mlsGroupState = null, SELF_USER_TEAM_ID)
-=======
         given(conversationStatusMapper)
             .function(conversationStatusMapper::fromDaoModel)
             .whenInvokedWith(any())
@@ -61,8 +58,7 @@
             .whenInvokedWith(any())
             .then { ConversationEntity.MutedStatus.ALL_ALLOWED }
 
-        val mappedResponse = conversationMapper.fromApiModelToDaoModel(response, groupCreation = false, SELF_USER_TEAM_ID)
->>>>>>> 50d00644
+        val mappedResponse = conversationMapper.fromApiModelToDaoModel(response, mlsGroupState = null, SELF_USER_TEAM_ID)
 
         assertEquals(mappedResponse.name, response.name)
     }
@@ -78,9 +74,6 @@
             .whenInvokedWith(any())
             .then { transformedConversationId }
 
-<<<<<<< HEAD
-        conversationMapper.fromApiModelToDaoModel(response, mlsGroupState = null, SELF_USER_TEAM_ID)
-=======
         given(conversationStatusMapper)
             .function(conversationStatusMapper::fromDaoModel)
             .whenInvokedWith(any())
@@ -91,8 +84,7 @@
             .whenInvokedWith(any())
             .then { ConversationEntity.MutedStatus.ALL_ALLOWED }
 
-        conversationMapper.fromApiModelToDaoModel(response, groupCreation = false, SELF_USER_TEAM_ID)
->>>>>>> 50d00644
+        conversationMapper.fromApiModelToDaoModel(response, mlsGroupState = null, SELF_USER_TEAM_ID)
 
         verify(idMapper)
             .invocation { idMapper.fromApiToDao(originalConversationId) }
@@ -117,9 +109,6 @@
             .whenInvokedWith(any())
             .then { QualifiedIDEntity("transformed", "tDomain") }
 
-<<<<<<< HEAD
-        val result = conversationMapper.fromApiModelToDaoModel(response, mlsGroupState = null, SELF_USER_TEAM_ID)
-=======
         given(conversationStatusMapper)
             .function(conversationStatusMapper::fromDaoModel)
             .whenInvokedWith(any())
@@ -130,8 +119,7 @@
             .whenInvokedWith(any())
             .then { ConversationEntity.MutedStatus.ALL_ALLOWED }
 
-        val result = conversationMapper.fromApiModelToDaoModel(response, groupCreation = false, SELF_USER_TEAM_ID)
->>>>>>> 50d00644
+        val result = conversationMapper.fromApiModelToDaoModel(response, mlsGroupState = null, SELF_USER_TEAM_ID)
 
         assertEquals(ConversationEntity.Type.ONE_ON_ONE, result.type)
     }
@@ -145,9 +133,6 @@
             .whenInvokedWith(any())
             .then { QualifiedIDEntity("transformed", "tDomain") }
 
-<<<<<<< HEAD
-        val result = conversationMapper.fromApiModelToDaoModel(response, mlsGroupState = null, SELF_USER_TEAM_ID)
-=======
         given(conversationStatusMapper)
             .function(conversationStatusMapper::fromDaoModel)
             .whenInvokedWith(any())
@@ -158,8 +143,7 @@
             .whenInvokedWith(any())
             .then { ConversationEntity.MutedStatus.ALL_ALLOWED }
 
-        val result = conversationMapper.fromApiModelToDaoModel(response, groupCreation = false, SELF_USER_TEAM_ID)
->>>>>>> 50d00644
+        val result = conversationMapper.fromApiModelToDaoModel(response, mlsGroupState = null, SELF_USER_TEAM_ID)
 
         assertEquals(ConversationEntity.Type.GROUP, result.type)
     }
