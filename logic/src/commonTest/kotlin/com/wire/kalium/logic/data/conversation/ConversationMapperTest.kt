--- conflicted
+++ resolved
@@ -8,11 +8,8 @@
 import com.wire.kalium.network.api.conversation.ConversationOtherMembersResponse
 import com.wire.kalium.network.api.conversation.ConversationResponse
 import com.wire.kalium.network.api.conversation.ConversationSelfMemberResponse
-<<<<<<< HEAD
-=======
 import com.wire.kalium.persistence.dao.ConversationEntity
 import com.wire.kalium.persistence.dao.QualifiedIDEntity
->>>>>>> 6a1187b6
 import io.mockative.Mock
 import io.mockative.any
 import io.mockative.classOf
@@ -46,16 +43,7 @@
             .whenInvokedWith(any())
             .then { transformedConversationId }
 
-<<<<<<< HEAD
-        given(memberMapper)
-            .function(memberMapper::fromApiModel)
-            .whenInvokedWith(any())
-            .then { transformedMemberInfo }
-
-        val mappedResponse = conversationMapper.fromDTO(response)
-=======
         val mappedResponse = conversationMapper.fromApiModelToDaoModel(response, SELF_USER_TEAM_ID)
->>>>>>> 6a1187b6
 
         assertEquals(mappedResponse.name, response.name)
     }
@@ -71,16 +59,7 @@
             .whenInvokedWith(any())
             .then { transformedConversationId }
 
-<<<<<<< HEAD
-        given(memberMapper)
-            .function(memberMapper::fromApiModel)
-            .whenInvokedWith(any())
-            .then { transformedMemberInfo }
-
-        val mappedResponse = conversationMapper.fromDTO(response)
-=======
         conversationMapper.fromApiModelToDaoModel(response, SELF_USER_TEAM_ID)
->>>>>>> 6a1187b6
 
         verify(idMapper)
             .invocation { idMapper.fromApiToDao(originalConversationId) }
@@ -119,11 +98,7 @@
             .whenInvokedWith(any())
             .then { QualifiedIDEntity("transformed", "tDomain") }
 
-<<<<<<< HEAD
-        conversationMapper.fromDTO(response)
-=======
         val result = conversationMapper.fromApiModelToDaoModel(response, SELF_USER_TEAM_ID)
->>>>>>> 6a1187b6
 
         assertEquals(ConversationEntity.Type.GROUP, result.type)
     }
