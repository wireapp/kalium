--- conflicted
+++ resolved
@@ -296,24 +296,12 @@
 
         private fun otherUserId(number: Int = 0) = QualifiedID("other_user_id_${number}_value", "other_user_id_${number}_domain")
 
-<<<<<<< HEAD
-        private fun entityMessage(conversationId: QualifiedID, senderId: QualifiedID = MY_ID, messageId: String = "message_id") =
-            Message.Client(
-                id = messageId,
-                content = MessageContent.Text("test message $messageId"),
-                conversationId = conversationId,
-                date = "some_time",
-                senderUserId = senderId,
-                senderClientId = ClientId("client_1"),
-                status = Message.Status.SENT,
-                editStatus = Message.EditStatus.NotEdited
-=======
         private fun entityTextMessage(
             conversationId: QualifiedID,
             senderId: QualifiedID = TestUser.USER_ID,
             messageId: String = "message_id"
         ) =
-            Message(
+            Message.Client(
                 messageId,
                 MessageContent.Text("test message $messageId"),
                 conversationId,
@@ -322,7 +310,6 @@
                 ClientId("client_1"),
                 Message.Status.SENT,
                 Message.EditStatus.NotEdited
->>>>>>> 201c08af
             )
 
         private fun entityAssetMessage(
@@ -331,7 +318,7 @@
             messageId: String = "message_id",
             assetId: String
         ) =
-            Message(
+            Message.Client(
                 messageId,
                 content = MessageContent.Asset(
                     AssetContent(
