package com.wire.kalium.logic.feature.message

import app.cash.turbine.test
import com.wire.kalium.logic.data.conversation.ClientId
import com.wire.kalium.logic.data.conversation.Conversation
import com.wire.kalium.logic.data.conversation.ConversationDetails
import com.wire.kalium.logic.data.conversation.ConversationRepository
import com.wire.kalium.logic.data.conversation.MutedConversationStatus
import com.wire.kalium.logic.data.conversation.ProtocolInfo
import com.wire.kalium.logic.data.id.ConversationId
import com.wire.kalium.logic.data.id.QualifiedID
import com.wire.kalium.logic.data.message.AssetContent
import com.wire.kalium.logic.data.message.Message
import com.wire.kalium.logic.data.message.MessageContent
import com.wire.kalium.logic.data.message.MessageEncryptionAlgorithm
import com.wire.kalium.logic.data.message.MessageRepository
import com.wire.kalium.logic.data.notification.LocalNotificationCommentType
import com.wire.kalium.logic.data.notification.LocalNotificationMessage
import com.wire.kalium.logic.data.notification.LocalNotificationMessageAuthor
import com.wire.kalium.logic.data.user.Connection
import com.wire.kalium.logic.data.user.ConnectionState
import com.wire.kalium.logic.data.user.SelfUser
import com.wire.kalium.logic.data.user.UserAvailabilityStatus
import com.wire.kalium.logic.data.user.UserRepository
import com.wire.kalium.logic.data.user.type.UserType
import com.wire.kalium.logic.feature.connection.ObserveConnectionListUseCase
import com.wire.kalium.logic.framework.TestUser
import com.wire.kalium.logic.functional.Either
import com.wire.kalium.logic.util.TimeParserImpl
import io.mockative.Mock
import io.mockative.any
import io.mockative.classOf
import io.mockative.given
import io.mockative.mock
import io.mockative.once
import io.mockative.verify
import kotlinx.coroutines.ExperimentalCoroutinesApi
import kotlinx.coroutines.flow.flowOf
import kotlinx.coroutines.test.TestResult
import kotlinx.coroutines.test.runTest
import kotlin.test.Test
import kotlin.test.assertEquals
import kotlin.test.assertTrue

@OptIn(ExperimentalCoroutinesApi::class)
class GetNotificationsUseCaseTest {

    @Test
    fun givenEmptyConversationList_thenEmptyNotificationList() = runTest {
        val (_, getNotifications) = Arrangement()
            .withConnectionList(listOf())
            .withSelfUserId(MY_ID)
            .withSelfUser(selfUserWithStatus())
            .withConversationsForNotifications(listOf())
            .arrange()

        getNotifications().test {
            assertTrue(awaitItem().isEmpty())
            awaitComplete()
        }
    }

    @Test
    fun givenConversationWithEmptyMessageList_thenEmptyNotificationList() = runTest {
        val (_, getNotifications) = Arrangement()
            .withConnectionList(listOf())
            .withSelfUserId(MY_ID)
            .withSelfUser(selfUserWithStatus())
            .withConversationsForNotifications(listOf(entityConversation()))
            .withMessagesByConversationAfterDate { listOf() }
            .arrange()

        getNotifications().test {
            assertTrue(awaitItem().isEmpty())
            awaitComplete()
        }
    }

    @Test
    fun givenConversationWithOnlyMyMessageList_thenEmptyNotificationList() = runTest {
        val (_, getNotifications) = Arrangement()
            .withConnectionList(listOf())
            .withSelfUserId(MY_ID)
            .withSelfUser(selfUserWithStatus())
            .withConversationsForNotifications(listOf(entityConversation()))
            .withMessagesByConversationAfterDate { conversationId ->
                listOf(
                    entityTextMessage(conversationId),
                    entityAssetMessage(conversationId, assetId = "test_asset")
                )
            }
            .arrange()

        getNotifications().test {
            assertTrue(awaitItem().isEmpty())
            awaitComplete()
        }
    }

    @Test
    fun givenConversationWithMessageListIncludingMyMessages_thenNotificationListWithoutMyMessages() = runTest {
        val (_, getNotifications) = Arrangement()
            .withConnectionList(listOf())
            .withSelfUserId(MY_ID)
            .withSelfUser(selfUserWithStatus())
            .withKnownUser()
            .withConversationsForNotifications(listOf(entityConversation()))
            .withMessagesByConversationAfterDate { conversationId ->
                listOf(
                    entityTextMessage(conversationId),
                    entityAssetMessage(conversationId, assetId = "test_asset"),
                    entityTextMessage(conversationId, otherUserId()),
                    entityAssetMessage(conversationId, otherUserId(), assetId = "test_asset")
                )
            }
            .arrange()

        getNotifications().test {
            val actual = awaitItem()

            assertEquals(1, actual.size)
            assertEquals(
                listOf(
                    notificationMessageText(authorName = otherUserName(otherUserId()), text = "test message message_id"),
                    notificationMessageComment(authorName = otherUserName(otherUserId()))
                ),
                actual[0].messages
            )
            awaitComplete()
        }
    }

    @Test
    fun givenFewConversationWithMessageLists_thenListOfFewNotifications() = runTest {
        val (_, getNotifications) = Arrangement()
            .withConnectionList(listOf())
            .withSelfUserId(MY_ID)
            .withSelfUser(selfUserWithStatus())
            .withKnownUser()
            .withConversationsForNotifications(
                listOf(entityConversation(0), entityConversation(1))
            )
            .withMessagesByConversationAfterDate { conversationId ->
                listOf(
                    entityTextMessage(conversationId, otherUserId(), "0"),
                    entityTextMessage(conversationId, otherUserId(), "1"),
                    entityAssetMessage(conversationId, otherUserId(), messageId = "2", assetId = "test_asset")
                )
            }
            .arrange()

        getNotifications().test {
            val actual = awaitItem()

            assertEquals(2, actual.size)
            assertEquals(
                listOf(
                    notificationMessageText(authorName = otherUserName(otherUserId()), text = "test message 0"),
                    notificationMessageText(authorName = otherUserName(otherUserId()), text = "test message 1"),
                    notificationMessageComment(authorName = otherUserName(otherUserId()))
                ),
                actual[0].messages
            )
            assertEquals(
                listOf(
                    notificationMessageText(authorName = otherUserName(otherUserId()), text = "test message 0"),
                    notificationMessageText(authorName = otherUserName(otherUserId()), text = "test message 1"),
                    notificationMessageComment(authorName = otherUserName(otherUserId()))
                ),
                actual[1].messages
            )
            awaitComplete()
        }
    }

    @Test
    fun givenFewConversationWithMessageListsButSameAuthor_thenAuthorInfoRequestedOnce() = runTest {
        val (arrange, getNotifications) = Arrangement()
            .withConnectionList(listOf())
            .withSelfUserId(MY_ID)
            .withSelfUser(selfUserWithStatus())
            .withKnownUser()
            .withConversationsForNotifications(
                listOf(entityConversation(0), entityConversation(1))
            )
            .withMessagesByConversationAfterDate { conversationId ->
                listOf(
                    entityTextMessage(conversationId, otherUserId(), "0"),
                    entityTextMessage(conversationId, otherUserId(), "1"),
                    entityTextMessage(conversationId, otherUserId(), "2")
                )
            }
            .arrange()

        getNotifications().test {
            awaitItem()
            awaitComplete()
        }

        verify(arrange.userRepository).coroutine { getKnownUser(otherUserId()) }
            .wasInvoked(exactly = once)
    }

    @Test
    fun givenSelfUserWithStatusAway_whenNewMessageCome_thenNoNotificationsAndAllConversationNotificationDateUpdated() = runTest {
        val (arrange, getNotifications) = Arrangement()
            .withConnectionList(listOf())
            .withSelfUserId(MY_ID)
            .withSelfUser(selfUserWithStatus(UserAvailabilityStatus.AWAY))
            .withKnownUser()
            .withConversationsForNotifications(listOf(entityConversation()))
            .withMessagesByConversationAfterDate { conversationId ->
                listOf(
                    entityTextMessage(conversationId, otherUserId(), "0"),
                    entityTextMessage(conversationId, otherUserId(), "1"),
                    entityTextMessage(conversationId, otherUserId(), "2", MessageContent.Text("@handle Mention"))
                )
            }
            .arrange()

        getNotifications().test {
            val actual = awaitItem()

            assertTrue { actual.isEmpty() }
            verify(arrange.conversationRepository)
                .suspendFunction(arrange.conversationRepository::updateAllConversationsNotificationDate)
                .with(any())
                .wasInvoked(exactly = once)

            awaitComplete()
        }
    }

    @Test
    fun givenSelfUserWithStatusBusy_whenNewMessageCome_thenNotificationsWithMentionComesAndNotificationDateUpdated() = runTest {
        val mentionMessageText = "@handle message with Mention"
        val (arrange, getNotifications) = Arrangement()
            .withConnectionList(listOf())
            .withSelfUserId(MY_ID)
            .withSelfUser(selfUserWithStatus(UserAvailabilityStatus.BUSY))
            .withKnownUser()
            .withConversationsForNotifications(listOf(entityConversation()))
            .withMessagesByConversationAfterDate { conversationId ->
                listOf(
                    entityTextMessage(conversationId, otherUserId(), "0"),
                    entityTextMessage(conversationId, otherUserId(), "1"),
                    entityTextMessage(conversationId, otherUserId(), "2", MessageContent.Text(mentionMessageText))
                )
            }
            .arrange()

        getNotifications().test {
            val actual = awaitItem()
            val expected = listOf(notificationMessageText(authorName = otherUserName(otherUserId()), text = mentionMessageText))

            assertEquals(1, actual.size)
            assertEquals(expected, actual[0].messages)
            verify(arrange.conversationRepository)
                .suspendFunction(arrange.conversationRepository::updateConversationNotificationDate)
                .with(any(), any())
                .wasInvoked(exactly = once)

            awaitComplete()
        }
    }

    @Test
    fun givenMutedConversation_whenNewMessageCome_thenNoNotificationsAndNotificationDateUpdated() = runTest {
        val (arrange, getNotifications) = Arrangement()
            .withConnectionList(listOf())
            .withSelfUserId(MY_ID)
            .withSelfUser(selfUserWithStatus())
            .withConversationsForNotifications(listOf(entityConversation(mutedStatus = MutedConversationStatus.AllMuted)))
            .withMessagesByConversationAfterDate { conversationId ->
                listOf(
                    entityTextMessage(conversationId, otherUserId(), "0"),
                    entityTextMessage(conversationId, otherUserId(), "1"),
                    entityTextMessage(conversationId, otherUserId(), "2", MessageContent.Text("@handle text"))
                )
            }
            .withKnownUser()
            .arrange()

        getNotifications().test {
            val actual = awaitItem()

            assertEquals(listOf(), actual)
            verify(arrange.conversationRepository)
                .suspendFunction(arrange.conversationRepository::updateConversationNotificationDate)
                .with(any(), any())
                .wasInvoked(exactly = once)

            awaitComplete()
        }
    }

    @Test
    fun givenConversationWithOnlyMentionMuteStatus_whenNewMessageCome_thenNotificationsWithMentionComes(): TestResult = runTest {
        val mentionMessageText = "@handle message with Mention"
        val (arrange, getNotifications) = Arrangement()
            .withConnectionList(listOf())
            .withSelfUserId(MY_ID)
            .withSelfUser(selfUserWithStatus())
            .withConversationsForNotifications(listOf(entityConversation(mutedStatus = MutedConversationStatus.OnlyMentionsAllowed)))
            .withMessagesByConversationAfterDate { conversationId ->
                listOf(
                    entityTextMessage(conversationId, otherUserId(), "0"),
                    entityTextMessage(conversationId, otherUserId(), "1"),
                    entityTextMessage(conversationId, otherUserId(), "2", MessageContent.Text(mentionMessageText))
                )
            }
            .withKnownUser()
            .arrange()

        getNotifications().test {
            val actual = awaitItem()
            val expected = listOf(notificationMessageText(authorName = otherUserName(otherUserId()), text = mentionMessageText))

            assertEquals(1, actual.size)
            assertEquals(expected, actual[0].messages)
            verify(arrange.conversationRepository)
                .suspendFunction(arrange.conversationRepository::updateConversationNotificationDate)
                .with(any(), any())
                .wasInvoked(exactly = once)

            awaitComplete()
        }
    }

    @Test
    fun givenConversationWithMessageListIncludingNotAllowedMessages_thenNotificationListWithoutTheseMessages() = runTest {
        val (_, getNotifications) = Arrangement()
            .withConnectionList(listOf())
            .withSelfUserId(MY_ID)
            .withSelfUser(selfUserWithStatus())
            .withKnownUser()
            .withConversationsForNotifications(listOf(entityConversation()))
            .withMessagesByConversationAfterDate {
                listOf(
                    entityTextMessage(conversationId(), otherUserId(), "0"),
                    entityServerMessage(conversationId(), otherUserId(), "1"),
                    entityTextMessage(conversationId(), otherUserId(), "2", visibility = Message.Visibility.HIDDEN)
                )
            }
            .arrange()

        getNotifications().test {
            val actual = awaitItem()

            assertTrue(actual.size == 1)
            assertEquals(
                actual[0].messages,
                listOf(notificationMessageText(authorName = otherUserName(otherUserId()), text = "test message 0"))
            )
            awaitComplete()
        }
    }

    @Test
    fun givenConnectionRequests_thenNotificationListWithConnectionRequestMessage() = runTest {
        val (_, getNotifications) = Arrangement()
            .withConnectionList(listOf(connectionRequest()))
            .withSelfUser(selfUserWithStatus())
            .withSelfUserId(MY_ID)
            .withKnownUser()
            .withConversationsForNotifications(listOf(entityConversation()))
            .withMessagesByConversationAfterDate { conversationId ->
                listOf(
                    entityTextMessage(conversationId),
                    entityAssetMessage(conversationId, assetId = "test_asset"),
                    entityTextMessage(conversationId, otherUserId()),
                    entityAssetMessage(conversationId, otherUserId(), assetId = "test_asset")
                )
            }
            .arrange()

        getNotifications().test {
            val actual = awaitItem()

            assertEquals(2, actual.size)
            assertEquals(
                listOf(
                    notificationMessageConnectionRequest(authorName = otherUserName(otherUserId()))
                ),
                actual.last().messages
            )
            awaitComplete()
        }
    }

    private class Arrangement {
        @Mock
        val observeConnectionList: ObserveConnectionListUseCase = mock(classOf<ObserveConnectionListUseCase>())

        @Mock
        val messageRepository: MessageRepository = mock(classOf<MessageRepository>())

        @Mock
        val userRepository: UserRepository = mock(classOf<UserRepository>())

        @Mock
        val conversationRepository: ConversationRepository = mock(classOf<ConversationRepository>())

        val timeParser = TimeParserImpl()

        val getNotificationsUseCase: GetNotificationsUseCase = GetNotificationsUseCaseImpl(
            observeConnectionList = observeConnectionList,
            messageRepository = messageRepository,
            userRepository = userRepository,
            conversationRepository = conversationRepository,
            timeParser = timeParser
        )

        init {
            given(conversationRepository)
                .suspendFunction(conversationRepository::updateConversationNotificationDate)
                .whenInvokedWith(any(), any())
                .then { _, _ -> Either.Right(Unit) }
            given(conversationRepository)
                .suspendFunction(conversationRepository::updateAllConversationsNotificationDate)
                .whenInvokedWith(any())
                .then { Either.Right(Unit) }
        }

        fun withSelfUserId(id: QualifiedID = MY_ID): Arrangement {
            given(userRepository)
                .suspendFunction(userRepository::getSelfUserId)
                .whenInvoked()
                .then { id }

            return this
        }

        fun withSelfUser(user: SelfUser = selfUserWithStatus()): Arrangement {
            given(userRepository)
                .suspendFunction(userRepository::observeSelfUser)
                .whenInvoked()
                .then { flowOf(user) }

            return this
        }

        fun withConversationsForNotifications(list: List<Conversation> = listOf(entityConversation())): Arrangement {
            given(conversationRepository)
                .suspendFunction(conversationRepository::getConversationsForNotifications)
                .whenInvoked()
                .then { flowOf(list) }

            return this
        }

        fun withKnownUser(): Arrangement {
            given(userRepository)
                .suspendFunction(userRepository::getKnownUser)
                .whenInvokedWith(any())
                .then { id -> flowOf(otherUser(id)) }

            return this
        }

        fun withMessagesByConversationAfterDate(messagesFun: (ConversationId) -> List<Message>): Arrangement {
            given(messageRepository)
                .suspendFunction(messageRepository::getMessagesByConversationIdAndVisibilityAfterDate)
                .whenInvokedWith(any(), any(), any())
                .then { conversationId, _, _ -> flowOf(messagesFun(conversationId)) }

            return this
        }

        fun withConnectionList(connections: List<ConversationDetails>) = apply {
            given(observeConnectionList)
                .suspendFunction(observeConnectionList::invoke)
                .whenInvoked()
                .thenReturn(flowOf(connections))
        }

        fun arrange() = this to getNotificationsUseCase
    }

    companion object {

        private val MY_ID = TestUser.USER_ID
        private const val TIME = "2000-01-23T01:23:35.678+09:00"
        private const val TIME_EARLIER = "2000-01-23T01:23:30.678+09:00"

        private fun conversationId(number: Int = 0) =
            QualifiedID("conversation_id_${number}_value", "conversation_id_${number}_domain")

        private fun entityConversation(
            number: Int = 0,
            isOneOnOne: Boolean = true,
            mutedStatus: MutedConversationStatus = MutedConversationStatus.AllAllowed,
        ) = Conversation(
            conversationId(number),
            "conversation_$number",
            if (isOneOnOne) Conversation.Type.ONE_ON_ONE else Conversation.Type.GROUP,
            null,
            ProtocolInfo.Proteus,
            mutedStatus,
            TIME_EARLIER,
            TIME_EARLIER,
            access = listOf(Conversation.Access.CODE, Conversation.Access.INVITE),
            accessRole = listOf(Conversation.AccessRole.NON_TEAM_MEMBER, Conversation.AccessRole.GUEST)
        )

        private fun entityTextMessage(
            conversationId: QualifiedID,
            senderId: QualifiedID = TestUser.USER_ID,
            messageId: String = "message_id",
            content: MessageContent.Regular = MessageContent.Text("test message $messageId"),
            visibility: Message.Visibility = Message.Visibility.VISIBLE
        ) =
            Message.Regular(
                id = messageId,
                content = content,
                conversationId = conversationId,
                date = TIME,
                senderUserId = senderId,
                senderClientId = ClientId("client_1"),
                status = Message.Status.SENT,
                editStatus = Message.EditStatus.NotEdited,
                visibility = visibility
            )

        private fun entityAssetMessage(
            conversationId: QualifiedID,
            senderId: QualifiedID = TestUser.USER_ID,
            messageId: String = "message_id",
            assetId: String
        ) =
            Message.Regular(
                id = messageId,
                content = MessageContent.Asset(
                    AssetContent(
                        sizeInBytes = 1000,
                        name = "some_asset.jpg",
                        mimeType = "image/jpeg",
                        metadata = AssetContent.AssetMetadata.Image(width = 100, height = 100),
                        remoteData = AssetContent.RemoteData(
                            otrKey = ByteArray(0),
                            sha256 = ByteArray(16),
                            assetId = assetId,
                            assetToken = "==some-asset-token",
                            assetDomain = "some-asset-domain.com",
                            encryptionAlgorithm = MessageEncryptionAlgorithm.AES_GCM
                        ),
                        downloadStatus = Message.DownloadStatus.NOT_DOWNLOADED
                    )
                ),
                conversationId = conversationId,
                date = TIME,
                senderUserId = senderId,
                senderClientId = ClientId("client_1"),
                status = Message.Status.SENT,
                editStatus = Message.EditStatus.NotEdited
            )

        private fun entityServerMessage(
            conversationId: QualifiedID,
            senderId: QualifiedID = TestUser.USER_ID,
            messageId: String = "message_id"
        ) =
            Message.System(
                id = messageId,
                content = MessageContent.MemberChange.Removed(listOf(senderId)),
                conversationId = conversationId,
                date = "some_time",
                senderUserId = senderId,
                status = Message.Status.SENT
            )

        private fun notificationMessageText(
            authorName: String = "Author Name",
            time: String = TIME,
            text: String = "test text"
        ) =
            LocalNotificationMessage.Text(
                LocalNotificationMessageAuthor(authorName, null),
                time,
                text
            )

        private fun notificationMessageComment(
            authorName: String = "Author Name",
            time: String = TIME,
            commentType: LocalNotificationCommentType = LocalNotificationCommentType.PICTURE
        ) =
            LocalNotificationMessage.Comment(
                LocalNotificationMessageAuthor(authorName, null),
                time,
                commentType
            )

<<<<<<< HEAD
        private fun notificationMessageConnectionRequest(
            authorName: String = "Author Name",
            time: String = TIME
        ) =
            LocalNotificationMessage.ConnectionRequest(
                LocalNotificationMessageAuthor(authorName, null),
                time,
            )

=======
>>>>>>> 5c3f897b
        private fun selfUserWithStatus(status: UserAvailabilityStatus = UserAvailabilityStatus.NONE) =
            TestUser.SELF.copy(availabilityStatus = status)

        private fun otherUser(id: QualifiedID) = TestUser.OTHER.copy(id = id, name = otherUserName(id))

        private fun otherUserId(number: Int = 0) =
            QualifiedID("other_user_id_${number}_value", "other_user_id_${number}_domain")

        private fun otherUserName(id: QualifiedID) = "Other User Name ${id.value}"

        private fun connectionRequest() = ConversationDetails.Connection(
            conversationId = conversationId(0),
            otherUser = otherUser(TestUser.USER_ID.copy(value = "other_user_id_0_value")),
            userType = UserType.EXTERNAL,
            lastModifiedDate = TIME,
            connection = Connection(
                "conversationId",
                "",
                TIME,
                conversationId(0),
                TestUser.USER_ID.copy(value = "other_user_id_0_value"),
                ConnectionState.SENT,
                "told",
                null
            ),
            ProtocolInfo.Proteus
        )

    }
}<|MERGE_RESOLUTION|>--- conflicted
+++ resolved
@@ -591,7 +591,6 @@
                 commentType
             )
 
-<<<<<<< HEAD
         private fun notificationMessageConnectionRequest(
             authorName: String = "Author Name",
             time: String = TIME
@@ -601,8 +600,6 @@
                 time,
             )
 
-=======
->>>>>>> 5c3f897b
         private fun selfUserWithStatus(status: UserAvailabilityStatus = UserAvailabilityStatus.NONE) =
             TestUser.SELF.copy(availabilityStatus = status)
 
@@ -628,7 +625,9 @@
                 "told",
                 null
             ),
-            ProtocolInfo.Proteus
+            ProtocolInfo.Proteus,
+            access = listOf(Conversation.Access.CODE, Conversation.Access.INVITE),
+            accessRole = listOf(Conversation.AccessRole.NON_TEAM_MEMBER, Conversation.AccessRole.GUEST)
         )
 
     }
