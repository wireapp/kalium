--- conflicted
+++ resolved
@@ -237,7 +237,6 @@
         private fun otherUserId(number: Int = 0) = QualifiedID("other_user_id_${number}_value", "other_user_id_${number}_domain")
 
         private fun entityMessage(conversationId: QualifiedID, senderId: QualifiedID = MY_ID, messageId: String = "message_id") =
-<<<<<<< HEAD
             Message.Client(
                 id = messageId,
                 content = MessageContent.Text("test message $messageId"),
@@ -245,18 +244,8 @@
                 date = "some_time",
                 senderUserId = senderId,
                 senderClientId = ClientId("client_1"),
-                status = Message.Status.SENT
-=======
-            Message(
-                messageId,
-                MessageContent.Text("test message $messageId"),
-                conversationId,
-                "some_time",
-                senderId,
-                ClientId("client_1"),
-                Message.Status.SENT,
-                Message.EditStatus.NotEdited
->>>>>>> 534575a4
+                status = Message.Status.SENT,
+                editStatus = Message.EditStatus.NotEdited
             )
 
         private fun notificationMessage(authorName: String = "Author Name", time: String = "some_time", text: String = "test text") =
