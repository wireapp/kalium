--- conflicted
+++ resolved
@@ -33,11 +33,8 @@
     override suspend fun endCall(conversationId: ConversationId) {
         kaliumLogger.w("endCall for JVM but not supported yet.")
     }
-<<<<<<< HEAD
-=======
 
     override suspend fun rejectCall(conversationId: ConversationId) {
         kaliumLogger.w("rejectCall for JVM but not supported yet.")
     }
->>>>>>> f005d2cb
 }