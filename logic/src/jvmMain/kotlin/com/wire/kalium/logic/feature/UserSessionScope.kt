package com.wire.kalium.logic.feature

import com.wire.kalium.cryptography.ProteusClient
import com.wire.kalium.logic.AuthenticatedDataSourceSet
import com.wire.kalium.logic.configuration.ClientConfig
<<<<<<< HEAD
=======
import com.wire.kalium.persistence.db.Database
>>>>>>> 6c313bc8
import com.wire.kalium.logic.feature.auth.AuthSession
import com.wire.kalium.persistence.kmm_settings.EncryptedSettingsHolder

actual class UserSessionScope(
    session: AuthSession,
<<<<<<< HEAD
    authenticatedDataSourceSet: AuthenticatedDataSourceSet
) : UserSessionScopeCommon(session, authenticatedDataSourceSet) {
    override val clientConfig: ClientConfig get() = ClientConfig()
=======
    authenticatedDataSourceSet: AuthenticatedDataSourceSet,
) : UserSessionScopeCommon(session, authenticatedDataSourceSet) {
    override val clientConfig: ClientConfig get() = ClientConfig()
    override val database: Database
        get() = Database()
>>>>>>> 6c313bc8

    override val encryptedSettingsHolder: EncryptedSettingsHolder = EncryptedSettingsHolder(
        "$PREFERENCE_FILE_PREFIX-${session.userId}"
    )

    private companion object {
        private const val PREFERENCE_FILE_PREFIX = ".user-pref"
    }
}<|MERGE_RESOLUTION|>--- conflicted
+++ resolved
@@ -3,26 +3,17 @@
 import com.wire.kalium.cryptography.ProteusClient
 import com.wire.kalium.logic.AuthenticatedDataSourceSet
 import com.wire.kalium.logic.configuration.ClientConfig
-<<<<<<< HEAD
-=======
 import com.wire.kalium.persistence.db.Database
->>>>>>> 6c313bc8
 import com.wire.kalium.logic.feature.auth.AuthSession
 import com.wire.kalium.persistence.kmm_settings.EncryptedSettingsHolder
 
 actual class UserSessionScope(
     session: AuthSession,
-<<<<<<< HEAD
-    authenticatedDataSourceSet: AuthenticatedDataSourceSet
-) : UserSessionScopeCommon(session, authenticatedDataSourceSet) {
-    override val clientConfig: ClientConfig get() = ClientConfig()
-=======
     authenticatedDataSourceSet: AuthenticatedDataSourceSet,
 ) : UserSessionScopeCommon(session, authenticatedDataSourceSet) {
     override val clientConfig: ClientConfig get() = ClientConfig()
     override val database: Database
         get() = Database()
->>>>>>> 6c313bc8
 
     override val encryptedSettingsHolder: EncryptedSettingsHolder = EncryptedSettingsHolder(
         "$PREFERENCE_FILE_PREFIX-${session.userId}"
