package com.wire.kalium.logic.feature

import com.wire.kalium.logic.AuthenticatedDataSourceSet
import com.wire.kalium.logic.configuration.ClientConfig
import com.wire.kalium.logic.data.asset.DataStoragePaths
import com.wire.kalium.logic.data.session.SessionRepository
import com.wire.kalium.logic.data.user.UserId
import com.wire.kalium.logic.feature.call.GlobalCallManager
import com.wire.kalium.logic.featureFlags.KaliumConfigs
import com.wire.kalium.persistence.kmm_settings.KaliumPreferences

actual class UserSessionScope(
    userId: UserId,
    authenticatedDataSourceSet: AuthenticatedDataSourceSet,
    sessionRepository: SessionRepository,
    globalCallManager: GlobalCallManager,
    globalPreferences: KaliumPreferences,
<<<<<<< HEAD
    dataStoragePaths: DataStoragePaths
) : UserSessionScopeCommon(userId, authenticatedDataSourceSet, sessionRepository, globalCallManager, globalPreferences, dataStoragePaths) {
=======
    kaliumConfigs: KaliumConfigs
) : UserSessionScopeCommon(userId, authenticatedDataSourceSet, sessionRepository, globalCallManager, globalPreferences, kaliumConfigs) {
>>>>>>> 9d0376a1
    override val clientConfig: ClientConfig get() = ClientConfig()
}<|MERGE_RESOLUTION|>--- conflicted
+++ resolved
@@ -15,12 +15,16 @@
     sessionRepository: SessionRepository,
     globalCallManager: GlobalCallManager,
     globalPreferences: KaliumPreferences,
-<<<<<<< HEAD
-    dataStoragePaths: DataStoragePaths
-) : UserSessionScopeCommon(userId, authenticatedDataSourceSet, sessionRepository, globalCallManager, globalPreferences, dataStoragePaths) {
-=======
+    dataStoragePaths: DataStoragePaths,
     kaliumConfigs: KaliumConfigs
-) : UserSessionScopeCommon(userId, authenticatedDataSourceSet, sessionRepository, globalCallManager, globalPreferences, kaliumConfigs) {
->>>>>>> 9d0376a1
+) : UserSessionScopeCommon(
+    userId,
+    authenticatedDataSourceSet,
+    sessionRepository,
+    globalCallManager,
+    globalPreferences,
+    dataStoragePaths,
+    kaliumConfigs
+) {
     override val clientConfig: ClientConfig get() = ClientConfig()
 }