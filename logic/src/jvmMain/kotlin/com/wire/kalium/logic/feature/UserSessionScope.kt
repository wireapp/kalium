package com.wire.kalium.logic.feature

import com.wire.kalium.logic.AuthenticatedDataSourceSet
import com.wire.kalium.logic.configuration.ClientConfig
<<<<<<< HEAD
import com.wire.kalium.logic.sync.WorkScheduler
import com.wire.kalium.persistence.db.Database
=======
import com.wire.kalium.logic.feature.auth.AuthSession
import com.wire.kalium.persistence.kmm_settings.EncryptedSettingsHolder
>>>>>>> 96960f8f

actual class UserSessionScope(
    session: AuthSession,
    authenticatedDataSourceSet: AuthenticatedDataSourceSet
) : UserSessionScopeCommon(session, authenticatedDataSourceSet) {
    override val clientConfig: ClientConfig get() = ClientConfig()
<<<<<<< HEAD
    override val database: Database
        get() = Database()
=======

    override val encryptedSettingsHolder: EncryptedSettingsHolder = EncryptedSettingsHolder(
        "$PREFERENCE_FILE_PREFIX-${session.userId}"
    )

    private companion object {
        private const val PREFERENCE_FILE_PREFIX = ".user-pref"
    }
>>>>>>> 96960f8f
}<|MERGE_RESOLUTION|>--- conflicted
+++ resolved
@@ -2,23 +2,18 @@
 
 import com.wire.kalium.logic.AuthenticatedDataSourceSet
 import com.wire.kalium.logic.configuration.ClientConfig
-<<<<<<< HEAD
 import com.wire.kalium.logic.sync.WorkScheduler
 import com.wire.kalium.persistence.db.Database
-=======
 import com.wire.kalium.logic.feature.auth.AuthSession
 import com.wire.kalium.persistence.kmm_settings.EncryptedSettingsHolder
->>>>>>> 96960f8f
 
 actual class UserSessionScope(
     session: AuthSession,
     authenticatedDataSourceSet: AuthenticatedDataSourceSet
 ) : UserSessionScopeCommon(session, authenticatedDataSourceSet) {
     override val clientConfig: ClientConfig get() = ClientConfig()
-<<<<<<< HEAD
     override val database: Database
         get() = Database()
-=======
 
     override val encryptedSettingsHolder: EncryptedSettingsHolder = EncryptedSettingsHolder(
         "$PREFERENCE_FILE_PREFIX-${session.userId}"
@@ -27,5 +22,4 @@
     private companion object {
         private const val PREFERENCE_FILE_PREFIX = ".user-pref"
     }
->>>>>>> 96960f8f
 }