package com.wire.kalium.logic.feature.auth

import com.wire.kalium.network.LoginNetworkContainer
import com.wire.kalium.persistence.kmm_settings.EncryptedSettingsHolder

actual class AuthenticationScope(
    private val rootDir: String,
    loginNetworkContainer: LoginNetworkContainer,
    clientLabel: String
) : AuthenticationScopeCommon(loginNetworkContainer, clientLabel) {
<<<<<<< HEAD
    override val sessionLocalDataSource: SessionLocalDataSource = SessionLocalDataSource()
=======
    private val path: String by lazy { String.format("%s/preferences", rootDir) }
    override val encryptedSettingsHolder: EncryptedSettingsHolder
        get() = EncryptedSettingsHolder(path)
>>>>>>> 3aac90a1
}<|MERGE_RESOLUTION|>--- conflicted
+++ resolved
@@ -8,11 +8,7 @@
     loginNetworkContainer: LoginNetworkContainer,
     clientLabel: String
 ) : AuthenticationScopeCommon(loginNetworkContainer, clientLabel) {
-<<<<<<< HEAD
-    override val sessionLocalDataSource: SessionLocalDataSource = SessionLocalDataSource()
-=======
     private val path: String by lazy { String.format("%s/preferences", rootDir) }
     override val encryptedSettingsHolder: EncryptedSettingsHolder
         get() = EncryptedSettingsHolder(path)
->>>>>>> 3aac90a1
 }