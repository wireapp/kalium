--- conflicted
+++ resolved
@@ -1,11 +1,8 @@
 package com.wire.kalium.logic
 
-<<<<<<< HEAD
-import com.wire.kalium.logic.data.session.SessionRepository
-=======
 import com.wire.kalium.cryptography.ProteusClient
 import com.wire.kalium.cryptography.ProteusClientImpl
->>>>>>> d9e7591b
+import com.wire.kalium.logic.data.session.SessionRepository
 import com.wire.kalium.logic.feature.UserSessionScope
 import com.wire.kalium.logic.feature.auth.AuthSession
 import com.wire.kalium.logic.feature.auth.AuthenticationScope
@@ -39,7 +36,7 @@
 
             val proteusClient: ProteusClient = ProteusClientImpl(rootProteusDirectoryPath, session.userId)
             runBlocking { proteusClient.open() }
-            
+
             val workScheduler = WorkScheduler(this, session)
             val syncManager = SyncManagerImpl(workScheduler)
             val encryptedSettingsHolder = EncryptedSettingsHolder("${PREFERENCE_FILE_PREFIX}-${session.userId}")
@@ -59,7 +56,7 @@
             }
         }
 
-        return UserSessionScope(session, dataSourceSet)
+        return UserSessionScope(session, dataSourceSet, sessionRepository)
     }
 
     private companion object {
