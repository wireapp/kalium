package com.wire.kalium.logic

import com.wire.kalium.cryptography.ProteusClient
import com.wire.kalium.cryptography.ProteusClientImpl
import com.wire.kalium.logic.data.session.SessionDataSource
import com.wire.kalium.logic.data.session.SessionRepository
import com.wire.kalium.logic.data.user.UserId
import com.wire.kalium.logic.di.UserSessionScopeProvider
import com.wire.kalium.logic.di.UserSessionScopeProviderImpl
import com.wire.kalium.logic.feature.UserSessionScope
import com.wire.kalium.logic.feature.auth.ServerMetaDataManagerImpl
import com.wire.kalium.logic.feature.call.GlobalCallManager
import com.wire.kalium.logic.network.SessionManagerImpl
<<<<<<< HEAD
import com.wire.kalium.logic.sync.GlobalWorkScheduler
import com.wire.kalium.logic.sync.SyncManagerImpl
import com.wire.kalium.logic.sync.UserSessionWorkScheduler
=======
>>>>>>> ecb6badb
import com.wire.kalium.logic.sync.WorkSchedulerImpl
import com.wire.kalium.network.AuthenticatedNetworkContainer
import com.wire.kalium.persistence.client.SessionStorageImpl
import com.wire.kalium.persistence.db.GlobalDatabaseProvider
import com.wire.kalium.persistence.db.UserDatabaseProvider
import com.wire.kalium.persistence.kmm_settings.EncryptedSettingsHolder
import com.wire.kalium.persistence.kmm_settings.KaliumPreferences
import com.wire.kalium.persistence.kmm_settings.KaliumPreferencesSettings
import com.wire.kalium.persistence.kmm_settings.SettingOptions
import kotlinx.coroutines.runBlocking
import java.io.File

actual class CoreLogic(
    clientLabel: String,
    rootPath: String,
    private val userSessionScopeProvider: UserSessionScopeProvider = UserSessionScopeProviderImpl
) : CoreLogicCommon(
    clientLabel = clientLabel, rootPath = rootPath
) {
    override fun getSessionRepo(): SessionRepository {
        // TODO: make lazier
        val sessionStorage = SessionStorageImpl(globalPreferences.value)
        return SessionDataSource(sessionStorage)
    }

    override val globalPreferences: Lazy<KaliumPreferences> = lazy {
        KaliumPreferencesSettings(EncryptedSettingsHolder(SettingOptions.AppSettings).encryptedSettings)
    }

    override val globalDatabase: Lazy<GlobalDatabaseProvider> = lazy { GlobalDatabaseProvider(File("$rootPath/global-storage")) }

    override fun getSessionScope(userId: UserId): UserSessionScope {
        return userSessionScopeProvider.get(userId) ?: run {
            val rootAccountPath = "$rootPath/${userId.domain}/${userId.value}"
            val rootProteusPath = "$rootAccountPath/proteus"
            val rootStoragePath = "$rootAccountPath/storage"
            val networkContainer = AuthenticatedNetworkContainer(
                SessionManagerImpl(sessionRepository, userId),
                ServerMetaDataManagerImpl(getGlobalScope().serverConfigRepository)
            )

            val proteusClient: ProteusClient = ProteusClientImpl(rootProteusPath)
            runBlocking { proteusClient.open() }

<<<<<<< HEAD
            val workScheduler: UserSessionWorkScheduler = WorkSchedulerImpl.UserSession(this, userId)
            val syncManager = SyncManagerImpl(workScheduler, InMemorySyncRepository())
=======
            val workScheduler = WorkSchedulerImpl(this, userId)
>>>>>>> ecb6badb
            val encryptedSettingsHolder = EncryptedSettingsHolder(SettingOptions.UserSettings(idMapper.toDaoModel(userId)))
            val userPreferencesSettings = KaliumPreferencesSettings(encryptedSettingsHolder.encryptedSettings)
            val userDatabase = UserDatabaseProvider(File(rootStoragePath))

            val userDataSource = AuthenticatedDataSourceSet(
                rootAccountPath,
                networkContainer,
                proteusClient,
                workScheduler,
                userDatabase,
                userPreferencesSettings,
                encryptedSettingsHolder
            )
            UserSessionScope(
                userId,
                userDataSource,
                sessionRepository,
                globalCallManager,
                // TODO: make lazier
                globalPreferences.value
            ).also {
                userSessionScopeProvider.add(userId, it)
            }
        }
    }

    override val globalCallManager: GlobalCallManager = GlobalCallManager()
    override val globalWorkScheduler: GlobalWorkScheduler = WorkSchedulerImpl.Global(this)

}<|MERGE_RESOLUTION|>--- conflicted
+++ resolved
@@ -11,12 +11,9 @@
 import com.wire.kalium.logic.feature.auth.ServerMetaDataManagerImpl
 import com.wire.kalium.logic.feature.call.GlobalCallManager
 import com.wire.kalium.logic.network.SessionManagerImpl
-<<<<<<< HEAD
 import com.wire.kalium.logic.sync.GlobalWorkScheduler
 import com.wire.kalium.logic.sync.SyncManagerImpl
 import com.wire.kalium.logic.sync.UserSessionWorkScheduler
-=======
->>>>>>> ecb6badb
 import com.wire.kalium.logic.sync.WorkSchedulerImpl
 import com.wire.kalium.network.AuthenticatedNetworkContainer
 import com.wire.kalium.persistence.client.SessionStorageImpl
@@ -61,12 +58,9 @@
             val proteusClient: ProteusClient = ProteusClientImpl(rootProteusPath)
             runBlocking { proteusClient.open() }
 
-<<<<<<< HEAD
             val workScheduler: UserSessionWorkScheduler = WorkSchedulerImpl.UserSession(this, userId)
             val syncManager = SyncManagerImpl(workScheduler, InMemorySyncRepository())
-=======
             val workScheduler = WorkSchedulerImpl(this, userId)
->>>>>>> ecb6badb
             val encryptedSettingsHolder = EncryptedSettingsHolder(SettingOptions.UserSettings(idMapper.toDaoModel(userId)))
             val userPreferencesSettings = KaliumPreferencesSettings(encryptedSettingsHolder.encryptedSettings)
             val userDatabase = UserDatabaseProvider(File(rootStoragePath))
