--- conflicted
+++ resolved
@@ -44,26 +44,14 @@
     override val globalWorkScheduler: GlobalWorkScheduler = GlobalWorkSchedulerImpl(this)
 
     override val userSessionScopeProvider: Lazy<UserSessionScopeProvider> = lazy {
-<<<<<<< HEAD
-            UserSessionScopeProviderImpl(
-                rootPath,
-                getGlobalScope(),
-                kaliumConfigs,
-                globalPreferences.value,
-                globalCallManager,
-                idMapper,
-                globalDatabase.value
-            )
-        }
-=======
         UserSessionScopeProviderImpl(
             rootPath,
             getGlobalScope(),
             kaliumConfigs,
             globalPreferences.value,
             globalCallManager,
-            idMapper
+            idMapper,
+            globalDatabase.value
         )
     }
->>>>>>> 98863e52
 }