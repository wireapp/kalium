--- conflicted
+++ resolved
@@ -42,11 +42,7 @@
             val syncManager = SyncManagerImpl(workScheduler)
             val encryptedSettingsHolder = EncryptedSettingsHolder(SettingOptions.UserSettings(idMapper.toDaoModel(userId)))
             val userPreferencesSettings = KaliumPreferencesSettings(encryptedSettingsHolder.encryptedSettings)
-<<<<<<< HEAD
-            val userDatabaseProvider = UserDatabaseProvider()
-=======
-            val database = Database(File(rootStoragePath))
->>>>>>> b6a19bca
+            val userDatabase = UserDatabaseProvider(File(rootStoragePath))
 
             AuthenticatedDataSourceSet(
                 rootAccountPath,
@@ -54,7 +50,7 @@
                 proteusClient,
                 workScheduler,
                 syncManager,
-                userDatabaseProvider,
+                userDatabase,
                 userPreferencesSettings,
                 encryptedSettingsHolder
             ).also {
