--- conflicted
+++ resolved
@@ -55,17 +55,13 @@
             val rootAccountPath = "$rootPath/${userId.domain}/${userId.value}"
             val rootProteusPath = "$rootAccountPath/proteus"
             val rootStoragePath = "$rootAccountPath/storage"
-<<<<<<< HEAD
             val rootFileSystemPath = AssetsStorageFolder(rootStoragePath)
             val rootCachePath = CacheFolder("cache/$rootAccountPath")
             val dataStoragePaths = DataStoragePaths(rootFileSystemPath, rootCachePath)
-            val networkContainer = AuthenticatedNetworkContainer(SessionManagerImpl(sessionRepository, userId))
-=======
             val networkContainer = AuthenticatedNetworkContainer(
                 SessionManagerImpl(sessionRepository, userId),
                 ServerMetaDataManagerImpl(getGlobalScope().serverConfigRepository)
             )
->>>>>>> f2f3da02
 
             val proteusClient: ProteusClient = ProteusClientImpl(rootProteusPath)
             runBlocking { proteusClient.open() }
@@ -89,13 +85,9 @@
                 userDataSource,
                 sessionRepository,
                 globalCallManager,
-<<<<<<< HEAD
-                globalPreferences,
+                // TODO: make lazier
+                globalPreferences.value,
                 dataStoragePaths
-=======
-                // TODO: make lazier
-                globalPreferences.value
->>>>>>> f2f3da02
             ).also {
                 userSessionScopeProvider.add(userId, it)
             }
@@ -103,9 +95,6 @@
     }
 
     override val globalCallManager: GlobalCallManager = GlobalCallManager()
-<<<<<<< HEAD
-=======
     override val globalWorkScheduler: GlobalWorkScheduler = WorkSchedulerImpl.Global(this)
 
->>>>>>> f2f3da02
 }