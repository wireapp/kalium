--- conflicted
+++ resolved
@@ -4,11 +4,6 @@
 import com.wire.kalium.cryptography.ProteusClientImpl
 import com.wire.kalium.logic.data.session.SessionDataSource
 import com.wire.kalium.logic.data.session.SessionRepository
-<<<<<<< HEAD
-=======
-import com.wire.kalium.logic.data.session.local.SessionLocalDataSource
-import com.wire.kalium.logic.di.MapperProvider
->>>>>>> e2de0ef7
 import com.wire.kalium.logic.feature.UserSessionScope
 import com.wire.kalium.logic.feature.auth.AuthSession
 import com.wire.kalium.logic.feature.auth.AuthenticationScope
@@ -30,12 +25,7 @@
     override fun getSessionRepo(): SessionRepository {
         val kaliumPreferences = KaliumPreferencesSettings(EncryptedSettingsHolder(".pref").encryptedSettings)
         val sessionStorage = SessionStorageImpl(kaliumPreferences)
-<<<<<<< HEAD
-        return SessionDataSource(sessionStorage, sessionMapper)
-=======
-        val sessionLocalRepository = SessionLocalDataSource(sessionStorage)
-        return SessionDataSource(sessionLocalRepository)
->>>>>>> e2de0ef7
+        return SessionDataSource(sessionStorage)
     }
 
     override fun getAuthenticationScope(): AuthenticationScope {
@@ -44,14 +34,7 @@
 
     override fun getSessionScope(session: AuthSession): UserSessionScope {
         val dataSourceSet = userScopeStorage[session] ?: run {
-<<<<<<< HEAD
-            val networkContainer = AuthenticatedNetworkContainer(SessionManagerImpl(sessionRepository, session.userId, sessionMapper, serverConfigMapper))
-=======
-            val networkContainer = AuthenticatedNetworkContainer(
-                sessionDTO = MapperProvider.sessionMapper().toSessionDTO(session),
-                backendConfig = MapperProvider.serverConfigMapper().toBackendConfig(serverConfig = session.serverConfig)
-            )
->>>>>>> e2de0ef7
+            val networkContainer = AuthenticatedNetworkContainer(SessionManagerImpl(sessionRepository, session.userId))
 
             val proteusClient: ProteusClient = ProteusClientImpl(rootProteusDirectoryPath, session.userId)
             runBlocking { proteusClient.open() }
@@ -77,9 +60,7 @@
 
         return UserSessionScope(session, dataSourceSet, sessionRepository)
     }
-
     private companion object {
         private const val PREFERENCE_FILE_PREFIX = "user-pref"
     }
-
 }