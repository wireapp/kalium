package com.wire.kalium.logic

import com.wire.kalium.cryptography.ProteusClient
import com.wire.kalium.cryptography.ProteusClientImpl
import com.wire.kalium.logic.data.session.SessionDataSource
import com.wire.kalium.logic.data.session.SessionRepository
import com.wire.kalium.logic.feature.UserSessionScope
import com.wire.kalium.logic.feature.auth.AuthenticationScope
import com.wire.kalium.logic.network.SessionManagerImpl
import com.wire.kalium.logic.sync.SyncManagerImpl
import com.wire.kalium.logic.sync.WorkScheduler
import com.wire.kalium.network.AuthenticatedNetworkContainer
import com.wire.kalium.network.api.NonQualifiedUserId
import com.wire.kalium.persistence.client.SessionStorageImpl
import com.wire.kalium.persistence.db.Database
import com.wire.kalium.persistence.kmm_settings.EncryptedSettingsHolder
import com.wire.kalium.persistence.kmm_settings.KaliumPreferencesSettings
import com.wire.kalium.persistence.util.FileNameUtil
import kotlinx.coroutines.runBlocking

actual class CoreLogic(clientLabel: String, rootProteusDirectoryPath: String) :
    CoreLogicCommon(
        clientLabel = clientLabel,
        rootProteusDirectoryPath = rootProteusDirectoryPath
    ) {
    override fun getSessionRepo(): SessionRepository {
        val kaliumPreferences = KaliumPreferencesSettings(EncryptedSettingsHolder(".pref").encryptedSettings)
        val sessionStorage = SessionStorageImpl(kaliumPreferences)
<<<<<<< HEAD
        return SessionDataSource(sessionStorage, sessionMapper)
=======
        return SessionDataSource(sessionStorage)
>>>>>>> 14b8baad
    }

    override fun getAuthenticationScope(): AuthenticationScope {
        return AuthenticationScope(".", clientLabel, sessionRepository)
    }

<<<<<<< HEAD
    override fun getSessionScope(userId: NonQualifiedUserId): UserSessionScope {
        val dataSourceSet = userScopeStorage[userId] ?: run {
            val networkContainer = AuthenticatedNetworkContainer(SessionManagerImpl(sessionRepository, userId, sessionMapper, serverConfigMapper))
=======
    override fun getSessionScope(session: AuthSession): UserSessionScope {
        val dataSourceSet = userScopeStorage[session] ?: run {
            val networkContainer = AuthenticatedNetworkContainer(SessionManagerImpl(sessionRepository, session.userId))
>>>>>>> 14b8baad

            val proteusClient: ProteusClient = ProteusClientImpl(rootProteusDirectoryPath, userId)
            runBlocking { proteusClient.open() }

            val workScheduler = WorkScheduler(this, userId)
            val syncManager = SyncManagerImpl(workScheduler)
            val encryptedSettingsHolder = EncryptedSettingsHolder(FileNameUtil.userPrefFile(userId))
            val userPreferencesSettings = KaliumPreferencesSettings(encryptedSettingsHolder.encryptedSettings)
            val database = Database()

            AuthenticatedDataSourceSet(
                networkContainer,
                proteusClient,
                workScheduler,
                syncManager,
                database,
                userPreferencesSettings,
                encryptedSettingsHolder
            ).also {
                userScopeStorage[userId] = it
            }
        }

        return UserSessionScope(userId, dataSourceSet, sessionRepository)
    }
<<<<<<< HEAD
=======
    private companion object {
        private const val PREFERENCE_FILE_PREFIX = "user-pref"
    }
>>>>>>> 14b8baad
}<|MERGE_RESOLUTION|>--- conflicted
+++ resolved
@@ -26,26 +26,16 @@
     override fun getSessionRepo(): SessionRepository {
         val kaliumPreferences = KaliumPreferencesSettings(EncryptedSettingsHolder(".pref").encryptedSettings)
         val sessionStorage = SessionStorageImpl(kaliumPreferences)
-<<<<<<< HEAD
-        return SessionDataSource(sessionStorage, sessionMapper)
-=======
         return SessionDataSource(sessionStorage)
->>>>>>> 14b8baad
     }
 
     override fun getAuthenticationScope(): AuthenticationScope {
         return AuthenticationScope(".", clientLabel, sessionRepository)
     }
 
-<<<<<<< HEAD
     override fun getSessionScope(userId: NonQualifiedUserId): UserSessionScope {
         val dataSourceSet = userScopeStorage[userId] ?: run {
             val networkContainer = AuthenticatedNetworkContainer(SessionManagerImpl(sessionRepository, userId, sessionMapper, serverConfigMapper))
-=======
-    override fun getSessionScope(session: AuthSession): UserSessionScope {
-        val dataSourceSet = userScopeStorage[session] ?: run {
-            val networkContainer = AuthenticatedNetworkContainer(SessionManagerImpl(sessionRepository, session.userId))
->>>>>>> 14b8baad
 
             val proteusClient: ProteusClient = ProteusClientImpl(rootProteusDirectoryPath, userId)
             runBlocking { proteusClient.open() }
@@ -71,10 +61,4 @@
 
         return UserSessionScope(userId, dataSourceSet, sessionRepository)
     }
-<<<<<<< HEAD
-=======
-    private companion object {
-        private const val PREFERENCE_FILE_PREFIX = "user-pref"
-    }
->>>>>>> 14b8baad
 }