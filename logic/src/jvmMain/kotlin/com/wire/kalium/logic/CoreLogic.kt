--- conflicted
+++ resolved
@@ -40,7 +40,6 @@
             val database = Database()
 
             AuthenticatedDataSourceSet(
-<<<<<<< HEAD
                 rootProteusDirectoryPath,
                 networkContainer,
                 proteusClient,
@@ -49,9 +48,6 @@
                 database,
                 userPreferencesSettings,
                 encryptedSettingsHolder
-=======
-                networkContainer, proteusClient, workScheduler, syncManager, database, userPreferencesSettings, encryptedSettingsHolder
->>>>>>> d33a08a6
             ).also {
                 userScopeStorage[userId] = it
             }
