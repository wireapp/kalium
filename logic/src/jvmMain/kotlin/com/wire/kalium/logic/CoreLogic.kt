package com.wire.kalium.logic

import com.wire.kalium.cryptography.ProteusClient
import com.wire.kalium.cryptography.ProteusClientImpl
import com.wire.kalium.logic.data.asset.DataStoragePaths
import com.wire.kalium.logic.data.id.AssetsStorageFolder
import com.wire.kalium.logic.data.id.CacheFolder
import com.wire.kalium.logic.data.session.SessionDataSource
import com.wire.kalium.logic.data.session.SessionRepository
import com.wire.kalium.logic.data.user.UserId
import com.wire.kalium.logic.di.UserSessionScopeProvider
import com.wire.kalium.logic.di.UserSessionScopeProviderImpl
import com.wire.kalium.logic.feature.UserSessionScope
import com.wire.kalium.logic.feature.auth.ServerMetaDataManagerImpl
import com.wire.kalium.logic.feature.call.GlobalCallManager
import com.wire.kalium.logic.featureFlags.KaliumConfigs
import com.wire.kalium.logic.network.SessionManagerImpl
import com.wire.kalium.logic.sync.GlobalWorkScheduler
import com.wire.kalium.logic.sync.GlobalWorkSchedulerImpl
import com.wire.kalium.logic.sync.UserSessionWorkSchedulerImpl
import com.wire.kalium.network.AuthenticatedNetworkContainer
import com.wire.kalium.persistence.client.SessionStorageImpl
import com.wire.kalium.persistence.db.GlobalDatabaseProvider
import com.wire.kalium.persistence.db.UserDatabaseProvider
import com.wire.kalium.persistence.kmm_settings.EncryptedSettingsHolder
import com.wire.kalium.persistence.kmm_settings.KaliumPreferences
import com.wire.kalium.persistence.kmm_settings.KaliumPreferencesSettings
import com.wire.kalium.persistence.kmm_settings.SettingOptions
import kotlinx.coroutines.runBlocking
import java.io.File

actual class CoreLogic(
    clientLabel: String,
    rootPath: String,
    private val userSessionScopeProvider: UserSessionScopeProvider = UserSessionScopeProviderImpl,
    kaliumConfigs: KaliumConfigs
) : CoreLogicCommon(
    clientLabel = clientLabel, rootPath = rootPath, kaliumConfigs = kaliumConfigs
) {
    override fun getSessionRepo(): SessionRepository {
        // TODO: make lazier
        val sessionStorage = SessionStorageImpl(globalPreferences.value)
        return SessionDataSource(sessionStorage)
    }

    override val globalPreferences: Lazy<KaliumPreferences> = lazy {
        KaliumPreferencesSettings(EncryptedSettingsHolder(SettingOptions.AppSettings).encryptedSettings)
    }

    override val globalDatabase: Lazy<GlobalDatabaseProvider> = lazy { GlobalDatabaseProvider(File("$rootPath/global-storage")) }

    override fun getSessionScope(userId: UserId): UserSessionScope {
        return userSessionScopeProvider.get(userId) ?: run {
            val rootAccountPath = "$rootPath/${userId.domain}/${userId.value}"
            val rootProteusPath = "$rootAccountPath/proteus"
            val rootStoragePath = "$rootAccountPath/storage"
            val rootFileSystemPath = AssetsStorageFolder("$rootStoragePath/files")
            val rootCachePath = CacheFolder("$rootAccountPath/cache")
            val dataStoragePaths = DataStoragePaths(rootFileSystemPath, rootCachePath)
            val networkContainer = AuthenticatedNetworkContainer(
                SessionManagerImpl(sessionRepository, userId),
                ServerMetaDataManagerImpl(getGlobalScope().serverConfigRepository)
            )

            val proteusClient: ProteusClient = ProteusClientImpl(rootProteusPath)
            runBlocking { proteusClient.open() }

            val userSessionWorkScheduler = UserSessionWorkSchedulerImpl(this, userId)
            val encryptedSettingsHolder = EncryptedSettingsHolder(SettingOptions.UserSettings(idMapper.toDaoModel(userId)))
            val userPreferencesSettings = KaliumPreferencesSettings(encryptedSettingsHolder.encryptedSettings)
            val userDatabase = UserDatabaseProvider(File(rootStoragePath))

            val userDataSource = AuthenticatedDataSourceSet(
                rootAccountPath,
                networkContainer,
                proteusClient,
                userSessionWorkScheduler,
                userDatabase,
                userPreferencesSettings,
                encryptedSettingsHolder
            )
            UserSessionScope(
                userId,
                userDataSource,
                sessionRepository,
                globalCallManager,
                // TODO: make lazier
                globalPreferences.value,
<<<<<<< HEAD
                dataStoragePaths
=======
                kaliumConfigs
>>>>>>> 9d0376a1
            ).also {
                userSessionScopeProvider.add(userId, it)
            }
        }
    }

    override val globalCallManager: GlobalCallManager = GlobalCallManager()
    override val globalWorkScheduler: GlobalWorkScheduler = GlobalWorkSchedulerImpl(this)
}<|MERGE_RESOLUTION|>--- conflicted
+++ resolved
@@ -86,11 +86,8 @@
                 globalCallManager,
                 // TODO: make lazier
                 globalPreferences.value,
-<<<<<<< HEAD
-                dataStoragePaths
-=======
+                dataStoragePaths,
                 kaliumConfigs
->>>>>>> 9d0376a1
             ).also {
                 userSessionScopeProvider.add(userId, it)
             }
