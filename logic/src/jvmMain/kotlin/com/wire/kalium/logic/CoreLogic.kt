package com.wire.kalium.logic

import com.wire.kalium.cryptography.ProteusClient
import com.wire.kalium.cryptography.ProteusClientImpl
import com.wire.kalium.logic.data.session.SessionDataSource
import com.wire.kalium.logic.data.session.SessionRepository
import com.wire.kalium.logic.data.sync.InMemorySyncRepository
import com.wire.kalium.logic.data.user.UserId
import com.wire.kalium.logic.di.UserSessionScopeProvider
import com.wire.kalium.logic.di.UserSessionScopeProviderImpl
import com.wire.kalium.logic.feature.UserSessionScope
import com.wire.kalium.logic.feature.call.GlobalCallManager
import com.wire.kalium.logic.network.SessionManagerImpl
import com.wire.kalium.logic.sync.SyncManagerImpl
import com.wire.kalium.logic.sync.WorkScheduler
import com.wire.kalium.network.AuthenticatedNetworkContainer
import com.wire.kalium.persistence.client.SessionStorageImpl
import com.wire.kalium.persistence.db.GlobalDatabaseProvider
import com.wire.kalium.persistence.db.UserDatabaseProvider
import com.wire.kalium.persistence.kmm_settings.EncryptedSettingsHolder
import com.wire.kalium.persistence.kmm_settings.KaliumPreferences
import com.wire.kalium.persistence.kmm_settings.KaliumPreferencesSettings
import com.wire.kalium.persistence.kmm_settings.SettingOptions
import kotlinx.coroutines.runBlocking
import java.io.File

actual class CoreLogic(
    clientLabel: String,
    rootPath: String,
    private val userSessionScopeProvider: UserSessionScopeProvider = UserSessionScopeProviderImpl
) : CoreLogicCommon(
    clientLabel = clientLabel, rootPath = rootPath
) {
    override fun getSessionRepo(): SessionRepository {
        val sessionStorage = SessionStorageImpl(globalPreferences)
        return SessionDataSource(sessionStorage)
    }

    override val globalPreferences: KaliumPreferences by lazy {
        KaliumPreferencesSettings(EncryptedSettingsHolder(SettingOptions.AppSettings).encryptedSettings)
    }

    override val globalDatabase: GlobalDatabaseProvider by lazy { GlobalDatabaseProvider(File("$rootPath/global-storage")) }

    override fun getSessionScope(userId: UserId): UserSessionScope {
        return userSessionScopeProvider.get(userId) ?: run {
            val rootAccountPath = "$rootPath/${userId.domain}/${userId.value}"
            val rootProteusPath = "$rootAccountPath/proteus"
            val rootStoragePath = "$rootAccountPath/storage"
            val networkContainer = AuthenticatedNetworkContainer(SessionManagerImpl(sessionRepository, userId))

            val proteusClient: ProteusClient = ProteusClientImpl(rootProteusPath)
            runBlocking { proteusClient.open() }

<<<<<<< HEAD
            val workScheduler = WorkScheduler.UserSession(this, userId)
            val syncManager = SyncManagerImpl(workScheduler)
=======
            val workScheduler = WorkScheduler(this, userId)
            val syncManager = SyncManagerImpl(workScheduler, InMemorySyncRepository())
>>>>>>> 1cef1cd8
            val encryptedSettingsHolder = EncryptedSettingsHolder(SettingOptions.UserSettings(idMapper.toDaoModel(userId)))
            val userPreferencesSettings = KaliumPreferencesSettings(encryptedSettingsHolder.encryptedSettings)
            val userDatabase = UserDatabaseProvider(File(rootStoragePath))

            val userDataSource = AuthenticatedDataSourceSet(
                rootAccountPath,
                networkContainer,
                proteusClient,
                workScheduler,
                syncManager,
                userDatabase,
                userPreferencesSettings,
                encryptedSettingsHolder
            )
            UserSessionScope(
                userId,
                userDataSource,
                sessionRepository,
                globalCallManager,
                globalPreferences
            ).also {
                userSessionScopeProvider.add(userId, it)
            }
        }
    }

    override val globalCallManager: GlobalCallManager = GlobalCallManager()
    override val globalWorkScheduler: WorkScheduler.Global = WorkScheduler.Global(this)

}<|MERGE_RESOLUTION|>--- conflicted
+++ resolved
@@ -52,13 +52,8 @@
             val proteusClient: ProteusClient = ProteusClientImpl(rootProteusPath)
             runBlocking { proteusClient.open() }
 
-<<<<<<< HEAD
             val workScheduler = WorkScheduler.UserSession(this, userId)
-            val syncManager = SyncManagerImpl(workScheduler)
-=======
-            val workScheduler = WorkScheduler(this, userId)
             val syncManager = SyncManagerImpl(workScheduler, InMemorySyncRepository())
->>>>>>> 1cef1cd8
             val encryptedSettingsHolder = EncryptedSettingsHolder(SettingOptions.UserSettings(idMapper.toDaoModel(userId)))
             val userPreferencesSettings = KaliumPreferencesSettings(encryptedSettingsHolder.encryptedSettings)
             val userDatabase = UserDatabaseProvider(File(rootStoragePath))
