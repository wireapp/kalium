/*
 * Wire
 * Copyright (C) 2024 Wire Swiss GmbH
 *
 * This program is free software: you can redistribute it and/or modify
 * it under the terms of the GNU General Public License as published by
 * the Free Software Foundation, either version 3 of the License, or
 * (at your option) any later version.
 *
 * This program is distributed in the hope that it will be useful,
 * but WITHOUT ANY WARRANTY; without even the implied warranty of
 * MERCHANTABILITY or FITNESS FOR A PARTICULAR PURPOSE. See the
 * GNU General Public License for more details.
 *
 * You should have received a copy of the GNU General Public License
 * along with this program. If not, see http://www.gnu.org/licenses/.
 */

package com.wire.kalium.logic.di

import com.wire.kalium.logic.data.id.toDao
import com.wire.kalium.logic.data.user.UserId
import com.wire.kalium.persistence.db.PlatformDatabaseData
import com.wire.kalium.persistence.db.StorageData
import com.wire.kalium.persistence.db.userDatabaseBuilder
import com.wire.kalium.persistence.kmmSettings.UserPrefBuilder
import com.wire.kalium.util.KaliumDispatcherImpl

internal actual class PlatformUserStorageProvider actual constructor() : UserStorageProvider() {
<<<<<<< HEAD
    override fun create(
        userId: UserId,
        shouldEncryptData: Boolean,
        platformProperties: PlatformUserStorageProperties,
        dbInvalidationControlEnabled: Boolean
    ): UserStorage {
=======
    actual override fun create(userId: UserId, shouldEncryptData: Boolean, platformProperties: PlatformUserStorageProperties): UserStorage {
>>>>>>> f3150682
        val userIdEntity = userId.toDao()
        val pref = UserPrefBuilder(userIdEntity, platformProperties.rootPath, shouldEncryptData)
        val database = userDatabaseBuilder(
            platformDatabaseData = PlatformDatabaseData(StorageData.FileBacked(platformProperties.rootStoragePath)),
            userId = userIdEntity,
            passphrase = null,
            dispatcher = KaliumDispatcherImpl.io,
            enableWAL = true,
            dbInvalidationControlEnabled = dbInvalidationControlEnabled
        )
        return UserStorage(database, pref)
    }
}<|MERGE_RESOLUTION|>--- conflicted
+++ resolved
@@ -27,16 +27,12 @@
 import com.wire.kalium.util.KaliumDispatcherImpl
 
 internal actual class PlatformUserStorageProvider actual constructor() : UserStorageProvider() {
-<<<<<<< HEAD
-    override fun create(
+    actual override fun create(
         userId: UserId,
         shouldEncryptData: Boolean,
         platformProperties: PlatformUserStorageProperties,
         dbInvalidationControlEnabled: Boolean
     ): UserStorage {
-=======
-    actual override fun create(userId: UserId, shouldEncryptData: Boolean, platformProperties: PlatformUserStorageProperties): UserStorage {
->>>>>>> f3150682
         val userIdEntity = userId.toDao()
         val pref = UserPrefBuilder(userIdEntity, platformProperties.rootPath, shouldEncryptData)
         val database = userDatabaseBuilder(
