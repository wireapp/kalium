package com.wire.kalium.logic.feature.call

import com.wire.kalium.logic.CoreFailure
import com.wire.kalium.logic.data.conversation.ClientId
import com.wire.kalium.logic.data.id.ConversationId
import com.wire.kalium.logic.data.message.Message
import com.wire.kalium.logic.data.message.MessageContent
import com.wire.kalium.logic.data.user.UserId
import com.wire.kalium.logic.functional.Either
import kotlinx.datetime.Clock
import java.util.UUID

suspend fun CallManagerImpl.sendCallingMessage(conversationId: ConversationId, userId: UserId, clientId: ClientId, data: String): Either<CoreFailure, Unit> {
    val messageContent = MessageContent.Calling(data)
    val date = Clock.System.now().toString()
    val message = Message(UUID.randomUUID().toString(), messageContent, conversationId, date, userId, clientId, Message.Status.SENT)
<<<<<<< HEAD
    return messageSender.trySendingOutgoingMessage(message)
=======
    return messageSender.sendMessage(message)
>>>>>>> 13aed6b6
}<|MERGE_RESOLUTION|>--- conflicted
+++ resolved
@@ -14,9 +14,5 @@
     val messageContent = MessageContent.Calling(data)
     val date = Clock.System.now().toString()
     val message = Message(UUID.randomUUID().toString(), messageContent, conversationId, date, userId, clientId, Message.Status.SENT)
-<<<<<<< HEAD
-    return messageSender.trySendingOutgoingMessage(message)
-=======
     return messageSender.sendMessage(message)
->>>>>>> 13aed6b6
 }