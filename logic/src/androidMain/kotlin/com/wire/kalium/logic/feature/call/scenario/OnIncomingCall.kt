package com.wire.kalium.logic.feature.call.scenario

import com.sun.jna.Pointer
import com.wire.kalium.calling.callbacks.IncomingCallHandler
import com.wire.kalium.calling.types.Uint32_t
import com.wire.kalium.logic.callingLogger
import com.wire.kalium.logic.data.call.CallMapper
import com.wire.kalium.logic.data.call.CallRepository
import com.wire.kalium.logic.data.call.ConversationType
import com.wire.kalium.logic.data.id.FederatedIdMapper
import com.wire.kalium.logic.data.id.QualifiedIdMapper
import com.wire.kalium.logic.feature.call.CallStatus
import kotlinx.coroutines.CoroutineScope
import kotlinx.coroutines.launch

//TODO(testing): create unit test
class OnIncomingCall(
    private val callRepository: CallRepository,
    private val callMapper: CallMapper,
    private val qualifiedIdMapper: QualifiedIdMapper,
    private val federatedIdMapper: FederatedIdMapper,
    private val scope: CoroutineScope
) : IncomingCallHandler {
    override fun onIncomingCall(
        conversationIdString: String,
        messageTime: Uint32_t,
        userId: String,
        clientId: String,
        isVideoCall: Boolean,
        shouldRing: Boolean,
        conversationType: Int,
        arg: Pointer?
    ) {
<<<<<<< HEAD
        callingLogger.i("OnIncomingCall -> incoming call from $userId in conversation $conversationIdString at $messageTime")
        val conversationType = callMapper.fromIntToConversationType(conversationType)
        val isMuted = conversationType == ConversationType.Conference
=======
        callingLogger.i("[OnIncomingCall] -> ConversationId: $conversationId | UserId: $userId | shouldRing: $shouldRing")
        val mappedConversationType = callMapper.fromIntToConversationType(conversationType)
        val isMuted = mappedConversationType == ConversationType.Conference
>>>>>>> 9b242d94
        scope.launch {
            callRepository.createCall(
                conversationId = qualifiedIdMapper.fromStringToQualifiedID(conversationIdString),
                status = CallStatus.INCOMING,
                callerId = federatedIdMapper.parseToFederatedId(userId),
                isMuted = isMuted,
                isCameraOn = isVideoCall
            )
<<<<<<< HEAD
            callingLogger.i("OnIncomingCall -> incoming call for conversation $conversationIdString added to data flow")
=======
>>>>>>> 9b242d94
        }
    }
}<|MERGE_RESOLUTION|>--- conflicted
+++ resolved
@@ -31,15 +31,9 @@
         conversationType: Int,
         arg: Pointer?
     ) {
-<<<<<<< HEAD
-        callingLogger.i("OnIncomingCall -> incoming call from $userId in conversation $conversationIdString at $messageTime")
-        val conversationType = callMapper.fromIntToConversationType(conversationType)
-        val isMuted = conversationType == ConversationType.Conference
-=======
-        callingLogger.i("[OnIncomingCall] -> ConversationId: $conversationId | UserId: $userId | shouldRing: $shouldRing")
+        callingLogger.i("[OnIncomingCall] -> ConversationId: $conversationIdString | UserId: $userId | shouldRing: $shouldRing")
         val mappedConversationType = callMapper.fromIntToConversationType(conversationType)
         val isMuted = mappedConversationType == ConversationType.Conference
->>>>>>> 9b242d94
         scope.launch {
             callRepository.createCall(
                 conversationId = qualifiedIdMapper.fromStringToQualifiedID(conversationIdString),
@@ -48,10 +42,6 @@
                 isMuted = isMuted,
                 isCameraOn = isVideoCall
             )
-<<<<<<< HEAD
-            callingLogger.i("OnIncomingCall -> incoming call for conversation $conversationIdString added to data flow")
-=======
->>>>>>> 9b242d94
         }
     }
 }