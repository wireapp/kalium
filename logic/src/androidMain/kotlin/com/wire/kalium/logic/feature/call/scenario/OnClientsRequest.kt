package com.wire.kalium.logic.feature.call.scenario

import com.sun.jna.Pointer
import com.wire.kalium.calling.Calling
import com.wire.kalium.calling.callbacks.ClientsRequestHandler
import com.wire.kalium.calling.types.Handle
import com.wire.kalium.logic.callingLogger
import com.wire.kalium.logic.data.call.CallClient
import com.wire.kalium.logic.data.call.CallClientList
import com.wire.kalium.logic.data.conversation.ConversationRepository
import com.wire.kalium.logic.data.id.FederatedIdMapper
import com.wire.kalium.logic.data.id.QualifiedIdMapper
import com.wire.kalium.logic.functional.map
import com.wire.kalium.logic.functional.onFailure
import com.wire.kalium.logic.functional.onSuccess
import kotlinx.coroutines.CoroutineScope
import kotlinx.coroutines.launch

internal class OnClientsRequest(
    private val calling: Calling,
    private val selfUserId: String,
    private val conversationRepository: ConversationRepository,
    private val federatedIdMapper: FederatedIdMapper,
    private val qualifiedIdMapper: QualifiedIdMapper,
    private val callingScope: CoroutineScope
) : ClientsRequestHandler {

    override fun onClientsRequest(inst: Handle, conversationIdString: String, arg: Pointer?) {
        callingScope.launch {
<<<<<<< HEAD
            callingLogger.d("OnClientsRequest() -> Retrieving recipients $conversationIdString")
            val conversationIdWithDomain = qualifiedIdMapper.fromStringToQualifiedID(conversationIdString)
            val conversationRecipients = conversationRepository.getConversationRecipients(
                conversationId = conversationIdWithDomain
            )
=======
            callingLogger.d("[OnClientsRequest] -> ConversationId: $conversationId")
            val conversationRecipients =
                conversationRepository.getConversationRecipients(conversationId = conversationId.toConversationId())
>>>>>>> 9b242d94

            conversationRecipients.map { recipients ->
                callingLogger.d("[OnClientsRequest] -> Mapping ${recipients.size} recipients")
                recipients
                    .filter { it.id.value != selfUserId }
                    .flatMap { recipient ->
                        recipient.clients.map { clientId ->
                            CallClient(
                                userId = federatedIdMapper.parseToFederatedId(recipient.id),
                                clientId = clientId.value
                            )
                        }
                    }
            }.map {
                CallClientList(it)
            }.onSuccess { avsClients ->
                callingLogger.d("[OnClientsRequest] -> Sending recipients")
                // TODO: use a json serializer and not recreate everytime it is used
                val callClients = avsClients.toJsonString()
                calling.wcall_set_clients_for_conv(
                    inst = inst,
                    convId = federatedIdMapper.parseToFederatedId(conversationIdString),
                    clientsJson = callClients
                )
                callingLogger.d("[OnClientsRequest] -> Success")
            }.onFailure {
                callingLogger.d("[OnClientsRequest] -> Failure")
            }
        }
    }
}<|MERGE_RESOLUTION|>--- conflicted
+++ resolved
@@ -27,17 +27,11 @@
 
     override fun onClientsRequest(inst: Handle, conversationIdString: String, arg: Pointer?) {
         callingScope.launch {
-<<<<<<< HEAD
-            callingLogger.d("OnClientsRequest() -> Retrieving recipients $conversationIdString")
+            callingLogger.d("[OnClientsRequest] -> ConversationId: $conversationId")
             val conversationIdWithDomain = qualifiedIdMapper.fromStringToQualifiedID(conversationIdString)
             val conversationRecipients = conversationRepository.getConversationRecipients(
                 conversationId = conversationIdWithDomain
             )
-=======
-            callingLogger.d("[OnClientsRequest] -> ConversationId: $conversationId")
-            val conversationRecipients =
-                conversationRepository.getConversationRecipients(conversationId = conversationId.toConversationId())
->>>>>>> 9b242d94
 
             conversationRecipients.map { recipients ->
                 callingLogger.d("[OnClientsRequest] -> Mapping ${recipients.size} recipients")
