--- conflicted
+++ resolved
@@ -47,11 +47,7 @@
 
             participantsChange.members.map { member ->
                 val participant = participantMapper.fromCallMemberToParticipant(member)
-<<<<<<< HEAD
-                userRepository.userById(member.userId.toConversationId()).map {
-=======
-                userRepository.getUserInfo(mapQualifiedMemberId(memberList, member)).map {
->>>>>>> 016e196c
+                userRepository.userById(mapQualifiedMemberId(memberList, member)).map {
                     val updatedParticipant = participant.copy(
                         name = it.name!!,
                         avatarAssetId = it.completePicture
