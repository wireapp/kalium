--- conflicted
+++ resolved
@@ -37,16 +37,10 @@
         isTransient: Boolean,
         arg: Pointer?
     ): Int {
-<<<<<<< HEAD
-        callingLogger.i("OnSendOTR: conversationId = $conversationIdString")
+        callingLogger.i("[OnSendOTR] -> ConversationId: $conversationIdString")
         return if (selfUserId != userIdSelfString && selfClientId != clientIdSelfString) {
-            callingLogger.i("OnSendOTR -> sendHandler error called")
-=======
-        callingLogger.i("[OnSendOTR] -> ConversationId: $conversationId")
-        return if (selfUserId != userIdSelf && selfClientId != clientIdSelf) {
-            callingLogger.i("[OnSendOTR] -> selfUserId: $selfUserId != userIdSelf: $userIdSelf")
-            callingLogger.i("[OnSendOTR] -> selfClientId: $selfClientId != clientIdSelf: $clientIdSelf")
->>>>>>> 9b242d94
+            callingLogger.i("[OnSendOTR] -> selfUserId: $selfUserId != userIdSelf: $userIdSelfString")
+            callingLogger.i("[OnSendOTR] -> selfClientId: $selfClientId != clientIdSelf: $clientIdSelfString")
             AvsCallBackError.INVALID_ARGUMENT.value
         } else {
             callingLogger.i("[OnSendOTR] -> Success")
