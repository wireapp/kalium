/*
 * Wire
 * Copyright (C) 2023 Wire Swiss GmbH
 *
 * This program is free software: you can redistribute it and/or modify
 * it under the terms of the GNU General Public License as published by
 * the Free Software Foundation, either version 3 of the License, or
 * (at your option) any later version.
 *
 * This program is distributed in the hope that it will be useful,
 * but WITHOUT ANY WARRANTY; without even the implied warranty of
 * MERCHANTABILITY or FITNESS FOR A PARTICULAR PURPOSE. See the
 * GNU General Public License for more details.
 *
 * You should have received a copy of the GNU General Public License
 * along with this program. If not, see http://www.gnu.org/licenses/.
 */

package com.wire.kalium.logic.data.message

import androidx.paging.PagingConfig
import androidx.paging.PagingData
import androidx.paging.map
import com.wire.kalium.logic.data.id.ConversationId
import com.wire.kalium.logic.data.id.toDao
import com.wire.kalium.persistence.dao.message.KaliumPager
import com.wire.kalium.persistence.dao.message.MessageDAO
import com.wire.kalium.persistence.dao.message.MessageEntity
import kotlinx.coroutines.flow.Flow
import kotlinx.coroutines.flow.map

actual interface MessageRepositoryExtensions {
    suspend fun getPaginatedMessagesByConversationIdAndVisibility(
        conversationId: ConversationId,
        visibility: List<Message.Visibility>,
        pagingConfig: PagingConfig,
        startingOffset: Int
    ): Flow<PagingData<Message.Standalone>>

    suspend fun getPaginatedMessagesByConversationIdAndVisibilityAndContentType(
        conversationId: ConversationId,
        visibility: List<Message.Visibility>,
        contentTypes: List<MessageEntity.ContentType>,
        pagingConfig: PagingConfig,
    ): Flow<PagingData<Message.Standalone>>
}

actual class MessageRepositoryExtensionsImpl actual constructor(
    private val messageDAO: MessageDAO,
    private val messageMapper: MessageMapper,
) : MessageRepositoryExtensions {

    override suspend fun getPaginatedMessagesByConversationIdAndVisibility(
        conversationId: ConversationId,
        visibility: List<Message.Visibility>,
        pagingConfig: PagingConfig,
        startingOffset: Int
    ): Flow<PagingData<Message.Standalone>> {
        val pager: KaliumPager<MessageEntity> = messageDAO.platformExtensions.getPagerForConversation(
            conversationId.toDao(),
            visibility.map { it.toEntityVisibility() },
<<<<<<< HEAD
            null,
            pagingConfig
        )

        return pager.pagingDataFlow.map { pagingData: PagingData<MessageEntity> ->
            pagingData.map(messageMapper::fromEntityToMessage)
        }
    }

    override suspend fun getPaginatedMessagesByConversationIdAndVisibilityAndContentType(
        conversationId: ConversationId,
        visibility: List<Message.Visibility>,
        contentTypes: List<MessageEntity.ContentType>,
        pagingConfig: PagingConfig
    ): Flow<PagingData<Message.Standalone>> {
        val pager: KaliumPager<MessageEntity> = messageDAO.platformExtensions.getPagerForConversation(
            conversationId.toDao(),
            visibility.map { it.toEntityVisibility() },
            contentTypes,
            pagingConfig
=======
            pagingConfig,
            startingOffset
>>>>>>> b1cb22e6
        )

        return pager.pagingDataFlow.map { pagingData: PagingData<MessageEntity> ->
            pagingData.map(messageMapper::fromEntityToMessage)
        }
    }
}<|MERGE_RESOLUTION|>--- conflicted
+++ resolved
@@ -37,11 +37,11 @@
         startingOffset: Int
     ): Flow<PagingData<Message.Standalone>>
 
-    suspend fun getPaginatedMessagesByConversationIdAndVisibilityAndContentType(
+    suspend fun getPaginatedAssetMessagesByConversationIdAndVisibility(
         conversationId: ConversationId,
         visibility: List<Message.Visibility>,
-        contentTypes: List<MessageEntity.ContentType>,
         pagingConfig: PagingConfig,
+        startingOffset: Int
     ): Flow<PagingData<Message.Standalone>>
 }
 
@@ -59,9 +59,8 @@
         val pager: KaliumPager<MessageEntity> = messageDAO.platformExtensions.getPagerForConversation(
             conversationId.toDao(),
             visibility.map { it.toEntityVisibility() },
-<<<<<<< HEAD
-            null,
-            pagingConfig
+            pagingConfig,
+            startingOffset
         )
 
         return pager.pagingDataFlow.map { pagingData: PagingData<MessageEntity> ->
@@ -69,25 +68,21 @@
         }
     }
 
-    override suspend fun getPaginatedMessagesByConversationIdAndVisibilityAndContentType(
-        conversationId: ConversationId,
-        visibility: List<Message.Visibility>,
-        contentTypes: List<MessageEntity.ContentType>,
-        pagingConfig: PagingConfig
-    ): Flow<PagingData<Message.Standalone>> {
-        val pager: KaliumPager<MessageEntity> = messageDAO.platformExtensions.getPagerForConversation(
-            conversationId.toDao(),
-            visibility.map { it.toEntityVisibility() },
-            contentTypes,
-            pagingConfig
-=======
-            pagingConfig,
-            startingOffset
->>>>>>> b1cb22e6
-        )
+        override suspend fun getPaginatedAssetMessagesByConversationIdAndVisibility(
+            conversationId: ConversationId,
+            visibility: List<Message.Visibility>,
+            pagingConfig: PagingConfig,
+            startingOffset: Int
+        ): Flow<PagingData<Message.Standalone>> {
+            val pager: KaliumPager<MessageEntity> = messageDAO.platformExtensions.getPagerForConversationAssets(
+                conversationId.toDao(),
+                visibility.map { it.toEntityVisibility() },
+                pagingConfig,
+                startingOffset
+            )
 
-        return pager.pagingDataFlow.map { pagingData: PagingData<MessageEntity> ->
-            pagingData.map(messageMapper::fromEntityToMessage)
-        }
+            return pager.pagingDataFlow.map { pagingData: PagingData<MessageEntity> ->
+                pagingData.map(messageMapper::fromEntityToMessage)
+            }
     }
 }