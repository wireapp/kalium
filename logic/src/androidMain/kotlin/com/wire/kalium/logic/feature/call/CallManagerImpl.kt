--- conflicted
+++ resolved
@@ -224,9 +224,6 @@
     }
 
     override suspend fun rejectCall(conversationId: ConversationId) = withCalling {
-<<<<<<< HEAD
-        callingLogger.d("$TAG -> rejecting call for conversation = $conversationId..")
-=======
         callingLogger.d("[$TAG][rejectCall] -> ConversationId: [$conversationId]")
         val conversationType = callRepository.getLastCallConversationTypeByConversationId(conversationId = conversationId)
 
@@ -237,15 +234,10 @@
         )
 
         callingLogger.d("[$TAG][rejectCall] -> Calling wcall_reject()")
->>>>>>> 9b242d94
         wcall_reject(
             inst = deferredHandle.await(),
             conversationId = federatedIdMapper.parseToFederatedId(conversationId)
         )
-<<<<<<< HEAD
-        callingLogger.d("$TAG - wcall_reject() called -> call for conversation = $conversationId rejected")
-=======
->>>>>>> 9b242d94
     }
 
     override suspend fun muteCall(shouldMute: Boolean) = withCalling {
