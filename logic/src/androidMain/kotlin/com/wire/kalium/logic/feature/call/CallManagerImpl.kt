package com.wire.kalium.logic.feature.call

import com.sun.jna.Pointer
import com.wire.kalium.calling.CallTypeCalling
import com.wire.kalium.calling.Calling
import com.wire.kalium.calling.callbacks.CallConfigRequestHandler
import com.wire.kalium.calling.types.Handle
import com.wire.kalium.calling.types.Size_t
import com.wire.kalium.calling.types.Uint32_t
import com.wire.kalium.logic.data.call.CallMapper
import com.wire.kalium.logic.data.call.CallRepository
import com.wire.kalium.logic.data.call.CallType
import com.wire.kalium.logic.data.call.ConversationType
import com.wire.kalium.logic.data.client.ClientRepository
import com.wire.kalium.logic.data.conversation.ClientId
import com.wire.kalium.logic.data.id.ConversationId
import com.wire.kalium.logic.data.id.asString
import com.wire.kalium.logic.data.id.toConversationId
import com.wire.kalium.logic.data.message.Message
import com.wire.kalium.logic.data.message.MessageContent
import com.wire.kalium.logic.data.user.UserId
import com.wire.kalium.logic.data.user.UserRepository
import com.wire.kalium.logic.data.user.toUserId
import com.wire.kalium.logic.feature.message.MessageSender
import com.wire.kalium.logic.callingLogger
import com.wire.kalium.logic.util.toInt
import com.wire.kalium.logic.util.toTimeInMillis
import kotlinx.coroutines.CoroutineScope
import kotlinx.coroutines.CoroutineStart
import kotlinx.coroutines.Deferred
import kotlinx.coroutines.Dispatchers
import kotlinx.coroutines.SupervisorJob
import kotlinx.coroutines.async
import kotlinx.coroutines.flow.MutableStateFlow
import kotlinx.coroutines.flow.StateFlow
import kotlinx.coroutines.flow.asStateFlow
import kotlinx.coroutines.flow.first
import kotlinx.coroutines.flow.update
import kotlinx.coroutines.launch

actual class CallManagerImpl(
    private val calling: Calling,
    private val callRepository: CallRepository,
    private val userRepository: UserRepository,
    private val clientRepository: ClientRepository,
    private val callMapper: CallMapper,
    val messageSender: MessageSender
) : CallManager, CallConfigRequestHandler {

    private val job = SupervisorJob() // TODO clear job method
    private val scope = CoroutineScope(job + Dispatchers.IO)
    private val deferredHandle: Deferred<Handle>

    private val _calls = MutableStateFlow(listOf<Call>())
    override val allCalls = _calls.asStateFlow()

    private val clientId: Deferred<ClientId> = scope.async(start = CoroutineStart.LAZY) {
        clientRepository.currentClientId().fold({
            TODO("adjust correct variable calling")
        }, {
            callingLogger.d("$TAG - clientId $it")
            it
        })
    }
    private val userId: Deferred<UserId> = scope.async(start = CoroutineStart.LAZY) {
        userRepository.getSelfUser().first().id.also {
            callingLogger.d("$TAG - userId $it")
        }
    }

    init {
        deferredHandle = startHandleAsync()
    }

    private fun updateCallStatusById(conversationId: String, status: CallStatus) {
        _calls.update {
            mutableListOf<Call>().apply {
                addAll(it)

                val callIndex = it.indexOfFirst { call -> call.conversationId.asString() == conversationId }
                if (callIndex == -1) {
                    add(
                        Call(
                            conversationId = conversationId.toConversationId(),
                            status = status
                        )
                    )
                } else {
                    this[callIndex] = this[callIndex].copy(
                        status = status
                    )
                }
            }
        }
    }

    private fun startHandleAsync() = scope.async(start = CoroutineStart.LAZY) {
        val selfUserId = userId.await().asString()
        val selfClientId = clientId.await().value
        calling.wcall_create(
            userId = selfUserId,
            clientId = selfClientId,
            readyHandler = { version: Int, arg: Pointer? ->
                callingLogger.i("$TAG -> readyHandler")
            },
            sendHandler = { _, conversationId, avsSelfUserId, avsSelfClientId, _, _, data, _, _, _ ->
                if (selfUserId != avsSelfUserId && selfClientId != avsSelfClientId) {
                    callingLogger.i("$TAG -> sendHandler error")
                    AvsCallBackError.INVALID_ARGUMENT.value
                } else {
                    scope.launch {
                        val messageString = data?.getString(0, UTF8_ENCODING)
                        messageString?.let {
                            sendCallingMessage(conversationId.toConversationId(), avsSelfUserId.toUserId(), ClientId(avsSelfClientId), it)
                        }
                    }
                    callingLogger.i("$TAG -> sendHandler success")
                    AvsCallBackError.None.value
                }
            },
            sftRequestHandler = { ctx: Pointer?, url: String, data: Pointer?, length: Size_t, arg: Pointer? ->
                callingLogger.i("$TAG -> sftRequestHandler")
                0
            },
            incomingCallHandler = { conversationId: String, messageTime: Uint32_t, userId: String, clientId: String, isVideoCall: Boolean,
                                    shouldRing: Boolean, conversationType: Int, arg: Pointer? ->
                callingLogger.i("$TAG -> incomingCallHandler")
                updateCallStatusById(
                    conversationId = conversationId,
                    status = CallStatus.INCOMING
                )
            },
            missedCallHandler = { conversationId: String, messageTime: Uint32_t, userId: String, isVideoCall: Boolean, arg: Pointer? ->
                callingLogger.i("$TAG -> missedCallHandler")
                updateCallStatusById(
                    conversationId = conversationId,
                    status = CallStatus.MISSED
                )
            },
            answeredCallHandler = { conversationId: String, arg: Pointer? ->
                callingLogger.i("$TAG -> answeredCallHandler")
                updateCallStatusById(
                    conversationId = conversationId,
                    status = CallStatus.ANSWERED
                )
            },
            establishedCallHandler = { conversationId: String, userId: String, clientId: String, arg: Pointer? ->
                callingLogger.i("$TAG -> establishedCallHandler")
                updateCallStatusById(
                    conversationId = conversationId,
                    status = CallStatus.ESTABLISHED
                )
            },
            closeCallHandler = { reason: Int, conversationId: String, messageTime: Uint32_t, userId: String, clientId: String,
                                 arg: Pointer? ->
                callingLogger.i("$TAG -> closeCallHandler")
                updateCallStatusById(
                    conversationId = conversationId,
                    status = CallStatus.CLOSED
                )
            },
            metricsHandler = { conversationId: String, metricsJson: String, arg: Pointer? ->
                callingLogger.i("$TAG -> metricsHandler")
            },
            callConfigRequestHandler = this@CallManagerImpl,
            constantBitRateStateChangeHandler = { userId: String, clientId: String, isEnabled: Boolean, arg: Pointer? ->
                callingLogger.i("$TAG -> constantBitRateStateChangeHandler")
            },
            videoReceiveStateHandler = { conversationId: String, userId: String, clientId: String, state: Int, arg: Pointer? ->
                callingLogger.i("$TAG -> videoReceiveStateHandler")
            },
            arg = null
        )
    }

    private suspend fun <T> withCalling(action: suspend Calling.(handle: Handle) -> T): T {
        val handle = deferredHandle.await()
        return calling.action(handle)
    }

    override suspend fun onCallingMessageReceived(message: Message, content: MessageContent.Calling) =
        withCalling {
            val msg = content.value.toByteArray()

            val currTime = System.currentTimeMillis()
            val msgTime = message.date.toTimeInMillis()

            wcall_recv_msg(
                inst = deferredHandle.await(),
                msg = msg,
                len = msg.size,
                curr_time = Uint32_t(value = currTime / 1000),
                msg_time = Uint32_t(value = msgTime / 1000),
                convId = message.conversationId.asString(),
                userId = message.senderUserId.asString(),
                clientId = message.senderClientId.value
            )
            callingLogger.d("$TAG - onCallingMessageReceived")
        }

    override suspend fun startCall(conversationId: ConversationId, callType: CallType, conversationType: ConversationType, isAudioCbr: Boolean) {
        callingLogger.d("$TAG -> starting call..")
        withCalling {
            val avsCallType = callMapper.toCallTypeCalling(callType)
            val avsConversationType = callMapper.toConversationTypeCalling(conversationType)
            wcall_start(deferredHandle.await(), conversationId.asString(), avsCallType.avsValue, avsConversationType.avsValue, isAudioCbr.toInt())
        }
    }

    override suspend fun answerCall(conversationId: ConversationId) = withCalling {
        callingLogger.d("$TAG -> answering call..")
        calling.wcall_answer(
            inst = deferredHandle.await(),
            conversationId = conversationId.asString(),
            callType = CallTypeCalling.AUDIO.avsValue,
            cbrEnabled = false
        )
    }

    override suspend fun endCall(conversationId: ConversationId) = withCalling {
        callingLogger.d("$TAG -> ending Call..")
        wcall_end(inst = deferredHandle.await(), conversationId = conversationId.asString())
    }

    override suspend fun rejectCall(conversationId: ConversationId) = withCalling {
        callingLogger.d("$TAG -> rejecting call..")
        wcall_reject(inst = deferredHandle.await(), conversationId = conversationId.asString())
    }

    override suspend fun muteCall(shouldMute: Boolean) = withCalling {
<<<<<<< HEAD
        val logString =  if (shouldMute)  "muting" else "un-muting"
        callingLogger.d("$TAG -> $logString call..")
        wcall_set_mute(deferredHandle.await(), muted =  shouldMute.toInt())
=======
        val logString = if (shouldMute) "muting" else "un-muting"
        kaliumLogger.d("$TAG -> $logString call..")
        wcall_set_mute(deferredHandle.await(), muted = shouldMute.toInt())
>>>>>>> 64bd9a5b
    }

    override fun onConfigRequest(inst: Handle, arg: Pointer?): Int {
        scope.launch {
            val config = callRepository.getCallConfigResponse(limit = null)
                .fold({
                    TODO("")
                }, {
                    it
                })

            withCalling {
                wcall_config_update(
                    inst = inst,
                    error = 0, // TODO: http error from internal json
                    jsonString = config
                )
            }
            callingLogger.i("$TAG - onConfigRequest")
        }

        return 0
    }

    companion object {
        private const val TAG = "CallManager"
        private const val UTF8_ENCODING = "UTF-8"
    }
}<|MERGE_RESOLUTION|>--- conflicted
+++ resolved
@@ -228,15 +228,9 @@
     }
 
     override suspend fun muteCall(shouldMute: Boolean) = withCalling {
-<<<<<<< HEAD
-        val logString =  if (shouldMute)  "muting" else "un-muting"
+        val logString = if (shouldMute) "muting" else "un-muting"
         callingLogger.d("$TAG -> $logString call..")
-        wcall_set_mute(deferredHandle.await(), muted =  shouldMute.toInt())
-=======
-        val logString = if (shouldMute) "muting" else "un-muting"
-        kaliumLogger.d("$TAG -> $logString call..")
         wcall_set_mute(deferredHandle.await(), muted = shouldMute.toInt())
->>>>>>> 64bd9a5b
     }
 
     override fun onConfigRequest(inst: Handle, arg: Pointer?): Int {
