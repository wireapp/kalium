package com.wire.kalium.logic.feature.call

import com.sun.jna.Pointer
import com.wire.kalium.calling.CallTypeCalling
import com.wire.kalium.calling.Calling
import com.wire.kalium.calling.types.Handle
import com.wire.kalium.calling.types.Uint32_t
import com.wire.kalium.logic.callingLogger
import com.wire.kalium.logic.data.call.CallMapper
import com.wire.kalium.logic.data.call.CallRepository
import com.wire.kalium.logic.data.call.CallType
import com.wire.kalium.logic.data.call.ConversationType
import com.wire.kalium.logic.data.client.ClientRepository
import com.wire.kalium.logic.data.conversation.ClientId
import com.wire.kalium.logic.data.id.ConversationId
import com.wire.kalium.logic.data.message.Message
import com.wire.kalium.logic.data.message.MessageContent
import com.wire.kalium.logic.data.user.UserId
import com.wire.kalium.logic.data.user.UserRepository
import com.wire.kalium.logic.feature.call.scenario.OnAnsweredCall
import com.wire.kalium.logic.feature.call.scenario.OnCloseCall
import com.wire.kalium.logic.feature.call.scenario.OnConfigRequest
import com.wire.kalium.logic.feature.call.scenario.OnEstablishedCall
import com.wire.kalium.logic.feature.call.scenario.OnIncomingCall
import com.wire.kalium.logic.feature.call.scenario.OnMissedCall
import com.wire.kalium.logic.feature.call.scenario.OnParticipantListChanged
import com.wire.kalium.logic.feature.call.scenario.OnSFTRequest
import com.wire.kalium.logic.feature.call.scenario.OnSendOTR
import com.wire.kalium.logic.feature.message.MessageSender
import com.wire.kalium.logic.functional.fold
import com.wire.kalium.logic.util.toInt
import com.wire.kalium.logic.util.toTimeInMillis
import kotlinx.coroutines.CoroutineScope
import kotlinx.coroutines.CoroutineStart
import kotlinx.coroutines.Deferred
import kotlinx.coroutines.Dispatchers
import kotlinx.coroutines.SupervisorJob
import kotlinx.coroutines.async
import kotlinx.coroutines.flow.first
import kotlinx.coroutines.launch

actual class CallManagerImpl(
    private val calling: Calling,
    private val callRepository: CallRepository,
    private val userRepository: UserRepository,
    private val clientRepository: ClientRepository,
    private val callMapper: CallMapper,
    private val messageSender: MessageSender
) : CallManager {

    private val job = SupervisorJob() // TODO(calling): clear job method
    private val scope = CoroutineScope(job + Dispatchers.IO)
    private val deferredHandle: Deferred<Handle> = startHandleAsync()

    private val strongReferences = mutableListOf<Any>()
    private fun <T : Any> T.keepingStrongReference(): T {
        strongReferences.add(this)
        return this
    }

    private val clientId: Deferred<ClientId> = scope.async(start = CoroutineStart.LAZY) {
        clientRepository.currentClientId().fold({
            TODO("adjust correct variable calling")
        }, {
            callingLogger.d("$TAG - clientId $it")
            it
        })
    }
    private val userId: Deferred<UserId> = scope.async(start = CoroutineStart.LAZY) {
        userRepository.getSelfUser().first().id.also {
            callingLogger.d("$TAG - userId $it")
        }
    }

    private fun startHandleAsync() = scope.async(start = CoroutineStart.LAZY) {
        val selfUserId = userId.await().toString()
        val selfClientId = clientId.await().value
        val handle = calling.wcall_create(
            userId = selfUserId,
            clientId = selfClientId,
            readyHandler = { version: Int, arg: Pointer? ->
                callingLogger.i("$TAG -> readyHandler")
                onCallingReady()
            }.keepingStrongReference(),
            //TODO(refactor): inject all of these CallbackHandlers in class constructor
<<<<<<< HEAD
            sendHandler = OnSendOTR(deferredHandle, calling, selfUserId, selfClientId, messageSender, scope),
            sftRequestHandler = OnSFTRequest(deferredHandle, calling, callRepository, scope),
            incomingCallHandler = OnIncomingCall(callRepository, scope),
            missedCallHandler = OnMissedCall(callRepository),
            answeredCallHandler = OnAnsweredCall(callRepository),
            establishedCallHandler = OnEstablishedCall(callRepository),
            closeCallHandler = OnCloseCall(callRepository),
=======
            sendHandler = OnSendOTR(deferredHandle, calling, selfUserId, selfClientId, messageSender, scope).keepingStrongReference(),
            sftRequestHandler = OnSFTRequest(deferredHandle, calling, callRepository, scope).keepingStrongReference(),
            incomingCallHandler = OnIncomingCall(callRepository).keepingStrongReference(),
            missedCallHandler = OnMissedCall(callRepository).keepingStrongReference(),
            answeredCallHandler = OnAnsweredCall(callRepository).keepingStrongReference(),
            establishedCallHandler = OnEstablishedCall(callRepository).keepingStrongReference(),
            closeCallHandler = OnCloseCall(callRepository).keepingStrongReference(),
>>>>>>> 9426b097
            metricsHandler = { conversationId: String, metricsJson: String, arg: Pointer? ->
                callingLogger.i("$TAG -> metricsHandler")
            }.keepingStrongReference(),
            callConfigRequestHandler = OnConfigRequest(calling, callRepository, scope).keepingStrongReference(),
            constantBitRateStateChangeHandler = { userId: String, clientId: String, isEnabled: Boolean, arg: Pointer? ->
                callingLogger.i("$TAG -> constantBitRateStateChangeHandler")
            }.keepingStrongReference(),
            videoReceiveStateHandler = { conversationId: String, userId: String, clientId: String, state: Int, arg: Pointer? ->
                callingLogger.i("$TAG -> videoReceiveStateHandler")
            }.keepingStrongReference(),
            arg = null
        )
        callingLogger.d("$TAG - wcall_create() called")
        handle
    }

    private suspend fun <T> withCalling(action: suspend Calling.(handle: Handle) -> T): T {
        val handle = deferredHandle.await()
        return calling.action(handle)
    }

    override suspend fun onCallingMessageReceived(message: Message, content: MessageContent.Calling) =
        withCalling {
            callingLogger.i("$TAG - onCallingMessageReceived called")
            val msg = content.value.toByteArray()

            val currTime = System.currentTimeMillis()
            val msgTime = message.date.toTimeInMillis()

            wcall_recv_msg(
                inst = deferredHandle.await(),
                msg = msg,
                len = msg.size,
                curr_time = Uint32_t(value = currTime / 1000),
                msg_time = Uint32_t(value = msgTime / 1000),
                convId = message.conversationId.toString(),
                userId = message.senderUserId.toString(),
                clientId = message.senderClientId.value
            )
            callingLogger.i("$TAG - wcall_recv_msg() called")
        }

    override suspend fun startCall(
        conversationId: ConversationId,
        callType: CallType,
        conversationType: ConversationType,
        isAudioCbr: Boolean
    ) {
        callingLogger.d("$TAG -> starting call for conversation = $conversationId..")
        callRepository.createCall(
            conversationId = conversationId,
            status = CallStatus.STARTED,
            callerId = userId.await().toString()
        )

        withCalling {
            val avsCallType = callMapper.toCallTypeCalling(callType)
            val avsConversationType = callMapper.toConversationTypeCalling(conversationType)
            wcall_start(
                deferredHandle.await(),
                conversationId.toString(),
                avsCallType.avsValue,
                avsConversationType.avsValue,
                isAudioCbr.toInt()
            )

            callingLogger.d("$TAG - wcall_start() called -> Call for conversation = $conversationId started")
        }
    }

    override suspend fun answerCall(conversationId: ConversationId) = withCalling {
        callingLogger.d("$TAG -> answering call for conversation = $conversationId..")
        wcall_answer(
            inst = deferredHandle.await(),
            conversationId = conversationId.toString(),
            callType = CallTypeCalling.AUDIO.avsValue,
            cbrEnabled = false
        )
        callingLogger.d("$TAG - wcall_answer() called -> Incoming call for conversation = $conversationId answered")
    }

    override suspend fun endCall(conversationId: ConversationId) = withCalling {
        callingLogger.d("$TAG -> ending Call for conversation = $conversationId..")
        wcall_end(inst = deferredHandle.await(), conversationId = conversationId.toString())
        callingLogger.d("$TAG - wcall_end() called -> call for conversation = $conversationId ended")
    }

    override suspend fun rejectCall(conversationId: ConversationId) = withCalling {
        callingLogger.d("$TAG -> rejecting call for conversation = $conversationId..")
        wcall_reject(inst = deferredHandle.await(), conversationId = conversationId.toString())
        callRepository.updateCallStatusById(
            conversationId = conversationId.toString(),
            status = CallStatus.CLOSED
        )
        callingLogger.d("$TAG - wcall_reject() called -> call for conversation = $conversationId rejected")
    }

    override suspend fun muteCall(shouldMute: Boolean) = withCalling {
        val logString = if (shouldMute) "muting" else "un-muting"
        callingLogger.d("$TAG -> $logString call..")
        wcall_set_mute(deferredHandle.await(), muted = shouldMute.toInt())
        callingLogger.d("$TAG - wcall_set_mute() called")
    }

    /**
     * onCallingReady
     * Will start the handlers for: ParticipantsChanged, NetworkQuality, ClientsRequest and ActiveSpeaker
     */
    private fun onCallingReady() {
        scope.launch {
            withCalling {
                val onParticipantListChanged = OnParticipantListChanged(
                    handle = deferredHandle.await(),
                    calling = calling,
                    callRepository = callRepository,
                    participantMapper = callMapper.participantMapper
                ).keepingStrongReference()

                wcall_set_participant_changed_handler(
                    inst = deferredHandle.await(),
                    wcall_participant_changed_h = onParticipantListChanged,
                    arg = null
                )
                callingLogger.d("$TAG - wcall_set_participant_changed_handler() called")
            }
        }

        // TODO(calling): Network Quality handler
        // TODO(calling): Clients Request handler
        // TODO(calling): Active Speakers handler
    }

    companion object {
        const val TAG = "CallManager"
        const val UTF8_ENCODING = "UTF-8"
    }
}<|MERGE_RESOLUTION|>--- conflicted
+++ resolved
@@ -83,23 +83,13 @@
                 onCallingReady()
             }.keepingStrongReference(),
             //TODO(refactor): inject all of these CallbackHandlers in class constructor
-<<<<<<< HEAD
-            sendHandler = OnSendOTR(deferredHandle, calling, selfUserId, selfClientId, messageSender, scope),
-            sftRequestHandler = OnSFTRequest(deferredHandle, calling, callRepository, scope),
-            incomingCallHandler = OnIncomingCall(callRepository, scope),
-            missedCallHandler = OnMissedCall(callRepository),
-            answeredCallHandler = OnAnsweredCall(callRepository),
-            establishedCallHandler = OnEstablishedCall(callRepository),
-            closeCallHandler = OnCloseCall(callRepository),
-=======
             sendHandler = OnSendOTR(deferredHandle, calling, selfUserId, selfClientId, messageSender, scope).keepingStrongReference(),
             sftRequestHandler = OnSFTRequest(deferredHandle, calling, callRepository, scope).keepingStrongReference(),
-            incomingCallHandler = OnIncomingCall(callRepository).keepingStrongReference(),
+            incomingCallHandler = OnIncomingCall(callRepository, scope).keepingStrongReference(),
             missedCallHandler = OnMissedCall(callRepository).keepingStrongReference(),
             answeredCallHandler = OnAnsweredCall(callRepository).keepingStrongReference(),
             establishedCallHandler = OnEstablishedCall(callRepository).keepingStrongReference(),
             closeCallHandler = OnCloseCall(callRepository).keepingStrongReference(),
->>>>>>> 9426b097
             metricsHandler = { conversationId: String, metricsJson: String, arg: Pointer? ->
                 callingLogger.i("$TAG -> metricsHandler")
             }.keepingStrongReference(),
