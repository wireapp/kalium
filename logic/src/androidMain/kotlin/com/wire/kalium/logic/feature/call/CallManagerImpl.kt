package com.wire.kalium.logic.feature.call

import com.sun.jna.Pointer
import com.wire.kalium.calling.CallTypeCalling
import com.wire.kalium.calling.Calling
import com.wire.kalium.calling.callbacks.ConstantBitRateStateChangeHandler
import com.wire.kalium.calling.callbacks.MetricsHandler
import com.wire.kalium.calling.callbacks.ReadyHandler
import com.wire.kalium.calling.types.Handle
import com.wire.kalium.calling.types.Uint32_t
import com.wire.kalium.logic.callingLogger
import com.wire.kalium.logic.data.call.mapper.CallMapper
import com.wire.kalium.logic.data.call.CallRepository
import com.wire.kalium.logic.data.call.CallType
import com.wire.kalium.logic.data.call.ConversationType
import com.wire.kalium.logic.data.call.VideoState
import com.wire.kalium.logic.data.call.VideoStateChecker
import com.wire.kalium.logic.data.call.mapper.ParticipantMapperImpl
import com.wire.kalium.logic.data.client.ClientRepository
import com.wire.kalium.logic.data.conversation.ClientId
import com.wire.kalium.logic.data.conversation.ConversationRepository
import com.wire.kalium.logic.data.id.ConversationId
import com.wire.kalium.logic.data.id.FederatedIdMapper
import com.wire.kalium.logic.data.id.QualifiedIdMapper
import com.wire.kalium.logic.data.message.MessageContent
import com.wire.kalium.logic.data.user.UserId
import com.wire.kalium.logic.data.user.UserRepository
import com.wire.kalium.logic.feature.call.scenario.OnActiveSpeakers
import com.wire.kalium.logic.feature.call.scenario.OnAnsweredCall
import com.wire.kalium.logic.feature.call.scenario.OnClientsRequest
import com.wire.kalium.logic.feature.call.scenario.OnCloseCall
import com.wire.kalium.logic.feature.call.scenario.OnConfigRequest
import com.wire.kalium.logic.feature.call.scenario.OnEstablishedCall
import com.wire.kalium.logic.feature.call.scenario.OnIncomingCall
import com.wire.kalium.logic.feature.call.scenario.OnMissedCall
import com.wire.kalium.logic.feature.call.scenario.OnNetworkQualityChanged
import com.wire.kalium.logic.feature.call.scenario.OnParticipantListChanged
import com.wire.kalium.logic.feature.call.scenario.OnParticipantsVideoStateChanged
import com.wire.kalium.logic.feature.call.scenario.OnSFTRequest
import com.wire.kalium.logic.feature.call.scenario.OnSendOTR
import com.wire.kalium.logic.feature.message.MessageSender
import com.wire.kalium.logic.functional.fold
import com.wire.kalium.logic.util.toInt
import com.wire.kalium.logic.util.toTimeInMillis
import com.wire.kalium.util.KaliumDispatcher
import com.wire.kalium.util.KaliumDispatcherImpl
import kotlinx.coroutines.CoroutineScope
import kotlinx.coroutines.CoroutineStart
import kotlinx.coroutines.Deferred
import kotlinx.coroutines.Job
import kotlinx.coroutines.SupervisorJob
import kotlinx.coroutines.async
import kotlinx.coroutines.flow.first
import kotlinx.coroutines.launch
import com.wire.kalium.logger.obfuscateId
import com.wire.kalium.logger.obfuscateDomain
import com.wire.kalium.logic.data.call.CallClient
import com.wire.kalium.logic.data.call.CallClientList
import com.wire.kalium.logic.data.message.Message

@Suppress("LongParameterList", "TooManyFunctions")
class CallManagerImpl internal constructor(
    private val calling: Calling,
    private val callRepository: CallRepository,
    private val userRepository: UserRepository,
    private val clientRepository: ClientRepository,
    private val conversationRepository: ConversationRepository,
    private val messageSender: MessageSender,
    kaliumDispatchers: KaliumDispatcher = KaliumDispatcherImpl,
    private val callMapper: CallMapper,
    private val federatedIdMapper: FederatedIdMapper,
    private val qualifiedIdMapper: QualifiedIdMapper,
    private val videoStateChecker: VideoStateChecker
) : CallManager {

    private val job = SupervisorJob() // TODO(calling): clear job method
    private val scope = CoroutineScope(job + kaliumDispatchers.io)
    private val deferredHandle: Deferred<Handle> = startHandleAsync()

    private val strongReferences = mutableListOf<Any>()
    private fun <T : Any> T.keepingStrongReference(): T {
        strongReferences.add(this)
        return this
    }

    private val clientId: Deferred<ClientId> = scope.async(start = CoroutineStart.LAZY) {
        clientRepository.currentClientId().fold({
            TODO("adjust correct variable calling")
        }, {
            callingLogger.d("$TAG - clientId $it")
            it
        })
    }
    private val userId: Deferred<UserId> = scope.async(start = CoroutineStart.LAZY) {
        userRepository.observeSelfUser().first().id.also {
            callingLogger.d("$TAG - userId ${it.value.obfuscateId()}@${it.domain.obfuscateDomain()}")
        }
    }

    private fun startHandleAsync(): Deferred<Handle> = scope.async(start = CoroutineStart.LAZY) {
        val selfUserId = federatedIdMapper.parseToFederatedId(userId.await())
        val selfClientId = clientId.await().value

        val waitInitializationJob = Job()

        val handle = calling.wcall_create(
            userId = selfUserId,
            clientId = selfClientId,
            readyHandler = ReadyHandler { version: Int, arg: Pointer? ->
                callingLogger.i("$TAG -> readyHandler; version=$version; arg=$arg")
                onCallingReady()
                waitInitializationJob.complete()
                Unit
            }.keepingStrongReference(),
            // TODO(refactor): inject all of these CallbackHandlers in class constructor
            sendHandler = OnSendOTR(
                deferredHandle,
                calling,
                qualifiedIdMapper,
                selfUserId,
                selfClientId,
                messageSender,
                scope,
                callMapper
            ).keepingStrongReference(),
            sftRequestHandler = OnSFTRequest(deferredHandle, calling, callRepository, scope).keepingStrongReference(),
            incomingCallHandler = OnIncomingCall(callRepository, callMapper, qualifiedIdMapper, scope).keepingStrongReference(),
            missedCallHandler = OnMissedCall,
            answeredCallHandler = OnAnsweredCall(callRepository, scope, qualifiedIdMapper).keepingStrongReference(),
            establishedCallHandler = OnEstablishedCall(callRepository, scope, qualifiedIdMapper).keepingStrongReference(),
            closeCallHandler = OnCloseCall(callRepository, scope, qualifiedIdMapper).keepingStrongReference(),
            metricsHandler = MetricsHandler { conversationId: String, metricsJson: String, arg: Pointer? ->
                callingLogger.i("$TAG -> metricsHandler")
            }.keepingStrongReference(),
            callConfigRequestHandler = OnConfigRequest(calling, callRepository, scope).keepingStrongReference(),
            constantBitRateStateChangeHandler =
            ConstantBitRateStateChangeHandler { userId: String, clientId: String, isEnabled: Boolean, arg: Pointer? ->
                callingLogger.i("$TAG -> constantBitRateStateChangeHandler")
            }.keepingStrongReference(),
            videoReceiveStateHandler = OnParticipantsVideoStateChanged(),
            arg = null
        )
        callingLogger.d("$TAG - wcall_create() called")
        // TODO(edge-case): Add a timeout. Perhaps make some functions (like onCallingMessageReceived) return Eithers.
        waitInitializationJob.join()
        handle
    }

    private suspend fun <T> withCalling(action: suspend Calling.(handle: Handle) -> T): T {
        val handle = deferredHandle.await()
        return calling.action(handle)
    }

    override suspend fun onCallingMessageReceived(
        message: Message.Signaling,
        content: MessageContent.Calling,
    ) =
        withCalling {
            callingLogger.i("$TAG - onCallingMessageReceived called")
            val msg = content.value.toByteArray()

            val currTime = System.currentTimeMillis()
            val msgTime = message.date.toTimeInMillis()

            wcall_recv_msg(
                inst = deferredHandle.await(),
                msg = msg,
                len = msg.size,
                curr_time = Uint32_t(value = currTime / 1000),
                msg_time = Uint32_t(value = msgTime / 1000),
                convId = federatedIdMapper.parseToFederatedId(message.conversationId),
                userId = federatedIdMapper.parseToFederatedId(message.senderUserId),
                clientId = message.senderClientId.value
            )
            callingLogger.i("$TAG - wcall_recv_msg() called")
        }

    override suspend fun startCall(
        conversationId: ConversationId,
        callType: CallType,
        conversationType: ConversationType,
        isAudioCbr: Boolean
    ) {
        callingLogger.d(
            "$TAG -> starting call for conversation = " +
                    "${conversationId.value.obfuscateId()}@${conversationId.domain.obfuscateDomain()}.."
        )
        val isCameraOn = callType == CallType.VIDEO
        callRepository.createCall(
            conversationId = conversationId,
            status = CallStatus.STARTED,
            isMuted = false,
            isCameraOn = isCameraOn,
            callerId = userId.await().toString()
        )

        withCalling {
            val avsCallType = callMapper.toCallTypeCalling(callType)
            val avsConversationType = callMapper.toConversationTypeCalling(conversationType)
            // TODO: Handle response. Possible failure?
            wcall_start(
                deferredHandle.await(),
                federatedIdMapper.parseToFederatedId(conversationId),
                avsCallType.avsValue,
                avsConversationType.avsValue,
                isAudioCbr.toInt()
            )

            callingLogger.d(
                "$TAG - wcall_start() called -> Call for conversation = " +
                        "${conversationId.value.obfuscateId()}@${conversationId.domain.obfuscateDomain()} started"
            )
        }
    }

    override suspend fun answerCall(conversationId: ConversationId) = withCalling {
        callingLogger.d(
            "$TAG -> answering call for conversation = " +
                    "${conversationId.value.obfuscateId()}@${conversationId.domain.obfuscateDomain()}.."
        )
        wcall_answer(
            inst = deferredHandle.await(),
            conversationId = federatedIdMapper.parseToFederatedId(conversationId),
            callType = CallTypeCalling.AUDIO.avsValue,
            cbrEnabled = false
        )
        callingLogger.d(
            "$TAG - wcall_answer() called -> Incoming call for conversation = " +
                    "${conversationId.value.obfuscateId()}@${conversationId.domain.obfuscateDomain()} answered"
        )
    }

    override suspend fun endCall(conversationId: ConversationId) = withCalling {
<<<<<<< HEAD
        callingLogger.d("[$TAG][endCall] -> ConversationId: [$conversationId]")
=======
        callingLogger.d(
            "[$TAG][endCall] -> ConversationId: " +
                    "[${conversationId.value.obfuscateId()}@${conversationId.domain.obfuscateDomain()}]"
        )
        val conversationType = callRepository.getLastCallConversationTypeByConversationId(conversationId = conversationId)

        callingLogger.d("[$TAG][endCall] -> ConversationType: [$conversationType]")
        callRepository.updateCallStatusById(
            conversationIdString = conversationId.toString(),
            status = if (conversationType == Conversation.Type.GROUP) CallStatus.STILL_ONGOING else CallStatus.CLOSED
        )

>>>>>>> b441c5d1
        callingLogger.d("[$TAG][endCall] -> Calling wcall_end()")
        wcall_end(
            inst = deferredHandle.await(),
            conversationId = federatedIdMapper.parseToFederatedId(conversationId)
        )
    }

    override suspend fun rejectCall(conversationId: ConversationId) = withCalling {
<<<<<<< HEAD
        callingLogger.d("[$TAG][rejectCall] -> ConversationId: [$conversationId]")
=======
        callingLogger.d(
            "[$TAG][rejectCall] -> ConversationId: " +
                    "[${conversationId.value.obfuscateId()}@${conversationId.domain.obfuscateDomain()}]"
        )
        val conversationType = callRepository.getLastCallConversationTypeByConversationId(conversationId = conversationId)

        callingLogger.d("[$TAG][rejectCall] -> ConversationType: [$conversationType]")
        callRepository.updateCallStatusById(
            conversationIdString = conversationId.toString(),
            status = if (conversationType == Conversation.Type.GROUP) CallStatus.STILL_ONGOING else CallStatus.CLOSED
        )
>>>>>>> b441c5d1

        callingLogger.d("[$TAG][rejectCall] -> Calling wcall_reject()")
        wcall_reject(
            inst = deferredHandle.await(),
            conversationId = federatedIdMapper.parseToFederatedId(conversationId)
        )
    }

    override suspend fun muteCall(shouldMute: Boolean) = withCalling {
        val logString = if (shouldMute) "muting" else "un-muting"
        callingLogger.d("$TAG -> $logString call..")
        wcall_set_mute(deferredHandle.await(), muted = shouldMute.toInt())
        callingLogger.d("$TAG - wcall_set_mute() called")
    }

    /**
     * This method should NOT be called while the call is still incoming or outgoing and not established yet.
     */
    override suspend fun updateVideoState(conversationId: ConversationId, videoState: VideoState) {
        withCalling {
            callingLogger.d("$TAG -> changing video state to ${videoState.name}..")
            scope.launch {
                val videoStateCalling = callMapper.toVideoStateCalling(videoState)
                wcall_set_video_send_state(
                    deferredHandle.await(),
                    federatedIdMapper.parseToFederatedId(conversationId),
                    videoStateCalling.avsValue
                )
                callingLogger.d("$TAG -> wcall_set_video_send_state called..")
            }
        }
    }

    override suspend fun requestVideoStreams(conversationId: ConversationId, callClients: CallClientList) {
        withCalling {
            // Needed to support calls between federated and non federated environments
            val clients = callClients.clients.map { callClient ->
                CallClient(
                    federatedIdMapper.parseToFederatedId(callClient.userId),
                    callClient.clientId
                )
            }
            val clientsJson = CallClientList(clients).toJsonString()
            val conversationIdString = federatedIdMapper.parseToFederatedId(conversationId)
            calling.wcall_request_video_streams(
                inst = it,
                conversationId = conversationIdString,
                mode = DEFAULT_REQUEST_VIDEO_STREAMS_MODE,
                json = clientsJson
            )
        }
    }

    /**
     * onCallingReady
     * Will start the handlers for: ParticipantsChanged, NetworkQuality, ClientsRequest and ActiveSpeaker
     */
    private fun onCallingReady() {
        initParticipantsHandler()
        initNetworkHandler()
        initClientsHandler()
        initActiveSpeakersHandler()
    }

    private fun initParticipantsHandler() {
        scope.launch {
            withCalling {
                val onParticipantListChanged = OnParticipantListChanged(
                    callRepository = callRepository,
                    qualifiedIdMapper = qualifiedIdMapper,
                    participantMapper = ParticipantMapperImpl(videoStateChecker, callMapper),
                    userRepository = userRepository,
                    callingScope = scope
                ).keepingStrongReference()

                wcall_set_participant_changed_handler(
                    inst = deferredHandle.await(),
                    wcall_participant_changed_h = onParticipantListChanged,
                    arg = null
                )
                callingLogger.d("$TAG - wcall_set_participant_changed_handler() called")
            }
        }
    }

    private fun initNetworkHandler() {
        scope.launch {
            withCalling {
                val onNetworkQualityChanged = OnNetworkQualityChanged()
                    .keepingStrongReference()

                wcall_set_network_quality_handler(
                    inst = deferredHandle.await(),
                    wcall_network_quality_h = onNetworkQualityChanged,
                    intervalInSeconds = NETWORK_QUALITY_INTERVAL_SECONDS,
                    arg = null
                )
                callingLogger.d("$TAG - wcall_set_network_quality_handler() called")
            }
        }
    }

    private fun initClientsHandler() {
        scope.launch {
            withCalling {
                val onClientsRequest = OnClientsRequest(
                    calling = calling,
                    conversationRepository = conversationRepository,
                    federatedIdMapper = federatedIdMapper,
                    qualifiedIdMapper = qualifiedIdMapper,
                    callingScope = scope
                ).keepingStrongReference()

                wcall_set_req_clients_handler(
                    inst = deferredHandle.await(),
                    wcall_req_clients_h = onClientsRequest
                )

                callingLogger.d("$TAG - wcall_set_req_clients_handler() called")
            }
        }
    }

    private fun initActiveSpeakersHandler() {
        scope.launch {
            withCalling {
                val activeSpeakersHandler = OnActiveSpeakers(
                    callRepository = callRepository,
                    qualifiedIdMapper = qualifiedIdMapper
                ).keepingStrongReference()

                wcall_set_active_speaker_handler(
                    inst = deferredHandle.await(),
                    activeSpeakersHandler = activeSpeakersHandler
                )

                callingLogger.d("$TAG - wcall_set_req_clients_handler() called")
            }
        }
    }

    companion object {
        private const val DEFAULT_REQUEST_VIDEO_STREAMS_MODE = 0
        const val TAG = "CallManager"
        const val NETWORK_QUALITY_INTERVAL_SECONDS = 5
        const val UTF8_ENCODING = "UTF-8"
    }
}<|MERGE_RESOLUTION|>--- conflicted
+++ resolved
@@ -231,22 +231,10 @@
     }
 
     override suspend fun endCall(conversationId: ConversationId) = withCalling {
-<<<<<<< HEAD
-        callingLogger.d("[$TAG][endCall] -> ConversationId: [$conversationId]")
-=======
         callingLogger.d(
             "[$TAG][endCall] -> ConversationId: " +
                     "[${conversationId.value.obfuscateId()}@${conversationId.domain.obfuscateDomain()}]"
         )
-        val conversationType = callRepository.getLastCallConversationTypeByConversationId(conversationId = conversationId)
-
-        callingLogger.d("[$TAG][endCall] -> ConversationType: [$conversationType]")
-        callRepository.updateCallStatusById(
-            conversationIdString = conversationId.toString(),
-            status = if (conversationType == Conversation.Type.GROUP) CallStatus.STILL_ONGOING else CallStatus.CLOSED
-        )
-
->>>>>>> b441c5d1
         callingLogger.d("[$TAG][endCall] -> Calling wcall_end()")
         wcall_end(
             inst = deferredHandle.await(),
@@ -255,22 +243,10 @@
     }
 
     override suspend fun rejectCall(conversationId: ConversationId) = withCalling {
-<<<<<<< HEAD
-        callingLogger.d("[$TAG][rejectCall] -> ConversationId: [$conversationId]")
-=======
         callingLogger.d(
             "[$TAG][rejectCall] -> ConversationId: " +
                     "[${conversationId.value.obfuscateId()}@${conversationId.domain.obfuscateDomain()}]"
         )
-        val conversationType = callRepository.getLastCallConversationTypeByConversationId(conversationId = conversationId)
-
-        callingLogger.d("[$TAG][rejectCall] -> ConversationType: [$conversationType]")
-        callRepository.updateCallStatusById(
-            conversationIdString = conversationId.toString(),
-            status = if (conversationType == Conversation.Type.GROUP) CallStatus.STILL_ONGOING else CallStatus.CLOSED
-        )
->>>>>>> b441c5d1
-
         callingLogger.d("[$TAG][rejectCall] -> Calling wcall_reject()")
         wcall_reject(
             inst = deferredHandle.await(),
