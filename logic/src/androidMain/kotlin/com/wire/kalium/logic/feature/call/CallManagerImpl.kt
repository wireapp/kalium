package com.wire.kalium.logic.feature.call

import com.sun.jna.Pointer
import com.wire.kalium.calling.CallTypeCalling
import com.wire.kalium.calling.Calling
import com.wire.kalium.calling.callbacks.CallConfigRequestHandler
import com.wire.kalium.calling.types.Handle
import com.wire.kalium.calling.types.Size_t
import com.wire.kalium.calling.types.Uint32_t
import com.wire.kalium.logic.data.call.CallMapper
import com.wire.kalium.logic.data.call.CallRepository
import com.wire.kalium.logic.data.call.CallType
import com.wire.kalium.logic.data.call.ConversationType
import com.wire.kalium.logic.data.client.ClientRepository
import com.wire.kalium.logic.data.conversation.ClientId
import com.wire.kalium.logic.data.id.ConversationId
import com.wire.kalium.logic.data.id.asString
import com.wire.kalium.logic.data.id.toConversationId
import com.wire.kalium.logic.data.message.Message
import com.wire.kalium.logic.data.message.MessageContent
import com.wire.kalium.logic.data.user.UserId
import com.wire.kalium.logic.data.user.UserRepository
import com.wire.kalium.logic.data.user.toUserId
import com.wire.kalium.logic.feature.message.MessageSender
import com.wire.kalium.logic.kaliumLogger
import com.wire.kalium.logic.util.toInt
import com.wire.kalium.logic.util.toTimeInMillis
import kotlinx.coroutines.CoroutineScope
import kotlinx.coroutines.CoroutineStart
import kotlinx.coroutines.Deferred
import kotlinx.coroutines.Dispatchers
import kotlinx.coroutines.SupervisorJob
import kotlinx.coroutines.async
import kotlinx.coroutines.flow.MutableStateFlow
import kotlinx.coroutines.flow.asStateFlow
import kotlinx.coroutines.flow.first
import kotlinx.coroutines.flow.update
import kotlinx.coroutines.launch

actual class CallManagerImpl(
    private val calling: Calling,
    private val callRepository: CallRepository,
    private val userRepository: UserRepository,
    private val clientRepository: ClientRepository,
    private val callMapper: CallMapper,
    val messageSender: MessageSender
) : CallManager, CallConfigRequestHandler {

    private val job = SupervisorJob() // TODO clear job method
    private val scope = CoroutineScope(job + Dispatchers.IO)
    private val deferredHandle: Deferred<Handle>

    private val _calls = MutableStateFlow(listOf<Call>())
    override val allCalls = _calls.asStateFlow()

    private val clientId: Deferred<ClientId> = scope.async(start = CoroutineStart.LAZY) {
        clientRepository.currentClientId().fold({
            TODO("adjust correct variable calling")
        }, {
            kaliumLogger.d("$TAG - clientId $it")
            it
        })
    }
    private val userId: Deferred<UserId> = scope.async(start = CoroutineStart.LAZY) {
        userRepository.getSelfUser().first().id.also {
            kaliumLogger.d("$TAG - userId $it")
        }
    }

    init {
        deferredHandle = startHandleAsync()
    }

    private fun updateCallStatusById(conversationId: String, status: CallStatus) {
        _calls.update {
            mutableListOf<Call>().apply {
                addAll(it)

                val callIndex = it.indexOfFirst { call -> call.conversationId.asString() == conversationId }
                if (callIndex == -1) {
                    add(
                        Call(
                            conversationId = conversationId.toConversationId(),
                            status = status
                        )
                    )
                } else {
                    this[callIndex] = this[callIndex].copy(
                        status = status
                    )
                }
            }
        }
    }

    private fun startHandleAsync() = scope.async(start = CoroutineStart.LAZY) {
        val selfUserId = userId.await().asString()
        val selfClientId = clientId.await().value
        calling.wcall_create(
            userId = selfUserId,
            clientId = selfClientId,
            readyHandler = { version: Int, arg: Pointer? ->
                kaliumLogger.i("$TAG -> readyHandler")
            },
            sendHandler = { _, conversationId, avsSelfUserId, avsSelfClientId, _, _, data, _, _, _ ->
                if (selfUserId != avsSelfUserId && selfClientId != avsSelfClientId) {
                    kaliumLogger.i("$TAG -> sendHandler error")
                    AvsCallBackError.INVALID_ARGUMENT.value
                } else {
                    scope.launch {
                        val messageString = data?.getString(0, UTF8_ENCODING)
                        messageString?.let {
                            sendCallingMessage(conversationId.toConversationId(), avsSelfUserId.toUserId(), ClientId(avsSelfClientId), it)
                        }
                    }
                    kaliumLogger.i("$TAG -> sendHandler success")
                    AvsCallBackError.None.value
                }
            },
            sftRequestHandler = { ctx: Pointer?, url: String, data: Pointer?, length: Size_t, arg: Pointer? ->
                kaliumLogger.i("$TAG -> sftRequestHandler")
                0
            },
            incomingCallHandler = { conversationId: String, messageTime: Uint32_t, userId: String, clientId: String, isVideoCall: Boolean,
                                    shouldRing: Boolean, conversationType: Int, arg: Pointer? ->
                kaliumLogger.i("$TAG -> incomingCallHandler")
                updateCallStatusById(
                    conversationId = conversationId,
                    status = CallStatus.INCOMING
                )
            },
            missedCallHandler = { conversationId: String, messageTime: Uint32_t, userId: String, isVideoCall: Boolean, arg: Pointer? ->
                kaliumLogger.i("$TAG -> missedCallHandler")
                updateCallStatusById(
                    conversationId = conversationId,
                    status = CallStatus.MISSED
                )
            },
            answeredCallHandler = { conversationId: String, arg: Pointer? ->
                kaliumLogger.i("$TAG -> answeredCallHandler")
                updateCallStatusById(
                    conversationId = conversationId,
                    status = CallStatus.ANSWERED
                )
            },
            establishedCallHandler = { conversationId: String, userId: String, clientId: String, arg: Pointer? ->
                kaliumLogger.i("$TAG -> establishedCallHandler")
                updateCallStatusById(
                    conversationId = conversationId,
                    status = CallStatus.ESTABLISHED
                )
            },
            closeCallHandler = { reason: Int, conversationId: String, messageTime: Uint32_t, userId: String, clientId: String,
                                 arg: Pointer? ->
                kaliumLogger.i("$TAG -> closeCallHandler")
                updateCallStatusById(
                    conversationId = conversationId,
                    status = CallStatus.CLOSED
                )
            },
            metricsHandler = { conversationId: String, metricsJson: String, arg: Pointer? ->
                kaliumLogger.i("$TAG -> metricsHandler")
            },
            callConfigRequestHandler = this@CallManagerImpl,
            constantBitRateStateChangeHandler = { userId: String, clientId: String, isEnabled: Boolean, arg: Pointer? ->
                kaliumLogger.i("$TAG -> constantBitRateStateChangeHandler")
            },
            videoReceiveStateHandler = { conversationId: String, userId: String, clientId: String, state: Int, arg: Pointer? ->
                kaliumLogger.i("$TAG -> videoReceiveStateHandler")
            },
            arg = null
        )
    }

    private suspend fun <T> withCalling(action: suspend Calling.(handle: Handle) -> T): T {
        val handle = deferredHandle.await()
        return calling.action(handle)
    }

    override suspend fun onCallingMessageReceived(message: Message, content: MessageContent.Calling) =
        withCalling {
            val msg = content.value.toByteArray()

            val currTime = System.currentTimeMillis()
            val msgTime = message.date.toTimeInMillis()

            wcall_recv_msg(
                inst = deferredHandle.await(),
                msg = msg,
                len = msg.size,
                curr_time = Uint32_t(value = currTime / 1000),
                msg_time = Uint32_t(value = msgTime / 1000),
                convId = message.conversationId.asString(),
                userId = message.senderUserId.asString(),
                clientId = message.senderClientId.value
            )
            kaliumLogger.d("$TAG - onCallingMessageReceived")
        }

    override suspend fun startCall(conversationId: ConversationId, callType: CallType, conversationType: ConversationType, isAudioCbr: Boolean) {
        kaliumLogger.d("$TAG -> starting call..")
        withCalling {
            val avsCallType = callMapper.toCallTypeCalling(callType)
            val avsConversationType = callMapper.toConversationTypeCalling(conversationType)
            wcall_start(deferredHandle.await(), conversationId.asString(), avsCallType.avsValue, avsConversationType.avsValue, isAudioCbr.toInt())
        }
    }

    override suspend fun answerCall(conversationId: ConversationId) = withCalling {
        kaliumLogger.d("$TAG -> answering call..")
        calling.wcall_answer(
            inst = deferredHandle.await(),
            conversationId = conversationId.asString(),
            callType = CallTypeCalling.AUDIO.avsValue,
            cbrEnabled = false
        )
    }

<<<<<<< HEAD
    override suspend fun rejectCall(conversationId: ConversationId) = withCalling {
        kaliumLogger.d("$TAG -> rejecting call..")
        wcall_reject(inst = deferredHandle.await(), conversationId = conversationId.asString())
=======
    override suspend fun endCall(conversationId: ConversationId) = withCalling {
        kaliumLogger.d("$TAG -> ending Call..")
        wcall_end(inst = deferredHandle.await(), conversationId = conversationId.asString())
>>>>>>> 1c866638
    }

    override fun onConfigRequest(inst: Handle, arg: Pointer?): Int {
        scope.launch {
            val config = callRepository.getCallConfigResponse(limit = null)
                .fold({
                    TODO("")
                }, {
                    it
                })

            withCalling {
                wcall_config_update(
                    inst = inst,
                    error = 0, // TODO: http error from internal json
                    jsonString = config
                )
            }
            kaliumLogger.i("$TAG - onConfigRequest")
        }

        return 0
    }

    companion object {
        private const val TAG = "CallManager"
        private const val UTF8_ENCODING = "UTF-8"
    }
}<|MERGE_RESOLUTION|>--- conflicted
+++ resolved
@@ -216,15 +216,14 @@
         )
     }
 
-<<<<<<< HEAD
+    override suspend fun endCall(conversationId: ConversationId) = withCalling {
+        kaliumLogger.d("$TAG -> ending Call..")
+        wcall_end(inst = deferredHandle.await(), conversationId = conversationId.asString())
+    }
+
     override suspend fun rejectCall(conversationId: ConversationId) = withCalling {
         kaliumLogger.d("$TAG -> rejecting call..")
         wcall_reject(inst = deferredHandle.await(), conversationId = conversationId.asString())
-=======
-    override suspend fun endCall(conversationId: ConversationId) = withCalling {
-        kaliumLogger.d("$TAG -> ending Call..")
-        wcall_end(inst = deferredHandle.await(), conversationId = conversationId.asString())
->>>>>>> 1c866638
     }
 
     override fun onConfigRequest(inst: Handle, arg: Pointer?): Int {
