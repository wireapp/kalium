--- conflicted
+++ resolved
@@ -24,11 +24,7 @@
 import com.wire.kalium.logic.data.user.UserRepository
 import com.wire.kalium.logic.data.user.toUserId
 import com.wire.kalium.logic.feature.message.MessageSender
-<<<<<<< HEAD
-import com.wire.kalium.logic.kaliumLogger
-=======
 import com.wire.kalium.logic.functional.Either
->>>>>>> f83b6195
 import com.wire.kalium.logic.util.toInt
 import com.wire.kalium.logic.util.toTimeInMillis
 import kotlinx.coroutines.CoroutineScope
@@ -114,9 +110,6 @@
                     AvsCallBackError.INVALID_ARGUMENT.value
                 } else {
                     callingLogger.i("$TAG -> sendHandler success")
-<<<<<<< HEAD
-                    AvsCallBackError.NONE.value
-=======
                     sendHandlerSuccess(
                         context = context,
                         messageString = data?.getString(0, UTF8_ENCODING),
@@ -124,8 +117,7 @@
                         avsSelfUserId = avsSelfUserId.toUserId(),
                         avsSelfClientId = ClientId(avsSelfClientId)
                     )
-                    AvsCallBackError.None.value
->>>>>>> f83b6195
+                    AvsCallBackError.NONE.value
                 }
             },
             sftRequestHandler = this@CallManagerImpl,
@@ -205,8 +197,6 @@
             callingLogger.d("$TAG - onCallingMessageReceived")
         }
 
-<<<<<<< HEAD
-=======
     private fun sendHandlerSuccess(
         context: Pointer?,
         messageString: String?,
@@ -240,7 +230,6 @@
         }
     }
 
->>>>>>> f83b6195
     override suspend fun startCall(
         conversationId: ConversationId,
         callType: CallType,
