package com.wire.kalium.logic.feature.call

import com.sun.jna.Pointer
import com.wire.kalium.calling.CallTypeCalling
import com.wire.kalium.calling.Calling
import com.wire.kalium.calling.types.Handle
import com.wire.kalium.calling.VideoStateCalling
import com.wire.kalium.logic.data.call.VideoState
import com.wire.kalium.calling.types.Uint32_t
import com.wire.kalium.logic.callingLogger
import com.wire.kalium.logic.data.call.CallMapper
import com.wire.kalium.logic.data.call.CallRepository
import com.wire.kalium.logic.data.call.CallType
import com.wire.kalium.logic.data.call.ConversationType
import com.wire.kalium.logic.data.client.ClientRepository
import com.wire.kalium.logic.data.conversation.ClientId
import com.wire.kalium.logic.data.id.ConversationId
import com.wire.kalium.logic.data.message.Message
import com.wire.kalium.logic.data.message.MessageContent
import com.wire.kalium.logic.data.user.UserId
import com.wire.kalium.logic.data.user.UserRepository
import com.wire.kalium.logic.feature.call.scenario.OnAnsweredCall
import com.wire.kalium.logic.feature.call.scenario.OnCloseCall
import com.wire.kalium.logic.feature.call.scenario.OnConfigRequest
import com.wire.kalium.logic.feature.call.scenario.OnEstablishedCall
import com.wire.kalium.logic.feature.call.scenario.OnIncomingCall
import com.wire.kalium.logic.feature.call.scenario.OnMissedCall
import com.wire.kalium.logic.feature.call.scenario.OnParticipantListChanged
import com.wire.kalium.logic.feature.call.scenario.OnSFTRequest
import com.wire.kalium.logic.feature.call.scenario.OnSendOTR
import com.wire.kalium.logic.feature.message.MessageSender
import com.wire.kalium.logic.functional.fold
import com.wire.kalium.logic.util.toInt
import com.wire.kalium.logic.util.toTimeInMillis
import kotlinx.coroutines.CoroutineScope
import kotlinx.coroutines.CoroutineStart
import kotlinx.coroutines.Deferred
import kotlinx.coroutines.Dispatchers
import kotlinx.coroutines.SupervisorJob
import kotlinx.coroutines.async
import kotlinx.coroutines.flow.first
import kotlinx.coroutines.launch

actual class CallManagerImpl(
    private val calling: Calling,
    private val callRepository: CallRepository,
    private val userRepository: UserRepository,
    private val clientRepository: ClientRepository,
    private val callMapper: CallMapper,
    private val messageSender: MessageSender
) : CallManager {

    private val job = SupervisorJob() // TODO(calling): clear job method
    private val scope = CoroutineScope(job + Dispatchers.IO)
    private val deferredHandle: Deferred<Handle> = startHandleAsync()

    private val clientId: Deferred<ClientId> = scope.async(start = CoroutineStart.LAZY) {
        clientRepository.currentClientId().fold({
            TODO("adjust correct variable calling")
        }, {
            callingLogger.d("$TAG - clientId $it")
            it
        })
    }
    private val userId: Deferred<UserId> = scope.async(start = CoroutineStart.LAZY) {
        userRepository.getSelfUser().first().id.also {
            callingLogger.d("$TAG - userId $it")
        }
    }

    private fun startHandleAsync() = scope.async(start = CoroutineStart.LAZY) {
        val selfUserId = userId.await().toString()
        val selfClientId = clientId.await().value
        val handle = calling.wcall_create(
            userId = selfUserId,
            clientId = selfClientId,
            readyHandler = { version: Int, arg: Pointer? ->
                callingLogger.i("$TAG -> readyHandler")
                onCallingReady()
            },
<<<<<<< HEAD
            //TODO inject all of these CallbackHandlers in class constructor
            sendHandler = OnSendOTR(deferredHandle, calling, selfUserId, selfClientId, messageSender, scope),
            sftRequestHandler = OnSFTRequest(deferredHandle, calling, callRepository, scope),
=======
            //TODO(refactor): inject all of these CallbackHandlers in class constructor
            sendHandler = OnSendOTR(deferredHandle, calling, selfUserId, selfClientId, messageSender, this),
            sftRequestHandler = OnSFTRequest(deferredHandle, calling, callRepository, this),
>>>>>>> 1cef1cd8
            incomingCallHandler = OnIncomingCall(callRepository),
            missedCallHandler = OnMissedCall(callRepository),
            answeredCallHandler = OnAnsweredCall(callRepository),
            establishedCallHandler = OnEstablishedCall(callRepository),
            closeCallHandler = OnCloseCall(callRepository),
            metricsHandler = { conversationId: String, metricsJson: String, arg: Pointer? ->
                callingLogger.i("$TAG -> metricsHandler")
            },
            callConfigRequestHandler = OnConfigRequest(calling, callRepository, scope),
            constantBitRateStateChangeHandler = { userId: String, clientId: String, isEnabled: Boolean, arg: Pointer? ->
                callingLogger.i("$TAG -> constantBitRateStateChangeHandler")
            },
            videoReceiveStateHandler = { conversationId: String, userId: String, clientId: String, state: Int, arg: Pointer? ->
                callingLogger.i("$TAG -> videoReceiveStateHandler")
            },
            arg = null
        )
        callingLogger.d("$TAG - wcall_create() called")
        handle
    }

    private suspend fun <T> withCalling(action: suspend Calling.(handle: Handle) -> T): T {
        val handle = deferredHandle.await()
        return calling.action(handle)
    }

    override suspend fun onCallingMessageReceived(message: Message, content: MessageContent.Calling) =
        withCalling {
            callingLogger.i("$TAG - onCallingMessageReceived called")
            val msg = content.value.toByteArray()

            val currTime = System.currentTimeMillis()
            val msgTime = message.date.toTimeInMillis()

            wcall_recv_msg(
                inst = deferredHandle.await(),
                msg = msg,
                len = msg.size,
                curr_time = Uint32_t(value = currTime / 1000),
                msg_time = Uint32_t(value = msgTime / 1000),
                convId = message.conversationId.toString(),
                userId = message.senderUserId.toString(),
                clientId = message.senderClientId.value
            )
            callingLogger.i("$TAG - wcall_recv_msg() called")
        }

    override suspend fun startCall(
        conversationId: ConversationId,
        callType: CallType,
        conversationType: ConversationType,
        isAudioCbr: Boolean
    ) {
        callingLogger.d("$TAG -> starting call for conversation = $conversationId..")
        callRepository.createCall(
            call = Call(
                conversationId = conversationId,
                status = CallStatus.STARTED,
                callerId = userId.await().toString()
            )
        )

        withCalling {
            val avsCallType = callMapper.toCallTypeCalling(callType)
            val avsConversationType = callMapper.toConversationTypeCalling(conversationType)
            wcall_start(
                deferredHandle.await(),
                conversationId.toString(),
                avsCallType.avsValue,
                avsConversationType.avsValue,
                isAudioCbr.toInt()
            )
            callingLogger.d("$TAG - wcall_start() called -> Call for conversation = $conversationId started")
        }
    }

    override suspend fun answerCall(conversationId: ConversationId) = withCalling {
        callingLogger.d("$TAG -> answering call for conversation = $conversationId..")
        wcall_answer(
            inst = deferredHandle.await(),
            conversationId = conversationId.toString(),
            callType = CallTypeCalling.AUDIO.avsValue,
            cbrEnabled = false
        )
        callingLogger.d("$TAG - wcall_answer() called -> Incoming call for conversation = $conversationId answered")
    }

    override suspend fun endCall(conversationId: ConversationId) = withCalling {
        callingLogger.d("$TAG -> ending Call for conversation = $conversationId..")
        wcall_end(inst = deferredHandle.await(), conversationId = conversationId.toString())
        callingLogger.d("$TAG - wcall_end() called -> call for conversation = $conversationId ended")
    }

    override suspend fun rejectCall(conversationId: ConversationId) = withCalling {
        callingLogger.d("$TAG -> rejecting call for conversation = $conversationId..")
        wcall_reject(inst = deferredHandle.await(), conversationId = conversationId.toString())
        callingLogger.d("$TAG - wcall_reject() called -> call for conversation = $conversationId rejected")
    }

    override suspend fun muteCall(shouldMute: Boolean) = withCalling {
        val logString = if (shouldMute) "muting" else "un-muting"
        callingLogger.d("$TAG -> $logString call..")
        wcall_set_mute(deferredHandle.await(), muted = shouldMute.toInt())
        callingLogger.d("$TAG - wcall_set_mute() called")
    }

    override suspend fun updateVideoState(conversationId: ConversationId, videoState: VideoState) = withCalling {
        callingLogger.d("$TAG -> changing video state to ${videoState.name}..")
        val videoStateCalling = callMapper.toVideoStateCalling(videoState)

        wcall_set_video_send_state(deferredHandle.await(), conversationId.toString(), videoStateCalling.avsValue)
        callingLogger.d("$TAG -> wcall_set_video_send_state called..")
    }

    /**
     * onCallingReady
     * Will start the handlers for: ParticipantsChanged, NetworkQuality, ClientsRequest and ActiveSpeaker
     */
    private fun onCallingReady() {
        scope.launch {
            withCalling {
                val onParticipantListChanged = OnParticipantListChanged(
                    handle = deferredHandle.await(),
                    calling = calling,
                    callRepository = callRepository,
                    participantMapper = callMapper.participantMapper
                )

                wcall_set_participant_changed_handler(
                    inst = deferredHandle.await(),
                    wcall_participant_changed_h = onParticipantListChanged,
                    arg = null
                )
                callingLogger.d("$TAG - wcall_set_participant_changed_handler() called")
            }
        }

        // TODO(calling): Network Quality handler
        // TODO(calling): Clients Request handler
        // TODO(calling): Active Speakers handler
    }

    companion object {
        const val TAG = "CallManager"
        const val UTF8_ENCODING = "UTF-8"
    }
}<|MERGE_RESOLUTION|>--- conflicted
+++ resolved
@@ -78,15 +78,9 @@
                 callingLogger.i("$TAG -> readyHandler")
                 onCallingReady()
             },
-<<<<<<< HEAD
-            //TODO inject all of these CallbackHandlers in class constructor
+            //TODO(refactor): inject all of these CallbackHandlers in class constructor
             sendHandler = OnSendOTR(deferredHandle, calling, selfUserId, selfClientId, messageSender, scope),
             sftRequestHandler = OnSFTRequest(deferredHandle, calling, callRepository, scope),
-=======
-            //TODO(refactor): inject all of these CallbackHandlers in class constructor
-            sendHandler = OnSendOTR(deferredHandle, calling, selfUserId, selfClientId, messageSender, this),
-            sftRequestHandler = OnSFTRequest(deferredHandle, calling, callRepository, this),
->>>>>>> 1cef1cd8
             incomingCallHandler = OnIncomingCall(callRepository),
             missedCallHandler = OnMissedCall(callRepository),
             answeredCallHandler = OnAnsweredCall(callRepository),
