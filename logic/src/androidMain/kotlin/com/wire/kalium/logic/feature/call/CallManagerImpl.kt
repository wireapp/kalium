--- conflicted
+++ resolved
@@ -118,21 +118,12 @@
                 scope
             ).keepingStrongReference(),
             sftRequestHandler = OnSFTRequest(deferredHandle, calling, callRepository, scope).keepingStrongReference(),
-<<<<<<< HEAD
             incomingCallHandler = OnIncomingCall(callRepository, callMapper, qualifiedIdMapper, scope).keepingStrongReference(),
             missedCallHandler = OnMissedCall(callRepository, scope, qualifiedIdMapper).keepingStrongReference(),
             answeredCallHandler = OnAnsweredCall(callRepository, scope, qualifiedIdMapper).keepingStrongReference(),
             establishedCallHandler = OnEstablishedCall(callRepository, scope, qualifiedIdMapper).keepingStrongReference(),
             closeCallHandler = OnCloseCall(callRepository, scope, qualifiedIdMapper).keepingStrongReference(),
-            metricsHandler = { conversationId: String, metricsJson: String, arg: Pointer? ->
-=======
-            incomingCallHandler = OnIncomingCall(callRepository, callMapper, federatedIdMapper, scope).keepingStrongReference(),
-            missedCallHandler = OnMissedCall(callRepository, scope).keepingStrongReference(),
-            answeredCallHandler = OnAnsweredCall(callRepository, scope).keepingStrongReference(),
-            establishedCallHandler = OnEstablishedCall(callRepository, scope).keepingStrongReference(),
-            closeCallHandler = OnCloseCall(callRepository, scope).keepingStrongReference(),
             metricsHandler = MetricsHandler { conversationId: String, metricsJson: String, arg: Pointer? ->
->>>>>>> 2e1e406f
                 callingLogger.i("$TAG -> metricsHandler")
             }.keepingStrongReference(),
             callConfigRequestHandler = OnConfigRequest(calling, callRepository, scope).keepingStrongReference(),
