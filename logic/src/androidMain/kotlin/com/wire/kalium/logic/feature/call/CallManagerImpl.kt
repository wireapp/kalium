package com.wire.kalium.logic.feature.call

import com.sun.jna.Pointer
import com.wire.kalium.calling.CallTypeCalling
import com.wire.kalium.calling.Calling
import com.wire.kalium.calling.types.Handle
import com.wire.kalium.calling.types.Uint32_t
import com.wire.kalium.logic.callingLogger
import com.wire.kalium.logic.data.call.CallMapper
import com.wire.kalium.logic.data.call.CallRepository
import com.wire.kalium.logic.data.call.CallType
import com.wire.kalium.logic.data.call.ConversationType
import com.wire.kalium.logic.data.call.VideoState
import com.wire.kalium.logic.data.client.ClientRepository
import com.wire.kalium.logic.data.conversation.ClientId
import com.wire.kalium.logic.data.conversation.ConversationRepository
import com.wire.kalium.logic.data.id.ConversationId
import com.wire.kalium.logic.data.message.Message
import com.wire.kalium.logic.data.message.MessageContent
import com.wire.kalium.logic.data.user.UserId
import com.wire.kalium.logic.data.user.UserRepository
import com.wire.kalium.logic.di.MapperProvider
import com.wire.kalium.logic.feature.call.scenario.OnAnsweredCall
import com.wire.kalium.logic.feature.call.scenario.OnClientsRequest
import com.wire.kalium.logic.feature.call.scenario.OnCloseCall
import com.wire.kalium.logic.feature.call.scenario.OnConfigRequest
import com.wire.kalium.logic.feature.call.scenario.OnEstablishedCall
import com.wire.kalium.logic.feature.call.scenario.OnIncomingCall
import com.wire.kalium.logic.feature.call.scenario.OnMissedCall
import com.wire.kalium.logic.feature.call.scenario.OnNetworkQualityChanged
import com.wire.kalium.logic.feature.call.scenario.OnParticipantListChanged
import com.wire.kalium.logic.feature.call.scenario.OnSFTRequest
import com.wire.kalium.logic.feature.call.scenario.OnSendOTR
import com.wire.kalium.logic.feature.message.MessageSender
import com.wire.kalium.logic.functional.fold
import com.wire.kalium.logic.util.toInt
import com.wire.kalium.logic.util.toTimeInMillis
import com.wire.kalium.util.KaliumDispatcher
import com.wire.kalium.util.KaliumDispatcherImpl
import kotlinx.coroutines.CoroutineScope
import kotlinx.coroutines.CoroutineStart
import kotlinx.coroutines.Deferred
import kotlinx.coroutines.Job
import kotlinx.coroutines.SupervisorJob
import kotlinx.coroutines.async
import kotlinx.coroutines.flow.first
import kotlinx.coroutines.launch

@Suppress("LongParameterList")
actual class CallManagerImpl(
    private val calling: Calling,
    private val callRepository: CallRepository,
    private val userRepository: UserRepository,
    private val clientRepository: ClientRepository,
    private val conversationRepository: ConversationRepository,
    private val messageSender: MessageSender,
    kaliumDispatchers: KaliumDispatcher = KaliumDispatcherImpl,
    private val callMapper: CallMapper = MapperProvider.callMapper()
) : CallManager {

    private val job = SupervisorJob() // TODO(calling): clear job method
    private val scope = CoroutineScope(job + kaliumDispatchers.io)
    private val deferredHandle: Deferred<Handle> = startHandleAsync()

    private val strongReferences = mutableListOf<Any>()
    private fun <T : Any> T.keepingStrongReference(): T {
        strongReferences.add(this)
        return this
    }

    private val clientId: Deferred<ClientId> = scope.async(start = CoroutineStart.LAZY) {
        clientRepository.currentClientId().fold({
            TODO("adjust correct variable calling")
        }, {
            callingLogger.d("$TAG - clientId $it")
            it
        })
    }
    private val userId: Deferred<UserId> = scope.async(start = CoroutineStart.LAZY) {
        userRepository.getSelfUser().first().id.also {
            callingLogger.d("$TAG - userId $it")
        }
    }

    private fun startHandleAsync() = scope.async(start = CoroutineStart.LAZY) {
        val selfUserId = userId.await().toString()
        val selfClientId = clientId.await().value

        val waitInitializationJob = Job()

        val handle = calling.wcall_create(
            userId = selfUserId,
            clientId = selfClientId,
            readyHandler = { version: Int, arg: Pointer? ->
                callingLogger.i("$TAG -> readyHandler")
                onCallingReady()
                waitInitializationJob.complete()
                Unit
            }.keepingStrongReference(),
            //TODO(refactor): inject all of these CallbackHandlers in class constructor
            sendHandler = OnSendOTR(deferredHandle, calling, selfUserId, selfClientId, messageSender, scope).keepingStrongReference(),
            sftRequestHandler = OnSFTRequest(deferredHandle, calling, callRepository, scope).keepingStrongReference(),
            incomingCallHandler = OnIncomingCall(callRepository, callMapper).keepingStrongReference(),
            missedCallHandler = OnMissedCall(callRepository).keepingStrongReference(),
            answeredCallHandler = OnAnsweredCall(callRepository).keepingStrongReference(),
            establishedCallHandler = OnEstablishedCall(callRepository).keepingStrongReference(),
            closeCallHandler = OnCloseCall(callRepository).keepingStrongReference(),
            metricsHandler = { conversationId: String, metricsJson: String, arg: Pointer? ->
                callingLogger.i("$TAG -> metricsHandler")
            }.keepingStrongReference(),
            callConfigRequestHandler = OnConfigRequest(calling, callRepository, scope).keepingStrongReference(),
            constantBitRateStateChangeHandler = { userId: String, clientId: String, isEnabled: Boolean, arg: Pointer? ->
                callingLogger.i("$TAG -> constantBitRateStateChangeHandler")
            }.keepingStrongReference(),
            videoReceiveStateHandler = { conversationId: String, userId: String, clientId: String, state: Int, arg: Pointer? ->
                callingLogger.i("$TAG -> videoReceiveStateHandler")
            }.keepingStrongReference(),
            arg = null
        )
        callingLogger.d("$TAG - wcall_create() called")
        waitInitializationJob.join()
        handle
    }

    private suspend fun <T> withCalling(action: suspend Calling.(handle: Handle) -> T): T {
        val handle = deferredHandle.await()
        return calling.action(handle)
    }

    override suspend fun onCallingMessageReceived(message: Message, content: MessageContent.Calling) =
        withCalling {
            callingLogger.i("$TAG - onCallingMessageReceived called")
            val msg = content.value.toByteArray()

            val currTime = System.currentTimeMillis()
            val msgTime = message.date.toTimeInMillis()

            wcall_recv_msg(
                inst = deferredHandle.await(),
                msg = msg,
                len = msg.size,
                curr_time = Uint32_t(value = currTime / 1000),
                msg_time = Uint32_t(value = msgTime / 1000),
                convId = message.conversationId.toString(),
                userId = message.senderUserId.toString(),
                clientId = message.senderClientId.value
            )
            callingLogger.i("$TAG - wcall_recv_msg() called")
        }

    override suspend fun startCall(
        conversationId: ConversationId,
        callType: CallType,
        conversationType: ConversationType,
        isAudioCbr: Boolean
    ) {
        callingLogger.d("$TAG -> starting call for conversation = $conversationId..")

        //TODO move call creation to the usecase since this one will run only for Android
        val shouldMute = conversationType == ConversationType.Conference
        val isCameraOn = callType == CallType.VIDEO
        callRepository.createCall(
            call = Call(
                conversationId = conversationId,
                status = CallStatus.STARTED,
                isMuted = shouldMute,
                isCameraOn = isCameraOn,
                callerId = userId.await().toString()
            )
        )

        withCalling {
            val avsCallType = callMapper.toCallTypeCalling(callType)
            val avsConversationType = callMapper.toConversationTypeCalling(conversationType)
            wcall_start(
                deferredHandle.await(),
                conversationId.toString(),
                avsCallType.avsValue,
                avsConversationType.avsValue,
                isAudioCbr.toInt()
            )

            callingLogger.d("$TAG - wcall_start() called -> Call for conversation = $conversationId started")
        }
    }

    override suspend fun answerCall(conversationId: ConversationId) = withCalling {
        callingLogger.d("$TAG -> answering call for conversation = $conversationId..")
        wcall_answer(
            inst = deferredHandle.await(),
            conversationId = conversationId.toString(),
            callType = CallTypeCalling.AUDIO.avsValue,
            cbrEnabled = false
        )
        callingLogger.d("$TAG - wcall_answer() called -> Incoming call for conversation = $conversationId answered")
    }

    override suspend fun endCall(conversationId: ConversationId) = withCalling {
        callingLogger.d("$TAG -> ending Call for conversation = $conversationId..")
        wcall_end(inst = deferredHandle.await(), conversationId = conversationId.toString())
        callingLogger.d("$TAG - wcall_end() called -> call for conversation = $conversationId ended")
    }

    override suspend fun rejectCall(conversationId: ConversationId) = withCalling {
        callingLogger.d("$TAG -> rejecting call for conversation = $conversationId..")
        wcall_reject(inst = deferredHandle.await(), conversationId = conversationId.toString())
        callingLogger.d("$TAG - wcall_reject() called -> call for conversation = $conversationId rejected")
    }

    override suspend fun muteCall(shouldMute: Boolean) = withCalling {
        val logString = if (shouldMute) "muting" else "un-muting"
        callingLogger.d("$TAG -> $logString call..")
        wcall_set_mute(deferredHandle.await(), muted = shouldMute.toInt())
        callingLogger.d("$TAG - wcall_set_mute() called")
    }

    /**
<<<<<<< HEAD
     * This method should NOT be called before while the call is still incoming or outgoing and not established.
=======
     * This method should NOT be called while the call is still incoming or outgoing and not established yet.
>>>>>>> 5adf80ed
     */
    override suspend fun updateVideoState(conversationId: ConversationId, videoState: VideoState) {
        withCalling {
            callingLogger.d("$TAG -> changing video state to ${videoState.name}..")
            scope.launch {
                val videoStateCalling = callMapper.toVideoStateCalling(videoState)
                wcall_set_video_send_state(deferredHandle.await(), conversationId.toString(), videoStateCalling.avsValue)
                callingLogger.d("$TAG -> wcall_set_video_send_state called..")
            }
        }
    }

    /**
     * onCallingReady
     * Will start the handlers for: ParticipantsChanged, NetworkQuality, ClientsRequest and ActiveSpeaker
     */
    private fun onCallingReady() {
        // Participants
        scope.launch {
            withCalling {
                val onParticipantListChanged = OnParticipantListChanged(
                    handle = deferredHandle.await(),
                    calling = calling,
                    callRepository = callRepository,
                    participantMapper = callMapper.participantMapper
                ).keepingStrongReference()

                wcall_set_participant_changed_handler(
                    inst = deferredHandle.await(),
                    wcall_participant_changed_h = onParticipantListChanged,
                    arg = null
                )
                callingLogger.d("$TAG - wcall_set_participant_changed_handler() called")
            }
        }

        // Network Quality
        scope.launch {
            withCalling {
                val onNetworkQualityChanged = OnNetworkQualityChanged()
                    .keepingStrongReference()

                wcall_set_network_quality_handler(
                    inst = deferredHandle.await(),
                    wcall_network_quality_h = onNetworkQualityChanged,
                    intervalInSeconds = NETWORK_QUALITY_INTERVAL_SECONDS,
                    arg = null
                )
                callingLogger.d("$TAG - wcall_set_network_quality_handler() called")
            }
        }

        // Clients Request
        scope.launch {
            withCalling {
                val selfUserId = userId.await().toString()
                val selfClientId = clientId.await().value

                val onClientsRequest = OnClientsRequest(
                    calling = calling,
                    selfUserId = selfUserId,
                    conversationRepository = conversationRepository,
                    callingScope = scope
                )

                wcall_set_req_clients_handler(
                    inst = deferredHandle.await(),
                    wcall_req_clients_h = onClientsRequest
                )

                callingLogger.d("$TAG - wcall_set_req_clients_handler() called")
            }
        }

        // TODO(calling): Active Speakers handler
    }

    companion object {
        const val TAG = "CallManager"
        const val NETWORK_QUALITY_INTERVAL_SECONDS = 5
        const val UTF8_ENCODING = "UTF-8"
    }
}<|MERGE_RESOLUTION|>--- conflicted
+++ resolved
@@ -215,11 +215,7 @@
     }
 
     /**
-<<<<<<< HEAD
-     * This method should NOT be called before while the call is still incoming or outgoing and not established.
-=======
      * This method should NOT be called while the call is still incoming or outgoing and not established yet.
->>>>>>> 5adf80ed
      */
     override suspend fun updateVideoState(conversationId: ConversationId, videoState: VideoState) {
         withCalling {
