package com.wire.kalium.logic.feature.call

import com.sun.jna.Pointer
import com.wire.kalium.calling.CallTypeCalling
import com.wire.kalium.calling.Calling
import com.wire.kalium.calling.types.Handle
import com.wire.kalium.calling.types.Uint32_t
import com.wire.kalium.logic.callingLogger
import com.wire.kalium.logic.data.call.CallMapper
import com.wire.kalium.logic.data.call.CallProfile
import com.wire.kalium.logic.data.call.CallRepository
import com.wire.kalium.logic.data.call.CallType
import com.wire.kalium.logic.data.call.ConversationType
import com.wire.kalium.logic.data.call.Participant
import com.wire.kalium.logic.data.client.ClientRepository
import com.wire.kalium.logic.data.conversation.ClientId
import com.wire.kalium.logic.data.id.ConversationId
import com.wire.kalium.logic.data.message.Message
import com.wire.kalium.logic.data.message.MessageContent
import com.wire.kalium.logic.data.user.UserId
import com.wire.kalium.logic.data.user.UserRepository
<<<<<<< HEAD
import com.wire.kalium.logic.feature.call.scenario.OnAnsweredCall
import com.wire.kalium.logic.feature.call.scenario.OnCloseCall
import com.wire.kalium.logic.feature.call.scenario.OnConfigRequest
import com.wire.kalium.logic.feature.call.scenario.OnEstablishedCall
import com.wire.kalium.logic.feature.call.scenario.OnIncomingCall
import com.wire.kalium.logic.feature.call.scenario.OnMissedCall
import com.wire.kalium.logic.feature.call.scenario.OnSFTRequest
import com.wire.kalium.logic.feature.call.scenario.OnSendOTR
=======
import com.wire.kalium.logic.data.user.toUserId
import com.wire.kalium.logic.feature.call.callback.ParticipantChangedHandlerImpl
import com.wire.kalium.logic.feature.message.MessageSender
import com.wire.kalium.logic.functional.Either
>>>>>>> 33f59606
import com.wire.kalium.logic.util.toInt
import com.wire.kalium.logic.util.toTimeInMillis
import kotlinx.coroutines.CoroutineScope
import kotlinx.coroutines.CoroutineStart
import kotlinx.coroutines.Deferred
import kotlinx.coroutines.Dispatchers
import kotlinx.coroutines.SupervisorJob
import kotlinx.coroutines.async
import kotlinx.coroutines.flow.MutableStateFlow
import kotlinx.coroutines.flow.asStateFlow
import kotlinx.coroutines.flow.first
<<<<<<< HEAD
=======
import kotlinx.coroutines.flow.update
import kotlinx.coroutines.launch
import kotlin.math.max
>>>>>>> 33f59606

actual class CallManagerImpl(
    private val calling: Calling,
    private val callRepository: CallRepository,
    private val userRepository: UserRepository,
    private val clientRepository: ClientRepository,
    private val callMapper: CallMapper
) : CallManager {

    private val job = SupervisorJob() // TODO clear job method
    private val scope = CoroutineScope(job + Dispatchers.IO)
    private val deferredHandle: Deferred<Handle>
    private val _callProfile = MutableStateFlow(CallProfile(calls = emptyMap()))

    private val calls = MutableStateFlow(listOf<Call>())
    override val allCalls = calls.asStateFlow()

    private val clientId: Deferred<ClientId> = scope.async(start = CoroutineStart.LAZY) {
        clientRepository.currentClientId().fold({
            TODO("adjust correct variable calling")
        }, {
            callingLogger.d("$TAG - clientId $it")
            it
        })
    }
    private val userId: Deferred<UserId> = scope.async(start = CoroutineStart.LAZY) {
        userRepository.getSelfUser().first().id.also {
            callingLogger.d("$TAG - userId $it")
        }
    }

    init {
        deferredHandle = startHandleAsync()
    }

<<<<<<< HEAD
=======
    private fun updateCallStatusById(conversationId: String, status: CallStatus) {
        _calls.update {
            val calls = mutableListOf<Call>().apply {
                addAll(it)

                val callIndex = it.indexOfFirst { call -> call.conversationId.toString() == conversationId }
                if (callIndex == -1) {
                    add(
                        Call(
                            conversationId = conversationId.toConversationId(),
                            status = status
                        )
                    )
                } else {
                    this[callIndex] = this[callIndex].copy(
                        status = status
                    )
                }
            }

            _callProfile.value = _callProfile.value.copy(
                calls = calls.associateBy { it.conversationId.toString() }
            )

            calls
        }
    }

>>>>>>> 33f59606
    private fun startHandleAsync() = scope.async(start = CoroutineStart.LAZY) {
        val selfUserId = userId.await().toString()
        val selfClientId = clientId.await().value
        calling.wcall_create(
            userId = selfUserId,
            clientId = selfClientId,
            readyHandler = { version: Int, arg: Pointer? ->
                callingLogger.i("$TAG -> readyHandler")
                onCallingReady()
            },
            //TODO inject all of these CallbackHandlers in class constructor
            sendHandler = OnSendOTR(deferredHandle, calling, selfUserId, selfClientId, callRepository),
            sftRequestHandler = OnSFTRequest(deferredHandle, calling, callRepository),
            incomingCallHandler = OnIncomingCall(callRepository),
            missedCallHandler = OnMissedCall(callRepository),
            answeredCallHandler = OnAnsweredCall(callRepository),
            establishedCallHandler = OnEstablishedCall(callRepository),
            closeCallHandler = OnCloseCall(callRepository),
            metricsHandler = { conversationId: String, metricsJson: String, arg: Pointer? ->
                callingLogger.i("$TAG -> metricsHandler")
            },
            callConfigRequestHandler = OnConfigRequest(calling, callRepository),
            constantBitRateStateChangeHandler = { userId: String, clientId: String, isEnabled: Boolean, arg: Pointer? ->
                callingLogger.i("$TAG -> constantBitRateStateChangeHandler")
            },
            videoReceiveStateHandler = { conversationId: String, userId: String, clientId: String, state: Int, arg: Pointer? ->
                callingLogger.i("$TAG -> videoReceiveStateHandler")
            },
            arg = null
        )
    }

    private suspend fun <T> withCalling(action: suspend Calling.(handle: Handle) -> T): T {
        val handle = deferredHandle.await()
        return calling.action(handle)
    }

    override suspend fun onCallingMessageReceived(message: Message, content: MessageContent.Calling) =
        withCalling {
            val msg = content.value.toByteArray()

            val currTime = System.currentTimeMillis()
            val msgTime = message.date.toTimeInMillis()

            wcall_recv_msg(
                inst = deferredHandle.await(),
                msg = msg,
                len = msg.size,
                curr_time = Uint32_t(value = currTime / 1000),
                msg_time = Uint32_t(value = msgTime / 1000),
                convId = message.conversationId.toString(),
                userId = message.senderUserId.toString(),
                clientId = message.senderClientId.value
            )
            callingLogger.d("$TAG - onCallingMessageReceived")
        }

    override suspend fun startCall(
        conversationId: ConversationId,
        callType: CallType,
        conversationType: ConversationType,
        isAudioCbr: Boolean
    ) {
        callingLogger.d("$TAG -> starting call..")
        callRepository.updateCallStatusById(
            conversationId = conversationId.toString(),
            status = CallStatus.STARTED
        )
        withCalling {
            val avsCallType = callMapper.toCallTypeCalling(callType)
            val avsConversationType = callMapper.toConversationTypeCalling(conversationType)
            wcall_start(
                deferredHandle.await(),
                conversationId.toString(),
                avsCallType.avsValue,
                avsConversationType.avsValue,
                isAudioCbr.toInt()
            )
        }
    }

    override suspend fun answerCall(conversationId: ConversationId) = withCalling {
        callingLogger.d("$TAG -> answering call..")
        calling.wcall_answer(
            inst = deferredHandle.await(),
            conversationId = conversationId.toString(),
            callType = CallTypeCalling.AUDIO.avsValue,
            cbrEnabled = false
        )
    }

    override suspend fun endCall(conversationId: ConversationId) = withCalling {
        callingLogger.d("$TAG -> ending Call..")
        wcall_end(inst = deferredHandle.await(), conversationId = conversationId.toString())
    }

    override suspend fun rejectCall(conversationId: ConversationId) = withCalling {
        callingLogger.d("$TAG -> rejecting call..")
        wcall_reject(inst = deferredHandle.await(), conversationId = conversationId.toString())
    }

    override suspend fun muteCall(shouldMute: Boolean) = withCalling {
        val logString = if (shouldMute) "muting" else "un-muting"
        callingLogger.d("$TAG -> $logString call..")
        wcall_set_mute(deferredHandle.await(), muted = shouldMute.toInt())
    }

<<<<<<< HEAD
    companion object {
        const val TAG = "CallManager"
        const val UTF8_ENCODING = "UTF-8"
=======
    override fun onConfigRequest(inst: Handle, arg: Pointer?): Int {
        scope.launch {
            val config = callRepository.getCallConfigResponse(limit = null)
                .fold({
                    TODO("")
                }, {
                    it
                })

            withCalling {
                wcall_config_update(
                    inst = inst,
                    error = 0, // TODO: http error from internal json
                    jsonString = config
                )
            }
            callingLogger.i("$TAG - onConfigRequest")
        }

        return AvsCallBackError.NONE.value
    }

    private suspend fun onSFTResponse(data: ByteArray?, context: Pointer?) {
        withCalling {
            val responseData = data ?: byteArrayOf()
            wcall_sft_resp(
                inst = deferredHandle.await(),
                error = data?.let { AvsSFTError.NONE.value } ?: AvsSFTError.NO_RESPONSE_DATA.value,
                data = responseData,
                length = responseData.size,
                ctx = context
            )
            callingLogger.i("SFT Response sent.")
        }
    }

    override fun onSFTRequest(ctx: Pointer?, url: String, data: Pointer?, length: Size_t, arg: Pointer?): Int {
        scope.launch {
            val dataString = data?.getString(0, UTF8_ENCODING)
            dataString?.let {
                val responseData = callRepository.connectToSFT(
                    url = url,
                    data = dataString
                ).fold({
                    callingLogger.i("Could not connect to SFT server.")
                    null
                }, {
                    callingLogger.i("Connected to SFT server.")
                    it
                })

                onSFTResponse(data = responseData, context = ctx)
            }
        }

        callingLogger.i("$TAG -> sftRequestHandler")
        return AvsCallBackError.NONE.value
    }

    /**
     * onCallingReady
     * Will start the handlers for: ParticipantsChanged, NetworkQuality, ClientsRequest and ActiveSpeaker
     */
    private fun onCallingReady() {
        val participantChangedHandler = ParticipantChangedHandlerImpl(
            participantMapper = callMapper.participantMapper,
            onParticipantsChanged = { conversationId, participants, clients ->
                onParticipantsChanged(
                    conversationId = conversationId,
                    participants = participants
                )

                scope.launch {
                    withCalling {
                        wcall_request_video_streams(
                            inst = deferredHandle.await(),
                            convId = conversationId,
                            mode = DEFAULT_REQUEST_VIDEO_STREAMS_MODE,
                            json = clients.toJsonString()
                        )
                    }
                }
            }
        )

        scope.launch {
            withCalling {
                wcall_set_participant_changed_handler(
                    inst = deferredHandle.await(),
                    wcall_participant_changed_h = participantChangedHandler,
                    arg = null
                )
            }
        }

        // TODO: Network Quality handler
        // TODO: Clients Request handler
        // TODO: Active Speakers handler
    }

    private fun onParticipantsChanged(
        conversationId: String,
        participants: List<Participant>
    ) {
        val callProfile = _callProfile.value

        callProfile[conversationId]?.let {
            callingLogger.i("onParticipantsChanged() - conversationId: $conversationId")
            participants.forEachIndexed { index, participant ->
                callingLogger.i("onParticipantsChanged() - Participant[$index/${participants.size}]: ${participant.id}")
            }

            _callProfile.value = callProfile.copy(
                calls = callProfile.calls.apply {
                    this.toMutableMap()[conversationId] = it.copy(
                        participants = participants,
                        maxParticipants = max(it.maxParticipants, participants.size + 1)
                    )
                }
            )
        }
    }

    companion object {
        private const val TAG = "CallManager"
        private const val UTF8_ENCODING = "UTF-8"
        private const val DEFAULT_REQUEST_VIDEO_STREAMS_MODE = 0
>>>>>>> 33f59606
    }
}<|MERGE_RESOLUTION|>--- conflicted
+++ resolved
@@ -19,7 +19,6 @@
 import com.wire.kalium.logic.data.message.MessageContent
 import com.wire.kalium.logic.data.user.UserId
 import com.wire.kalium.logic.data.user.UserRepository
-<<<<<<< HEAD
 import com.wire.kalium.logic.feature.call.scenario.OnAnsweredCall
 import com.wire.kalium.logic.feature.call.scenario.OnCloseCall
 import com.wire.kalium.logic.feature.call.scenario.OnConfigRequest
@@ -28,12 +27,6 @@
 import com.wire.kalium.logic.feature.call.scenario.OnMissedCall
 import com.wire.kalium.logic.feature.call.scenario.OnSFTRequest
 import com.wire.kalium.logic.feature.call.scenario.OnSendOTR
-=======
-import com.wire.kalium.logic.data.user.toUserId
-import com.wire.kalium.logic.feature.call.callback.ParticipantChangedHandlerImpl
-import com.wire.kalium.logic.feature.message.MessageSender
-import com.wire.kalium.logic.functional.Either
->>>>>>> 33f59606
 import com.wire.kalium.logic.util.toInt
 import com.wire.kalium.logic.util.toTimeInMillis
 import kotlinx.coroutines.CoroutineScope
@@ -45,12 +38,13 @@
 import kotlinx.coroutines.flow.MutableStateFlow
 import kotlinx.coroutines.flow.asStateFlow
 import kotlinx.coroutines.flow.first
-<<<<<<< HEAD
-=======
 import kotlinx.coroutines.flow.update
 import kotlinx.coroutines.launch
 import kotlin.math.max
->>>>>>> 33f59606
+import com.wire.kalium.logic.data.user.toUserId
+import com.wire.kalium.logic.feature.call.callback.ParticipantChangedHandlerImpl
+import com.wire.kalium.logic.feature.message.MessageSender
+import com.wire.kalium.logic.functional.Either
 
 actual class CallManagerImpl(
     private val calling: Calling,
@@ -86,8 +80,6 @@
         deferredHandle = startHandleAsync()
     }
 
-<<<<<<< HEAD
-=======
     private fun updateCallStatusById(conversationId: String, status: CallStatus) {
         _calls.update {
             val calls = mutableListOf<Call>().apply {
@@ -116,7 +108,6 @@
         }
     }
 
->>>>>>> 33f59606
     private fun startHandleAsync() = scope.async(start = CoroutineStart.LAZY) {
         val selfUserId = userId.await().toString()
         val selfClientId = clientId.await().value
@@ -222,70 +213,6 @@
         val logString = if (shouldMute) "muting" else "un-muting"
         callingLogger.d("$TAG -> $logString call..")
         wcall_set_mute(deferredHandle.await(), muted = shouldMute.toInt())
-    }
-
-<<<<<<< HEAD
-    companion object {
-        const val TAG = "CallManager"
-        const val UTF8_ENCODING = "UTF-8"
-=======
-    override fun onConfigRequest(inst: Handle, arg: Pointer?): Int {
-        scope.launch {
-            val config = callRepository.getCallConfigResponse(limit = null)
-                .fold({
-                    TODO("")
-                }, {
-                    it
-                })
-
-            withCalling {
-                wcall_config_update(
-                    inst = inst,
-                    error = 0, // TODO: http error from internal json
-                    jsonString = config
-                )
-            }
-            callingLogger.i("$TAG - onConfigRequest")
-        }
-
-        return AvsCallBackError.NONE.value
-    }
-
-    private suspend fun onSFTResponse(data: ByteArray?, context: Pointer?) {
-        withCalling {
-            val responseData = data ?: byteArrayOf()
-            wcall_sft_resp(
-                inst = deferredHandle.await(),
-                error = data?.let { AvsSFTError.NONE.value } ?: AvsSFTError.NO_RESPONSE_DATA.value,
-                data = responseData,
-                length = responseData.size,
-                ctx = context
-            )
-            callingLogger.i("SFT Response sent.")
-        }
-    }
-
-    override fun onSFTRequest(ctx: Pointer?, url: String, data: Pointer?, length: Size_t, arg: Pointer?): Int {
-        scope.launch {
-            val dataString = data?.getString(0, UTF8_ENCODING)
-            dataString?.let {
-                val responseData = callRepository.connectToSFT(
-                    url = url,
-                    data = dataString
-                ).fold({
-                    callingLogger.i("Could not connect to SFT server.")
-                    null
-                }, {
-                    callingLogger.i("Connected to SFT server.")
-                    it
-                })
-
-                onSFTResponse(data = responseData, context = ctx)
-            }
-        }
-
-        callingLogger.i("$TAG -> sftRequestHandler")
-        return AvsCallBackError.NONE.value
     }
 
     /**
@@ -353,9 +280,9 @@
     }
 
     companion object {
-        private const val TAG = "CallManager"
-        private const val UTF8_ENCODING = "UTF-8"
+        const val TAG = "CallManager"
+        const val UTF8_ENCODING = "UTF-8"
         private const val DEFAULT_REQUEST_VIDEO_STREAMS_MODE = 0
->>>>>>> 33f59606
+
     }
 }