package com.wire.kalium.logic.sync

import android.app.Notification
import android.app.NotificationChannel
import android.app.NotificationManager
import android.content.Context
import android.content.Context.NOTIFICATION_SERVICE
import android.os.Build
import androidx.annotation.RequiresApi
import androidx.work.Constraints
import androidx.work.CoroutineWorker
import androidx.work.Data
import androidx.work.ExistingPeriodicWorkPolicy
import androidx.work.ExistingWorkPolicy
import androidx.work.ForegroundInfo
import androidx.work.ListenableWorker
import androidx.work.NetworkType
import androidx.work.OneTimeWorkRequest
import androidx.work.OutOfQuotaPolicy
import androidx.work.PeriodicWorkRequest
import androidx.work.WorkManager
import androidx.work.WorkerFactory
import androidx.work.WorkerParameters
import com.wire.kalium.logic.CoreLogic
import com.wire.kalium.logic.R
import com.wire.kalium.logic.data.user.UserId
import com.wire.kalium.logic.feature.message.MessageSendingScheduler
import com.wire.kalium.logic.kaliumLogger
import kotlinx.datetime.Clock
import kotlinx.datetime.DateTimeUnit
import kotlinx.datetime.Instant
import kotlinx.datetime.LocalDateTime
import kotlinx.datetime.TimeZone
import kotlinx.datetime.plus
import kotlinx.datetime.toInstant
import kotlinx.datetime.toLocalDateTime
import kotlinx.serialization.decodeFromString
import kotlinx.serialization.encodeToString
import kotlinx.serialization.json.Json
import java.util.concurrent.TimeUnit
import kotlin.reflect.KClass

class WrapperWorker(private val innerWorker: DefaultWorker, appContext: Context, params: WorkerParameters) :
    CoroutineWorker(appContext, params) {

    override suspend fun doWork(): Result = when (innerWorker.doWork()) {
        is com.wire.kalium.logic.sync.Result.Success -> {
            Result.success()
        }
        is com.wire.kalium.logic.sync.Result.Failure -> {
            Result.failure()
        }
        is com.wire.kalium.logic.sync.Result.Retry -> {
            Result.retry()
        }
    }

<<<<<<< HEAD

    //TODO: Add support for customization of foreground info when doing work on Android
=======
    //TODO(ui-polishing): Add support for customization of foreground info when doing work on Android
>>>>>>> e8478ccd
    override suspend fun getForegroundInfo(): ForegroundInfo {
        val notification = if (Build.VERSION.SDK_INT >= Build.VERSION_CODES.O) {
            Notification.Builder(applicationContext, createNotificationChannel().id)
        } else {
            Notification.Builder(applicationContext)
        }.setContentTitle(NOTIFICATION_TITLE)
            .setSmallIcon(R.mipmap.ic_launcher) //TODO(ui-polishing): Customize icons too
            .build()
        return ForegroundInfo(NOTIFICATION_ID, notification)
    }

    @RequiresApi(Build.VERSION_CODES.O)
    private fun createNotificationChannel(): NotificationChannel {
        //TODO(ui-polishing): Internationalis(z)ation. Should come as a
        //                    side-effect of enabling customization of notifications by consumer apps
        val name = "Wire Sync"
        val descriptionText = "Updating conversations and contact information"
        val importance = NotificationManager.IMPORTANCE_NONE
        val channel = NotificationChannel(CHANNEL_ID, name, importance)
        channel.description = descriptionText
        val notificationManager = applicationContext.getSystemService(NOTIFICATION_SERVICE) as NotificationManager
        notificationManager.createNotificationChannel(channel)
        return channel
    }

    private companion object {
        const val NOTIFICATION_TITLE = "Wire is updating"
        const val NOTIFICATION_ID = -778899
        const val CHANNEL_ID = "kaliumWorker"
    }
}

class WrapperWorkerFactory(private val coreLogic: CoreLogic) : WorkerFactory() {

    override fun createWorker(appContext: Context, workerClassName: String, workerParameters: WorkerParameters): ListenableWorker? {
        if (WrapperWorker::class.java.canonicalName != workerClassName) {
            return null // delegate to default factory
        }

        val userId = workerParameters.getSerializable<UserId>(USER_ID_KEY)
        val innerWorkerClassName = workerParameters.inputData.getString(WORKER_CLASS_KEY)
            ?: throw IllegalArgumentException("No worker class name specified")

        kaliumLogger.v("WrapperWorkerFactory, creating worker for class name: $innerWorkerClassName")
        return when (innerWorkerClassName) {
            PendingMessagesSenderWorker::class.java.canonicalName -> {
                require(userId != null) { "No user id specified" }
                createPendingMessageSenderWorker(workerParameters, userId, appContext)
            }
            SlowSyncWorker::class.java.canonicalName -> {
                require(userId != null) { "No user id specified" }
                createSlowSyncWorker(workerParameters, userId, appContext)
            }
            UpdateApiVersionsWorker::class.java.canonicalName -> {
                createApiVersionCheckWorker(workerParameters, appContext)
            }
            else -> {
                kaliumLogger.d("No specialized constructor found for class $innerWorkerClassName. Default constructor will be used")
                createDefaultWorker(innerWorkerClassName, appContext, workerParameters)
            }
        }
    }

    private fun createApiVersionCheckWorker(workerParameters: WorkerParameters, appContext: Context): WrapperWorker {
        val worker = UpdateApiVersionsWorker(coreLogic.apiVersionCheckManager, coreLogic.getAuthenticationScope().updateApiVersions)
        return WrapperWorker(worker, appContext, workerParameters)
    }

    private fun createSlowSyncWorker(workerParameters: WorkerParameters, userId: UserId, appContext: Context): WrapperWorker {
        val worker = SlowSyncWorker(coreLogic.getSessionScope(userId))
        return WrapperWorker(worker, appContext, workerParameters)
    }

    private fun createPendingMessageSenderWorker(workerParameters: WorkerParameters, userId: UserId, appContext: Context): WrapperWorker {
        val userScope = coreLogic.getSessionScope(userId)
        val worker = PendingMessagesSenderWorker(
            userScope.messages.messageRepository,
            userScope.messages.messageSender,
            userId
        )
        return WrapperWorker(worker, appContext, workerParameters)
    }

    private fun createDefaultWorker(
        innerWorkerClassName: String,
        appContext: Context,
        workerParameters: WorkerParameters
    ): WrapperWorker {
        val constructor = Class.forName(innerWorkerClassName).getDeclaredConstructor()
        val innerWorker = constructor.newInstance()
        return WrapperWorker(innerWorker as DefaultWorker, appContext, workerParameters)
    }

    internal companion object {
        private const val WORKER_CLASS_KEY = "worker_class"
        internal const val USER_ID_KEY = "user-id-worker-param"
        internal const val SERVER_CONFIG_ID_KEY = "server-config-id-worker-param"

        fun workData(work: KClass<out DefaultWorker>, userId: UserId? = null) = Data.Builder()
            .putString(WORKER_CLASS_KEY, work.java.canonicalName)
            .apply { if (userId != null) putSerializable(USER_ID_KEY, userId) }
            .build()
    }
}

actual sealed class WorkScheduler(private val appContext: Context) {
    internal val workerClass = WrapperWorker::class.java

    /**
     * Schedules some work to be done in the background, in a "run and forget" way – free from client app observation.
     * On mobile clients for example, aims to start a job that will not be suspended by the user minimizing the app.
     */
    actual fun enqueueImmediateWork(work: KClass<out DefaultWorker>, name: String) {
        val inputData = WrapperWorkerFactory.workData(work, if (this is UserSession) this.userId else null)

        val request = OneTimeWorkRequest.Builder(workerClass)
            .setExpedited(OutOfQuotaPolicy.RUN_AS_NON_EXPEDITED_WORK_REQUEST)
            .setInputData(inputData).build()

        WorkManager.getInstance(appContext).beginUniqueWork(
            name,
            ExistingWorkPolicy.REPLACE,
            request
        ).enqueue()
    }

    actual class Global(
        private val appContext: Context
    ) : WorkScheduler(appContext), UpdateApiVersionsScheduler {

        override fun schedulePeriodicApiVersionUpdate() {
            val inputData = WrapperWorkerFactory.workData(UpdateApiVersionsWorker::class)

            val connectedConstraint = Constraints.Builder()
                .setRequiredNetworkType(NetworkType.CONNECTED)
                .build()

            val scheduledHourOfDayToExecute = TIME_OF_EXECUTION // schedule at 4AM
            val repeatIntervalInHours = REPEAT_INTERVAL // execute every 24 hours
            val localTimeZone = TimeZone.currentSystemDefault()
            val timeNow: Instant = Clock.System.now() // current time
            val timeScheduledToExecute = timeNow.toLocalDateTime(localTimeZone) // time at which the today's execution should take place
                .let { localDateTimeNow ->
                    LocalDateTime(
                        localDateTimeNow.year, localDateTimeNow.monthNumber, localDateTimeNow.dayOfMonth,
                        scheduledHourOfDayToExecute, 0, 0, 0
                    ).toInstant(localTimeZone)
                }
            val initialDelayMillis = // delay calculated as a difference between now and next scheduled execution
                if (timeScheduledToExecute > timeNow) (timeScheduledToExecute - timeNow).inWholeMilliseconds
                else (timeScheduledToExecute.plus(1, DateTimeUnit.DAY, localTimeZone) - timeNow).inWholeMilliseconds

            val requestPeriodicWork = PeriodicWorkRequest.Builder(workerClass, repeatIntervalInHours.toLong(), TimeUnit.HOURS)
                .setInitialDelay(initialDelayMillis, TimeUnit.MILLISECONDS)
                .setConstraints(connectedConstraint)
                .setInputData(inputData)
                .build()

            WorkManager.getInstance(appContext).enqueueUniquePeriodicWork(
                "${UpdateApiVersionsWorker.name}-periodic",
                ExistingPeriodicWorkPolicy.KEEP,
                requestPeriodicWork
            )
        }

        override fun scheduleImmediateApiVersionUpdate() {
            val inputData = WrapperWorkerFactory.workData(UpdateApiVersionsWorker::class)

            val connectedConstraint = Constraints.Builder()
                .setRequiredNetworkType(NetworkType.CONNECTED)
                .build()

            val requestOneTimeWork = OneTimeWorkRequest.Builder(workerClass)
                .setExpedited(OutOfQuotaPolicy.RUN_AS_NON_EXPEDITED_WORK_REQUEST)
                .setConstraints(connectedConstraint)
                .setInputData(inputData)
                .build()

            WorkManager.getInstance(appContext).enqueueUniqueWork(
                "${UpdateApiVersionsWorker.name}-immediate",
                ExistingWorkPolicy.KEEP,
                requestOneTimeWork
            )
        }

        private companion object {
            const val TIME_OF_EXECUTION = 4
            const val REPEAT_INTERVAL: Long = 24
        }
    }

    actual class UserSession(
        private val appContext: Context,
        actual val userId: UserId
    ) : WorkScheduler(appContext), MessageSendingScheduler, SlowSyncScheduler {

        override fun scheduleSlowSync() {
            enqueueImmediateWork(SlowSyncWorker::class, SlowSyncWorker.name)
        }

        override fun scheduleSendingOfPendingMessages() {
            val inputData = WrapperWorkerFactory.workData(PendingMessagesSenderWorker::class, userId)

            val connectedConstraint = Constraints.Builder()
                .setRequiredNetworkType(NetworkType.CONNECTED)
                .build()

            val request = OneTimeWorkRequest.Builder(workerClass)
                .setConstraints(connectedConstraint)
                .setExpedited(OutOfQuotaPolicy.RUN_AS_NON_EXPEDITED_WORK_REQUEST)
                .setInputData(inputData)
                .build()

            WorkManager.getInstance(appContext).enqueueUniqueWork(
                WORK_NAME_PREFIX_PER_USER + userId.value,
                ExistingWorkPolicy.APPEND,
                request
            )
        }

        private companion object {
            const val WORK_NAME_PREFIX_PER_USER = "scheduled-message-"
        }
    }
}

private inline fun <reified T> Data.Builder.putSerializable(key: String, value: T) = putString(key, Json.encodeToString(value))
private inline fun <reified T> WorkerParameters.getSerializable(key: String): T? =
    inputData.getString(key)?.let { Json.decodeFromString(it) }<|MERGE_RESOLUTION|>--- conflicted
+++ resolved
@@ -55,12 +55,8 @@
         }
     }
 
-<<<<<<< HEAD
-
-    //TODO: Add support for customization of foreground info when doing work on Android
-=======
+
     //TODO(ui-polishing): Add support for customization of foreground info when doing work on Android
->>>>>>> e8478ccd
     override suspend fun getForegroundInfo(): ForegroundInfo {
         val notification = if (Build.VERSION.SDK_INT >= Build.VERSION_CODES.O) {
             Notification.Builder(applicationContext, createNotificationChannel().id)
