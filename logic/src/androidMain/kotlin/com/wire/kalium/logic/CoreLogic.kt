--- conflicted
+++ resolved
@@ -45,7 +45,7 @@
  * This class is only for platform specific variables,
  * and it should only override functions/variables from CoreLogicCommon
  */
-public actual class CoreLogic(
+actual class CoreLogic(
     userAgent: String,
     private val appContext: Context,
     rootPath: String,
@@ -71,16 +71,12 @@
     actual override fun getSessionScope(userId: UserId): UserSessionScope =
         userSessionScopeProvider.value.getOrCreate(userId)
 
-<<<<<<< HEAD
-    override val globalCallManager: GlobalCallManager by lazy {
-=======
     actual override suspend fun deleteSessionScope(userId: UserId) {
         userSessionScopeProvider.value.get(userId)?.cancel()
         userSessionScopeProvider.value.delete(userId)
     }
 
     actual override val globalCallManager: GlobalCallManager by lazy {
->>>>>>> c15237a8
         GlobalCallManager(
             appContext = PlatformContext(appContext),
             scope = getGlobalScope()
@@ -117,4 +113,4 @@
 }
 
 @Suppress("MayBeConst")
-internal actual val clientPlatform: String = "android"+actual val clientPlatform: String = "android"