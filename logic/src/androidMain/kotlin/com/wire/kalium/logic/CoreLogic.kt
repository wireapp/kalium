--- conflicted
+++ resolved
@@ -55,13 +55,8 @@
             val proteusClient: ProteusClient = ProteusClientImpl(rootProteusPath)
             runBlocking { proteusClient.open() }
 
-<<<<<<< HEAD
             val userSessionWorkScheduler = WorkScheduler.UserSession(appContext, userId)
-            val syncManager = SyncManagerImpl(userSessionWorkScheduler)
-=======
-            val workScheduler = WorkScheduler(appContext, userId)
-            val syncManager = SyncManagerImpl(workScheduler, InMemorySyncRepository())
->>>>>>> 1cef1cd8
+            val syncManager = SyncManagerImpl(userSessionWorkScheduler, InMemorySyncRepository())
 
             val userIDEntity = idMapper.toDaoModel(userId)
             val encryptedSettingsHolder =
