package com.wire.kalium.logic

import android.content.Context
import com.wire.kalium.cryptography.ProteusClient
import com.wire.kalium.cryptography.ProteusClientImpl
import com.wire.kalium.logic.data.asset.DataStoragePaths
import com.wire.kalium.logic.data.id.AssetsStorageFolder
import com.wire.kalium.logic.data.id.CacheFolder
import com.wire.kalium.logic.data.id.FederatedIdMapperImpl
import com.wire.kalium.logic.data.session.SessionDataSource
import com.wire.kalium.logic.data.session.SessionRepository
import com.wire.kalium.logic.data.user.UserId
import com.wire.kalium.logic.di.UserSessionScopeProvider
import com.wire.kalium.logic.di.UserSessionScopeProviderImpl
import com.wire.kalium.logic.feature.UserSessionScope
import com.wire.kalium.logic.feature.auth.ServerMetaDataManagerImpl
import com.wire.kalium.logic.feature.call.GlobalCallManager
import com.wire.kalium.logic.featureFlags.KaliumConfigs
import com.wire.kalium.logic.network.SessionManagerImpl
import com.wire.kalium.logic.sync.GlobalWorkScheduler
import com.wire.kalium.logic.sync.GlobalWorkSchedulerImpl
import com.wire.kalium.logic.sync.UserSessionWorkSchedulerImpl
import com.wire.kalium.logic.util.SecurityHelper
import com.wire.kalium.network.AuthenticatedNetworkContainer
import com.wire.kalium.persistence.client.SessionStorage
import com.wire.kalium.persistence.client.SessionStorageImpl
import com.wire.kalium.persistence.db.GlobalDatabaseProvider
import com.wire.kalium.persistence.db.UserDatabaseProvider
import com.wire.kalium.persistence.kmm_settings.EncryptedSettingsHolder
import com.wire.kalium.persistence.kmm_settings.KaliumPreferences
import com.wire.kalium.persistence.kmm_settings.KaliumPreferencesSettings
import com.wire.kalium.persistence.kmm_settings.SettingOptions
import kotlinx.coroutines.runBlocking
import java.io.File

/**
 * This class is only for platform specific variables,
 * and it should only override functions/variables from CoreLogicCommon
 */
actual class CoreLogic(
    private val appContext: Context,
    clientLabel: String,
    rootPath: String,
    private val userSessionScopeProvider: UserSessionScopeProvider = UserSessionScopeProviderImpl,
    kaliumConfigs: KaliumConfigs
) : CoreLogicCommon(clientLabel, rootPath, kaliumConfigs = kaliumConfigs) {

    override fun getSessionRepo(): SessionRepository {
        val sessionStorage: SessionStorage = SessionStorageImpl(globalPreferences.value)
        return SessionDataSource(sessionStorage)
    }

    override val globalPreferences: Lazy<KaliumPreferences> = lazy {
        KaliumPreferencesSettings(EncryptedSettingsHolder(appContext, SettingOptions.AppSettings).encryptedSettings)
    }

    override val globalDatabase: Lazy<GlobalDatabaseProvider> =
        lazy {
            GlobalDatabaseProvider(
                appContext,
                SecurityHelper(globalPreferences.value).globalDBSecret(),
                kaliumConfigs.shouldEncryptData
            )
        }

    override fun getSessionScope(userId: UserId): UserSessionScope {
        return userSessionScopeProvider.get(userId) ?: run {
            val rootAccountPath = "$rootPath/${userId.domain}/${userId.value}"
            val rootProteusPath = "$rootAccountPath/proteus"
            val rootFileSystemPath = AssetsStorageFolder("${appContext.filesDir}/${userId.domain}/${userId.value}")
            val rootCachePath = CacheFolder("${appContext.cacheDir}/${userId.domain}/${userId.value}")
            val dataStoragePaths = DataStoragePaths(rootFileSystemPath, rootCachePath)
            val networkContainer = AuthenticatedNetworkContainer(
                SessionManagerImpl(sessionRepository, userId),
                ServerMetaDataManagerImpl(getGlobalScope().serverConfigRepository)
            )
            val proteusClient: ProteusClient = ProteusClientImpl(rootProteusPath)
            runBlocking { proteusClient.open() }

            val userSessionWorkScheduler = UserSessionWorkSchedulerImpl(appContext, this, userId)
            val userIDEntity = idMapper.toDaoModel(userId)
            val encryptedSettingsHolder =
                EncryptedSettingsHolder(appContext, SettingOptions.UserSettings(userIDEntity))
            val userPreferencesSettings = KaliumPreferencesSettings(encryptedSettingsHolder.encryptedSettings)
<<<<<<< HEAD
            val userDatabaseProvider = UserDatabaseProvider(
                appContext,
                userIDEntity,
                userPreferencesSettings,
                File(rootFileSystemPath.value),
                File(rootCachePath.value),
                kaliumConfigs.shouldEncryptData
            )
=======
            val userDatabaseProvider =
                UserDatabaseProvider(
                    appContext,
                    userIDEntity,
                    SecurityHelper(globalPreferences.value).userDBSecret(userId),
                    kaliumConfigs.shouldEncryptData
                )
>>>>>>> 9d0376a1
            val userDataSource = AuthenticatedDataSourceSet(
                rootAccountPath,
                networkContainer,
                proteusClient,
                userSessionWorkScheduler,
                userDatabaseProvider,
                userPreferencesSettings,
                encryptedSettingsHolder
            )
            UserSessionScope(
                appContext,
                userId,
                userDataSource,
                sessionRepository,
                globalCallManager,
                globalPreferences.value,
<<<<<<< HEAD
                dataStoragePaths
=======
                kaliumConfigs
>>>>>>> 9d0376a1
            ).also {
                userSessionScopeProvider.add(userId, it)
            }
        }
    }

    override val globalCallManager: GlobalCallManager = GlobalCallManager(
        appContext = appContext,
        federatedIdMapper = FederatedIdMapperImpl(globalPreferences.value)
    )

    override val globalWorkScheduler: GlobalWorkScheduler = GlobalWorkSchedulerImpl(
        appContext = appContext
    )
}<|MERGE_RESOLUTION|>--- conflicted
+++ resolved
@@ -82,24 +82,15 @@
             val encryptedSettingsHolder =
                 EncryptedSettingsHolder(appContext, SettingOptions.UserSettings(userIDEntity))
             val userPreferencesSettings = KaliumPreferencesSettings(encryptedSettingsHolder.encryptedSettings)
-<<<<<<< HEAD
-            val userDatabaseProvider = UserDatabaseProvider(
-                appContext,
-                userIDEntity,
-                userPreferencesSettings,
-                File(rootFileSystemPath.value),
-                File(rootCachePath.value),
-                kaliumConfigs.shouldEncryptData
-            )
-=======
             val userDatabaseProvider =
                 UserDatabaseProvider(
                     appContext,
                     userIDEntity,
+                    File(rootFileSystemPath.value),
+                    File(rootCachePath.value),
                     SecurityHelper(globalPreferences.value).userDBSecret(userId),
                     kaliumConfigs.shouldEncryptData
                 )
->>>>>>> 9d0376a1
             val userDataSource = AuthenticatedDataSourceSet(
                 rootAccountPath,
                 networkContainer,
@@ -116,11 +107,8 @@
                 sessionRepository,
                 globalCallManager,
                 globalPreferences.value,
-<<<<<<< HEAD
-                dataStoragePaths
-=======
+                dataStoragePaths,
                 kaliumConfigs
->>>>>>> 9d0376a1
             ).also {
                 userSessionScopeProvider.add(userId, it)
             }
