--- conflicted
+++ resolved
@@ -12,12 +12,9 @@
 import com.wire.kalium.logic.feature.auth.ServerMetaDataManagerImpl
 import com.wire.kalium.logic.feature.call.GlobalCallManager
 import com.wire.kalium.logic.network.SessionManagerImpl
-<<<<<<< HEAD
 import com.wire.kalium.logic.sync.GlobalWorkScheduler
 import com.wire.kalium.logic.sync.SyncManagerImpl
 import com.wire.kalium.logic.sync.UserSessionWorkScheduler
-=======
->>>>>>> ecb6badb
 import com.wire.kalium.logic.sync.WorkSchedulerImpl
 import com.wire.kalium.network.AuthenticatedNetworkContainer
 import com.wire.kalium.persistence.client.SessionStorage
@@ -63,12 +60,9 @@
             val proteusClient: ProteusClient = ProteusClientImpl(rootProteusPath)
             runBlocking { proteusClient.open() }
 
-<<<<<<< HEAD
+            val workScheduler = WorkSchedulerImpl(appContext, userId)
             val userSessionWorkScheduler: UserSessionWorkScheduler = WorkSchedulerImpl.UserSession(appContext, userId)
             val syncManager = SyncManagerImpl(userSessionWorkScheduler, InMemorySyncRepository())
-=======
-            val workScheduler = WorkSchedulerImpl(appContext, userId)
->>>>>>> ecb6badb
 
             val userIDEntity = idMapper.toDaoModel(userId)
             val encryptedSettingsHolder =
@@ -79,12 +73,9 @@
                 rootAccountPath,
                 networkContainer,
                 proteusClient,
-<<<<<<< HEAD
+                workScheduler,
                 userSessionWorkScheduler,
                 syncManager,
-=======
-                workScheduler,
->>>>>>> ecb6badb
                 userDatabaseProvider,
                 userPreferencesSettings,
                 encryptedSettingsHolder
