package com.wire.kalium.logic

import android.content.Context
import com.wire.kalium.cryptography.ProteusClient
import com.wire.kalium.cryptography.ProteusClientImpl
import com.wire.kalium.logic.data.session.SessionDataSource
import com.wire.kalium.logic.data.session.SessionRepository
import com.wire.kalium.logic.data.sync.InMemorySyncRepository
import com.wire.kalium.logic.data.user.UserId
import com.wire.kalium.logic.di.UserSessionScopeProvider
import com.wire.kalium.logic.di.UserSessionScopeProviderImpl
import com.wire.kalium.logic.feature.UserSessionScope
import com.wire.kalium.logic.feature.call.GlobalCallManager
import com.wire.kalium.logic.network.SessionManagerImpl
import com.wire.kalium.logic.sync.SyncManagerImpl
<<<<<<< HEAD
import com.wire.kalium.logic.sync.WorkScheduler
=======
>>>>>>> 14e5aa75
import com.wire.kalium.logic.sync.WorkSchedulerImpl
import com.wire.kalium.network.AuthenticatedNetworkContainer
import com.wire.kalium.persistence.client.SessionStorage
import com.wire.kalium.persistence.client.SessionStorageImpl
import com.wire.kalium.persistence.db.GlobalDatabaseProvider
import com.wire.kalium.persistence.db.UserDatabaseProvider
import com.wire.kalium.persistence.kmm_settings.EncryptedSettingsHolder
import com.wire.kalium.persistence.kmm_settings.KaliumPreferences
import com.wire.kalium.persistence.kmm_settings.KaliumPreferencesSettings
import com.wire.kalium.persistence.kmm_settings.SettingOptions
import kotlinx.coroutines.runBlocking

/**
 * This class is only for platform specific variables,
 * and it should only override functions/variables from CoreLogicCommon
 */
actual class CoreLogic(
    private val appContext: Context,
    clientLabel: String,
    rootPath: String,
    private val userSessionScopeProvider: UserSessionScopeProvider = UserSessionScopeProviderImpl
) : CoreLogicCommon(clientLabel, rootPath) {

    override fun getSessionRepo(): SessionRepository {
        val sessionStorage: SessionStorage = SessionStorageImpl(globalPreferences)
        return SessionDataSource(sessionStorage)
    }

    override val globalPreferences: KaliumPreferences by lazy {
        KaliumPreferencesSettings(EncryptedSettingsHolder(appContext, SettingOptions.AppSettings).encryptedSettings)
    }

    override val globalDatabase: GlobalDatabaseProvider by lazy { GlobalDatabaseProvider(appContext, globalPreferences) }

    override fun getSessionScope(userId: UserId): UserSessionScope {
        return userSessionScopeProvider.get(userId) ?: run {
            val rootAccountPath = "$rootPath/${userId.domain}/${userId.value}"
            val rootProteusPath = "$rootAccountPath/proteus"
            val networkContainer = AuthenticatedNetworkContainer(SessionManagerImpl(sessionRepository, userId))
            val proteusClient: ProteusClient = ProteusClientImpl(rootProteusPath)
            runBlocking { proteusClient.open() }

<<<<<<< HEAD
            val userSessionWorkScheduler = WorkSchedulerImpl.UserSession(appContext, userId)
            val syncManager = SyncManagerImpl(userSessionWorkScheduler, InMemorySyncRepository())
=======
            val workScheduler = WorkSchedulerImpl(appContext, userId)
            val syncManager = SyncManagerImpl(workScheduler, InMemorySyncRepository())
>>>>>>> 14e5aa75

            val userIDEntity = idMapper.toDaoModel(userId)
            val encryptedSettingsHolder =
                EncryptedSettingsHolder(appContext, SettingOptions.UserSettings(userIDEntity))
            val userPreferencesSettings = KaliumPreferencesSettings(encryptedSettingsHolder.encryptedSettings)
            val userDatabaseProvider = UserDatabaseProvider(appContext, userIDEntity, userPreferencesSettings)
            val userDataSource = AuthenticatedDataSourceSet(
                rootAccountPath,
                networkContainer,
                proteusClient,
                userSessionWorkScheduler,
                syncManager,
                userDatabaseProvider,
                userPreferencesSettings,
                encryptedSettingsHolder
            )
            UserSessionScope(
                appContext,
                userId,
                userDataSource,
                sessionRepository,
                globalCallManager,
                globalPreferences
            ).also {
                userSessionScopeProvider.add(userId, it)
            }
        }
    }

    override val globalCallManager: GlobalCallManager = GlobalCallManager(
        appContext = appContext
    )

    override val globalWorkScheduler: WorkSchedulerImpl.Global = WorkSchedulerImpl.Global(
        appContext = appContext
    )
}<|MERGE_RESOLUTION|>--- conflicted
+++ resolved
@@ -12,11 +12,9 @@
 import com.wire.kalium.logic.feature.UserSessionScope
 import com.wire.kalium.logic.feature.call.GlobalCallManager
 import com.wire.kalium.logic.network.SessionManagerImpl
+import com.wire.kalium.logic.sync.GlobalWorkScheduler
 import com.wire.kalium.logic.sync.SyncManagerImpl
-<<<<<<< HEAD
-import com.wire.kalium.logic.sync.WorkScheduler
-=======
->>>>>>> 14e5aa75
+import com.wire.kalium.logic.sync.UserSessionWorkScheduler
 import com.wire.kalium.logic.sync.WorkSchedulerImpl
 import com.wire.kalium.network.AuthenticatedNetworkContainer
 import com.wire.kalium.persistence.client.SessionStorage
@@ -59,13 +57,8 @@
             val proteusClient: ProteusClient = ProteusClientImpl(rootProteusPath)
             runBlocking { proteusClient.open() }
 
-<<<<<<< HEAD
-            val userSessionWorkScheduler = WorkSchedulerImpl.UserSession(appContext, userId)
+            val userSessionWorkScheduler: UserSessionWorkScheduler = WorkSchedulerImpl.UserSession(appContext, userId)
             val syncManager = SyncManagerImpl(userSessionWorkScheduler, InMemorySyncRepository())
-=======
-            val workScheduler = WorkSchedulerImpl(appContext, userId)
-            val syncManager = SyncManagerImpl(workScheduler, InMemorySyncRepository())
->>>>>>> 14e5aa75
 
             val userIDEntity = idMapper.toDaoModel(userId)
             val encryptedSettingsHolder =
@@ -99,7 +92,7 @@
         appContext = appContext
     )
 
-    override val globalWorkScheduler: WorkSchedulerImpl.Global = WorkSchedulerImpl.Global(
+    override val globalWorkScheduler: GlobalWorkScheduler = WorkSchedulerImpl.Global(
         appContext = appContext
     )
 }