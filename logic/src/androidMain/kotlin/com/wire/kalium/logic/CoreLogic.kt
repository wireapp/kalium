--- conflicted
+++ resolved
@@ -34,37 +34,23 @@
         val sessionPreferences =
             KaliumPreferencesSettings(EncryptedSettingsHolder(appContext, FileNameUtil.appPrefFile()).encryptedSettings)
         val sessionStorage: SessionStorage = SessionStorageImpl(sessionPreferences)
-        return SessionDataSource(sessionStorage, sessionMapper)
+        return SessionDataSource(sessionStorage)
     }
 
     override fun getAuthenticationScope(): AuthenticationScope =
         AuthenticationScope(clientLabel, sessionRepository, appContext)
 
-<<<<<<< HEAD
     override fun getSessionScope(userId: NonQualifiedUserId): UserSessionScope {
         val dataSourceSet = userScopeStorage[userId] ?: run {
-            val networkContainer = AuthenticatedNetworkContainer(SessionManagerImpl(sessionRepository, userId, sessionMapper, serverConfigMapper))
+            val networkContainer = AuthenticatedNetworkContainer(SessionManagerImpl(sessionRepository, userId))
             val proteusClient: ProteusClient = ProteusClientImpl(rootProteusDirectoryPath, userId)
-=======
-    override fun getSessionScope(session: AuthSession): UserSessionScope {
-        val dataSourceSet = userScopeStorage[session] ?: run {
-            val networkContainer = AuthenticatedNetworkContainer(SessionManagerImpl(sessionRepository, session.userId, sessionMapper, serverConfigMapper))
-            val proteusClient: ProteusClient = ProteusClientImpl(rootProteusDirectoryPath, session.userId)
->>>>>>> 14b8baad
             runBlocking { proteusClient.open() }
 
             val workScheduler = WorkScheduler(appContext, userId)
             val syncManager = SyncManagerImpl(workScheduler)
-<<<<<<< HEAD
             val encryptedSettingsHolder = EncryptedSettingsHolder(appContext, FileNameUtil.userPrefFile(userId))
             val userPreferencesSettings = KaliumPreferencesSettings(encryptedSettingsHolder.encryptedSettings)
-            val database = Database(appContext,
-                userId, userPreferencesSettings)
-=======
-            val encryptedSettingsHolder = EncryptedSettingsHolder(appContext, FileNameUtil.userPrefFile(session.userId))
-            val userPreferencesSettings = KaliumPreferencesSettings(encryptedSettingsHolder.encryptedSettings)
-            val database = Database(appContext, session.userId, userPreferencesSettings)
->>>>>>> 14b8baad
+            val database = Database(appContext, userId, userPreferencesSettings)
             AuthenticatedDataSourceSet(
                 networkContainer,
                 proteusClient,
@@ -77,10 +63,6 @@
                 userScopeStorage[userId] = it
             }
         }
-<<<<<<< HEAD
         return UserSessionScope(appContext, userId, dataSourceSet, sessionRepository)
-=======
-        return UserSessionScope(appContext, session, dataSourceSet, sessionRepository)
->>>>>>> 14b8baad
     }
 }