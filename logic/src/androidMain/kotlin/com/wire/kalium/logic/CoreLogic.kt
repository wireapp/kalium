--- conflicted
+++ resolved
@@ -59,17 +59,13 @@
         return userSessionScopeProvider.get(userId) ?: run {
             val rootAccountPath = "$rootPath/${userId.domain}/${userId.value}"
             val rootProteusPath = "$rootAccountPath/proteus"
-<<<<<<< HEAD
             val rootFileSystemPath = AssetsStorageFolder("$rootAccountPath/assets_storage")
             val rootCachePath = CacheFolder("${appContext.cacheDir}/${userId.domain}/${userId.value}")
             val dataStoragePaths = DataStoragePaths(rootFileSystemPath, rootCachePath)
-            val networkContainer = AuthenticatedNetworkContainer(SessionManagerImpl(sessionRepository, userId))
-=======
             val networkContainer = AuthenticatedNetworkContainer(
                 SessionManagerImpl(sessionRepository, userId),
                 ServerMetaDataManagerImpl(getGlobalScope().serverConfigRepository)
             )
->>>>>>> f2f3da02
             val proteusClient: ProteusClient = ProteusClientImpl(rootProteusPath)
             runBlocking { proteusClient.open() }
 
@@ -100,12 +96,8 @@
                 userDataSource,
                 sessionRepository,
                 globalCallManager,
-<<<<<<< HEAD
-                globalPreferences,
+                globalPreferences.value,
                 dataStoragePaths
-=======
-                globalPreferences.value
->>>>>>> f2f3da02
             ).also {
                 userSessionScopeProvider.add(userId, it)
             }
