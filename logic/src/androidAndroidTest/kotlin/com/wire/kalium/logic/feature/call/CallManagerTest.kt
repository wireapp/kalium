package com.wire.kalium.logic.feature.call

import com.wire.kalium.calling.Calling
import com.wire.kalium.calling.types.Handle
import com.wire.kalium.logic.data.call.CallRepository
import com.wire.kalium.logic.data.client.ClientRepository
import com.wire.kalium.logic.data.conversation.ClientId
import com.wire.kalium.logic.data.id.ConversationId
import com.wire.kalium.logic.data.message.Message
import com.wire.kalium.logic.data.message.MessageContent
import com.wire.kalium.logic.data.user.UserId
import com.wire.kalium.logic.data.user.UserRepository
import com.wire.kalium.logic.feature.message.MessageSender
import com.wire.kalium.logic.test_util.TestKaliumDispatcher
import io.mockative.Mock
import io.mockative.any
import io.mockative.classOf
import io.mockative.eq
import io.mockative.mock
import io.mockative.once
import io.mockative.verify
import kotlinx.coroutines.test.runTest
import kotlin.test.BeforeTest
import kotlin.test.Ignore
import kotlin.test.Test

class CallManagerTest {

    @Mock
    private val calling = mock(classOf<Calling>())

    @Mock
    private val callRepository = mock(classOf<CallRepository>())

    @Mock
    private val userRepository = mock(classOf<UserRepository>())

    @Mock
    private val messageSender = mock(classOf<MessageSender>())

    @Mock
    private val clientRepository = mock(classOf<ClientRepository>())

    private val dispatcher = TestKaliumDispatcher

    @Mock
    val messageSender = mock(classOf<MessageSender>())

    private lateinit var callManagerImpl: CallManagerImpl

    @BeforeTest
    fun setUp() {
        callManagerImpl = CallManagerImpl(
            calling = calling,
            callRepository = callRepository,
            userRepository = userRepository,
            clientRepository = clientRepository,
<<<<<<< HEAD
            callMapper = callMapper,
            messageSender = messageSender
=======
            messageSender = messageSender,
            kaliumDispatchers = dispatcher
>>>>>>> 43e784fd
        )
    }

    @Test
    @Suppress("FunctionNaming") // native function has that name
    @Ignore //This test never really worked. To be fixed in a next PR
    fun givenCallManager_whenCallingMessageIsReceived_then_wcall_recv_msg_IsCalled() = runTest(dispatcher.main) {
        val baseHandle = Handle(value = 0)
        val expectedConversationId = "conversationId"

        callManagerImpl.onCallingMessageReceived(
            message = CALL_MESSAGE,
            content = CALL_CONTENT
        )

        verify(calling)
            .function(calling::wcall_recv_msg)
            .with(
                eq(baseHandle),
                eq(CALL_CONTENT.value.toByteArray()),
                eq(CALL_CONTENT.value.toByteArray().size),
                any(),
                any(),
                eq(expectedConversationId),
                eq(USER_ID.toString()),
                eq(CLIENT_ID.value)
            )
            .wasInvoked(exactly = once)
    }

    private companion object {
        val CLIENT_ID = ClientId(value = "clientId")
        val USER_ID = UserId(value = "userId", domain = "domainId")
        val CALL_CONTENT = MessageContent.Calling(value = "content")
        val CALL_MESSAGE = Message(
            id = "id",
            content = CALL_CONTENT,
            conversationId = ConversationId(value = "value", domain = "domain"),
            date = "2022-03-30T15:36:00.000Z",
            senderUserId = UserId(value = "value", domain = "domain"),
            senderClientId = ClientId(value = "value"),
            status = Message.Status.SENT
        )
    }
}<|MERGE_RESOLUTION|>--- conflicted
+++ resolved
@@ -43,9 +43,6 @@
 
     private val dispatcher = TestKaliumDispatcher
 
-    @Mock
-    val messageSender = mock(classOf<MessageSender>())
-
     private lateinit var callManagerImpl: CallManagerImpl
 
     @BeforeTest
@@ -55,13 +52,8 @@
             callRepository = callRepository,
             userRepository = userRepository,
             clientRepository = clientRepository,
-<<<<<<< HEAD
-            callMapper = callMapper,
-            messageSender = messageSender
-=======
             messageSender = messageSender,
             kaliumDispatchers = dispatcher
->>>>>>> 43e784fd
         )
     }
 
