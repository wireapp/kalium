--- conflicted
+++ resolved
@@ -23,17 +23,6 @@
 actual fun mapMLSException(exception: Exception): MLSFailure =
     if (exception is CoreCryptoException.CryptoException) {
         when (exception.error) {
-<<<<<<< HEAD
-            CryptoError.WRONG_EPOCH -> MLSFailure.WrongEpoch
-            CryptoError.DUPLICATE_MESSAGE -> MLSFailure.DuplicateMessage
-            CryptoError.BUFFERED_FUTURE_MESSAGE -> MLSFailure.BufferedFutureMessage
-            CryptoError.SELF_COMMIT_IGNORED -> MLSFailure.SelfCommitIgnored
-            CryptoError.UNMERGED_PENDING_GROUP -> MLSFailure.UnmergedPendingGroup
-            CryptoError.STALE_PROPOSAL -> MLSFailure.StaleProposal
-            CryptoError.STALE_COMMIT -> MLSFailure.StaleCommit
-            CryptoError.CONVERSATION_ALREADY_EXISTS -> MLSFailure.ConversationAlreadyExists
-            CryptoError.MESSAGE_EPOCH_TOO_OLD -> MLSFailure.MessageEpochTooOld
-=======
             is CryptoError.WrongEpoch -> MLSFailure.WrongEpoch
             is CryptoError.DuplicateMessage -> MLSFailure.DuplicateMessage
             is CryptoError.BufferedFutureMessage -> MLSFailure.BufferedFutureMessage
@@ -43,7 +32,6 @@
             is CryptoError.StaleCommit -> MLSFailure.StaleCommit
             is CryptoError.ConversationAlreadyExists -> MLSFailure.ConversationAlreadyExists
             is CryptoError.MessageEpochTooOld -> MLSFailure.MessageEpochTooOld
->>>>>>> a50a9298
             else -> MLSFailure.Generic(exception)
         }
     } else {
