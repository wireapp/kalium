--- conflicted
+++ resolved
@@ -22,19 +22,11 @@
 import com.wire.kalium.calling.callbacks.ParticipantChangedHandler
 import com.wire.kalium.logger.obfuscateId
 import com.wire.kalium.logic.callingLogger
+import com.wire.kalium.logic.data.call.CallParticipants
 import com.wire.kalium.logic.configuration.UserConfigRepository
-import com.wire.kalium.logic.data.call.CallParticipants
 import com.wire.kalium.logic.data.call.CallRepository
-<<<<<<< HEAD
-<<<<<<< HEAD
-=======
-import com.wire.kalium.logic.data.call.MLSCallHelper
->>>>>>> dd8b1dc5
+import com.wire.kalium.logic.data.call.CallHelper
 import com.wire.kalium.logic.data.call.ParticipantMinimized
-=======
-import com.wire.kalium.logic.data.call.CallHelper
-import com.wire.kalium.logic.data.call.Participant
->>>>>>> ec81cb6db0 (chore: cleanup MLSCallHelper class (WPB-7153) - cherrypick RC (#2957))
 import com.wire.kalium.logic.data.call.mapper.ParticipantMapper
 import com.wire.kalium.logic.data.id.ConversationId
 import com.wire.kalium.logic.data.id.QualifiedIdMapper
@@ -50,24 +42,11 @@
     private val callRepository: CallRepository,
     private val qualifiedIdMapper: QualifiedIdMapper,
     private val participantMapper: ParticipantMapper,
-<<<<<<< HEAD
-<<<<<<< HEAD
-    private val callingScope: CoroutineScope
-=======
-    private val userRepository: UserRepository,
     private val userConfigRepository: UserConfigRepository,
     private val callHelper: CallHelper,
     private val endCall: suspend (conversationId: ConversationId) -> Unit,
     private val callingScope: CoroutineScope,
     private val jsonDecoder: Json = Json
->>>>>>> ec81cb6db0 (chore: cleanup MLSCallHelper class (WPB-7153) - cherrypick RC (#2957))
-=======
-    private val userConfigRepository: UserConfigRepository,
-    private val mlsCallHelper: MLSCallHelper,
-    private val endCall: suspend (conversationId: ConversationId) -> Unit,
-    private val callingScope: CoroutineScope,
-    private val jsonDecoder: Json = Json
->>>>>>> dd8b1dc5
 ) : ParticipantChangedHandler {
 
     override fun onParticipantChanged(remoteConversationId: String, data: String, arg: Pointer?) {
@@ -80,41 +59,7 @@
                 qualifiedIdMapper.fromStringToQualifiedID(remoteConversationId)
 
             participantsChange.members.map { member ->
-<<<<<<< HEAD
                 participants.add(participantMapper.fromCallMemberToParticipantMinimized(member))
-=======
-                val participant = participantMapper.fromCallMemberToParticipant(member)
-                val userId = qualifiedIdMapper.fromStringToQualifiedID(member.userId)
-                userRepository.getKnownUserMinimized(userId).onSuccess {
-                    val updatedParticipant = participant.copy(
-                        name = it.name,
-                        avatarAssetId = it.completePicture,
-                        userType = it.userType
-                    )
-                    participants.add(updatedParticipant)
-                }.onFailure {
-                    participants.add(participant)
-                }
-            }
-
-            if (userConfigRepository.shouldUseSFTForOneOnOneCalls().getOrElse(false)) {
-                val callProtocol = callRepository.currentCallProtocol(conversationIdWithDomain)
-
-                val currentCall = callRepository.establishedCallsFlow().first().firstOrNull()
-                currentCall?.let {
-                    val shouldEndSFTOneOnOneCall = callHelper.shouldEndSFTOneOnOneCall(
-                        conversationId = conversationIdWithDomain,
-                        callProtocol = callProtocol,
-                        conversationType = it.conversationType,
-                        newCallParticipants = participants,
-                        previousCallParticipants = it.participants
-                    )
-                    if (shouldEndSFTOneOnOneCall) {
-                        kaliumLogger.i("[onParticipantChanged] - Ending SFT one on one call due to participant leaving")
-                        endCall(conversationIdWithDomain)
-                    }
-                }
->>>>>>> ec81cb6db0 (chore: cleanup MLSCallHelper class (WPB-7153) - cherrypick RC (#2957))
             }
 
             if (userConfigRepository.shouldUseSFTForOneOnOneCalls().getOrElse(false)) {
