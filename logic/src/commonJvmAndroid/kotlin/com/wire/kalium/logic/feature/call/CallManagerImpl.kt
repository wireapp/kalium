--- conflicted
+++ resolved
@@ -108,11 +108,8 @@
     private val videoStateChecker: VideoStateChecker,
     private val conversationClientsInCallUpdater: ConversationClientsInCallUpdater,
     private val getCallConversationType: GetCallConversationTypeProvider,
-<<<<<<< HEAD
     private val subconversationRepository: SubconversationRepository,
     private val userConfigRepository: UserConfigRepository,
-=======
->>>>>>> 28e19a60
     private val kaliumConfigs: KaliumConfigs,
     private val json: Json = Json { ignoreUnknownKeys = true },
     private val shouldRemoteMuteChecker: ShouldRemoteMuteChecker = ShouldRemoteMuteCheckerImpl(),
