--- conflicted
+++ resolved
@@ -35,6 +35,7 @@
 import com.wire.kalium.logic.configuration.UserConfigRepository
 import com.wire.kalium.logic.data.call.CallClient
 import com.wire.kalium.logic.data.call.CallClientList
+import com.wire.kalium.logic.data.call.CallHelperImpl
 import com.wire.kalium.logic.data.call.CallRepository
 import com.wire.kalium.logic.data.call.CallStatus
 import com.wire.kalium.logic.data.call.CallType
@@ -42,7 +43,6 @@
 import com.wire.kalium.logic.data.call.CallHelperImpl
 import com.wire.kalium.logic.data.call.Participant
 import com.wire.kalium.logic.data.call.TestVideoType
-import com.wire.kalium.logic.data.call.MLSCallHelperImpl
 import com.wire.kalium.logic.data.call.VideoState
 import com.wire.kalium.logic.data.call.VideoStateChecker
 import com.wire.kalium.logic.data.call.mapper.CallMapper
@@ -215,27 +215,13 @@
                     .keepingStrongReference(),
                 establishedCallHandler = OnEstablishedCall(callRepository, scope, qualifiedIdMapper)
                     .keepingStrongReference(),
-<<<<<<< HEAD
-<<<<<<< HEAD
-                closeCallHandler = OnCloseCall(callRepository, scope, qualifiedIdMapper, networkStateObserver)
-                    .keepingStrongReference(),
-=======
                 closeCallHandler = OnCloseCall(
                     callRepository = callRepository,
                     callHelper = CallHelperImpl(callRepository, subconversationRepository, userConfigRepository),
-=======
-                closeCallHandler = OnCloseCall(
-                    callRepository = callRepository,
-                    mlsCallHelper = MLSCallHelperImpl(callRepository, subconversationRepository, userConfigRepository),
->>>>>>> dd8b1dc5
                     networkStateObserver = networkStateObserver,
                     scope = scope,
                     qualifiedIdMapper = qualifiedIdMapper
                 ).keepingStrongReference(),
-<<<<<<< HEAD
->>>>>>> ec81cb6db0 (chore: cleanup MLSCallHelper class (WPB-7153) - cherrypick RC (#2957))
-=======
->>>>>>> dd8b1dc5
                 metricsHandler = metricsHandler,
                 callConfigRequestHandler = OnConfigRequest(calling, callRepository, scope)
                     .keepingStrongReference(),
@@ -556,27 +542,14 @@
                 val onParticipantListChanged = OnParticipantListChanged(
                     callRepository = callRepository,
                     qualifiedIdMapper = qualifiedIdMapper,
-<<<<<<< HEAD
                     participantMapper = ParticipantMapperImpl(videoStateChecker, callMapper, qualifiedIdMapper),
-<<<<<<< HEAD
-=======
-                    participantMapper = ParticipantMapperImpl(videoStateChecker, callMapper),
-                    userRepository = userRepository,
                     userConfigRepository = userConfigRepository,
                     callHelper = CallHelperImpl(
-=======
-                    userConfigRepository = userConfigRepository,
-                    mlsCallHelper = MLSCallHelperImpl(
->>>>>>> dd8b1dc5
                         callRepository = callRepository,
                         subconversationRepository = subconversationRepository,
                         userConfigRepository = userConfigRepository
                     ),
                     endCall = { endCall(it) },
-<<<<<<< HEAD
->>>>>>> ec81cb6db0 (chore: cleanup MLSCallHelper class (WPB-7153) - cherrypick RC (#2957))
-=======
->>>>>>> dd8b1dc5
                     callingScope = scope
                 ).keepingStrongReference()
 
