--- conflicted
+++ resolved
@@ -40,17 +40,14 @@
                 implementation(project(":persistence"))
 
                 // coroutines
-<<<<<<< HEAD
-                implementation(Dependencies.Coroutines.core)
-                // the Dependency is duplicated between here and persistence build.gradle.kts
-                implementation(Dependencies.MultiplatformSettings.settings)
-=======
                 implementation(Dependencies.Coroutines.core) {
                     version {
                         strictly(Versions.coroutines)
                     }
                 }
->>>>>>> 28aeaf00
+                implementation(Dependencies.Coroutines.core)
+                // the Dependency is duplicated between here and persistence build.gradle.kts
+                implementation(Dependencies.MultiplatformSettings.settings)
             }
         }
         val commonTest by getting {
