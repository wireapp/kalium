--- conflicted
+++ resolved
@@ -7,32 +7,10 @@
     id(libs.plugins.kalium.library.get().pluginId)
 }
 
-<<<<<<< HEAD
-group = "com.wire.kalium"
-version = "0.0.1-SNAPSHOT"
-
-android {
-    compileSdk = Android.Sdk.compile
-    sourceSets["main"].manifest.srcFile("src/androidMain/AndroidManifest.xml")
-    defaultConfig {
-        minSdk = Android.Sdk.min
-        targetSdk = Android.Sdk.target
-        consumerProguardFiles("consumer-proguard-rules.pro")
-        testInstrumentationRunner = "androidx.test.runner.AndroidJUnitRunner"
-    }
-    compileOptions {
-        sourceCompatibility = JavaVersion.VERSION_1_8
-        targetCompatibility = JavaVersion.VERSION_1_8
-    }
-    packagingOptions {
-        resources.pickFirsts.add("google/protobuf/*.proto")
-        jniLibs.pickFirsts.add("**/libsodium.so")
-=======
 kaliumLibrary {
     multiplatform {
         enableiOS.set(false)
         enableJs.set(false)
->>>>>>> c1a9c648
     }
 }
 android {
