plugins {
    Plugins.androidLibrary(this)
    Plugins.multiplatform(this)
    Plugins.serialization(this)
    Plugins.ksp(this)
}

group = "com.wire.kalium"
version = "0.0.1-SNAPSHOT"

android {
    compileSdk = Android.Sdk.compile
    sourceSets["main"].manifest.srcFile("src/androidMain/AndroidManifest.xml")
    defaultConfig {
        minSdk = Android.Sdk.min
        targetSdk = Android.Sdk.target
        consumerProguardFiles("consumer-proguard-rules.pro")
        testInstrumentationRunner = "androidx.test.runner.AndroidJUnitRunner"
    }
    compileOptions {
        sourceCompatibility = JavaVersion.VERSION_1_8
        targetCompatibility = JavaVersion.VERSION_1_8
    }
    packagingOptions {
        resources.pickFirsts.add("google/protobuf/*.proto")
    }
}

kotlin {
    jvm {
        compilations.all {
            kotlinOptions.jvmTarget = "1.8"
        }
        testRuns["test"].executionTask.configure {
            useJUnit()
        }
    }
    android()

    sourceSets {
        val commonMain by getting {
            dependencies {
                implementation(project(":network"))
                implementation(project(":cryptography"))
                implementation(project(":persistence"))
                implementation(project(":protobuf"))
                api(project(":logger"))
                api(project(":calling"))
                implementation(project(":util"))

                // coroutines
                implementation(Dependencies.Coroutines.core) {
                    version {
                        strictly(Versions.coroutines)
                    }
                }
                implementation(Dependencies.Coroutines.core)
                implementation(Dependencies.Kotlinx.serialization)
                implementation(Dependencies.Kotlinx.dateTime)
                implementation(Dependencies.UUID.benAsherUUID)
                // the Dependency is duplicated between here and persistence build.gradle.kts
                implementation(Dependencies.MultiplatformSettings.settings)

                // Okio
                implementation(Dependencies.Okio.core)
            }
        }
        val commonTest by getting {
            dependencies {
                implementation(kotlin("test"))
                // coroutines
                implementation(Dependencies.Coroutines.test)
                implementation(Dependencies.Test.turbine)

                // mocking
                implementation(Dependencies.Test.mockative)
                implementation(Dependencies.Test.okio)
<<<<<<< HEAD
=======
                implementation(Dependencies.MultiplatformSettings.test)
>>>>>>> 9d0376a1
            }
        }
        val jvmMain by getting {}
        val jvmTest by getting
        val androidMain by getting {
            dependencies {
                implementation(Dependencies.Android.work)
            }
        }
        val androidTest by getting {
            dependencies {
                implementation(Dependencies.AndroidInstruments.androidTestRunner)
                implementation(Dependencies.AndroidInstruments.androidTestRules)
            }
        }
    }
}

dependencies {
    ksp(Dependencies.Test.mockativeProcessor)
}<|MERGE_RESOLUTION|>--- conflicted
+++ resolved
@@ -75,10 +75,7 @@
                 // mocking
                 implementation(Dependencies.Test.mockative)
                 implementation(Dependencies.Test.okio)
-<<<<<<< HEAD
-=======
                 implementation(Dependencies.MultiplatformSettings.test)
->>>>>>> 9d0376a1
             }
         }
         val jvmMain by getting {}
