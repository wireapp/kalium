import org.jetbrains.kotlin.util.suffixIfNot

/*
 * Wire
 * Copyright (C) 2023 Wire Swiss GmbH
 *
 * This program is free software: you can redistribute it and/or modify
 * it under the terms of the GNU General Public License as published by
 * the Free Software Foundation, either version 3 of the License, or
 * (at your option) any later version.
 *
 * This program is distributed in the hope that it will be useful,
 * but WITHOUT ANY WARRANTY; without even the implied warranty of
 * MERCHANTABILITY or FITNESS FOR A PARTICULAR PURPOSE. See the
 * GNU General Public License for more details.
 *
 * You should have received a copy of the GNU General Public License
 * along with this program. If not, see http://www.gnu.org/licenses/.
 */

@Suppress("DSL_SCOPE_VIOLATION")
plugins {
    id(libs.plugins.android.library.get().pluginId)
    id(libs.plugins.kotlin.multiplatform.get().pluginId)
    alias(libs.plugins.kotlin.serialization)
    alias(libs.plugins.ksp)
    id(libs.plugins.kalium.library.get().pluginId)
}

kaliumLibrary {
    multiplatform {
        enableJs.set(false)
    }
}

kotlin {
    sourceSets {
        val commonMain by getting {
            dependencies {
                implementation(project(":network"))
                api(project(":network-util"))
                implementation(project(":cryptography"))
                implementation(project(":persistence"))
                implementation(project(":protobuf"))
                api(project(":logger"))
                api(project(":calling"))
                implementation(project(":util"))

                // coroutines
                implementation(libs.coroutines.core)
                implementation(libs.ktxSerialization)
                implementation(libs.ktxDateTime)
                implementation(libs.benAsherUUID)

                // the Dependency is duplicated between here and persistence build.gradle.kts
                implementation(libs.settings.kmp)

                // Okio
                implementation(libs.okio.core)

<<<<<<< HEAD
                // CoreCrypto
                implementation(libs.coreCrypto)

                // DataStore
                implementation(libs.androidx.dataStore)
=======
                // Concurrent collections
                implementation(libs.concurrentCollections)
                implementation(libs.statelyCommons)
                configurations.all {
                    exclude(group = "co.touchlab", module = "stately-strict-jvm")
                }
>>>>>>> c23c77f4
            }
        }
        val commonTest by getting {
            dependencies {
                implementation(kotlin("test"))
                implementation(project(":persistence-test"))
                // coroutines
                implementation(libs.coroutines.test)
                implementation(libs.turbine)

                // mocking
                implementation(libs.mockative.runtime)
                implementation(libs.okio.test)
                implementation(libs.settings.kmpTest)
            }
        }

        fun org.jetbrains.kotlin.gradle.plugin.KotlinSourceSet.addCommonKotlinJvmSourceDir() {
            kotlin.srcDir("src/commonJvmAndroid/kotlin")
        }

        val appleMain by getting {
            dependencies {
                implementation(libs.coreCrypto)
            }
        }

        val jvmMain by getting {
            addCommonKotlinJvmSourceDir()
            dependencies {
                implementation(libs.jna)
                implementation(libs.coreCryptoJvm)
            }
        }
        val jvmTest by getting
        val androidMain by getting {
            addCommonKotlinJvmSourceDir()
            dependencies {
                implementation(libs.paging3)
                implementation(libs.work)
                implementation(libs.coreCryptoAndroid.get().let { "${it.module}:${it.versionConstraint.requiredVersion}" }) {
                    exclude("androidx.core")
                    exclude("androidx.appcompat")
                }
            }
        }
        val androidUnitTest by getting {
            dependencies {
                implementation(libs.robolectric)
                implementation(libs.core.ktx)
            }
        }
    }
}

android {
    testOptions.unitTests.isIncludeAndroidResources = true
}

dependencies {
    configurations
        .filter { it.name.startsWith("ksp") && it.name.contains("Test") }
        .forEach {
            add(it.name, libs.mockative.processor)
        }
}

ksp {
    arg("mockative.stubsUnitByDefault", "true")
}

android {
    testOptions.unitTests.all { test ->
        // only run tests that are different for the android platform, the rest is covered by the jvm tests
        file("src/androidUnitTest/kotlin").let { dir ->
            if (dir.exists() && dir.isDirectory) {
                dir.walk().forEach {
                    if (it.isFile && it.extension == "kt") {
                        it.relativeToOrNull(dir)?.let {
                            test.include(it.path.removeSuffix(".kt").suffixIfNot("*"))
                        }
                    }
                }
            }
        }
    }
}<|MERGE_RESOLUTION|>--- conflicted
+++ resolved
@@ -58,20 +58,15 @@
                 // Okio
                 implementation(libs.okio.core)
 
-<<<<<<< HEAD
-                // CoreCrypto
-                implementation(libs.coreCrypto)
-
-                // DataStore
-                implementation(libs.androidx.dataStore)
-=======
                 // Concurrent collections
                 implementation(libs.concurrentCollections)
                 implementation(libs.statelyCommons)
                 configurations.all {
                     exclude(group = "co.touchlab", module = "stately-strict-jvm")
                 }
->>>>>>> c23c77f4
+
+                // DataStore
+                implementation(libs.androidx.dataStore)
             }
         }
         val commonTest by getting {
