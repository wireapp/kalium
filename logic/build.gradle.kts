--- conflicted
+++ resolved
@@ -43,12 +43,8 @@
                 implementation(project(":persistence"))
                 implementation(project(":protobuf"))
                 api(project(":logger"))
-<<<<<<< HEAD
-                implementation(project(":calling"))
+                api(project(":calling"))
                 implementation(project(":util"))
-=======
-                api(project(":calling"))
->>>>>>> e533dea8
 
                 // coroutines
                 implementation(Dependencies.Coroutines.core) {
