--- conflicted
+++ resolved
@@ -55,13 +55,12 @@
                 // Okio
                 implementation(libs.okio.core)
 
-<<<<<<< HEAD
+                // CoreCrypto
+                implementation(libs.coreCrypto)
+
                 // Concurrent collections
                 implementation(libs.concurrentCollections)
-=======
-                // CoreCrypto
-                implementation(libs.coreCrypto)
->>>>>>> 6169303b
+                implementation(libs.statelyCommons)
             }
         }
         val commonTest by getting {
