/*
 * Wire
 * Copyright (C) 2025 Wire Swiss GmbH
 *
 * This program is free software: you can redistribute it and/or modify
 * it under the terms of the GNU General Public License as published by
 * the Free Software Foundation, either version 3 of the License, or
 * (at your option) any later version.
 *
 * This program is distributed in the hope that it will be useful,
 * but WITHOUT ANY WARRANTY; without even the implied warranty of
 * MERCHANTABILITY or FITNESS FOR A PARTICULAR PURPOSE. See the
 * GNU General Public License for more details.
 *
 * You should have received a copy of the GNU General Public License
 * along with this program. If not, see http://www.gnu.org/licenses/.
 */
package com.wire.kalium.cells

import com.wire.kalium.cells.data.CellAttachmentsDataSource
import com.wire.kalium.cells.data.CellConversationDataSource
import com.wire.kalium.cells.data.CellUploadManagerImpl
import com.wire.kalium.cells.data.CellUsersDataSource
import com.wire.kalium.cells.data.CellsApiImpl
import com.wire.kalium.cells.data.CellsAwsClient
import com.wire.kalium.cells.data.CellsDataSource
import com.wire.kalium.cells.data.MessageAttachmentDraftDataSource
import com.wire.kalium.cells.data.cellsAwsClient
import com.wire.kalium.cells.domain.CellAttachmentsRepository
import com.wire.kalium.cells.domain.CellConversationRepository
import com.wire.kalium.cells.domain.CellUploadManager
import com.wire.kalium.cells.domain.CellUsersRepository
import com.wire.kalium.cells.domain.CellsApi
import com.wire.kalium.cells.domain.CellsRepository
import com.wire.kalium.cells.domain.MessageAttachmentDraftRepository
import com.wire.kalium.cells.domain.NodeServiceBuilder
import com.wire.kalium.cells.domain.model.CellsCredentials
import com.wire.kalium.cells.domain.usecase.AddAttachmentDraftUseCase
import com.wire.kalium.cells.domain.usecase.AddAttachmentDraftUseCaseImpl
import com.wire.kalium.cells.domain.usecase.CreateFolderUseCase
import com.wire.kalium.cells.domain.usecase.CreateFolderUseCaseImpl
import com.wire.kalium.cells.domain.usecase.DeleteCellAssetUseCase
import com.wire.kalium.cells.domain.usecase.DeleteCellAssetUseCaseImpl
import com.wire.kalium.cells.domain.usecase.DeleteMessageAttachmentsUseCase
import com.wire.kalium.cells.domain.usecase.DeleteMessageAttachmentsUseCaseImpl
import com.wire.kalium.cells.domain.usecase.DownloadCellFileUseCase
import com.wire.kalium.cells.domain.usecase.DownloadCellFileUseCaseImpl
import com.wire.kalium.cells.domain.usecase.GetAllTagsUseCase
import com.wire.kalium.cells.domain.usecase.GetAllTagsUseCaseImpl
import com.wire.kalium.cells.domain.usecase.GetCellFilesPagedUseCase
import com.wire.kalium.cells.domain.usecase.GetCellFilesPagedUseCaseImpl
import com.wire.kalium.cells.domain.usecase.GetFoldersUseCase
import com.wire.kalium.cells.domain.usecase.GetFoldersUseCaseImpl
import com.wire.kalium.cells.domain.usecase.GetPaginatedNodesUseCase
import com.wire.kalium.cells.domain.usecase.GetPaginatedNodesUseCaseImpl
import com.wire.kalium.cells.domain.usecase.MoveNodeUseCase
import com.wire.kalium.cells.domain.usecase.MoveNodeUseCaseImpl
import com.wire.kalium.cells.domain.usecase.ObserveAttachmentDraftsUseCase
import com.wire.kalium.cells.domain.usecase.ObserveAttachmentDraftsUseCaseImpl
import com.wire.kalium.cells.domain.usecase.PublishAttachmentsUseCase
import com.wire.kalium.cells.domain.usecase.PublishAttachmentsUseCaseImpl
import com.wire.kalium.cells.domain.usecase.RefreshCellAssetStateUseCase
import com.wire.kalium.cells.domain.usecase.RefreshCellAssetStateUseCaseImpl
import com.wire.kalium.cells.domain.usecase.RemoveAttachmentDraftUseCase
import com.wire.kalium.cells.domain.usecase.RemoveAttachmentDraftUseCaseImpl
import com.wire.kalium.cells.domain.usecase.RemoveAttachmentDraftsUseCase
import com.wire.kalium.cells.domain.usecase.RemoveAttachmentDraftsUseCaseImpl
import com.wire.kalium.cells.domain.usecase.RenameNodeUseCase
import com.wire.kalium.cells.domain.usecase.RenameNodeUseCaseImpl
import com.wire.kalium.cells.domain.usecase.RestoreNodeFromRecycleBinUseCase
import com.wire.kalium.cells.domain.usecase.RestoreNodeFromRecycleBinUseCaseImpl
import com.wire.kalium.cells.domain.usecase.RetryAttachmentUploadUseCase
import com.wire.kalium.cells.domain.usecase.RetryAttachmentUploadUseCaseImpl
import com.wire.kalium.cells.domain.usecase.SetWireCellForConversationUseCase
import com.wire.kalium.cells.domain.usecase.SetWireCellForConversationUseCaseImpl
import com.wire.kalium.cells.domain.usecase.publiclink.CreatePublicLinkUseCase
import com.wire.kalium.cells.domain.usecase.publiclink.CreatePublicLinkUseCaseImpl
import com.wire.kalium.cells.domain.usecase.publiclink.DeletePublicLinkUseCase
import com.wire.kalium.cells.domain.usecase.publiclink.DeletePublicLinkUseCaseImpl
import com.wire.kalium.cells.domain.usecase.publiclink.GetPublicLinkUseCase
import com.wire.kalium.cells.domain.usecase.publiclink.GetPublicLinkUseCaseImpl
import com.wire.kalium.cells.sdk.kmp.api.NodeServiceApi
import com.wire.kalium.network.api.unbound.configuration.ServerConfigDTO
import com.wire.kalium.persistence.dao.UserDAO
import com.wire.kalium.persistence.dao.asset.AssetDAO
import com.wire.kalium.persistence.dao.conversation.ConversationDAO
import com.wire.kalium.persistence.dao.message.attachment.MessageAttachmentsDao
import com.wire.kalium.persistence.dao.messageattachment.MessageAttachmentDraftDao
import io.ktor.client.HttpClient
import kotlinx.coroutines.CoroutineScope
import kotlinx.coroutines.SupervisorJob
import okio.FileSystem
import okio.SYSTEM
import kotlin.coroutines.CoroutineContext

public class CellsScope(
    private val cellsClient: HttpClient,
    private val userId: String,
    private val dao: CellScopeDao,
    private val serverConfig: ServerConfigDTO,
) : CoroutineScope {

    public data class CellScopeDao(
        val attachmentDraftDao: MessageAttachmentDraftDao,
        val conversationsDao: ConversationDAO,
        val attachmentsDao: MessageAttachmentsDao,
        val assetsDao: AssetDAO,
        val userDao: UserDAO,
    )

    override val coroutineContext: CoroutineContext = SupervisorJob()

    private val cellClientCredentials: CellsCredentials
        get() = CellsCredentialsProvider.getCredentials(userId, serverConfig)

    private val cellAwsClient: CellsAwsClient
        get() = cellsAwsClient(cellClientCredentials)

    private val nodeServiceApi: NodeServiceApi
        get() = NodeServiceBuilder
            .withHttpClient(cellsClient)
            .withCredentials(cellClientCredentials)
            .build()

    private val cellsApi: CellsApi
        get() = CellsApiImpl(nodeServiceApi = nodeServiceApi)

    private val cellsRepository: CellsRepository
        get() = CellsDataSource(
            cellsApi = cellsApi,
            awsClient = cellAwsClient,
            fileSystem = FileSystem.SYSTEM
        )

    private val cellsConversationRepository: CellConversationRepository
        get() = CellConversationDataSource(dao.conversationsDao)

    private val cellAttachmentsRepository: CellAttachmentsRepository
        get() = CellAttachmentsDataSource(dao.attachmentsDao, dao.assetsDao)

    public val messageAttachmentsDraftRepository: MessageAttachmentDraftRepository
        get() = MessageAttachmentDraftDataSource(dao.attachmentDraftDao)

    private val usersRepository: CellUsersRepository
        get() = CellUsersDataSource(dao.userDao)

    public val uploadManager: CellUploadManager by lazy {
        CellUploadManagerImpl(
            repository = cellsRepository,
            uploadScope = this,
        )
    }

    public val addAttachment: AddAttachmentDraftUseCase
        get() = AddAttachmentDraftUseCaseImpl(uploadManager, cellsConversationRepository, messageAttachmentsDraftRepository, this)

    public val removeAttachment: RemoveAttachmentDraftUseCase
        get() = RemoveAttachmentDraftUseCaseImpl(uploadManager, messageAttachmentsDraftRepository, cellsRepository)

    public val removeAttachments: RemoveAttachmentDraftsUseCase
        get() = RemoveAttachmentDraftsUseCaseImpl(messageAttachmentsDraftRepository)

    public val observeAttachments: ObserveAttachmentDraftsUseCase
        get() = ObserveAttachmentDraftsUseCaseImpl(messageAttachmentsDraftRepository, uploadManager)

    public val publishAttachments: PublishAttachmentsUseCase
        get() = PublishAttachmentsUseCaseImpl(cellsRepository)

    public val observeFiles: GetPaginatedNodesUseCase
        get() = GetPaginatedNodesUseCaseImpl(cellsRepository, cellsConversationRepository, cellAttachmentsRepository, usersRepository)

    public val observePagedFiles: GetCellFilesPagedUseCase
        get() = GetCellFilesPagedUseCaseImpl(observeFiles)

    public val enableWireCell: SetWireCellForConversationUseCase
        get() = SetWireCellForConversationUseCaseImpl(cellsConversationRepository)

    public val downloadFile: DownloadCellFileUseCase
        get() = DownloadCellFileUseCaseImpl(cellsRepository, cellAttachmentsRepository)

    public val refreshAsset: RefreshCellAssetStateUseCase
        get() = RefreshCellAssetStateUseCaseImpl(cellsRepository, cellAttachmentsRepository)

    public val deleteAttachmentsUseCase: DeleteMessageAttachmentsUseCase
        get() = DeleteMessageAttachmentsUseCaseImpl(cellsRepository, cellAttachmentsRepository)

    public val deleteCellAssetUseCase: DeleteCellAssetUseCase
        get() = DeleteCellAssetUseCaseImpl(cellsRepository, cellAttachmentsRepository)

    public val createPublicLinkUseCase: CreatePublicLinkUseCase
        get() = CreatePublicLinkUseCaseImpl(cellClientCredentials, cellsRepository)

    public val getPublicLinkUseCase: GetPublicLinkUseCase
        get() = GetPublicLinkUseCaseImpl(cellClientCredentials, cellsRepository)

    public val deletePublicLinkUseCase: DeletePublicLinkUseCase
        get() = DeletePublicLinkUseCaseImpl(cellsRepository)

    public val retryAttachmentUpload: RetryAttachmentUploadUseCase
        get() = RetryAttachmentUploadUseCaseImpl(uploadManager, messageAttachmentsDraftRepository, this)

    public val createFolderUseCase: CreateFolderUseCase by lazy {
        CreateFolderUseCaseImpl(cellsRepository)
    }
    public val moveNodeUseCase: MoveNodeUseCase by lazy {
        MoveNodeUseCaseImpl(cellsRepository)
    }
    public val getFoldersUseCase: GetFoldersUseCase by lazy {
        GetFoldersUseCaseImpl(cellsRepository)
    }
    public val restoreNodeFromRecycleBin: RestoreNodeFromRecycleBinUseCase by lazy {
        RestoreNodeFromRecycleBinUseCaseImpl(cellsRepository)
    }
<<<<<<< HEAD
    public val getAllTags: GetAllTagsUseCase by lazy {
        GetAllTagsUseCaseImpl(cellsRepository)
=======
    public val renameNodeUseCase: RenameNodeUseCase by lazy {
        RenameNodeUseCaseImpl(cellsRepository)
>>>>>>> 89fb293d
    }
}<|MERGE_RESOLUTION|>--- conflicted
+++ resolved
@@ -211,12 +211,10 @@
     public val restoreNodeFromRecycleBin: RestoreNodeFromRecycleBinUseCase by lazy {
         RestoreNodeFromRecycleBinUseCaseImpl(cellsRepository)
     }
-<<<<<<< HEAD
+    public val renameNodeUseCase: RenameNodeUseCase by lazy {
+        RenameNodeUseCaseImpl(cellsRepository)
+    }
     public val getAllTags: GetAllTagsUseCase by lazy {
         GetAllTagsUseCaseImpl(cellsRepository)
-=======
-    public val renameNodeUseCase: RenameNodeUseCase by lazy {
-        RenameNodeUseCaseImpl(cellsRepository)
->>>>>>> 89fb293d
     }
 }