--- conflicted
+++ resolved
@@ -24,30 +24,18 @@
 import app.cash.paging.PagingSourceLoadResultPage
 import app.cash.paging.PagingState
 import com.wire.kalium.cells.domain.model.Node
-<<<<<<< HEAD
-import com.wire.kalium.cells.domain.usecase.GetCellFilesUseCase
-=======
 import com.wire.kalium.cells.domain.usecase.GetNodesUseCase
->>>>>>> 27c2521f
 import com.wire.kalium.common.functional.fold
 
 internal class FilePagingSource(
     val query: String,
     val conversationId: String?,
     val pageSize: Int,
-<<<<<<< HEAD
-    val getCellFilesUseCase: GetCellFilesUseCase,
-) : PagingSource<Int, Node>() {
-
-    override suspend fun load(params: PagingSourceLoadParams<Int>): PagingSourceLoadResult<Int, Node> =
-        getCellFilesUseCase(
-=======
     val getNodesUseCase: GetNodesUseCase,
 ) : PagingSource<Int, Node>() {
 
     override suspend fun load(params: PagingSourceLoadParams<Int>): PagingSourceLoadResult<Int, Node> =
         getNodesUseCase(
->>>>>>> 27c2521f
             conversationId = conversationId,
             query = query,
             limit = pageSize,
