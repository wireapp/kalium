/*
 * Wire
 * Copyright (C) 2025 Wire Swiss GmbH
 *
 * This program is free software: you can redistribute it and/or modify
 * it under the terms of the GNU General Public License as published by
 * the Free Software Foundation, either version 3 of the License, or
 * (at your option) any later version.
 *
 * This program is distributed in the hope that it will be useful,
 * but WITHOUT ANY WARRANTY; without even the implied warranty of
 * MERCHANTABILITY or FITNESS FOR A PARTICULAR PURPOSE. See the
 * GNU General Public License for more details.
 *
 * You should have received a copy of the GNU General Public License
 * along with this program. If not, see http://www.gnu.org/licenses/.
 */
package com.wire.kalium.cells.domain.usecase

import com.wire.kalium.cells.domain.CellAttachmentsRepository
import com.wire.kalium.cells.domain.CellConversationRepository
import com.wire.kalium.cells.domain.CellUsersRepository
import com.wire.kalium.cells.domain.CellsRepository
<<<<<<< HEAD
import com.wire.kalium.cells.domain.model.CellNodeType
import com.wire.kalium.cells.domain.model.Node
=======
import com.wire.kalium.cells.domain.model.CellFile
import com.wire.kalium.cells.domain.model.PaginatedList
>>>>>>> 38b978f0
import com.wire.kalium.cells.domain.model.toFileModel
import com.wire.kalium.cells.domain.model.toFolderModel
import com.wire.kalium.common.error.CoreFailure
import com.wire.kalium.common.functional.Either
import com.wire.kalium.common.functional.getOrElse
import com.wire.kalium.common.functional.map
import com.wire.kalium.logic.data.message.CellAssetContent

public interface GetCellFilesUseCase {
    /**
     * Get files from all conversations or search all files with text query.
     * Requests list of nodes from wire cell matching the query (all nodes for empty query)
     * Combines it with local data (local file name, file owner and conversation names)
     *
     * @return [List] of [Node.File]
     */
    public suspend operator fun invoke(
        conversationId: String?,
        query: String,
        limit: Int = 100,
        offset: Int = 0
<<<<<<< HEAD
    ): Either<CoreFailure, List<Node>>
=======
    ): Either<CoreFailure, PaginatedList<CellFile>>
>>>>>>> 38b978f0
}

internal class GetCellFilesUseCaseImpl(
    private val cellsRepository: CellsRepository,
    private val conversationRepository: CellConversationRepository,
    private val attachmentsRepository: CellAttachmentsRepository,
    private val usersRepository: CellUsersRepository,
) : GetCellFilesUseCase {

    override suspend operator fun invoke(
        conversationId: String?,
        query: String,
        limit: Int,
        offset: Int
<<<<<<< HEAD
    ): Either<CoreFailure, List<Node>> {
=======
    ): Either<CoreFailure, PaginatedList<CellFile>> {
>>>>>>> 38b978f0

        // Collect all data required to show the file
        val userNames = usersRepository.getUserNames().getOrElse(emptyList())
        val conversationNames = conversationRepository.getConversationNames().getOrElse(emptyList())
        val attachments = attachmentsRepository.getAttachments().getOrElse { emptyList() }.filterIsInstance<CellAssetContent>()
        val assets = attachmentsRepository.getStandaloneAssetPaths().getOrElse { emptyList() }

        return cellsRepository.getFiles(conversationId, query, limit, offset)
<<<<<<< HEAD
            .flatMap { nodes ->
                nodes.asSequence()
                    .filterNot { it.isDraft }
                    .map { node ->
                        if (node.type == CellNodeType.FOLDER.value) {
                            node.toFolderModel().copy(
                                userName = userNames.firstOrNull { it.first == node.ownerUserId }?.second,
                                conversationName = conversationNames.firstOrNull { it.first == node.conversationId }?.second,
                            )
                        } else {
=======
            .map { list ->
                PaginatedList(
                    data = list.data.asSequence()
                        .filterNot { it.isDraft }
                        .map { node ->
>>>>>>> 38b978f0
                            val attachment = attachments.firstOrNull { attachment -> attachment.id == node.uuid }
                            node.toFileModel().copy(
                                localPath = attachment?.localPath ?: assets.firstOrNull { it.first == node.uuid }?.second,
                                metadata = attachment?.metadata,
                                userName = userNames.firstOrNull { it.first == node.ownerUserId }?.second,
                                conversationName = conversationNames.firstOrNull { it.first == node.conversationId }?.second,
                            )
<<<<<<< HEAD
                        }
                    }.toList().right()
=======
                        }.toList(),
                    pagination = list.pagination
                )
>>>>>>> 38b978f0
            }
    }
}<|MERGE_RESOLUTION|>--- conflicted
+++ resolved
@@ -21,14 +21,10 @@
 import com.wire.kalium.cells.domain.CellConversationRepository
 import com.wire.kalium.cells.domain.CellUsersRepository
 import com.wire.kalium.cells.domain.CellsRepository
-<<<<<<< HEAD
 import com.wire.kalium.cells.domain.model.CellNodeType
-import com.wire.kalium.cells.domain.model.Node
-=======
-import com.wire.kalium.cells.domain.model.CellFile
-import com.wire.kalium.cells.domain.model.PaginatedList
->>>>>>> 38b978f0
+import com.wire.kalium.cells.domain.model.Nodeimport com.wire.kalium.cells.domain.model.PaginatedList
 import com.wire.kalium.cells.domain.model.toFileModel
+import com.wire.kalium.cells.domain.model.toFolderModel
 import com.wire.kalium.cells.domain.model.toFolderModel
 import com.wire.kalium.common.error.CoreFailure
 import com.wire.kalium.common.functional.Either
@@ -49,11 +45,7 @@
         query: String,
         limit: Int = 100,
         offset: Int = 0
-<<<<<<< HEAD
-    ): Either<CoreFailure, List<Node>>
-=======
-    ): Either<CoreFailure, PaginatedList<CellFile>>
->>>>>>> 38b978f0
+    ): Either<CoreFailure, PaginatedList<Node>>
 }
 
 internal class GetCellFilesUseCaseImpl(
@@ -68,11 +60,7 @@
         query: String,
         limit: Int,
         offset: Int
-<<<<<<< HEAD
-    ): Either<CoreFailure, List<Node>> {
-=======
-    ): Either<CoreFailure, PaginatedList<CellFile>> {
->>>>>>> 38b978f0
+    ): Either<CoreFailure, PaginatedList<Node>> {
 
         // Collect all data required to show the file
         val userNames = usersRepository.getUserNames().getOrElse(emptyList())
@@ -81,39 +69,28 @@
         val assets = attachmentsRepository.getStandaloneAssetPaths().getOrElse { emptyList() }
 
         return cellsRepository.getFiles(conversationId, query, limit, offset)
-<<<<<<< HEAD
-            .flatMap { nodes ->
-                nodes.asSequence()
-                    .filterNot { it.isDraft }
-                    .map { node ->
-                        if (node.type == CellNodeType.FOLDER.value) {
-                            node.toFolderModel().copy(
-                                userName = userNames.firstOrNull { it.first == node.ownerUserId }?.second,
-                                conversationName = conversationNames.firstOrNull { it.first == node.conversationId }?.second,
-                            )
-                        } else {
-=======
-            .map { list ->
+            .map { nodes ->
                 PaginatedList(
-                    data = list.data.asSequence()
+                    data = nodes.data.asSequence()
                         .filterNot { it.isDraft }
                         .map { node ->
->>>>>>> 38b978f0
-                            val attachment = attachments.firstOrNull { attachment -> attachment.id == node.uuid }
-                            node.toFileModel().copy(
-                                localPath = attachment?.localPath ?: assets.firstOrNull { it.first == node.uuid }?.second,
-                                metadata = attachment?.metadata,
-                                userName = userNames.firstOrNull { it.first == node.ownerUserId }?.second,
-                                conversationName = conversationNames.firstOrNull { it.first == node.conversationId }?.second,
-                            )
-<<<<<<< HEAD
-                        }
-                    }.toList().right()
-=======
+                            if (node.type == CellNodeType.FOLDER.value) {
+                                node.toFolderModel().copy(
+                                    userName = userNames.firstOrNull { it.first == node.ownerUserId }?.second,
+                                    conversationName = conversationNames.firstOrNull { it.first == node.conversationId }?.second,
+                                )
+                            } else {
+                                val attachment = attachments.firstOrNull { attachment -> attachment.id == node.uuid }
+                                node.toFileModel().copy(
+                                    localPath = attachment?.localPath ?: assets.firstOrNull { it.first == node.uuid }?.second,
+                                    metadata = attachment?.metadata,
+                                    userName = userNames.firstOrNull { it.first == node.ownerUserId }?.second,
+                                    conversationName = conversationNames.firstOrNull { it.first == node.conversationId }?.second,
+                                )
+                            }
                         }.toList(),
-                    pagination = list.pagination
+                    pagination = nodes.pagination
                 )
->>>>>>> 38b978f0
             }
     }
 }