/*
 * Wire
 * Copyright (C) 2025 Wire Swiss GmbH
 *
 * This program is free software: you can redistribute it and/or modify
 * it under the terms of the GNU General Public License as published by
 * the Free Software Foundation, either version 3 of the License, or
 * (at your option) any later version.
 *
 * This program is distributed in the hope that it will be useful,
 * but WITHOUT ANY WARRANTY; without even the implied warranty of
 * MERCHANTABILITY or FITNESS FOR A PARTICULAR PURPOSE. See the
 * GNU General Public License for more details.
 *
 * You should have received a copy of the GNU General Public License
 * along with this program. If not, see http://www.gnu.org/licenses/.
 */
package com.wire.kalium.cells.data

import com.wire.kalium.cells.data.model.CellNodeDTO
import com.wire.kalium.cells.data.model.GetFilesResponseDTO
import com.wire.kalium.cells.data.model.PreCheckResultDTO
import com.wire.kalium.cells.data.model.toDto
import com.wire.kalium.cells.domain.CellsApi
import com.wire.kalium.cells.domain.model.PublicLink
import com.wire.kalium.cells.sdk.kmp.api.NodeServiceApi
import com.wire.kalium.cells.sdk.kmp.infrastructure.HttpResponse
import com.wire.kalium.cells.sdk.kmp.model.LookupFilterTextSearch
import com.wire.kalium.cells.sdk.kmp.model.LookupFilterTextSearchIn
import com.wire.kalium.cells.sdk.kmp.model.RestActionParameters
import com.wire.kalium.cells.sdk.kmp.model.RestCreateCheckRequest
import com.wire.kalium.cells.sdk.kmp.model.RestCreateRequest
import com.wire.kalium.cells.sdk.kmp.model.RestFlag
import com.wire.kalium.cells.sdk.kmp.model.RestIncomingNode
import com.wire.kalium.cells.sdk.kmp.model.RestLookupFilter
import com.wire.kalium.cells.sdk.kmp.model.RestLookupRequest
import com.wire.kalium.cells.sdk.kmp.model.RestLookupScope
import com.wire.kalium.cells.sdk.kmp.model.RestNodeLocator
import com.wire.kalium.cells.sdk.kmp.model.RestPromoteParameters
import com.wire.kalium.cells.sdk.kmp.model.RestPublicLinkRequest
import com.wire.kalium.cells.sdk.kmp.model.RestShareLink
import com.wire.kalium.cells.sdk.kmp.model.RestShareLinkAccessType
import com.wire.kalium.cells.sdk.kmp.model.TreeNodeType
import com.wire.kalium.network.api.model.ErrorResponse
import com.wire.kalium.network.exceptions.KaliumException
import com.wire.kalium.network.utils.NetworkResponse
import com.wire.kalium.network.utils.mapSuccess
import io.ktor.http.HttpStatusCode
import io.ktor.http.isSuccess
import kotlinx.coroutines.CancellationException

internal class CellsApiImpl(
    private val nodeServiceApi: NodeServiceApi,
) : CellsApi {

    private companion object {
        // Sort lookup results by modification time
        private const val SORTED_BY = "mtime"
    }

    override suspend fun getNode(uuid: String): NetworkResponse<CellNodeDTO> =
        wrapCellsResponse {
            nodeServiceApi.getByUuid(uuid)
        }.mapSuccess { response -> response.toDto() }

    override suspend fun getFiles(query: String, limit: Int, offset: Int): NetworkResponse<GetFilesResponseDTO> =
        wrapCellsResponse {
            nodeServiceApi.lookup(
                RestLookupRequest(
                    limit = limit.toString(),
                    offset = offset.toString(),
                    scope = RestLookupScope(recursive = true),
                    filters = RestLookupFilter(
                        type = TreeNodeType.LEAF,
                        text = LookupFilterTextSearch(
                            searchIn = LookupFilterTextSearchIn.BaseName,
                            term = query
                        ),
                    ),
                    sortField = SORTED_BY,
<<<<<<< HEAD
                    flags = listOf(RestFlag.WithVersionsAll, RestFlag.WithPreSignedURLs)
=======
                    sortDirDesc = true,
                    flags = listOf(RestFlag.WithPreSignedURLs)
>>>>>>> 38b978f0
                )
            )
        }.mapSuccess { response -> response.toDto() }

    override suspend fun getFilesForPath(path: String, limit: Int, offset: Int): NetworkResponse<GetFilesResponseDTO> =
        wrapCellsResponse {
            nodeServiceApi.lookup(
                RestLookupRequest(
                    limit = limit.toString(),
                    offset = offset.toString(),
                    scope = RestLookupScope(
                        root = RestNodeLocator(path = path),
                    ),
                    sortField = SORTED_BY,
                    flags = listOf(RestFlag.WithPreSignedURLs)
                )
            )
        }.mapSuccess { response -> response.toDto() }

    override suspend fun delete(nodeUuid: String): NetworkResponse<Unit> =
        wrapCellsResponse {
            nodeServiceApi.performAction(
                name = NodeServiceApi.NamePerformAction.delete,
                parameters = RestActionParameters(
                    nodes = listOf(RestNodeLocator(uuid = nodeUuid)),
                )
            )
        }.mapSuccess {}

    override suspend fun delete(paths: List<String>): NetworkResponse<Unit> =
        wrapCellsResponse {
            nodeServiceApi.performAction(
                name = NodeServiceApi.NamePerformAction.delete,
                parameters = RestActionParameters(
                    nodes = paths.map { RestNodeLocator(it) },
                )
            )
        }.mapSuccess {}

    override suspend fun publishDraft(nodeUuid: String, versionId: String): NetworkResponse<Unit> =
        wrapCellsResponse {
            nodeServiceApi.promoteVersion(nodeUuid, versionId, RestPromoteParameters(publish = true))
        }.mapSuccess {}

    override suspend fun cancelDraft(nodeUuid: String, versionUuid: String): NetworkResponse<Unit> =
        wrapCellsResponse {
            nodeServiceApi.deleteVersion(nodeUuid, versionUuid)
        }.mapSuccess {}

    override suspend fun preCheck(path: String): NetworkResponse<PreCheckResultDTO> =
        wrapCellsResponse {
            nodeServiceApi.createCheck(
                RestCreateCheckRequest(
                    inputs = listOf(RestIncomingNode(locator = RestNodeLocator(path))),
                    findAvailablePath = true
                )
            )
        }.mapSuccess { response ->
            response.results?.firstOrNull()?.let {
                PreCheckResultDTO(
                    fileExists = it.exists ?: false,
                    nextPath = it.nextPath,
                )
            } ?: PreCheckResultDTO()
        }

    override suspend fun getPublicLink(linkUuid: String): NetworkResponse<String> =
        wrapCellsResponse {
            nodeServiceApi.getPublicLink(linkUuid)
        }.mapSuccess { response ->
            response.linkUrl ?: return networkError("Link URL not found")
        }

    @Suppress("ReturnCount")
    override suspend fun createPublicLink(uuid: String, fileName: String): NetworkResponse<PublicLink> {
        return wrapCellsResponse {
            nodeServiceApi.createPublicLink(
                uuid = uuid,
                publicLinkRequest = RestPublicLinkRequest(
                    link = RestShareLink(
                        label = fileName,
                        permissions = listOf(
                            RestShareLinkAccessType.Preview,
                            RestShareLinkAccessType.Download,
                        )
                    ),
                )
            )
        }.mapSuccess { response ->
            PublicLink(
                uuid = response.uuid ?: return networkError("UUID is null"),
                url = response.linkUrl ?: return networkError("Link URL not found"),
            )
        }
    }

    override suspend fun deletePublicLink(linkUuid: String): NetworkResponse<Unit> =
        wrapCellsResponse {
            nodeServiceApi.deletePublicLink(linkUuid)
        }.mapSuccess {}

    override suspend fun createFolder(path: String): NetworkResponse<GetFilesResponseDTO> {
        return wrapCellsResponse {
            nodeServiceApi.create(
                RestCreateRequest(
                    inputs = listOf(
                        RestIncomingNode(
                            locator = RestNodeLocator(path = path),
                            type = TreeNodeType.COLLECTION,
                        )
                    )
                )
            )
        }.mapSuccess { response -> response.toDto() }
    }

    private fun networkError(message: String) =
        NetworkResponse.Error(KaliumException.GenericError(IllegalStateException(message)))
}

@Suppress("TooGenericExceptionCaught")
private suspend inline fun <reified BodyType : Any> wrapCellsResponse(
    performRequest: () -> HttpResponse<BodyType>
): NetworkResponse<BodyType> =
    try {

        val response = performRequest()
        val status = HttpStatusCode.fromValue(response.status)

        if (status.isSuccess()) {
            NetworkResponse.Success(response.body(), emptyMap(), response.status)
        } else {
            NetworkResponse.Error(KaliumException.ServerError(ErrorResponse(response.status, "", "")))
        }

    } catch (e: CancellationException) {
        throw e
    } catch (e: Exception) {
        NetworkResponse.Error(KaliumException.GenericError(e))
    }<|MERGE_RESOLUTION|>--- conflicted
+++ resolved
@@ -78,12 +78,8 @@
                         ),
                     ),
                     sortField = SORTED_BY,
-<<<<<<< HEAD
-                    flags = listOf(RestFlag.WithVersionsAll, RestFlag.WithPreSignedURLs)
-=======
                     sortDirDesc = true,
                     flags = listOf(RestFlag.WithPreSignedURLs)
->>>>>>> 38b978f0
                 )
             )
         }.mapSuccess { response -> response.toDto() }
