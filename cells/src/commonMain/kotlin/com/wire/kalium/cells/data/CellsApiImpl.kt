/*
 * Wire
 * Copyright (C) 2025 Wire Swiss GmbH
 *
 * This program is free software: you can redistribute it and/or modify
 * it under the terms of the GNU General Public License as published by
 * the Free Software Foundation, either version 3 of the License, or
 * (at your option) any later version.
 *
 * This program is distributed in the hope that it will be useful,
 * but WITHOUT ANY WARRANTY; without even the implied warranty of
 * MERCHANTABILITY or FITNESS FOR A PARTICULAR PURPOSE. See the
 * GNU General Public License for more details.
 *
 * You should have received a copy of the GNU General Public License
 * along with this program. If not, see http://www.gnu.org/licenses/.
 */
package com.wire.kalium.cells.data

import com.wire.kalium.cells.data.model.CellNodeDTO
import com.wire.kalium.cells.data.model.GetNodesResponseDTO
import com.wire.kalium.cells.data.model.PreCheckResultDTO
import com.wire.kalium.cells.data.model.toDto
import com.wire.kalium.cells.domain.CellsApi
import com.wire.kalium.cells.domain.model.PublicLink
import com.wire.kalium.cells.sdk.kmp.api.NodeServiceApi
import com.wire.kalium.cells.sdk.kmp.infrastructure.HttpResponse
import com.wire.kalium.cells.sdk.kmp.model.JobsTaskStatus
<<<<<<< HEAD
import com.wire.kalium.cells.sdk.kmp.model.LookupFilterStatusFilter
=======
>>>>>>> e182eab9
import com.wire.kalium.cells.sdk.kmp.model.LookupFilterTextSearch
import com.wire.kalium.cells.sdk.kmp.model.LookupFilterTextSearchIn
import com.wire.kalium.cells.sdk.kmp.model.RestActionOptionsCopyMove
import com.wire.kalium.cells.sdk.kmp.model.RestActionParameters
import com.wire.kalium.cells.sdk.kmp.model.RestCreateCheckRequest
import com.wire.kalium.cells.sdk.kmp.model.RestCreateRequest
import com.wire.kalium.cells.sdk.kmp.model.RestFlag
import com.wire.kalium.cells.sdk.kmp.model.RestIncomingNode
import com.wire.kalium.cells.sdk.kmp.model.RestLookupFilter
import com.wire.kalium.cells.sdk.kmp.model.RestLookupRequest
import com.wire.kalium.cells.sdk.kmp.model.RestLookupScope
import com.wire.kalium.cells.sdk.kmp.model.RestNodeLocator
import com.wire.kalium.cells.sdk.kmp.model.RestPromoteParameters
import com.wire.kalium.cells.sdk.kmp.model.RestPublicLinkRequest
import com.wire.kalium.cells.sdk.kmp.model.RestShareLink
import com.wire.kalium.cells.sdk.kmp.model.RestShareLinkAccessType
import com.wire.kalium.cells.sdk.kmp.model.StatusFilterDeletedStatus
import com.wire.kalium.cells.sdk.kmp.model.TreeNodeType
import com.wire.kalium.network.api.model.ErrorResponse
import com.wire.kalium.network.exceptions.KaliumException
import com.wire.kalium.network.utils.NetworkResponse
import com.wire.kalium.network.utils.mapSuccess
import io.ktor.http.HttpStatusCode
import io.ktor.http.isSuccess
import kotlinx.coroutines.CancellationException

@Suppress("TooManyFunctions")
internal class CellsApiImpl(
    private val nodeServiceApi: NodeServiceApi,
) : CellsApi {

    private companion object {
        // Sort lookup results by modification time
        private const val SORTED_BY = "mtime"
        private const val AWAIT_TIMEOUT = "5s"
    }

    override suspend fun getNode(uuid: String): NetworkResponse<CellNodeDTO> =
        wrapCellsResponse {
            nodeServiceApi.getByUuid(uuid)
        }.mapSuccess { response -> response.toDto() }

    override suspend fun getNodes(query: String, limit: Int, offset: Int): NetworkResponse<GetNodesResponseDTO> =
        wrapCellsResponse {
            nodeServiceApi.lookup(
                RestLookupRequest(
                    limit = limit.toString(),
                    offset = offset.toString(),
                    scope = RestLookupScope(recursive = true),
                    filters = RestLookupFilter(
                        type = TreeNodeType.LEAF,
                        text = LookupFilterTextSearch(
                            searchIn = LookupFilterTextSearchIn.BaseName,
                            term = query
                        ),
                    ),
                    sortField = SORTED_BY,
                    sortDirDesc = true,
                    flags = listOf(RestFlag.WithPreSignedURLs)
                )
            )
        }.mapSuccess { response -> response.toDto() }

    override suspend fun getNodesForPath(
        path: String,
        limit: Int?,
        offset: Int?,
        onlyDeleted: Boolean,
        onlyFolders: Boolean,
    ): NetworkResponse<GetNodesResponseDTO> =
        wrapCellsResponse {
            nodeServiceApi.lookup(
                RestLookupRequest(
                    limit = limit?.toString(),
                    offset = offset?.toString(),
                    scope = RestLookupScope(root = RestNodeLocator(path = path)),
                    filters = RestLookupFilter(
                        status = if (onlyDeleted) {
                            LookupFilterStatusFilter(deleted = StatusFilterDeletedStatus.Only)
                        } else {
                            null
                        },
                        type = if (onlyFolders) {
                            TreeNodeType.COLLECTION
                        } else {
                            TreeNodeType.UNKNOWN
                        },
                    ),
                    sortField = SORTED_BY,
                    flags = listOf(RestFlag.WithPreSignedURLs)
                )
            )
        }.mapSuccess { response -> response.toDto() }

    override suspend fun delete(nodeUuid: String): NetworkResponse<Unit> =
        wrapCellsResponse {
            nodeServiceApi.performAction(
                name = NodeServiceApi.NamePerformAction.delete,
                parameters = RestActionParameters(
                    nodes = listOf(RestNodeLocator(uuid = nodeUuid)),
                )
            )
        }.mapSuccess {}

    override suspend fun delete(paths: List<String>): NetworkResponse<Unit> =
        wrapCellsResponse {
            nodeServiceApi.performAction(
                name = NodeServiceApi.NamePerformAction.delete,
                parameters = RestActionParameters(
                    nodes = paths.map { RestNodeLocator(it) },
                )
            )
        }.mapSuccess {}

    override suspend fun publishDraft(nodeUuid: String, versionId: String): NetworkResponse<Unit> =
        wrapCellsResponse {
            nodeServiceApi.promoteVersion(nodeUuid, versionId, RestPromoteParameters(publish = true))
        }.mapSuccess {}

    override suspend fun cancelDraft(nodeUuid: String, versionUuid: String): NetworkResponse<Unit> =
        wrapCellsResponse {
            nodeServiceApi.deleteVersion(nodeUuid, versionUuid)
        }.mapSuccess {}

    override suspend fun preCheck(path: String): NetworkResponse<PreCheckResultDTO> =
        wrapCellsResponse {
            nodeServiceApi.createCheck(
                RestCreateCheckRequest(
                    inputs = listOf(RestIncomingNode(locator = RestNodeLocator(path))),
                    findAvailablePath = true
                )
            )
        }.mapSuccess { response ->
            response.results?.firstOrNull()?.let {
                PreCheckResultDTO(
                    fileExists = it.exists ?: false,
                    nextPath = it.nextPath,
                )
            } ?: PreCheckResultDTO()
        }

    override suspend fun getPublicLink(linkUuid: String): NetworkResponse<String> =
        wrapCellsResponse {
            nodeServiceApi.getPublicLink(linkUuid)
        }.mapSuccess { response ->
            response.linkUrl ?: return networkError("Link URL not found")
        }

    @Suppress("ReturnCount")
    override suspend fun createPublicLink(uuid: String, fileName: String): NetworkResponse<PublicLink> {
        return wrapCellsResponse {
            nodeServiceApi.createPublicLink(
                uuid = uuid,
                publicLinkRequest = RestPublicLinkRequest(
                    link = RestShareLink(
                        label = fileName,
                        permissions = listOf(
                            RestShareLinkAccessType.Preview,
                            RestShareLinkAccessType.Download,
                        )
                    ),
                )
            )
        }.mapSuccess { response ->
            PublicLink(
                uuid = response.uuid ?: return networkError("UUID is null"),
                url = response.linkUrl ?: return networkError("Link URL not found"),
            )
        }
    }

    override suspend fun deletePublicLink(linkUuid: String): NetworkResponse<Unit> =
        wrapCellsResponse {
            nodeServiceApi.deletePublicLink(linkUuid)
        }.mapSuccess {}

    override suspend fun createFolder(path: String): NetworkResponse<GetNodesResponseDTO> {
        return wrapCellsResponse {
            nodeServiceApi.create(
                RestCreateRequest(
                    inputs = listOf(
                        RestIncomingNode(
                            locator = RestNodeLocator(path = path),
                            type = TreeNodeType.COLLECTION,
                        )
                    )
                )
            )
        }.mapSuccess { response -> response.toDto() }
    }

    override suspend fun moveNode(uuid: String, path: String, targetPath: String): NetworkResponse<Unit> = wrapCellsResponse {
        nodeServiceApi.performAction(
            name = NodeServiceApi.NamePerformAction.move,
            parameters = RestActionParameters(
                nodes = listOf(RestNodeLocator(path, uuid)),
                awaitStatus = JobsTaskStatus.Finished,
                awaitTimeout = AWAIT_TIMEOUT,
                copyMoveOptions = RestActionOptionsCopyMove(
                    targetPath = targetPath,
                    targetIsParent = true,
                )
            )
        )
    }.mapSuccess {}

<<<<<<< HEAD
    override suspend fun restoreNode(path: String): NetworkResponse<Unit> = wrapCellsResponse {
        nodeServiceApi.performAction(
            name = NodeServiceApi.NamePerformAction.restore,
            parameters = RestActionParameters(
                nodes = listOf(RestNodeLocator(path)),
                awaitStatus = JobsTaskStatus.Finished,
                awaitTimeout = AWAIT_TIMEOUT
            )
        )
    }.mapSuccess {}

=======
>>>>>>> e182eab9
    private fun networkError(message: String) =
        NetworkResponse.Error(KaliumException.GenericError(IllegalStateException(message)))
}

@Suppress("TooGenericExceptionCaught")
private suspend inline fun <reified BodyType : Any> wrapCellsResponse(
    performRequest: () -> HttpResponse<BodyType>
): NetworkResponse<BodyType> =
    try {

        val response = performRequest()
        val status = HttpStatusCode.fromValue(response.status)

        if (status.isSuccess()) {
            NetworkResponse.Success(response.body(), emptyMap(), response.status)
        } else {
            NetworkResponse.Error(KaliumException.ServerError(ErrorResponse(response.status, "", "")))
        }

    } catch (e: CancellationException) {
        throw e
    } catch (e: Exception) {
        NetworkResponse.Error(KaliumException.GenericError(e))
    }<|MERGE_RESOLUTION|>--- conflicted
+++ resolved
@@ -26,10 +26,7 @@
 import com.wire.kalium.cells.sdk.kmp.api.NodeServiceApi
 import com.wire.kalium.cells.sdk.kmp.infrastructure.HttpResponse
 import com.wire.kalium.cells.sdk.kmp.model.JobsTaskStatus
-<<<<<<< HEAD
 import com.wire.kalium.cells.sdk.kmp.model.LookupFilterStatusFilter
-=======
->>>>>>> e182eab9
 import com.wire.kalium.cells.sdk.kmp.model.LookupFilterTextSearch
 import com.wire.kalium.cells.sdk.kmp.model.LookupFilterTextSearchIn
 import com.wire.kalium.cells.sdk.kmp.model.RestActionOptionsCopyMove
@@ -236,7 +233,6 @@
         )
     }.mapSuccess {}
 
-<<<<<<< HEAD
     override suspend fun restoreNode(path: String): NetworkResponse<Unit> = wrapCellsResponse {
         nodeServiceApi.performAction(
             name = NodeServiceApi.NamePerformAction.restore,
@@ -248,8 +244,6 @@
         )
     }.mapSuccess {}
 
-=======
->>>>>>> e182eab9
     private fun networkError(message: String) =
         NetworkResponse.Error(KaliumException.GenericError(IllegalStateException(message)))
 }
