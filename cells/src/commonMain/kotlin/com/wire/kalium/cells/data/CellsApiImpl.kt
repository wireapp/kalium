--- conflicted
+++ resolved
@@ -288,7 +288,6 @@
         nodeServiceApi.listNamespaceValues(namespace = TAGS_METADATA, operationValues = listOf())
     }.mapSuccess { it.propertyValues ?: emptyList() }
 
-<<<<<<< HEAD
     override suspend fun updateNodeTags(uuid: String, tags: List<String>): NetworkResponse<Unit> = wrapCellsResponse {
         nodeServiceApi.patchNode(
             uuid = uuid,
@@ -323,8 +322,10 @@
         )
     }.mapSuccess { }
 
-=======
->>>>>>> dc6f730c
+    override suspend fun getAllTags(): NetworkResponse<List<String>> = wrapCellsResponse {
+        nodeServiceApi.listNamespaceValues(namespace = TAGS_METADATA, operationValues = listOf())
+    }.mapSuccess { it.propertyValues ?: emptyList() }
+
     private fun networkError(message: String) =
         NetworkResponse.Error(KaliumException.GenericError(IllegalStateException(message)))
 }
