/*
 * Wire
 * Copyright (C) 2025 Wire Swiss GmbH
 *
 * This program is free software: you can redistribute it and/or modify
 * it under the terms of the GNU General Public License as published by
 * the Free Software Foundation, either version 3 of the License, or
 * (at your option) any later version.
 *
 * This program is distributed in the hope that it will be useful,
 * but WITHOUT ANY WARRANTY; without even the implied warranty of
 * MERCHANTABILITY or FITNESS FOR A PARTICULAR PURPOSE. See the
 * GNU General Public License for more details.
 *
 * You should have received a copy of the GNU General Public License
 * along with this program. If not, see http://www.gnu.org/licenses/.
 */
package com.wire.kalium.cells.domain.usecase

import com.wire.kalium.cells.domain.CellConversationRepository
import com.wire.kalium.logic.data.id.ConversationId
import com.wire.kalium.util.KaliumDispatcher
import com.wire.kalium.util.KaliumDispatcherImpl
import kotlinx.coroutines.withContext

/**
<<<<<<< HEAD
 * Temporary use case for enabling cell support for conversation by setting wire cell name.
 */
public class SetWireCellForConversationUseCase internal constructor(
    private val repository: CellConversationRepository,
    private val dispatchers: KaliumDispatcher = KaliumDispatcherImpl,
) {
=======
 * This UseCase is a temporary solution to set the wire cell for a conversation.
 * To be removed once the wire cell feature is fully integrated on BE.
 */
public interface SetWireCellForConversationUseCase {
    public suspend operator fun invoke(conversationId: ConversationId, enabled: Boolean)
}

internal class SetWireCellForConversationUseCaseImpl internal constructor(
    private val repository: CellConversationRepository,
    private val dispatchers: KaliumDispatcher = KaliumDispatcherImpl,
): SetWireCellForConversationUseCase {
>>>>>>> 562f346a
    public suspend operator fun invoke(conversationId: ConversationId, enabled: Boolean) {
        withContext(dispatchers.io) {
            val cellName = if (enabled) "$conversationId" else null
            repository.setWireCell(conversationId, cellName)
        }
    }
}<|MERGE_RESOLUTION|>--- conflicted
+++ resolved
@@ -24,14 +24,6 @@
 import kotlinx.coroutines.withContext
 
 /**
-<<<<<<< HEAD
- * Temporary use case for enabling cell support for conversation by setting wire cell name.
- */
-public class SetWireCellForConversationUseCase internal constructor(
-    private val repository: CellConversationRepository,
-    private val dispatchers: KaliumDispatcher = KaliumDispatcherImpl,
-) {
-=======
  * This UseCase is a temporary solution to set the wire cell for a conversation.
  * To be removed once the wire cell feature is fully integrated on BE.
  */
@@ -43,7 +35,6 @@
     private val repository: CellConversationRepository,
     private val dispatchers: KaliumDispatcher = KaliumDispatcherImpl,
 ): SetWireCellForConversationUseCase {
->>>>>>> 562f346a
     public suspend operator fun invoke(conversationId: ConversationId, enabled: Boolean) {
         withContext(dispatchers.io) {
             val cellName = if (enabled) "$conversationId" else null
