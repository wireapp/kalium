--- conflicted
+++ resolved
@@ -341,14 +341,7 @@
     override suspend fun moveNode(uuid: String, path: String, targetPath: String): Either<NetworkFailure, Unit> = Unit.right()
     override suspend fun renameNode(uuid: String, path: String, targetPath: String): Either<NetworkFailure, Unit> = Unit.right()
     override suspend fun restoreNode(path: String): Either<NetworkFailure, Unit> = Unit.right()
-<<<<<<< HEAD
-
     override suspend fun getAllTags(): Either<NetworkFailure, List<String>> = listOf<String>().right()
-
     override suspend fun updateNodeTags(uuid: String, tags: List<String>): Either<NetworkFailure, Unit> = Unit.right()
-
     override suspend fun removeNodeTags(uuid: String): Either<NetworkFailure, Unit> = Unit.right()
-=======
-    override suspend fun getAllTags(): Either<NetworkFailure, List<String>> = listOf<String>().right()
->>>>>>> dc6f730c
 }