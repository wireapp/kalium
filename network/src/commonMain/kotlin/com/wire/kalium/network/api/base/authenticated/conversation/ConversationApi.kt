--- conflicted
+++ resolved
@@ -113,14 +113,6 @@
         subconversationId: SubconversationId
     ): NetworkResponse<SubconversationResponse>
 
-<<<<<<< HEAD
-    suspend fun fetchLimitedInformationViaCode(code: String, key: String): NetworkResponse<LimitedConversationInfo>
-
-    suspend fun updateReceiptMode(
-        conversationId: ConversationId,
-        receiptMode: ConversationReceiptModeDTO
-    ): NetworkResponse<UpdateConversationReceiptModeResponse>
-=======
     suspend fun fetchSubconversationGroupInfo(
         conversationId: ConversationId,
         subconversationId: SubconversationId
@@ -131,5 +123,9 @@
         subconversationId: SubconversationId,
         deleteRequest: SubconversationDeleteRequest
     ): NetworkResponse<Unit>
->>>>>>> ef6f097e
+
+    suspend fun updateReceiptMode(
+        conversationId: ConversationId,
+        receiptMode: ConversationReceiptModeDTO
+    ): NetworkResponse<UpdateConversationReceiptModeResponse>
 }