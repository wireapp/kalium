/*
 * Wire
 * Copyright (C) 2024 Wire Swiss GmbH
 *
 * This program is free software: you can redistribute it and/or modify
 * it under the terms of the GNU General Public License as published by
 * the Free Software Foundation, either version 3 of the License, or
 * (at your option) any later version.
 *
 * This program is distributed in the hope that it will be useful,
 * but WITHOUT ANY WARRANTY; without even the implied warranty of
 * MERCHANTABILITY or FITNESS FOR A PARTICULAR PURPOSE. See the
 * GNU General Public License for more details.
 *
 * You should have received a copy of the GNU General Public License
 * along with this program. If not, see http://www.gnu.org/licenses/.
 */

package com.wire.kalium.network.api.v0.authenticated

import com.wire.kalium.logger.KaliumLogger.Companion.ApplicationFlow.EVENT_RECEIVER
import com.wire.kalium.network.AuthenticatedNetworkClient
import com.wire.kalium.network.AuthenticatedWebSocketClient
import com.wire.kalium.network.api.authenticated.notification.ConsumableNotificationResponse
import com.wire.kalium.network.api.authenticated.notification.EventAcknowledgeRequest
import com.wire.kalium.network.api.authenticated.notification.EventResponse
import com.wire.kalium.network.api.authenticated.notification.EventResponseToStore
import com.wire.kalium.network.api.authenticated.notification.NotificationResponse
import com.wire.kalium.network.api.base.authenticated.notification.NotificationApi
import com.wire.kalium.network.api.base.authenticated.notification.WebSocketEvent
import com.wire.kalium.network.api.model.ErrorResponse
import com.wire.kalium.network.api.unbound.configuration.ServerConfigDTO
import com.wire.kalium.network.api.v0.authenticated.NotificationApiV0.Hardcoded.NOTIFICATIONS_4O4_ERROR
import com.wire.kalium.network.api.v0.authenticated.NotificationApiV0.V0.CLIENT_QUERY_KEY
import com.wire.kalium.network.api.v0.authenticated.NotificationApiV0.V0.MINIMUM_QUERY_SIZE
import com.wire.kalium.network.api.v0.authenticated.NotificationApiV0.V0.MIN_API_VERSION_CONSUMABLE_EVENTS
import com.wire.kalium.network.api.v0.authenticated.NotificationApiV0.V0.PATH_AWAIT
import com.wire.kalium.network.api.v0.authenticated.NotificationApiV0.V0.PATH_LAST
import com.wire.kalium.network.api.v0.authenticated.NotificationApiV0.V0.PATH_NOTIFICATIONS
import com.wire.kalium.network.api.v0.authenticated.NotificationApiV0.V0.SINCE_QUERY_KEY
import com.wire.kalium.network.api.v0.authenticated.NotificationApiV0.V0.SIZE_QUERY_KEY
import com.wire.kalium.network.exceptions.KaliumException
import com.wire.kalium.network.kaliumLogger
import com.wire.kalium.network.tools.KtxSerializer
import com.wire.kalium.network.utils.NetworkResponse
import com.wire.kalium.network.utils.deleteSensitiveItemsFromJson
import com.wire.kalium.network.utils.mapSuccess
import com.wire.kalium.network.utils.setWSSUrl
import com.wire.kalium.network.utils.wrapKaliumResponse
import io.ktor.client.request.get
import io.ktor.client.request.parameter
import io.ktor.http.HttpStatusCode
import io.ktor.http.Url
import io.ktor.websocket.Frame
import io.ktor.websocket.WebSocketSession
import io.ktor.websocket.close
import kotlinx.coroutines.flow.Flow
import kotlinx.coroutines.flow.FlowCollector
import kotlinx.coroutines.flow.consumeAsFlow
import kotlinx.coroutines.flow.flow
import kotlinx.coroutines.flow.onCompletion

internal open class NotificationApiV0 internal constructor(
    private val authenticatedNetworkClient: AuthenticatedNetworkClient,
    private val authenticatedWebSocketClient: AuthenticatedWebSocketClient,
    private val serverLinks: ServerConfigDTO.Links
) : NotificationApi {

    private val httpClient get() = authenticatedNetworkClient.httpClient

    override suspend fun mostRecentNotification(
        queryClient: String
    ): NetworkResponse<EventResponse> = wrapKaliumResponse {
        httpClient.get("$PATH_NOTIFICATIONS/$PATH_LAST") {
            parameter(CLIENT_QUERY_KEY, queryClient)
        }
    }

    override suspend fun oldestNotification(queryClient: String): NetworkResponse<EventResponseToStore> =
        getAllNotifications(
            querySize = MINIMUM_QUERY_SIZE,
            queryClient = queryClient
        ).mapSuccess { it.notifications.first() }

    override suspend fun notificationsByBatch(
        querySize: Int,
        queryClient: String,
        querySince: String
    ): NetworkResponse<NotificationResponse> =
        notificationsCall(querySize = querySize, queryClient = queryClient, querySince = querySince)

    // TODO(refactor): rename this function. It gets the first page of notifications, not all of them.
    override suspend fun getAllNotifications(querySize: Int, queryClient: String): NetworkResponse<NotificationResponse> =
        notificationsCall(querySize = querySize, queryClient = queryClient, querySince = null)

    protected open suspend fun notificationsCall(
        querySize: Int,
        queryClient: String?,
        querySince: String?
    ): NetworkResponse<NotificationResponse> {
        return wrapKaliumResponse({
            if (it.status.value != HttpStatusCode.NotFound.value) null
            else {
                // In case of 404, we ignore the content completely and fallback to a 404 response to match API V3
                NetworkResponse.Error(KaliumException.InvalidRequestError(NOTIFICATIONS_4O4_ERROR))
            }
        }) {
            httpClient.get(PATH_NOTIFICATIONS) {
                parameter(SIZE_QUERY_KEY, querySize)
                queryClient?.let { parameter(CLIENT_QUERY_KEY, it) }
                querySince?.let { parameter(SINCE_QUERY_KEY, it) }
            }
        }
    }

<<<<<<< HEAD
    @Deprecated("Starting API v9 prefer consumeLiveEvents instead", ReplaceWith("consumeLiveEvents(clientId)"))
    override suspend fun listenToLiveEvents(clientId: String): NetworkResponse<Flow<WebSocketEvent<EventResponse>>> =
=======
    @Deprecated("Starting API v8 prefer consumeLiveEvents instead", ReplaceWith("consumeLiveEvents(clientId)"))
    override suspend fun listenToLiveEvents(clientId: String): NetworkResponse<Flow<WebSocketEvent<EventResponseToStore>>> =
>>>>>>> 80e81034
        mostRecentNotification(clientId).mapSuccess {
            flow {
                // TODO: Delete this once we can intercept and handle token refresh when connecting WebSocket
                //       WebSocket requests are not intercept-able, and they throw
                //       exceptions when the backend returns 401 instead of triggering a token refresh.
                //       This call to lastNotification will make sure that if the token is expired, it will be refreshed
                //       before attempting to open the websocket
                val webSocketSession = authenticatedWebSocketClient.createWebSocketSession(clientId) {
                    setWSSUrl(Url(serverLinks.webSocket), PATH_AWAIT)
                    parameter(CLIENT_QUERY_KEY, clientId)
                }
                emitWebSocketEvents(webSocketSession)
            }
        }

    override suspend fun consumeLiveEvents(clientId: String): NetworkResponse<Flow<WebSocketEvent<ConsumableNotificationResponse>>> =
        getApiNotSupportedError(::consumeLiveEvents.name, MIN_API_VERSION_CONSUMABLE_EVENTS)

    override suspend fun acknowledgeEvents(clientId: String, eventAcknowledgeRequest: EventAcknowledgeRequest) {
        getApiNotSupportedError(::acknowledgeEvents.name, MIN_API_VERSION_CONSUMABLE_EVENTS)
    }

    private suspend fun FlowCollector<WebSocketEvent<EventResponseToStore>>.emitWebSocketEvents(
        defaultClientWebSocketSession: WebSocketSession
    ) {
        val logger = kaliumLogger.withFeatureId(EVENT_RECEIVER)
        logger.i("Websocket open")
        emit(WebSocketEvent.Open())

        defaultClientWebSocketSession.incoming
            .consumeAsFlow()
            .onCompletion {
                defaultClientWebSocketSession.close()
                logger.w("Websocket Closed", it)
                emit(WebSocketEvent.Close(it))
            }
            .collect { frame ->
                logger.v("Websocket Received Frame: $frame")
                when (frame) {
                    is Frame.Binary -> {
                        // assuming here the byteArray is an ASCII character set
                        val jsonString = io.ktor.utils.io.core.String(frame.data)

                        logger.v("Binary frame content: '${deleteSensitiveItemsFromJson(jsonString)}'")
                        val event = KtxSerializer.json.decodeFromString<EventResponseToStore>(jsonString)
                        emit(WebSocketEvent.BinaryPayloadReceived(event))
                    }

                    else -> {
                        logger.v("Websocket frame not handled: $frame")
                        emit(WebSocketEvent.NonBinaryPayloadReceived(frame.data))
                    }
                }
            }
    }

    protected object V0 {
        const val PATH_AWAIT = "await"
        const val PATH_EVENTS = "events"
        const val PATH_NOTIFICATIONS = "notifications"
        const val PATH_LAST = "last"
        const val SIZE_QUERY_KEY = "size"
        const val CLIENT_QUERY_KEY = "client"
        const val SINCE_QUERY_KEY = "since"

        /**
         * The backend doesn't allow queries smaller than a minimum
         * value.
         */
        const val MINIMUM_QUERY_SIZE = 100
        const val MIN_API_VERSION_CONSUMABLE_EVENTS = 8
    }

    internal object Hardcoded {
        val NOTIFICATIONS_4O4_ERROR = ErrorResponse(
            code = HttpStatusCode.NotFound.value,
            message = "Event or client not found",
            label = "missing_events_or_client_(hardcoded_v0_response)"
        )
    }
}<|MERGE_RESOLUTION|>--- conflicted
+++ resolved
@@ -113,13 +113,8 @@
         }
     }
 
-<<<<<<< HEAD
-    @Deprecated("Starting API v9 prefer consumeLiveEvents instead", ReplaceWith("consumeLiveEvents(clientId)"))
-    override suspend fun listenToLiveEvents(clientId: String): NetworkResponse<Flow<WebSocketEvent<EventResponse>>> =
-=======
     @Deprecated("Starting API v8 prefer consumeLiveEvents instead", ReplaceWith("consumeLiveEvents(clientId)"))
     override suspend fun listenToLiveEvents(clientId: String): NetworkResponse<Flow<WebSocketEvent<EventResponseToStore>>> =
->>>>>>> 80e81034
         mostRecentNotification(clientId).mapSuccess {
             flow {
                 // TODO: Delete this once we can intercept and handle token refresh when connecting WebSocket
