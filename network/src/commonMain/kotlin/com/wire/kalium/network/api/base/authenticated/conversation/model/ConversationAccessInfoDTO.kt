package com.wire.kalium.network.api.base.authenticated.conversation.model

import com.wire.kalium.network.api.base.authenticated.notification.EventContentDTO
import com.wire.kalium.network.api.base.model.ConversationAccessDTO
import com.wire.kalium.network.api.base.model.ConversationAccessRoleDTO
import kotlinx.serialization.ExperimentalSerializationApi
import kotlinx.serialization.KSerializer
import kotlinx.serialization.SerialName
import kotlinx.serialization.Serializable
import kotlinx.serialization.descriptors.SerialDescriptor
import kotlinx.serialization.encoding.Decoder
import kotlinx.serialization.encoding.Encoder
import kotlinx.serialization.json.JsonElement
import kotlinx.serialization.json.JsonNames
import kotlinx.serialization.json.JsonObject
import kotlinx.serialization.json.JsonPrimitive
import kotlinx.serialization.json.JsonTransformingSerializer
import kotlinx.serialization.json.jsonObject

/**
 * Handwritten serializer of the ConversationAccessInfoDTO because we want to extend it with the
 * `JsonCorrectingSerializer`, which is not possible using the plugin generated serializer.
 */
object ConversationAccessInfoDTOSerializer : KSerializer<ConversationAccessInfoDTO> {

    override val descriptor: SerialDescriptor = ConversationAccessInfoDTOSurrogate.serializer().descriptor

    override fun deserialize(decoder: Decoder): ConversationAccessInfoDTO {
        val surrogate = decoder.decodeSerializableValue(ConversationAccessInfoDTOSurrogate.serializer())
        return ConversationAccessInfoDTO(surrogate.access, surrogate.accessRole)
    }

    override fun serialize(encoder: Encoder, value: ConversationAccessInfoDTO) {
        val surrogate = ConversationAccessInfoDTOSurrogate(value.access, value.accessRole)
        encoder.encodeSerializableValue(ConversationAccessInfoDTOSurrogate.serializer(), surrogate)
    }
}

/**
 * Transforms the conversation access info JSON by deleting the `access_role` field if it's a primitive
 * value, because then it's a legacy field which interferes with the @JsonNames alternative name parsing.
 */
object JsonCorrectingSerializer :
    JsonTransformingSerializer<ConversationAccessInfoDTO>(ConversationAccessInfoDTOSerializer) {
    override fun transformDeserialize(element: JsonElement): JsonElement {
        return JsonObject(
            element.jsonObject.toMutableMap().apply {
                val accessRole = this["access_role"]
                if (accessRole is JsonPrimitive && accessRole.isString) {
                    this.remove("access_role")
                }
            }
        )
    }
}

/**
 * **Deprecation info**: Since API v3 `access_role_v2` is deprecated and will be replaced by `access_role`, but until all servers have
 * been upgraded to have API v3 has its minimum supported version and all previously stored events have expired we need support both cases.
 *
 * Further info: https://wearezeta.atlassian.net/wiki/spaces/ENGINEERIN/pages/672006169/API+changes+v2+v3
 */
@Serializable(with = JsonCorrectingSerializer::class)
@OptIn(ExperimentalSerializationApi::class)
data class ConversationAccessInfoDTO constructor(
    @SerialName("access")
    val access: Set<ConversationAccessDTO>,
    @SerialName("access_role_v2") @JsonNames("access_role")
    val accessRole: Set<ConversationAccessRoleDTO> = ConversationAccessRoleDTO.DEFAULT_VALUE_WHEN_NULL
)

<<<<<<< HEAD
@Serializable
@OptIn(ExperimentalSerializationApi::class)
internal data class ConversationAccessInfoDTOV3 constructor(
    @SerialName("access")
    val access: Set<ConversationAccessDTO>,
    @SerialName("access_role")
=======
/**
 * Surrogate class of the ConversationAccessInfoDTO to provide access to the plugin generated
 * serializer and also use with @Serializable(with=).
 *
 * Can be removed once https://github.com/Kotlin/kotlinx.serialization/issues/1169 is resolved
 * or when the API V3 is the minimum supported version, see [ConversationAccessInfoDTO].
 */
@Serializable
@SerialName("ConversationAccessInfoDTO")
@OptIn(ExperimentalSerializationApi::class)
private data class ConversationAccessInfoDTOSurrogate constructor(
    @SerialName("access")
    val access: Set<ConversationAccessDTO>,
    @SerialName("access_role_v2") @JsonNames("access_role")
>>>>>>> 79c979a4
    val accessRole: Set<ConversationAccessRoleDTO> = ConversationAccessRoleDTO.DEFAULT_VALUE_WHEN_NULL
)

sealed class UpdateConversationAccessResponse {
    object AccessUnchanged : UpdateConversationAccessResponse()
    data class AccessUpdated(val event: EventContentDTO.Conversation.AccessUpdate) : UpdateConversationAccessResponse()
}<|MERGE_RESOLUTION|>--- conflicted
+++ resolved
@@ -69,14 +69,15 @@
     val accessRole: Set<ConversationAccessRoleDTO> = ConversationAccessRoleDTO.DEFAULT_VALUE_WHEN_NULL
 )
 
-<<<<<<< HEAD
 @Serializable
 @OptIn(ExperimentalSerializationApi::class)
 internal data class ConversationAccessInfoDTOV3 constructor(
     @SerialName("access")
     val access: Set<ConversationAccessDTO>,
     @SerialName("access_role")
-=======
+    val accessRole: Set<ConversationAccessRoleDTO> = ConversationAccessRoleDTO.DEFAULT_VALUE_WHEN_NULL
+)
+
 /**
  * Surrogate class of the ConversationAccessInfoDTO to provide access to the plugin generated
  * serializer and also use with @Serializable(with=).
@@ -91,7 +92,6 @@
     @SerialName("access")
     val access: Set<ConversationAccessDTO>,
     @SerialName("access_role_v2") @JsonNames("access_role")
->>>>>>> 79c979a4
     val accessRole: Set<ConversationAccessRoleDTO> = ConversationAccessRoleDTO.DEFAULT_VALUE_WHEN_NULL
 )
 
