--- conflicted
+++ resolved
@@ -41,11 +41,7 @@
 }
 
 internal class UnboundNetworkClientProviderImpl(
-<<<<<<< HEAD
-=======
     networkStateObserver: NetworkStateObserver,
-    val developmentApiEnabled: Boolean,
->>>>>>> 23ccfbcf
     userAgent: String,
     engine: HttpClientEngine
 ) : UnboundNetworkClientProvider {
@@ -67,18 +63,12 @@
     certificatePinning: CertificatePinning
 ) : UnboundNetworkContainer,
     UnboundNetworkClientProvider by UnboundNetworkClientProviderImpl(
-<<<<<<< HEAD
+        networkStateObserver = networkStateObserver,
         userAgent = userAgent,
         engine = defaultHttpEngine(
             ignoreSSLCertificates = ignoreSSLCertificates,
             certPinning = certificatePinning
         )
-=======
-        networkStateObserver,
-        developmentApiEnabled,
-        userAgent,
-        ignoreSSLCertificates
->>>>>>> 23ccfbcf
     ) {
     override val serverConfigApi: ServerConfigApi get() = ServerConfigApiImpl(unboundNetworkClient)
     override val remoteVersion: VersionApi get() = VersionApiImpl(unboundNetworkClient, developmentApiEnabled)
