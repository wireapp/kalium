package com.wire.kalium.network.api.asset

import com.wire.kalium.network.AuthenticatedNetworkClient
import com.wire.kalium.network.api.AssetId
import com.wire.kalium.network.utils.NetworkResponse
import com.wire.kalium.network.utils.wrapKaliumResponse
import io.ktor.client.request.get
import io.ktor.client.request.header
import io.ktor.client.request.post
import io.ktor.client.request.setBody
import io.ktor.http.ContentType
import io.ktor.http.content.OutgoingContent
import io.ktor.http.contentType
import io.ktor.utils.io.ByteWriteChannel
import io.ktor.utils.io.charsets.Charsets.UTF_8
import io.ktor.utils.io.core.toByteArray
import okio.Source
import okio.buffer

interface AssetApi {
    suspend fun downloadAsset(assetKey: String, assetKeyDomain: String, assetToken: String?): NetworkResponse<Source>
    suspend fun uploadAsset(
        metadata: AssetMetadataRequest,
        encryptedDataSource: Source,
        encryptedDataSize: Long
    ): NetworkResponse<AssetResponse>
}

class AssetApiImpl internal constructor(
    private val authenticatedNetworkClient: AuthenticatedNetworkClient
) : AssetApi {

    private val httpClient get() = authenticatedNetworkClient.httpClient

    /**
<<<<<<< HEAD
     * Downloads an asset
     * @param assetKey the asset identifier
     * @param assetKeyDomain the domain of the asset identifier
     * @param assetToken the asset token, can be null in case of public assets
     */
    override suspend fun downloadAsset(assetKey: String, assetKeyDomain: String, assetToken: String?): NetworkResponse<Source> =
        wrapKaliumResponse {
            httpClient.get("$PATH_PUBLIC_ASSETS/$assetKeyDomain/$assetKey") {
                assetToken?.let { header(HEADER_ASSET_TOKEN, it) }
            }
=======
     * Downloads an asset, this will try to consume api v4 (federated aware endpoint)
     * @param assetId the asset identifier
     * @param assetToken the asset token, can be null in case of public assets
     */
    override suspend fun downloadAsset(assetId: AssetId, assetToken: String?): NetworkResponse<ByteArray> = wrapKaliumResponse {
        httpClient.get(buildAssetsPath(assetId)) {
            assetToken?.let { header(HEADER_ASSET_TOKEN, it) }
>>>>>>> f2f3da02
        }

    /**
     * Build path for assets endpoint download.
     * The case for using V3 is a fallback and should not happen.
     *
     * TODO(assets): once API v2 is alive, this should be changed/merged.
     * https://github.com/wireapp/wire-server/blob/dfe207073b54a63372898a75f670e972dd482118/changelog.d/1-api-changes/api-versioning
     */
    private fun buildAssetsPath(assetId: AssetId): String {
        return if (assetId.domain.isNotBlank()) "$PATH_PUBLIC_ASSETS_V4/${assetId.domain}/${assetId.value}"
        else "$PATH_PUBLIC_ASSETS_V3/${assetId.value}"
    }

    /** Uploads an already encrypted asset
     * @param metadata the metadata associated to the asset that wants to be uploaded
     * @param encryptedDataSource the source of the encrypted data to be uploaded
     * @param encryptedDataSize the size in bytes of the asset to be uploaded
     */
    override suspend fun uploadAsset(
        metadata: AssetMetadataRequest,
        encryptedDataSource: Source,
        encryptedDataSize: Long
    ): NetworkResponse<AssetResponse> =
        wrapKaliumResponse {
            httpClient.post(PATH_PUBLIC_ASSETS_V3) {
                contentType(ContentType.MultiPart.Mixed)
                setBody(StreamAssetContent(metadata, encryptedDataSize, encryptedDataSource))
            }
        }

    private companion object {
        const val PATH_PUBLIC_ASSETS = "/assets/v3"
        const val HEADER_ASSET_TOKEN = "Asset-Token"
    }
}

class StreamAssetContent(
    private val metadata: AssetMetadataRequest,
    private val encryptedDataSize: Long,
    private val fileContentStream: Source
) : OutgoingContent.WriteChannelContent() {
    private val openingData: ByteArray by lazy {
        val body = StringBuilder()

        // Part 1
        val strMetadata = "{\"public\": ${metadata.public}, \"retention\": \"${metadata.retentionType.name.lowercase()}\"}"

        body.append("--frontier\r\n")
        body.append("Content-Type: application/json;charset=utf-8\r\n")
        body.append("Content-Length: ")
            .append(strMetadata.length)
            .append("\r\n\r\n")
        body.append(strMetadata)
            .append("\r\n")

        // Part 2
        body.append("--frontier\r\n")
        body.append("Content-Type: application/octet-stream")
            .append("\r\n")
        body.append("Content-Length: ")
            .append(encryptedDataSize)
            .append("\r\n")
        body.append("Content-MD5: ")
            .append(metadata.md5)
            .append("\r\n\r\n")

        body.toString().toByteArray(UTF_8)
    }

<<<<<<< HEAD
    private val closingArray = "\r\n--frontier--\r\n".toByteArray(UTF_8)

    override suspend fun writeTo(channel: ByteWriteChannel) {
        channel.writeFully(openingData, 0, openingData.size)

        val stream = fileContentStream.buffer()
        while (true) {
            val byteArray = stream.readByteArray()
            if (byteArray.isEmpty()) {
                break
            } else {
                channel.writeFully(byteArray, 0, byteArray.size)
                channel.flush()
            }
        }

        channel.writeFully(closingArray, 0, closingArray.size)
=======
    private companion object {
        const val PATH_PUBLIC_ASSETS_V3 = "assets/v3"
        const val PATH_PUBLIC_ASSETS_V4 = "assets/v4"
        const val HEADER_ASSET_TOKEN = "Asset-Token"
>>>>>>> f2f3da02
    }
}<|MERGE_RESOLUTION|>--- conflicted
+++ resolved
@@ -18,7 +18,7 @@
 import okio.buffer
 
 interface AssetApi {
-    suspend fun downloadAsset(assetKey: String, assetKeyDomain: String, assetToken: String?): NetworkResponse<Source>
+    suspend fun downloadAsset(assetId: AssetId, assetToken: String?): NetworkResponse<Source>
     suspend fun uploadAsset(
         metadata: AssetMetadataRequest,
         encryptedDataSource: Source,
@@ -33,27 +33,16 @@
     private val httpClient get() = authenticatedNetworkClient.httpClient
 
     /**
-<<<<<<< HEAD
-     * Downloads an asset
-     * @param assetKey the asset identifier
-     * @param assetKeyDomain the domain of the asset identifier
-     * @param assetToken the asset token, can be null in case of public assets
-     */
-    override suspend fun downloadAsset(assetKey: String, assetKeyDomain: String, assetToken: String?): NetworkResponse<Source> =
-        wrapKaliumResponse {
-            httpClient.get("$PATH_PUBLIC_ASSETS/$assetKeyDomain/$assetKey") {
-                assetToken?.let { header(HEADER_ASSET_TOKEN, it) }
-            }
-=======
      * Downloads an asset, this will try to consume api v4 (federated aware endpoint)
      * @param assetId the asset identifier
      * @param assetToken the asset token, can be null in case of public assets
+     * @return a [NetworkResponse] with a reference to an open Okio [Source] object from which one will be able to stream the data
      */
-    override suspend fun downloadAsset(assetId: AssetId, assetToken: String?): NetworkResponse<ByteArray> = wrapKaliumResponse {
+    override suspend fun downloadAsset(assetId: AssetId, assetToken: String?): NetworkResponse<Source> = wrapKaliumResponse {
         httpClient.get(buildAssetsPath(assetId)) {
             assetToken?.let { header(HEADER_ASSET_TOKEN, it) }
->>>>>>> f2f3da02
         }
+    }
 
     /**
      * Build path for assets endpoint download.
@@ -85,7 +74,8 @@
         }
 
     private companion object {
-        const val PATH_PUBLIC_ASSETS = "/assets/v3"
+        const val PATH_PUBLIC_ASSETS_V3 = "assets/v3"
+        const val PATH_PUBLIC_ASSETS_V4 = "assets/v4"
         const val HEADER_ASSET_TOKEN = "Asset-Token"
     }
 }
@@ -123,7 +113,6 @@
         body.toString().toByteArray(UTF_8)
     }
 
-<<<<<<< HEAD
     private val closingArray = "\r\n--frontier--\r\n".toByteArray(UTF_8)
 
     override suspend fun writeTo(channel: ByteWriteChannel) {
@@ -141,11 +130,5 @@
         }
 
         channel.writeFully(closingArray, 0, closingArray.size)
-=======
-    private companion object {
-        const val PATH_PUBLIC_ASSETS_V3 = "assets/v3"
-        const val PATH_PUBLIC_ASSETS_V4 = "assets/v4"
-        const val HEADER_ASSET_TOKEN = "Asset-Token"
->>>>>>> f2f3da02
     }
 }