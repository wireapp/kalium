package com.wire.kalium.network.exceptions

internal object NetworkErrorLabel {
    const val TOO_MANY_CLIENTS = "too-many-clients"
    const val INVALID_CREDENTIALS = "invalid-credentials"
    const val INVALID_EMAIL = "invalid-email"
    const val BAD_REQUEST = "bad-request"
    const val MISSING_AUTH = "missing-auth"
    const val DOMAIN_BLOCKED_FOR_REGISTRATION = "domain-blocked-for-registration"
    const val KEY_EXISTS = "key-exists"
    const val BLACKLISTED_EMAIL = "blacklisted-email"
    const val INVALID_CODE = "invalid-code"
    const val USER_CREATION_RESTRICTED = "user-creation-restricted"
    const val TOO_MANY_MEMBERS = "too-many-team-members"
    const val INVALID_HANDLE = "invalid-handle"
    const val HANDLE_EXISTS = "handle-exists"
    const val NO_TEAM = "no-team"
    const val OPERATION_DENIED = "operation-denied"
<<<<<<< HEAD
    const val UNKNOWN_CLIENT = "unknown-client"
=======
    const val MLS_STALE_MESSAGE = "mls-stale-message"
    const val MLS_SELF_REMOVAL_NOT_ALLOWED = "mls-self-removal-not-allowed"
    const val MLS_COMMIT_MISSING_REFERENCES = "mls-commit-missing-references"
    const val MLS_CLIENT_MISMATCH = "mls-client-mismatch"
    const val MLS_UNSUPPORTED_PROPOSAL = "mls-unsupported-proposal"
    const val MLS_KEY_PACKAGE_REF_NOT_FOUND = "mls-key-package-ref-not-found"
>>>>>>> 31b4a21a

    object KaliumCustom {
        const val MISSING_REFRESH_TOKEN = "missing-refresh_token"
    }
}<|MERGE_RESOLUTION|>--- conflicted
+++ resolved
@@ -16,16 +16,13 @@
     const val HANDLE_EXISTS = "handle-exists"
     const val NO_TEAM = "no-team"
     const val OPERATION_DENIED = "operation-denied"
-<<<<<<< HEAD
-    const val UNKNOWN_CLIENT = "unknown-client"
-=======
     const val MLS_STALE_MESSAGE = "mls-stale-message"
     const val MLS_SELF_REMOVAL_NOT_ALLOWED = "mls-self-removal-not-allowed"
     const val MLS_COMMIT_MISSING_REFERENCES = "mls-commit-missing-references"
     const val MLS_CLIENT_MISMATCH = "mls-client-mismatch"
     const val MLS_UNSUPPORTED_PROPOSAL = "mls-unsupported-proposal"
     const val MLS_KEY_PACKAGE_REF_NOT_FOUND = "mls-key-package-ref-not-found"
->>>>>>> 31b4a21a
+    const val UNKNOWN_CLIENT = "unknown-client"
 
     object KaliumCustom {
         const val MISSING_REFRESH_TOKEN = "missing-refresh_token"
