--- conflicted
+++ resolved
@@ -81,24 +81,10 @@
             .flatMap { accessTokenDTOResponse ->
                 with(accessTokenDTOResponse) {
                     NetworkResponse.Success(cookie, headers, httpCode)
-<<<<<<< HEAD
-            }.mapSuccess { Pair(accessTokenDTOResponse.value, it) }
-        }.flatMap { tokensPairResponse ->
-            // this is a hack to get the user QualifiedUserId on login
-            // TODO(optimization): remove this one when login endpoint return a QualifiedUserId
-            wrapKaliumResponse<UserDTO> {
-                httpClient.get {
-                    setUrl(apiBaseUrl, PATH_SELF)
-                    bearerAuth(tokensPairResponse.value.first.value)
-                }
-            }.mapSuccess {
-                with(tokensPairResponse.value) {
-                    first.toSessionDto(second, it.id)
-=======
                 }.mapSuccess { Pair(accessTokenDTOResponse.value, it) }
             }.flatMap { tokensPairResponse ->
                 // this is a hack to get the user QualifiedUserId on login
-                // TODO: remove this one when login endpoint return a QualifiedUserId
+                // TODO(optimization): remove this one when login endpoint return a QualifiedUserId
                 wrapKaliumResponse<UserDTO> {
                     httpClient.get {
                         setUrl(apiBaseUrl, PATH_SELF)
@@ -108,7 +94,6 @@
                     with(tokensPairResponse.value) {
                         first.toSessionDto(second, it.id)
                     }
->>>>>>> 5140b027
                 }
             }
 
