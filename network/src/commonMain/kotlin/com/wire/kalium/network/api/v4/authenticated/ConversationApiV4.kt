--- conflicted
+++ resolved
@@ -19,10 +19,7 @@
 package com.wire.kalium.network.api.v4.authenticated
 
 import com.wire.kalium.network.AuthenticatedNetworkClient
-<<<<<<< HEAD
 import com.wire.kalium.network.api.base.authenticated.conversation.AddConversationMembersRequest
-=======
->>>>>>> c02db2a5
 import com.wire.kalium.network.api.base.authenticated.conversation.ConversationMemberAddedResponse
 import com.wire.kalium.network.api.base.authenticated.conversation.ConversationResponseV4
 import com.wire.kalium.network.api.base.authenticated.conversation.CreateConversationRequest
@@ -32,11 +29,7 @@
 import com.wire.kalium.network.api.base.model.ApiModelMapper
 import com.wire.kalium.network.api.base.model.ApiModelMapperImpl
 import com.wire.kalium.network.api.base.model.ConversationId
-<<<<<<< HEAD
-=======
-import com.wire.kalium.network.api.base.model.FederationConflictResponse
 import com.wire.kalium.network.api.base.model.JoinConversationRequestV4
->>>>>>> c02db2a5
 import com.wire.kalium.network.api.base.model.QualifiedID
 import com.wire.kalium.network.api.base.model.SubconversationId
 import com.wire.kalium.network.api.v3.authenticated.ConversationApiV3
@@ -122,7 +115,30 @@
             )
         }
 
-<<<<<<< HEAD
+    override suspend fun joinConversation(
+        code: String,
+        key: String,
+        uri: String?,
+        password: String?
+    ): NetworkResponse<ConversationMemberAddedResponse> =
+
+        httpClient.preparePost("$PATH_CONVERSATIONS/$PATH_JOIN") {
+            setBody(JoinConversationRequestV4(code, key, uri, password))
+        }.execute { httpResponse ->
+            handleConversationMemberAddedResponse(httpResponse)
+        }
+
+    override suspend fun fetchLimitedInformationViaCode(
+        code: String,
+        key: String
+    ): NetworkResponse<ConversationCodeInfo> =
+        wrapKaliumResponse {
+            httpClient.get("$PATH_CONVERSATIONS/$PATH_JOIN") {
+                parameter(QUERY_KEY_CODE, code)
+                parameter(QUERY_KEY_KEY, key)
+            }
+        }
+
     override suspend fun addMember(
         addParticipantRequest: AddConversationMembersRequest,
         conversationId: ConversationId
@@ -135,27 +151,6 @@
     } catch (e: IOException) {
         NetworkResponse.Error(KaliumException.GenericError(e))
     }
-=======
-    override suspend fun joinConversation(
-        code: String,
-        key: String,
-        uri: String?,
-        password: String?
-    ): NetworkResponse<ConversationMemberAddedResponse> =
-
-        httpClient.preparePost("$PATH_CONVERSATIONS/$PATH_JOIN") {
-            setBody(JoinConversationRequestV4(code, key, uri, password))
-        }.execute { httpResponse ->
-            handleConversationMemberAddedResponse(httpResponse)
-        }
-    override suspend fun fetchLimitedInformationViaCode(code: String, key: String): NetworkResponse<ConversationCodeInfo> =
-        wrapKaliumResponse {
-            httpClient.get("$PATH_CONVERSATIONS/$PATH_JOIN") {
-                parameter(QUERY_KEY_CODE, code)
-                parameter(QUERY_KEY_KEY, key)
-            }
-        }
->>>>>>> c02db2a5
 
     companion object {
         const val PATH_GROUP_INFO = "groupinfo"
