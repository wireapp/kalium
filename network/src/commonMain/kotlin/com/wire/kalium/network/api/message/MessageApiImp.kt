package com.wire.kalium.network.api.message

import com.wire.kalium.network.api.ConversationId
import com.wire.kalium.network.api.ErrorResponse
import com.wire.kalium.network.exceptions.KaliumException
import com.wire.kalium.network.exceptions.QualifiedSendMessageError
import com.wire.kalium.network.exceptions.SendMessageError
import com.wire.kalium.network.utils.NetworkResponse
import com.wire.kalium.network.utils.wrapKaliumResponse
import io.ktor.client.HttpClient
import io.ktor.client.call.body
import io.ktor.client.plugins.ResponseException
import io.ktor.client.request.parameter
import io.ktor.client.request.post
import io.ktor.client.request.setBody
import io.ktor.http.ContentType
import io.ktor.http.contentType
import kotlinx.serialization.SerialName
import kotlinx.serialization.Serializable

class MessageApiImp(
    private val httpClient: HttpClient,
    private val envelopeProtoMapper: EnvelopeProtoMapper
) : MessageApi {

    @Serializable
    internal data class RequestBody(
        @SerialName("sender") val sender: String,
        @SerialName("data") val `data`: String?,
        @SerialName("native_push") val nativePush: Boolean,
        @SerialName("recipients") val recipients: UserToClientToEncMsgMap,
        @SerialName("transient") val transient: Boolean,
        @SerialName("report_missing") var reportMissing: List<String>? = null,
        @SerialName("native_priority") val priority: MessagePriority
    )

    private fun MessageApi.Parameters.DefaultParameters.toRequestBody(): RequestBody = RequestBody(
        sender = this.sender,
        data = this.data,
        nativePush = this.nativePush,
        recipients = this.recipients,
        transient = this.transient,
        priority = this.priority
    )

    override suspend fun sendMessage(
        parameters: MessageApi.Parameters.DefaultParameters,
        conversationId: String,
        option: MessageApi.MessageOption
    ): NetworkResponse<SendMessageResponse> {

        suspend fun performRequest(
            queryParameter: String?,
            queryParameterValue: Any?,
            body: RequestBody
        ): NetworkResponse<SendMessageResponse> {
            return try {
                val response = httpClient.post("$PATH_CONVERSATIONS/$conversationId$PATH_OTR_MESSAGE") {
                    if (queryParameter != null) {
                        parameter(queryParameter, queryParameterValue)
                    }
                    setBody(body)
                }
                return NetworkResponse.Success(response = response, value = response.body<SendMessageResponse.MessageSent>())
            } catch (e: ResponseException) {
                when (e.response.status.value) {
                    // It's a 412 Error
                    412 -> NetworkResponse.Error(
                        kException = SendMessageError.MissingDeviceError(
                            errorBody = e.response.body(),
                            errorCode = e.response.status.value
                        )
                    )
                    else -> wrapKaliumResponse { e.response }
                }
            } catch (e: Exception) {
                NetworkResponse.Error(
                    kException = KaliumException.GenericError(
                        ErrorResponse(400, e.message ?: "There was a generic error ", e.toString()),
                        e
                    )
                )
            }
        }

        when (option) {
            is MessageApi.MessageOption.IgnoreAll -> {
                val body = parameters.toRequestBody()
                return performRequest(QUERY_IGNORE_MISSING, true, body)
            }
            is MessageApi.MessageOption.IgnoreSome -> {
                val body = parameters.toRequestBody()
                val commaSeparatedList = option.userIDs.joinToString(",")
                return performRequest(QUERY_IGNORE_MISSING, commaSeparatedList, body)
            }

            is MessageApi.MessageOption.ReportAll -> {
                val body = parameters.toRequestBody()
                return performRequest(QUERY_REPORT_MISSING, true, body)
            }
            is MessageApi.MessageOption.ReportSome -> {
                val body = parameters.toRequestBody()
                body.reportMissing = option.userIDs
                return performRequest(null, null, body)
            }
        }
    }

    override suspend fun qualifiedSendMessage(
        parameters: MessageApi.Parameters.QualifiedDefaultParameters,
        conversationId: ConversationId
    ): NetworkResponse<QualifiedSendMessageResponse> {
        return try {
<<<<<<< HEAD
            val response = httpClient.post("/conversations/${conversationId.domain}/${conversationId.value}/proteus/messages") {
                setBody(envelopeProtoMapper.encodeToProtobuf(parameters))
                // This technically doesn't work, Ktor will replace with application/octet-stream anyway
                // But if this ever gets improved, we're already on the right track
                contentType(ContentType.Application.ProtoBuf)
=======
            val response = httpClient.post("$PATH_CONVERSATIONS/${conversationId.domain}/${conversationId.value}$PATH_PROTEUS_MESSAGE") {
                contentType(ContentType.parse("application/protobuf"))
                setBody(envelopeProtoMapper.encodeToProtobuf(parameters))
>>>>>>> 53939d87
            }
            NetworkResponse.Success(response = response, value = response.body<QualifiedSendMessageResponse.MessageSent>())
        } catch (e: ResponseException) {
            when (e.response.status.value) {
                // It's a 412 Error
                412 -> NetworkResponse.Error(
                    kException = QualifiedSendMessageError.MissingDeviceError(
                        errorBody = e.response.body(),
                        errorCode = e.response.status.value
                    )
                )
                else -> wrapKaliumResponse { e.response }
            }
        } catch (e: Exception) {
            NetworkResponse.Error(
                kException = KaliumException.GenericError(
                    ErrorResponse(400, e.message ?: "There was a generic error ", e.toString()),
                    e
                )
            )
        }
    }

    private companion object {
        const val PATH_OTR_MESSAGE = "/otr/messages"
        const val PATH_PROTEUS_MESSAGE = "/proteus/messages"
        const val PATH_CONVERSATIONS = "/conversations"
        const val QUERY_IGNORE_MISSING = "ignore_missing"
        const val QUERY_REPORT_MISSING = "report_missing"
    }
}<|MERGE_RESOLUTION|>--- conflicted
+++ resolved
@@ -111,17 +111,11 @@
         conversationId: ConversationId
     ): NetworkResponse<QualifiedSendMessageResponse> {
         return try {
-<<<<<<< HEAD
-            val response = httpClient.post("/conversations/${conversationId.domain}/${conversationId.value}/proteus/messages") {
+            val response = httpClient.post("$PATH_CONVERSATIONS/${conversationId.domain}/${conversationId.value}$PATH_PROTEUS_MESSAGE") {
                 setBody(envelopeProtoMapper.encodeToProtobuf(parameters))
                 // This technically doesn't work, Ktor will replace with application/octet-stream anyway
                 // But if this ever gets improved, we're already on the right track
                 contentType(ContentType.Application.ProtoBuf)
-=======
-            val response = httpClient.post("$PATH_CONVERSATIONS/${conversationId.domain}/${conversationId.value}$PATH_PROTEUS_MESSAGE") {
-                contentType(ContentType.parse("application/protobuf"))
-                setBody(envelopeProtoMapper.encodeToProtobuf(parameters))
->>>>>>> 53939d87
             }
             NetworkResponse.Success(response = response, value = response.body<QualifiedSendMessageResponse.MessageSent>())
         } catch (e: ResponseException) {
