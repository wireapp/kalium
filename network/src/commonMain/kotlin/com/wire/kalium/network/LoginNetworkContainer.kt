--- conflicted
+++ resolved
@@ -20,11 +20,7 @@
     val serverConfigApi: ServerConfigApi get() = ServerConfigApiImp(anonymousHttpClient)
     val registerApi: RegisterApi get() = RegisterApiImpl(anonymousHttpClient)
     val sso: SSOLoginApi get() = SSOLoginApiImpl(anonymousHttpClient)
-<<<<<<< HEAD
-    val versionApi: VersionApi get() = VersionApiImpl(anonymousHttpClient)
-=======
     val remoteVersion : VersionApi get() = VersionApiImpl(anonymousHttpClient)
->>>>>>> 5b0ddfd9
 
     internal val anonymousHttpClient by lazy {
         provideBaseHttpClient(engine, HttpClientOptions.NoDefaultHost)
