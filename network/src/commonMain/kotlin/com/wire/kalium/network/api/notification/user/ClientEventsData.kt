package com.wire.kalium.network.api.notification.user

import com.wire.kalium.network.api.NonQualifiedUserId
import kotlinx.serialization.SerialName
import kotlinx.serialization.Serializable

@Serializable
data class NewClientEventData(
    @SerialName("id") val id: String,
    @SerialName("time") val registrationTime: String,
    @SerialName("model") val model: String?,
    @SerialName("type") val deviceType: String,
    @SerialName("class") val deviceClass: String,
    @SerialName("label") val label: String?
)

@Serializable
data class RemoveClientEventData(
    @SerialName("id") val clientId: String
)

@Serializable
data class UserUpdateEventData(
    @SerialName("id") val nonQualifiedUserId: NonQualifiedUserId,
    @SerialName("accent_id") val accentId: Int?,
<<<<<<< HEAD
    @SerialName("sso_id_deleted") val ssoIdDeleted: Boolean
=======
    @SerialName("name") val name: String?,
    @SerialName("handle") val handle: String?,
    @SerialName("email") val email: String?,
    @SerialName("sso_id_deleted") val ssoIdDeleted: Boolean?
>>>>>>> 136f3064
)<|MERGE_RESOLUTION|>--- conflicted
+++ resolved
@@ -23,12 +23,8 @@
 data class UserUpdateEventData(
     @SerialName("id") val nonQualifiedUserId: NonQualifiedUserId,
     @SerialName("accent_id") val accentId: Int?,
-<<<<<<< HEAD
-    @SerialName("sso_id_deleted") val ssoIdDeleted: Boolean
-=======
     @SerialName("name") val name: String?,
     @SerialName("handle") val handle: String?,
     @SerialName("email") val email: String?,
     @SerialName("sso_id_deleted") val ssoIdDeleted: Boolean?
->>>>>>> 136f3064
 )