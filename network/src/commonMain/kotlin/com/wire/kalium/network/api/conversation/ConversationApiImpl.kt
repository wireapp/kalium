package com.wire.kalium.network.api.conversation

import com.wire.kalium.network.AuthenticatedNetworkClient
import com.wire.kalium.network.api.ConversationId
import com.wire.kalium.network.api.UserId
import com.wire.kalium.network.api.conversation.model.ConversationAccessData
import com.wire.kalium.network.api.conversation.model.UpdateConversationAccessResponse
import com.wire.kalium.network.api.notification.EventContentDTO
import com.wire.kalium.network.api.pagination.PaginationRequest
import com.wire.kalium.network.utils.NetworkResponse
import com.wire.kalium.network.utils.mapSuccess
import com.wire.kalium.network.utils.wrapKaliumResponse
import io.ktor.client.request.delete
import io.ktor.client.request.get
import io.ktor.client.request.post
import io.ktor.client.request.put
import io.ktor.client.request.setBody
import io.ktor.http.HttpStatusCode

class ConversationApiImpl internal constructor(private val authenticatedNetworkClient: AuthenticatedNetworkClient) : ConversationApi {

    private val httpClient get() = authenticatedNetworkClient.httpClient

<<<<<<< HEAD
    override suspend fun fetchConversationsIds(pagingState: String?): NetworkResponse<ConversationPagingResponse> = wrapKaliumResponse {
        httpClient.post("$PATH_CONVERSATIONS/$PATH_LIST_IDS") {
            setBody(PaginationRequest(pagingState = pagingState))
=======
    override suspend fun fetchConversationsIds(pagingState: String?): NetworkResponse<ConversationPagingResponse> =
        wrapKaliumResponse {
            httpClient.post("$PATH_CONVERSATIONS/$PATH_LIST_IDS") {
                setBody(PaginationRequest(pagingState = pagingState, size = MAX_CONVERSATION_DETAILS_COUNT))
            }
>>>>>>> ba1ead5a
        }
    }

    override suspend fun fetchConversationsListDetails(conversationsIds: List<ConversationId>): NetworkResponse<ConversationResponseDTO> =
        wrapKaliumResponse {
            httpClient.post("$PATH_CONVERSATIONS/$PATH_CONVERSATIONS_LIST/$PATH_V2") {
                setBody(ConversationsDetailsRequest(conversationsIds = conversationsIds))
            }
        }

    /**
     * returns 200 Member removed and 204 No change
     */
    override suspend fun removeConversationMember(userId: UserId, conversationId: ConversationId): NetworkResponse<Unit> =
        wrapKaliumResponse {
            httpClient.delete(
                "$PATH_CONVERSATIONS/${conversationId.domain}/${conversationId.value}/$PATH_MEMBERS/${userId.domain}/${userId.value}"
            )
        }

    override suspend fun fetchConversationDetails(conversationId: ConversationId): NetworkResponse<ConversationResponse> =
        wrapKaliumResponse {
            httpClient.get(
                "$PATH_CONVERSATIONS/${conversationId.domain}/${conversationId.value}"
            )
        }

    /**
     * returns 201 when a new conversation is created or 200 if the conversation already existed
     */
    override suspend fun createNewConversation(
        createConversationRequest: CreateConversationRequest
    ): NetworkResponse<ConversationResponse> = wrapKaliumResponse {
        httpClient.post(PATH_CONVERSATIONS) {
            setBody(createConversationRequest)
        }
    }

    override suspend fun createOne2OneConversation(
        createConversationRequest: CreateConversationRequest
    ): NetworkResponse<ConversationResponse> = wrapKaliumResponse {
        httpClient.post("$PATH_CONVERSATIONS/$PATH_ONE_2_ONE") {
            setBody(createConversationRequest)
        }
    }

    /**
     * returns 200 conversation created or 204 conversation unchanged
     */
    override suspend fun addParticipant(
        addParticipantRequest: AddParticipantRequest, conversationId: ConversationId
    ): NetworkResponse<AddParticipantResponse> {
        val response = httpClient.post("$PATH_CONVERSATIONS/${conversationId.value}/$PATH_MEMBERS/$PATH_V2") {
            setBody(addParticipantRequest)
        }
        return when (response.status) {
            HttpStatusCode.OK -> wrapKaliumResponse<AddParticipantResponse.UserAdded> { response }
            HttpStatusCode.NoContent -> wrapKaliumResponse<AddParticipantResponse.ConversationUnchanged> { response }
            else -> wrapKaliumResponse { response }
        }
    }

    override suspend fun updateConversationMemberState(
        memberUpdateRequest: MemberUpdateDTO,
        conversationId: ConversationId,
    ): NetworkResponse<Unit> = wrapKaliumResponse {
        httpClient.put("$PATH_CONVERSATIONS/${conversationId.domain}/${conversationId.value}/$PATH_SELF") {
            setBody(memberUpdateRequest)
        }
    }

    override suspend fun updateAccessRole(
        conversationId: ConversationId, conversationAccessData: ConversationAccessData
    ): NetworkResponse<UpdateConversationAccessResponse> {
        return httpClient.put("$PATH_CONVERSATIONS/${conversationId.domain}/${conversationId.value}/$PATH_ACCESS") {
            setBody(conversationAccessData)
        }.let { httpResponse ->
            when (httpResponse.status) {
                HttpStatusCode.NoContent -> NetworkResponse.Success(UpdateConversationAccessResponse.AccessUnchanged, httpResponse)
                else -> wrapKaliumResponse<EventContentDTO.Conversation.AccessUpdate> { httpResponse }
                    .mapSuccess {
                        UpdateConversationAccessResponse.AccessUpdated(it)
                    }
            }
        }
    }

    private companion object {
        const val PATH_CONVERSATIONS = "conversations"
        const val PATH_SELF = "self"
        const val PATH_MEMBERS = "members"
        const val PATH_ONE_2_ONE = "one2one"
        const val PATH_V2 = "v2"
        const val PATH_CONVERSATIONS_LIST = "list"
        const val PATH_LIST_IDS = "list-ids"
        const val PATH_ACCESS = "access"

        const val QUERY_KEY_START = "start"
        const val QUERY_KEY_SIZE = "size"
        const val QUERY_KEY_IDS = "qualified_ids"

        const val MAX_CONVERSATION_DETAILS_COUNT = 200 // fixme: adjust "size" value later on when server can handle the load
    }
}<|MERGE_RESOLUTION|>--- conflicted
+++ resolved
@@ -21,19 +21,12 @@
 
     private val httpClient get() = authenticatedNetworkClient.httpClient
 
-<<<<<<< HEAD
-    override suspend fun fetchConversationsIds(pagingState: String?): NetworkResponse<ConversationPagingResponse> = wrapKaliumResponse {
-        httpClient.post("$PATH_CONVERSATIONS/$PATH_LIST_IDS") {
-            setBody(PaginationRequest(pagingState = pagingState))
-=======
     override suspend fun fetchConversationsIds(pagingState: String?): NetworkResponse<ConversationPagingResponse> =
         wrapKaliumResponse {
             httpClient.post("$PATH_CONVERSATIONS/$PATH_LIST_IDS") {
                 setBody(PaginationRequest(pagingState = pagingState, size = MAX_CONVERSATION_DETAILS_COUNT))
             }
->>>>>>> ba1ead5a
         }
-    }
 
     override suspend fun fetchConversationsListDetails(conversationsIds: List<ConversationId>): NetworkResponse<ConversationResponseDTO> =
         wrapKaliumResponse {
