package com.wire.kalium.network.api.conversation

import com.wire.kalium.network.AuthenticatedNetworkClient
import com.wire.kalium.network.api.ConversationId
import com.wire.kalium.network.api.UserId
import com.wire.kalium.network.utils.NetworkResponse
import com.wire.kalium.network.utils.wrapKaliumResponse
import io.ktor.client.request.delete
import io.ktor.client.request.get
import io.ktor.client.request.post
import io.ktor.client.request.put
import io.ktor.client.request.setBody
import kotlinx.serialization.json.buildJsonObject

class ConversationApiImpl internal constructor(private val authenticatedNetworkClient: AuthenticatedNetworkClient) : ConversationApi {

    private val httpClient get() = authenticatedNetworkClient.httpClient

    override suspend fun fetchConversationsIds(pagingState: String?): NetworkResponse<ConversationPagingResponse> =
        wrapKaliumResponse {
            httpClient.post("$PATH_CONVERSATIONS$PATH_LIST_IDS") {
                setBody(
                    buildJsonObject {
                        pagingState?.let {
                            "paging_state" to it
                        }
                    }
                )
            }
        }

    override suspend fun fetchConversationsListDetails(conversationsIds: List<ConversationId>): NetworkResponse<ConversationResponseDTO> =
        wrapKaliumResponse {
            httpClient.post("$PATH_CONVERSATIONS$PATH_CONVERSATIONS_LIST$PATH_V2") {
                setBody(ConversationsDetailsRequest(conversationsIds = conversationsIds))
            }
        }

    /**
     * returns 200 Member removed and 204 No change
     */
    override suspend fun removeConversationMember(userId: UserId, conversationId: ConversationId): NetworkResponse<Unit> =
        wrapKaliumResponse {
            httpClient.delete(
                "$PATH_CONVERSATIONS/${conversationId.domain}/${conversationId.value}/$PATH_MEMBERS/${userId.domain}/${userId.value}"
            )
        }

    override suspend fun fetchConversationDetails(conversationId: ConversationId): NetworkResponse<ConversationResponse> =
        wrapKaliumResponse {
            httpClient.get(
                "$PATH_CONVERSATIONS/${conversationId.domain}/${conversationId.value}"
            )
        }

    /**
     * returns 201 when a new conversation is created or 200 if the conversation already existed
     */
    override suspend fun createNewConversation(createConversationRequest: CreateConversationRequest): NetworkResponse<ConversationResponse> =
        wrapKaliumResponse {
            httpClient.post(PATH_CONVERSATIONS) {
                setBody(createConversationRequest)
            }
        }

    override suspend fun createOne2OneConversation(createConversationRequest: CreateConversationRequest): NetworkResponse<ConversationResponse> =
        wrapKaliumResponse {
            httpClient.post("$PATH_CONVERSATIONS/$PATH_ONE_2_ONE") {
                setBody(createConversationRequest)
            }
        }

    /**
     * returns 200 conversation created or 204 conversation unchanged
     */
    override suspend fun addParticipant(
        addParticipantRequest: AddParticipantRequest,
        conversationId: ConversationId
    ): NetworkResponse<AddParticipantResponse> {
        val response =
            httpClient.post("$PATH_CONVERSATIONS/${conversationId.value}/$PATH_MEMBERS/$PATH_V2") {
                setBody(addParticipantRequest)
            }

        return when (response.status.value) {
            200 -> wrapKaliumResponse<AddParticipantResponse.UserAdded> { response }
            204 -> wrapKaliumResponse<AddParticipantResponse.ConversationUnchanged> { response }
            else -> wrapKaliumResponse { response }
        }
    }

    override suspend fun updateConversationMemberState(
        memberUpdateRequest: MemberUpdateDTO,
        conversationId: ConversationId,
    ): NetworkResponse<Unit> = wrapKaliumResponse {
        httpClient.put("$PATH_CONVERSATIONS/${conversationId.domain}/${conversationId.value}/$PATH_SELF") {
            setBody(memberUpdateRequest)
        }
    }

    private companion object {
<<<<<<< HEAD
        const val PATH_CONVERSATIONS = "conversations"
        const val PATH_SELF = "self"
        const val PATH_MEMBERS = "members"
        const val PATH_ONE_2_ONE = "one2one"
        const val PATH_V2 = "v2"
=======
        const val PATH_CONVERSATIONS = "/conversations"
        const val PATH_SELF = "/self"
        const val PATH_MEMBERS = "/members"
        const val PATH_ONE_2_ONE = "/one2one"
        const val PATH_V2 = "/v2"
        const val PATH_CONVERSATIONS_LIST = "/list"
        const val PATH_LIST_IDS = "/list-ids"
>>>>>>> 38f5f28b

        const val QUERY_KEY_START = "start"
        const val QUERY_KEY_SIZE = "size"
        const val QUERY_KEY_IDS = "qualified_ids"
    }
}<|MERGE_RESOLUTION|>--- conflicted
+++ resolved
@@ -42,7 +42,9 @@
     override suspend fun removeConversationMember(userId: UserId, conversationId: ConversationId): NetworkResponse<Unit> =
         wrapKaliumResponse {
             httpClient.delete(
-                "$PATH_CONVERSATIONS/${conversationId.domain}/${conversationId.value}/$PATH_MEMBERS/${userId.domain}/${userId.value}"
+                "$PATH_CONVERSATIONS/${conversationId.domain}/${conversationId.value}" +
+                        PATH_MEMBERS +
+                        "/${userId.domain}/${userId.value}"
             )
         }
 
@@ -99,21 +101,13 @@
     }
 
     private companion object {
-<<<<<<< HEAD
         const val PATH_CONVERSATIONS = "conversations"
         const val PATH_SELF = "self"
         const val PATH_MEMBERS = "members"
         const val PATH_ONE_2_ONE = "one2one"
         const val PATH_V2 = "v2"
-=======
-        const val PATH_CONVERSATIONS = "/conversations"
-        const val PATH_SELF = "/self"
-        const val PATH_MEMBERS = "/members"
-        const val PATH_ONE_2_ONE = "/one2one"
-        const val PATH_V2 = "/v2"
-        const val PATH_CONVERSATIONS_LIST = "/list"
-        const val PATH_LIST_IDS = "/list-ids"
->>>>>>> 38f5f28b
+        const val PATH_CONVERSATIONS_LIST = "list"
+        const val PATH_LIST_IDS = "list-ids"
 
         const val QUERY_KEY_START = "start"
         const val QUERY_KEY_SIZE = "size"
