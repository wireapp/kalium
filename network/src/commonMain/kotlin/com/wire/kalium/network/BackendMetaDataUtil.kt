--- conflicted
+++ resolved
@@ -24,14 +24,10 @@
 // They are not truly constants as set is not a primitive type, yet are treated as one in this context
 @Suppress("MagicNumber")
 val SupportedApiVersions = setOf(0, 1, 2, 4, 5)
-<<<<<<< HEAD
 
 // They are not truly constants as set is not a primitive type, yet are treated as one in this context
 @Suppress("MagicNumber")
-val DevelopmentApiVersions = setOf(6)
-=======
 val DevelopmentApiVersions = setOf(6, 7)
->>>>>>> 3bf74f03
 
 // You can use scripts/generate_new_api_version.sh or gradle task network:generateNewApiVersion to
 // bump API version and generate all needed classes
