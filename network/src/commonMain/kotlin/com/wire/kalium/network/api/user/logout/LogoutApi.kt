--- conflicted
+++ resolved
@@ -28,17 +28,10 @@
             }
         }
 
-<<<<<<< HEAD
-    override suspend fun removeCookiesByLabels(removeCookiesWithIdsRequest: RemoveCookiesByLabels): NetworkResponse<Unit> =
-        wrapKaliumResponse {
-            httpClient.post("$PATH_COOKIES/$PATH_REMOVE") {
-                setBody(removeCookiesWithIdsRequest)
-=======
     override suspend fun removeCookiesByLabels(removeCookiesByLabelsRequest: RemoveCookiesByLabels): NetworkResponse<Unit> =
         wrapKaliumResponse {
             httpClient.post("$PATH_COOKIES/$PATH_REMOVE") {
                 setBody(removeCookiesByLabelsRequest)
->>>>>>> bd20752a
             }
         }
 
