package com.wire.kalium.network.api.conversation

import com.wire.kalium.network.api.UserId
import kotlinx.serialization.SerialName
import kotlinx.serialization.Serializable

@Serializable
data class ConversationMembers(
<<<<<<< HEAD
    @SerialName("user_ids") val userIds: List<String>,
=======
    @SerialName("user_ids") val userIds: List<String>, // Role name, between 2 and 128 chars, 'wire_' prefix is reserved for roles designed by Wire (i.e., no custom roles can have the same prefix)
>>>>>>> 9c84ed46
    @SerialName("users") val users: List<ConversationMemberDTO.Other>
)

@Serializable
data class ConversationUsers(
    @SerialName("user_ids") val userIds: List<String>,
    @SerialName("qualified_user_ids") val qualifiedUserIds: List<UserId>
)<|MERGE_RESOLUTION|>--- conflicted
+++ resolved
@@ -6,16 +6,13 @@
 
 @Serializable
 data class ConversationMembers(
-<<<<<<< HEAD
     @SerialName("user_ids") val userIds: List<String>,
-=======
-    @SerialName("user_ids") val userIds: List<String>, // Role name, between 2 and 128 chars, 'wire_' prefix is reserved for roles designed by Wire (i.e., no custom roles can have the same prefix)
->>>>>>> 9c84ed46
     @SerialName("users") val users: List<ConversationMemberDTO.Other>
 )
 
 @Serializable
 data class ConversationUsers(
+    @Deprecated("use qualifiedUserIds", replaceWith = ReplaceWith("this.qualifiedUserIds"))
     @SerialName("user_ids") val userIds: List<String>,
     @SerialName("qualified_user_ids") val qualifiedUserIds: List<UserId>
 )