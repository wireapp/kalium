--- conflicted
+++ resolved
@@ -19,27 +19,6 @@
 package com.wire.kalium.network.api.v6.authenticated
 
 import com.wire.kalium.network.AuthenticatedNetworkClient
-<<<<<<< HEAD
-<<<<<<< HEAD
-=======
-import com.wire.kalium.network.api.authenticated.conversation.ConversationResponse
-import com.wire.kalium.network.api.authenticated.conversation.ConversationResponseV6
-import com.wire.kalium.network.api.authenticated.conversation.CreateConversationRequest
-import com.wire.kalium.network.api.model.ApiModelMapper
-import com.wire.kalium.network.api.model.ApiModelMapperImpl
->>>>>>> c6679797
-import com.wire.kalium.network.api.v5.authenticated.ConversationApiV5
-import com.wire.kalium.network.utils.NetworkResponse
-import com.wire.kalium.network.utils.mapSuccess
-import com.wire.kalium.network.utils.wrapKaliumResponse
-import io.ktor.client.request.post
-import io.ktor.client.request.setBody
-
-internal open class ConversationApiV6 internal constructor(
-    authenticatedNetworkClient: AuthenticatedNetworkClient,
-<<<<<<< HEAD
-) : ConversationApiV5(authenticatedNetworkClient)
-=======
 import com.wire.kalium.network.api.authenticated.conversation.ConversationResponse
 import com.wire.kalium.network.api.authenticated.conversation.ConversationResponseV6
 import com.wire.kalium.network.api.v5.authenticated.ConversationApiV5
@@ -61,19 +40,4 @@
         }.mapSuccess {
             apiModelMapper.fromApiV6(it)
         }
-}
->>>>>>> 86f064246a (fix(mls): fetch and set mls-removal keys for 1on1 conversations (WPB-10743) 🍒 (#3021))
-=======
-    private val apiModelMapper: ApiModelMapper = ApiModelMapperImpl()
-) : ConversationApiV5(authenticatedNetworkClient) {
-    override suspend fun createOne2OneConversation(
-        createConversationRequest: CreateConversationRequest
-    ): NetworkResponse<ConversationResponse> = wrapKaliumResponse<ConversationResponseV6> {
-        httpClient.post("$PATH_CONVERSATIONS/$PATH_ONE_2_ONE") {
-            setBody(apiModelMapper.toApiV3(createConversationRequest))
-        }
-    }.mapSuccess {
-        apiModelMapper.fromApiV6(it)
-    }
-}
->>>>>>> c6679797
+}