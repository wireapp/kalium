package com.wire.kalium.network.api.v0.authenticated

import com.wire.kalium.network.AuthenticatedNetworkClient
import com.wire.kalium.network.api.base.authenticated.client.ClientApi
import com.wire.kalium.network.api.base.authenticated.client.ClientResponse
import com.wire.kalium.network.api.base.authenticated.client.ClientsOfUsersResponse
import com.wire.kalium.network.api.base.authenticated.client.ListClientsOfUsersRequest
import com.wire.kalium.network.api.base.authenticated.client.PasswordRequest
import com.wire.kalium.network.api.base.authenticated.client.RegisterClientRequest
import com.wire.kalium.network.api.base.authenticated.client.SimpleClientResponse
import com.wire.kalium.network.api.base.authenticated.client.UpdateClientRequest
import com.wire.kalium.network.api.base.model.PushTokenBody
import com.wire.kalium.network.api.base.model.QualifiedID
import com.wire.kalium.network.api.base.model.UserId
import com.wire.kalium.network.utils.NetworkResponse
import com.wire.kalium.network.utils.mapSuccess
import com.wire.kalium.network.utils.wrapKaliumResponse
import io.ktor.client.request.delete
import io.ktor.client.request.get
import io.ktor.client.request.post
import io.ktor.client.request.put
import io.ktor.client.request.setBody

internal open class ClientApiV0 internal constructor(
    private val authenticatedNetworkClient: AuthenticatedNetworkClient
) : ClientApi {

    protected val httpClient get() = authenticatedNetworkClient.httpClient

    override suspend fun registerClient(registerClientRequest: RegisterClientRequest): NetworkResponse<ClientResponse> =
        wrapKaliumResponse {
            httpClient.post(PATH_CLIENTS) {
                setBody(registerClientRequest)
            }
        }

    override suspend fun listClientsOfUsers(userIds: List<UserId>): NetworkResponse<Map<UserId, List<SimpleClientResponse>>> =
        wrapKaliumResponse<ClientsOfUsersResponse> {
<<<<<<< HEAD
            httpClient.post("$PATH_USERS/$PATH_List_CLIENTS/v2") {
=======
            httpClient.post("$PATH_USERS/$PATH_LIST_CLIENTS/v2") {
>>>>>>> 716af1cc
                setBody(ListClientsOfUsersRequest(userIds))
            }
        }.mapSuccess { response ->
            // Maps from nested mapping of domain -> Id -> List<Clients>, to Map of UserId to List<Clients>
            response.qualifiedMap.entries.flatMap { domainEntry ->
                domainEntry.value.map { userEntry ->
                    val userClients = userEntry.value
                    QualifiedID(userEntry.key, domainEntry.key) to userClients
                }
            }.toMap()
        }

    override suspend fun fetchSelfUserClient(): NetworkResponse<List<ClientResponse>> =
        wrapKaliumResponse { httpClient.get(PATH_CLIENTS) }

    override suspend fun deleteClient(password: String?, clientID: String) =
        wrapKaliumResponse<Unit> {
            httpClient.delete("$PATH_CLIENTS/$clientID") {
                setBody(PasswordRequest(password))
            }
        }

    override suspend fun fetchClientInfo(clientID: String): NetworkResponse<ClientResponse> =
        wrapKaliumResponse { httpClient.get("$PATH_CLIENTS/$clientID") }

    override suspend fun updateClient(updateClientRequest: UpdateClientRequest, clientID: String): NetworkResponse<Unit> =
        wrapKaliumResponse {
            httpClient.put("$PATH_CLIENTS/$clientID") {
                setBody(updateClientRequest)
            }
        }

    override suspend fun registerToken(body: PushTokenBody): NetworkResponse<Unit> = wrapKaliumResponse {
        httpClient.post(PUSH_TOKEN) {
            setBody(body)
        }
    }

    override suspend fun deregisterToken(pid: String): NetworkResponse<Unit> = wrapKaliumResponse {
        httpClient.delete("$PUSH_TOKEN/$pid")
    }

    protected companion object {
        const val PATH_USERS = "users"
        const val PATH_CLIENTS = "clients"
<<<<<<< HEAD
        const val PATH_List_CLIENTS = "list-clients"
=======
        const val PATH_LIST_CLIENTS = "list-clients"
>>>>>>> 716af1cc
        const val PUSH_TOKEN = "push/tokens"

    }
}<|MERGE_RESOLUTION|>--- conflicted
+++ resolved
@@ -36,11 +36,7 @@
 
     override suspend fun listClientsOfUsers(userIds: List<UserId>): NetworkResponse<Map<UserId, List<SimpleClientResponse>>> =
         wrapKaliumResponse<ClientsOfUsersResponse> {
-<<<<<<< HEAD
-            httpClient.post("$PATH_USERS/$PATH_List_CLIENTS/v2") {
-=======
             httpClient.post("$PATH_USERS/$PATH_LIST_CLIENTS/v2") {
->>>>>>> 716af1cc
                 setBody(ListClientsOfUsersRequest(userIds))
             }
         }.mapSuccess { response ->
@@ -86,11 +82,7 @@
     protected companion object {
         const val PATH_USERS = "users"
         const val PATH_CLIENTS = "clients"
-<<<<<<< HEAD
-        const val PATH_List_CLIENTS = "list-clients"
-=======
         const val PATH_LIST_CLIENTS = "list-clients"
->>>>>>> 716af1cc
         const val PUSH_TOKEN = "push/tokens"
 
     }
