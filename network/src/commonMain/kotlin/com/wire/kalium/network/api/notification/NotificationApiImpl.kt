package com.wire.kalium.network.api.notification

import com.wire.kalium.logger.KaliumLogger.Companion.ApplicationFlow.EVENT_RECEIVER
import com.wire.kalium.network.AuthenticatedNetworkClient
import com.wire.kalium.network.AuthenticatedWebSocketClient
import com.wire.kalium.network.kaliumLogger
import com.wire.kalium.network.tools.KtxSerializer
import com.wire.kalium.network.tools.ServerConfigDTO
import com.wire.kalium.network.utils.NetworkResponse
import com.wire.kalium.network.utils.setWSSUrl
import com.wire.kalium.network.utils.wrapKaliumResponse
import io.ktor.client.call.body
import io.ktor.client.plugins.websocket.DefaultClientWebSocketSession
import io.ktor.client.plugins.websocket.webSocket
import io.ktor.client.request.get
import io.ktor.client.request.parameter
import io.ktor.websocket.Frame
import kotlinx.coroutines.flow.Flow
<<<<<<< HEAD
=======
import kotlinx.coroutines.flow.FlowCollector
>>>>>>> eadd4c17
import kotlinx.coroutines.flow.collect
import kotlinx.coroutines.flow.consumeAsFlow
import kotlinx.coroutines.flow.flow
import kotlinx.coroutines.flow.onCompletion
import kotlinx.serialization.decodeFromString

class NotificationApiImpl internal constructor(
    private val authenticatedNetworkClient: AuthenticatedNetworkClient,
    private val authenticatedWebSocketClient: AuthenticatedWebSocketClient,
    private val serverLinks: ServerConfigDTO.Links
) : NotificationApi {

    private val httpClient get() = authenticatedNetworkClient.httpClient

    override suspend fun lastNotification(
        queryClient: String
    ): NetworkResponse<EventResponse> = wrapKaliumResponse {
        httpClient.get("$PATH_NOTIFICATIONS/$PATH_LAST") {
            parameter(CLIENT_QUERY_KEY, queryClient)
        }
    }

    override suspend fun notificationsByBatch(
        querySize: Int,
        queryClient: String,
        querySince: String
    ): NetworkResponse<NotificationResponse> =
        notificationsCall(querySize = querySize, queryClient = queryClient, querySince = querySince)

    // TODO(refactor): rename this function. It gets the first page of notifications, not all of them.
    override suspend fun getAllNotifications(querySize: Int, queryClient: String): NetworkResponse<NotificationResponse> =
        notificationsCall(querySize = querySize, queryClient = queryClient, querySince = null)

    private suspend fun notificationsCall(
        querySize: Int,
        queryClient: String,
        querySince: String?
    ): NetworkResponse<NotificationResponse> {
        return wrapKaliumResponse({
            if (it.status.value != 404) null
            else {
                val body = it.body<NotificationResponse>().copy(isMissingNotifications = true)
                NetworkResponse.Success(body, it)
            }
        }) {
            httpClient.get(PATH_NOTIFICATIONS) {
                parameter(SIZE_QUERY_KEY, querySize)
                parameter(CLIENT_QUERY_KEY, queryClient)
                querySince?.let { parameter(SINCE_QUERY_KEY, it) }
            }
        }
    }

    override suspend fun listenToLiveEvents(clientId: String): Flow<WebSocketEvent<EventResponse>> = flow {
        authenticatedWebSocketClient
            .createDisposableHttpClient()
<<<<<<< HEAD
            .webSocketSession(
                method = HttpMethod.Get
            ) {
                // TODO: setWSSUrl can be removed ?
=======
            .webSocket({
>>>>>>> eadd4c17
                setWSSUrl(serverLinks.webSocket, PATH_AWAIT)
                parameter(CLIENT_QUERY_KEY, clientId)
            }, {
                emitWebSocketEvents(this)
            })
    }

    private suspend fun FlowCollector<WebSocketEvent<EventResponse>>.emitWebSocketEvents(
        defaultClientWebSocketSession: DefaultClientWebSocketSession
    ) {
        kaliumLogger.i("Websocket open")
        emit(WebSocketEvent.Open())

        defaultClientWebSocketSession.incoming
            .consumeAsFlow()
            .onCompletion {
                kaliumLogger.w("Websocket Closed", it)
                emit(WebSocketEvent.Close(it))
            }
            .collect { frame ->
                kaliumLogger.withFeatureId(EVENT_RECEIVER).v("Websocket Received Frame: $frame")
                when (frame) {
                    is Frame.Binary -> {
                        // assuming here the byteArray is an ASCII character set
                        val jsonString = io.ktor.utils.io.core.String(frame.data)
                        kaliumLogger.withFeatureId(EVENT_RECEIVER).v("Binary frame content: '$jsonString'")
                        val event = KtxSerializer.json.decodeFromString<EventResponse>(jsonString)
                        emit(WebSocketEvent.BinaryPayloadReceived(event))
                    }

                    else -> {
                        kaliumLogger.withFeatureId(EVENT_RECEIVER).v("Websocket frame not handled: $frame")
                        emit(WebSocketEvent.NonBinaryPayloadReceived(frame.data))
                    }
                }
            }
    }

    private companion object {
        const val PATH_AWAIT = "await"
        const val PATH_NOTIFICATIONS = "notifications"
        const val PATH_LAST = "last"
        const val SIZE_QUERY_KEY = "size"
        const val CLIENT_QUERY_KEY = "client"
        const val SINCE_QUERY_KEY = "since"
    }
}<|MERGE_RESOLUTION|>--- conflicted
+++ resolved
@@ -16,10 +16,7 @@
 import io.ktor.client.request.parameter
 import io.ktor.websocket.Frame
 import kotlinx.coroutines.flow.Flow
-<<<<<<< HEAD
-=======
 import kotlinx.coroutines.flow.FlowCollector
->>>>>>> eadd4c17
 import kotlinx.coroutines.flow.collect
 import kotlinx.coroutines.flow.consumeAsFlow
 import kotlinx.coroutines.flow.flow
@@ -76,14 +73,7 @@
     override suspend fun listenToLiveEvents(clientId: String): Flow<WebSocketEvent<EventResponse>> = flow {
         authenticatedWebSocketClient
             .createDisposableHttpClient()
-<<<<<<< HEAD
-            .webSocketSession(
-                method = HttpMethod.Get
-            ) {
-                // TODO: setWSSUrl can be removed ?
-=======
             .webSocket({
->>>>>>> eadd4c17
                 setWSSUrl(serverLinks.webSocket, PATH_AWAIT)
                 parameter(CLIENT_QUERY_KEY, clientId)
             }, {
@@ -113,7 +103,6 @@
                         val event = KtxSerializer.json.decodeFromString<EventResponse>(jsonString)
                         emit(WebSocketEvent.BinaryPayloadReceived(event))
                     }
-
                     else -> {
                         kaliumLogger.withFeatureId(EVENT_RECEIVER).v("Websocket frame not handled: $frame")
                         emit(WebSocketEvent.NonBinaryPayloadReceived(frame.data))
