--- conflicted
+++ resolved
@@ -102,12 +102,8 @@
 
 internal class AuthenticatedHttpClientProviderImpl(
     private val sessionManager: SessionManager,
-<<<<<<< HEAD
+    private val accessTokenApi: (httpClient: HttpClient) -> AccessTokenApi,
     private val engine: HttpClientEngine = defaultHttpEngine(sessionManager.serverConfig().links.proxy),
-=======
-    private val accessTokenApi: (httpClient: HttpClient) -> AccessTokenApi,
-    private val engine: HttpClientEngine = defaultHttpEngine(sessionManager.session().second.links.proxy)
->>>>>>> 2a9e4cf4
 ) : AuthenticatedHttpClientProvider {
     override val backendConfig = sessionManager.serverConfig().links
 
