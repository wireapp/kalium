/*
 * Wire
 * Copyright (C) 2024 Wire Swiss GmbH
 *
 * This program is free software: you can redistribute it and/or modify
 * it under the terms of the GNU General Public License as published by
 * the Free Software Foundation, either version 3 of the License, or
 * (at your option) any later version.
 *
 * This program is distributed in the hope that it will be useful,
 * but WITHOUT ANY WARRANTY; without even the implied warranty of
 * MERCHANTABILITY or FITNESS FOR A PARTICULAR PURPOSE. See the
 * GNU General Public License for more details.
 *
 * You should have received a copy of the GNU General Public License
 * along with this program. If not, see http://www.gnu.org/licenses/.
 */

package com.wire.kalium.network.networkContainer

import com.wire.kalium.logger.KaliumLogger
import com.wire.kalium.network.AuthenticatedNetworkClient
import com.wire.kalium.network.AuthenticatedWebSocketClient
import com.wire.kalium.network.api.base.authenticated.AccessTokenApi
import com.wire.kalium.network.api.base.authenticated.CallApi
import com.wire.kalium.network.api.base.authenticated.TeamsApi
import com.wire.kalium.network.api.base.authenticated.WildCardApi
import com.wire.kalium.network.api.base.authenticated.asset.AssetApi
import com.wire.kalium.network.api.base.authenticated.client.ClientApi
import com.wire.kalium.network.api.base.authenticated.connection.ConnectionApi
import com.wire.kalium.network.api.base.authenticated.conversation.ConversationApi
import com.wire.kalium.network.api.base.authenticated.e2ei.E2EIApi
import com.wire.kalium.network.api.base.authenticated.featureConfigs.FeatureConfigApi
import com.wire.kalium.network.api.base.authenticated.keypackage.KeyPackageApi
import com.wire.kalium.network.api.base.authenticated.logout.LogoutApi
import com.wire.kalium.network.api.base.authenticated.message.MLSMessageApi
import com.wire.kalium.network.api.base.authenticated.message.MessageApi
import com.wire.kalium.network.api.base.authenticated.notification.NotificationApi
import com.wire.kalium.network.api.base.authenticated.prekey.PreKeyApi
import com.wire.kalium.network.api.base.authenticated.properties.PropertiesApi
import com.wire.kalium.network.api.base.authenticated.search.UserSearchApi
import com.wire.kalium.network.api.base.authenticated.self.SelfApi
import com.wire.kalium.network.api.base.authenticated.serverpublickey.MLSPublicKeyApi
import com.wire.kalium.network.api.base.authenticated.userDetails.UserDetailsApi
import com.wire.kalium.network.api.model.UserId
import com.wire.kalium.network.api.unbound.configuration.ServerConfigDTO
import com.wire.kalium.network.api.v0.authenticated.networkContainer.AuthenticatedNetworkContainerV0
import com.wire.kalium.network.api.v2.authenticated.networkContainer.AuthenticatedNetworkContainerV2
import com.wire.kalium.network.api.v4.authenticated.networkContainer.AuthenticatedNetworkContainerV4
import com.wire.kalium.network.api.v5.authenticated.networkContainer.AuthenticatedNetworkContainerV5
import com.wire.kalium.network.api.v6.authenticated.networkContainer.AuthenticatedNetworkContainerV6
import com.wire.kalium.network.api.v7.authenticated.networkContainer.AuthenticatedNetworkContainerV7
import com.wire.kalium.network.session.CertificatePinning
import com.wire.kalium.network.session.SessionManager
import io.ktor.client.HttpClient
import io.ktor.client.engine.HttpClientEngine
import io.ktor.client.plugins.auth.providers.BearerAuthProvider
import io.ktor.client.plugins.auth.providers.BearerTokens
import io.ktor.client.plugins.auth.providers.RefreshTokensParams
import io.ktor.websocket.WebSocketSession

@Suppress("MagicNumber")
interface AuthenticatedNetworkContainer {

    /**
     * Clear any cached token on the http clients. This will trigger a reloading
     * of the access token from the session manager on the next request.
     */
    suspend fun clearCachedToken()

    val accessTokenApi: AccessTokenApi

    val logoutApi: LogoutApi

    val clientApi: ClientApi

    val messageApi: MessageApi

    val mlsMessageApi: MLSMessageApi

    val conversationApi: ConversationApi

    val keyPackageApi: KeyPackageApi

    val e2eiApi: E2EIApi

    val preKeyApi: PreKeyApi

    val assetApi: AssetApi

    val notificationApi: NotificationApi

    val teamsApi: TeamsApi

    val selfApi: SelfApi

    val userDetailsApi: UserDetailsApi

    val userSearchApi: UserSearchApi

    val callApi: CallApi

    val connectionApi: ConnectionApi

    val featureConfigApi: FeatureConfigApi

    val mlsPublicKeyApi: MLSPublicKeyApi

    val propertiesApi: PropertiesApi

    val wildCardApi: WildCardApi

    companion object {

        @Suppress("LongParameterList", "LongMethod")
        fun create(
            sessionManager: SessionManager,
            selfUserId: UserId,
            userAgent: String,
            certificatePinning: CertificatePinning,
            mockEngine: HttpClientEngine?,
            mockWebSocketSession: WebSocketSession?,
            kaliumLogger: KaliumLogger,
        ): AuthenticatedNetworkContainer {

            KaliumUserAgentProvider.setUserAgent(userAgent)

            return when (val version = sessionManager.serverConfig().metaData.commonApiVersion.version) {
                0 -> AuthenticatedNetworkContainerV0(
                    sessionManager,
                    certificatePinning,
                    mockEngine,
                    mockWebSocketSession,
                    kaliumLogger
                )

                1 -> AuthenticatedNetworkContainerV0(
                    sessionManager,
                    certificatePinning,
                    mockEngine,
                    mockWebSocketSession,
                    kaliumLogger
                )

                2 -> AuthenticatedNetworkContainerV2(
                    sessionManager,
                    selfUserId,
                    certificatePinning,
                    mockEngine,
                    mockWebSocketSession,
                    kaliumLogger
                )

                // this is intentional since we should drop support for api v3
                // and we default back to v2
                3 -> AuthenticatedNetworkContainerV2(
                    sessionManager,
                    selfUserId,
                    certificatePinning,
                    mockEngine,
                    mockWebSocketSession,
                    kaliumLogger
                )

                4 -> AuthenticatedNetworkContainerV4(
                    sessionManager,
                    selfUserId,
                    certificatePinning,
                    mockEngine,
                    mockWebSocketSession,
                    kaliumLogger
                )

                5 -> AuthenticatedNetworkContainerV5(
                    sessionManager,
                    selfUserId,
                    certificatePinning,
                    mockEngine,
                    mockWebSocketSession,
                    kaliumLogger
                )

                6 -> AuthenticatedNetworkContainerV6(
                    sessionManager,
                    selfUserId,
                    certificatePinning,
                    mockEngine,
                    mockWebSocketSession,
                    kaliumLogger
                )

<<<<<<< HEAD
                // You can use scripts/generate_new_api_version.sh or gradle task network:generateNewApiVersion to
                // bump API version and generate all needed classes
=======
                7 -> AuthenticatedNetworkContainerV7(
                    sessionManager,
                    selfUserId,
                    certificatePinning,
                    mockEngine,
                    mockWebSocketSession,
                    kaliumLogger
                )

>>>>>>> 3bf74f03
                else -> error("Unsupported version: $version")
            }
        }
    }
}

internal interface AuthenticatedHttpClientProvider {
    val backendConfig: ServerConfigDTO.Links
    val networkClient: AuthenticatedNetworkClient
    val websocketClient: AuthenticatedWebSocketClient
    val networkClientWithoutCompression: AuthenticatedNetworkClient
    suspend fun clearCachedToken()
}

internal class AuthenticatedHttpClientProviderImpl(
    private val sessionManager: SessionManager,
    private val accessTokenApi: (httpClient: HttpClient) -> AccessTokenApi,
    private val engine: HttpClientEngine,
    private val webSocketSessionProvider: ((HttpClient, String) -> WebSocketSession)?,
    private val kaliumLogger: KaliumLogger,
) : AuthenticatedHttpClientProvider {

    override suspend fun clearCachedToken() {
        bearerAuthProvider.clearToken()
    }

    private val loadToken: suspend () -> BearerTokens? = {
        sessionManager.session()?.let { session ->
            BearerTokens(accessToken = session.accessToken, refreshToken = session.refreshToken)
        }
    }

    private val refreshToken: suspend RefreshTokensParams.() -> BearerTokens = {
        val areOldTokensNull = oldTokens == null
        kaliumLogger.i("Auth tokens are being refreshed")
        if (areOldTokensNull) {
            kaliumLogger.e("Old Auth tokens are null! Someone call the doctor! This should never happen")
        }
        val newSession = sessionManager.updateToken(
            accessTokenApi = accessTokenApi(client),
            oldAccessToken = oldTokens!!.accessToken,
            oldRefreshToken = oldTokens!!.refreshToken
        )
        BearerTokens(
            accessToken = newSession.accessToken,
            refreshToken = newSession.refreshToken
        )
    }

    private val bearerAuthProvider: BearerAuthProvider = BearerAuthProvider(refreshToken, loadToken, { true }, null)

    override val backendConfig = sessionManager.serverConfig().links

    override val networkClient by lazy {
        AuthenticatedNetworkClient(
            engine,
            sessionManager.serverConfig(),
            bearerAuthProvider,
            kaliumLogger
        )
    }
    override val websocketClient by lazy {
        AuthenticatedWebSocketClient(
            engine,
            bearerAuthProvider,
            sessionManager.serverConfig(),
            kaliumLogger,
            webSocketSessionProvider
        )
    }
    override val networkClientWithoutCompression by lazy {
        AuthenticatedNetworkClient(
            engine,
            sessionManager.serverConfig(),
            bearerAuthProvider,
            kaliumLogger,
            installCompression = false
        )
    }
}<|MERGE_RESOLUTION|>--- conflicted
+++ resolved
@@ -189,20 +189,17 @@
                     kaliumLogger
                 )
 
-<<<<<<< HEAD
+                7 -> AuthenticatedNetworkContainerV7(
+                    sessionManager,
+                    selfUserId,
+                    certificatePinning,
+                    mockEngine,
+                    mockWebSocketSession,
+                    kaliumLogger
+                )
+
                 // You can use scripts/generate_new_api_version.sh or gradle task network:generateNewApiVersion to
                 // bump API version and generate all needed classes
-=======
-                7 -> AuthenticatedNetworkContainerV7(
-                    sessionManager,
-                    selfUserId,
-                    certificatePinning,
-                    mockEngine,
-                    mockWebSocketSession,
-                    kaliumLogger
-                )
-
->>>>>>> 3bf74f03
                 else -> error("Unsupported version: $version")
             }
         }
