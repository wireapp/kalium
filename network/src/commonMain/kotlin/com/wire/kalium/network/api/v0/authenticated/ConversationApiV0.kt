--- conflicted
+++ resolved
@@ -318,13 +318,11 @@
             httpClient.post("$PATH_CONVERSATIONS/${conversationId.value}/$PATH_CODE")
         }
 
-<<<<<<< HEAD
     override suspend fun revokeGuestRoomLink(conversationId: ConversationId): NetworkResponse<Unit> = wrapKaliumResponse {
         httpClient.delete("$PATH_CONVERSATIONS/${conversationId.value}/$PATH_CODE")
     }
 
-=======
->>>>>>> 8f40a277
+
     protected companion object {
         const val PATH_CONVERSATIONS = "conversations"
         const val PATH_SELF = "self"
