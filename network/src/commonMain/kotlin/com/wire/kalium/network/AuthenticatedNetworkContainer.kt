package com.wire.kalium.network

import com.wire.kalium.network.api.asset.AssetApi
import com.wire.kalium.network.api.asset.AssetApiImpl
<<<<<<< HEAD
=======
import com.wire.kalium.network.api.auth.AccessTokenApiImpl
>>>>>>> f499e992
import com.wire.kalium.network.api.contact.search.ContactSearchApi
import com.wire.kalium.network.api.contact.search.ContactSearchApiImpl
import com.wire.kalium.network.api.conversation.ConversationApi
import com.wire.kalium.network.api.conversation.ConversationApiImp
import com.wire.kalium.network.api.message.MessageApi
import com.wire.kalium.network.api.message.MessageApiImp
import com.wire.kalium.network.api.message.provideEnvelopeProtoMapper
import com.wire.kalium.network.api.notification.NotificationApi
import com.wire.kalium.network.api.notification.NotificationApiImpl
import com.wire.kalium.network.api.prekey.PreKeyApi
import com.wire.kalium.network.api.prekey.PreKeyApiImpl
import com.wire.kalium.network.api.teams.TeamsApi
import com.wire.kalium.network.api.teams.TeamsApiImp
import com.wire.kalium.network.api.user.client.ClientApi
import com.wire.kalium.network.api.user.client.ClientApiImpl
import com.wire.kalium.network.api.user.details.UserDetailsApi
import com.wire.kalium.network.api.user.details.UserDetailsApiImp
import com.wire.kalium.network.api.user.logout.LogoutApi
import com.wire.kalium.network.api.user.logout.LogoutImpl
import com.wire.kalium.network.api.user.self.SelfApi
import com.wire.kalium.network.api.user.self.SelfApiImpl
import com.wire.kalium.network.session.UserSessionManager
import com.wire.kalium.network.session.installAuth
import com.wire.kalium.network.tools.BackendConfig
import io.ktor.client.engine.HttpClientEngine

class AuthenticatedNetworkContainer(
    private val userSessionManager: UserSessionManager,
    private val engine: HttpClientEngine = defaultHttpEngine(),
) {
<<<<<<< HEAD
    private val backendConfig: BackendConfig = userSessionManager.userConfig().second
=======
>>>>>>> f499e992

    val logoutApi: LogoutApi get() = LogoutImpl(authenticatedHttpClient, userSessionManager)

    val clientApi: ClientApi get() = ClientApiImpl(authenticatedHttpClient)

    val messageApi: MessageApi get() = MessageApiImp(authenticatedHttpClient, provideEnvelopeProtoMapper())

    val conversationApi: ConversationApi get() = ConversationApiImp(authenticatedHttpClient)

    val preKeyApi: PreKeyApi get() = PreKeyApiImpl(authenticatedHttpClient)

    val assetApi: AssetApi get() = AssetApiImpl(authenticatedHttpClient)

    val notificationApi: NotificationApi get() = NotificationApiImpl(authenticatedHttpClient, backendConfig)

    val teamsApi: TeamsApi get() = TeamsApiImp(authenticatedHttpClient)

    val selfApi: SelfApi get() = SelfApiImpl(authenticatedHttpClient)

    val userDetailsApi: UserDetailsApi get() = UserDetailsApiImp(authenticatedHttpClient)

    val contactSearchApi: ContactSearchApi get() = ContactSearchApiImpl(authenticatedHttpClient)

    internal val authenticatedHttpClient by lazy {
        provideBaseHttpClient(engine, HttpClientOptions.DefaultHost(backendConfig)) {
<<<<<<< HEAD
            installAuth(userSessionManager)
=======
            installAuth()
        }
    }

    private fun HttpClientConfig<*>.installAuth() {
        install(Auth) {
            bearer {
                // TODO: store the new token locally
                var access = sessionDTO.accessToken
                var refresh = sessionDTO.refreshToken
                loadTokens {
                    BearerTokens(
                        accessToken = access,
                        refreshToken = refresh
                    )
                }
                refreshTokens {
                    val refreshedResponse = AccessTokenApiImpl(client).getToken(oldTokens!!.refreshToken)
                    return@refreshTokens if (refreshedResponse.isSuccessful()) {
                        access = refreshedResponse.value.value
                        BearerTokens(refreshedResponse.value.value, refresh)
                    } else {
                        // TODO: if the refreshToken is expired logout ?
                        null
                    }
                }
            }
>>>>>>> f499e992
        }
    }
}<|MERGE_RESOLUTION|>--- conflicted
+++ resolved
@@ -2,10 +2,6 @@
 
 import com.wire.kalium.network.api.asset.AssetApi
 import com.wire.kalium.network.api.asset.AssetApiImpl
-<<<<<<< HEAD
-=======
-import com.wire.kalium.network.api.auth.AccessTokenApiImpl
->>>>>>> f499e992
 import com.wire.kalium.network.api.contact.search.ContactSearchApi
 import com.wire.kalium.network.api.contact.search.ContactSearchApiImpl
 import com.wire.kalium.network.api.conversation.ConversationApi
@@ -29,17 +25,14 @@
 import com.wire.kalium.network.api.user.self.SelfApiImpl
 import com.wire.kalium.network.session.UserSessionManager
 import com.wire.kalium.network.session.installAuth
-import com.wire.kalium.network.tools.BackendConfig
 import io.ktor.client.engine.HttpClientEngine
 
 class AuthenticatedNetworkContainer(
     private val userSessionManager: UserSessionManager,
     private val engine: HttpClientEngine = defaultHttpEngine(),
 ) {
-<<<<<<< HEAD
-    private val backendConfig: BackendConfig = userSessionManager.userConfig().second
-=======
->>>>>>> f499e992
+
+    private val backendConfig = userSessionManager.userConfig().second
 
     val logoutApi: LogoutApi get() = LogoutImpl(authenticatedHttpClient, userSessionManager)
 
@@ -65,37 +58,7 @@
 
     internal val authenticatedHttpClient by lazy {
         provideBaseHttpClient(engine, HttpClientOptions.DefaultHost(backendConfig)) {
-<<<<<<< HEAD
             installAuth(userSessionManager)
-=======
-            installAuth()
-        }
-    }
-
-    private fun HttpClientConfig<*>.installAuth() {
-        install(Auth) {
-            bearer {
-                // TODO: store the new token locally
-                var access = sessionDTO.accessToken
-                var refresh = sessionDTO.refreshToken
-                loadTokens {
-                    BearerTokens(
-                        accessToken = access,
-                        refreshToken = refresh
-                    )
-                }
-                refreshTokens {
-                    val refreshedResponse = AccessTokenApiImpl(client).getToken(oldTokens!!.refreshToken)
-                    return@refreshTokens if (refreshedResponse.isSuccessful()) {
-                        access = refreshedResponse.value.value
-                        BearerTokens(refreshedResponse.value.value, refresh)
-                    } else {
-                        // TODO: if the refreshToken is expired logout ?
-                        null
-                    }
-                }
-            }
->>>>>>> f499e992
         }
     }
 }