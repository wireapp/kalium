--- conflicted
+++ resolved
@@ -25,23 +25,15 @@
 import com.wire.kalium.network.api.user.self.SelfApiImpl
 import com.wire.kalium.network.session.UserSessionManager
 import com.wire.kalium.network.session.installAuth
-<<<<<<< HEAD
 import com.wire.kalium.network.tools.BackendConfig
-=======
->>>>>>> b0edc5f5
 import io.ktor.client.engine.HttpClientEngine
 
 class AuthenticatedNetworkContainer(
     private val userSessionManager: UserSessionManager,
-    private val engine: HttpClientEngine = defaultHttpEngine(),
+    private val engine: HttpClientEngine = defaultHttpEngine()
 ) {
     private val backendConfig: BackendConfig = userSessionManager.userConfig().second
 
-<<<<<<< HEAD
-=======
-    private val backendConfig = userSessionManager.userConfig().second
-
->>>>>>> b0edc5f5
     val logoutApi: LogoutApi get() = LogoutImpl(authenticatedHttpClient, userSessionManager)
 
     val clientApi: ClientApi get() = ClientApiImpl(authenticatedHttpClient)
