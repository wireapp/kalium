package com.wire.kalium.network

import com.wire.kalium.network.api.asset.AssetApi
import com.wire.kalium.network.api.asset.AssetApiImpl
import com.wire.kalium.network.api.call.CallApi
import com.wire.kalium.network.api.call.CallApiImpl
import com.wire.kalium.network.api.contact.search.UserSearchApi
import com.wire.kalium.network.api.contact.search.UserSearchApiImpl
import com.wire.kalium.network.api.conversation.ConversationApi
import com.wire.kalium.network.api.conversation.ConversationApiImpl
import com.wire.kalium.network.api.keypackage.KeyPackageApi
import com.wire.kalium.network.api.keypackage.KeyPackageApiImpl
import com.wire.kalium.network.api.message.MLSMessageApi
import com.wire.kalium.network.api.message.MLSMessageApiImpl
import com.wire.kalium.network.api.message.MessageApi
import com.wire.kalium.network.api.message.MessageApiImpl
import com.wire.kalium.network.api.message.provideEnvelopeProtoMapper
import com.wire.kalium.network.api.notification.NotificationApi
import com.wire.kalium.network.api.notification.NotificationApiImpl
import com.wire.kalium.network.api.prekey.PreKeyApi
import com.wire.kalium.network.api.prekey.PreKeyApiImpl
import com.wire.kalium.network.api.teams.TeamsApi
import com.wire.kalium.network.api.teams.TeamsApiImpl
import com.wire.kalium.network.api.user.client.ClientApi
import com.wire.kalium.network.api.user.client.ClientApiImpl
import com.wire.kalium.network.api.user.connection.ConnectionApi
import com.wire.kalium.network.api.user.connection.ConnectionApiImpl
import com.wire.kalium.network.api.user.details.UserDetailsApi
import com.wire.kalium.network.api.user.details.UserDetailsApiImpl
import com.wire.kalium.network.api.user.logout.LogoutApi
import com.wire.kalium.network.api.user.logout.LogoutImpl
import com.wire.kalium.network.api.user.self.SelfApi
import com.wire.kalium.network.api.user.self.SelfApiImpl
import com.wire.kalium.network.session.SessionManager
import io.ktor.client.engine.HttpClientEngine

class AuthenticatedNetworkContainer(
    private val sessionManager: SessionManager,
    private val engine: HttpClientEngine = defaultHttpEngine(),
) {

    private val backendConfig = sessionManager.session().second

    internal val networkClient by lazy {
        AuthenticatedNetworkClient(engine, sessionManager)
    }
    internal val websocketClient by lazy {
        AuthenticatedWebSocketClient(engine, sessionManager)
    }

    val logoutApi: LogoutApi get() = LogoutImpl(networkClient, sessionManager)

    val clientApi: ClientApi get() = ClientApiImpl(networkClient)

    val messageApi: MessageApi get() = MessageApiImpl(networkClient, provideEnvelopeProtoMapper())

    val mlsMessageApi: MLSMessageApi get() = MLSMessageApiImpl(networkClient)

    val conversationApi: ConversationApi get() = ConversationApiImpl(networkClient)

    val keyPackageApi: KeyPackageApi get() = KeyPackageApiImpl(networkClient)

    val preKeyApi: PreKeyApi get() = PreKeyApiImpl(networkClient)

    val assetApi: AssetApi get() = AssetApiImpl(networkClient)

    val notificationApi: NotificationApi get() = NotificationApiImpl(networkClient, websocketClient, backendConfig)

    val teamsApi: TeamsApi get() = TeamsApiImpl(networkClient)

<<<<<<< HEAD
    val userDetailsApi: UserDetailsApi get() = UserDetailsApiImpl(authenticatedHttpClient)
=======
    val selfApi: SelfApi get() = SelfApiImpl(networkClient)
>>>>>>> 5c4bca64

    val userDetailsApi: UserDetailsApi get() = UserDetailsApiImpl(networkClient)

    val userSearchApi: UserSearchApi get() = UserSearchApiImpl(networkClient)

    val callApi: CallApi get() = CallApiImpl(networkClient)

    val connectionApi: ConnectionApi get() = ConnectionApiImpl(networkClient)

}<|MERGE_RESOLUTION|>--- conflicted
+++ resolved
@@ -68,11 +68,7 @@
 
     val teamsApi: TeamsApi get() = TeamsApiImpl(networkClient)
 
-<<<<<<< HEAD
-    val userDetailsApi: UserDetailsApi get() = UserDetailsApiImpl(authenticatedHttpClient)
-=======
     val selfApi: SelfApi get() = SelfApiImpl(networkClient)
->>>>>>> 5c4bca64
 
     val userDetailsApi: UserDetailsApi get() = UserDetailsApiImpl(networkClient)
 
