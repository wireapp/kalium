package com.wire.kalium.network.exceptions

import com.wire.kalium.network.api.ErrorResponse
import com.wire.kalium.network.api.message.QualifiedSendMessageResponse
import com.wire.kalium.network.api.message.SendMessageResponse
<<<<<<< HEAD
import kotlin.contracts.contract

sealed class KaliumException : Exception() {
    /**
     * http error 300 .. 399
     */
    class RedirectError(val errorResponse: ErrorResponse) : KaliumException()
=======
import io.ktor.http.HttpStatusCode

sealed class KaliumException(val errorCode: Int) : Exception() {
    class Unauthorized(errorCode: Int): KaliumException(errorCode)
    class RedirectError(val errorResponse: ErrorResponse) : KaliumException(errorCode = errorResponse.code)
    class InvalidRequestError(val errorResponse: ErrorResponse) : KaliumException(errorCode = errorResponse.code)
    class ServerError(val errorResponse: ErrorResponse) : KaliumException(errorCode = errorResponse.code)
    class GenericError(val errorResponse: ErrorResponse?, override val cause: Throwable?) :
        KaliumException(errorCode = errorResponse?.code ?: 400)

    class NetworkUnavailableError(val errorResponse: ErrorResponse?, override val cause: Throwable?) :
        KaliumException(errorCode = errorResponse?.code ?: 400)
>>>>>>> 3c7f72c7

    /**
     * http error 400 .. 499
     */
    class InvalidRequestError(val errorResponse: ErrorResponse) : KaliumException()

    /**
     * http error 500 .. 599
     */
    class ServerError(val errorResponse: ErrorResponse) : KaliumException()

    /**
     * Generic errors e.g. Serialization errors
     */
    class GenericError(override val cause: Throwable?) : KaliumException()

    /**
     * IOException ?
     */
    class NetworkUnavailableError(override val cause: Throwable) :
        KaliumException()

    sealed class FeatureError() : KaliumException()

    internal companion object {
        const val ERROR_LABEL_TOO_MANY_CLIENTS = "too-many-clients"
        const val ERROR_LABEL_INVALID_CREDENTIALS = "invalid-credentials"
        const val ERROR_LABEL_BAD_REQUEST = "bad-request"
        const val ERROR_LABEL_MISSING_AUTH = "missing-auth"
    }
}

sealed class SendMessageError : KaliumException.FeatureError() {
    class MissingDeviceError(val errorBody: SendMessageResponse.MissingDevicesResponse) : SendMessageError()
}

fun KaliumException.InvalidRequestError.isTooManyClients(): Boolean {
    with(this.errorResponse) {
        return code == 403 && label == KaliumException.ERROR_LABEL_TOO_MANY_CLIENTS
    }
}

fun KaliumException.InvalidRequestError.isMissingAuth(): Boolean {
    with(this.errorResponse) {
        return code == 403 && label == KaliumException.ERROR_LABEL_MISSING_AUTH
    }
}

<<<<<<< HEAD
fun KaliumException.InvalidRequestError.isBadRequest(): Boolean {
    with(this.errorResponse) {
        return code == 400 && label == KaliumException.ERROR_LABEL_BAD_REQUEST
    }
=======
sealed class SendMessageError(errorCode: Int) : KaliumException.FeatureError(errorCode) {
    class MissingDeviceError(val errorBody: SendMessageResponse.MissingDevicesResponse, errorCode: Int) : SendMessageError(errorCode)
}

sealed class QualifiedSendMessageError(errorCode: Int) : KaliumException.FeatureError(errorCode) {
    class MissingDeviceError(
        val errorBody: QualifiedSendMessageResponse.MissingDevicesResponse, errorCode: Int
    ) : QualifiedSendMessageError(errorCode)
>>>>>>> 3c7f72c7
}<|MERGE_RESOLUTION|>--- conflicted
+++ resolved
@@ -3,28 +3,16 @@
 import com.wire.kalium.network.api.ErrorResponse
 import com.wire.kalium.network.api.message.QualifiedSendMessageResponse
 import com.wire.kalium.network.api.message.SendMessageResponse
-<<<<<<< HEAD
 import kotlin.contracts.contract
 
-sealed class KaliumException : Exception() {
+sealed class KaliumException() : Exception() {
+
+    class Unauthorized(val errorCode: Int) : KaliumException()
+
     /**
      * http error 300 .. 399
      */
     class RedirectError(val errorResponse: ErrorResponse) : KaliumException()
-=======
-import io.ktor.http.HttpStatusCode
-
-sealed class KaliumException(val errorCode: Int) : Exception() {
-    class Unauthorized(errorCode: Int): KaliumException(errorCode)
-    class RedirectError(val errorResponse: ErrorResponse) : KaliumException(errorCode = errorResponse.code)
-    class InvalidRequestError(val errorResponse: ErrorResponse) : KaliumException(errorCode = errorResponse.code)
-    class ServerError(val errorResponse: ErrorResponse) : KaliumException(errorCode = errorResponse.code)
-    class GenericError(val errorResponse: ErrorResponse?, override val cause: Throwable?) :
-        KaliumException(errorCode = errorResponse?.code ?: 400)
-
-    class NetworkUnavailableError(val errorResponse: ErrorResponse?, override val cause: Throwable?) :
-        KaliumException(errorCode = errorResponse?.code ?: 400)
->>>>>>> 3c7f72c7
 
     /**
      * http error 400 .. 499
@@ -39,7 +27,7 @@
     /**
      * Generic errors e.g. Serialization errors
      */
-    class GenericError(override val cause: Throwable?) : KaliumException()
+    class GenericError(override val cause: Throwable) : KaliumException()
 
     /**
      * IOException ?
@@ -61,6 +49,12 @@
     class MissingDeviceError(val errorBody: SendMessageResponse.MissingDevicesResponse) : SendMessageError()
 }
 
+sealed class QualifiedSendMessageError() : KaliumException.FeatureError() {
+    class MissingDeviceError(
+        val errorBody: QualifiedSendMessageResponse.MissingDevicesResponse
+    ) : QualifiedSendMessageError()
+}
+
 fun KaliumException.InvalidRequestError.isTooManyClients(): Boolean {
     with(this.errorResponse) {
         return code == 403 && label == KaliumException.ERROR_LABEL_TOO_MANY_CLIENTS
@@ -73,19 +67,8 @@
     }
 }
 
-<<<<<<< HEAD
 fun KaliumException.InvalidRequestError.isBadRequest(): Boolean {
     with(this.errorResponse) {
         return code == 400 && label == KaliumException.ERROR_LABEL_BAD_REQUEST
     }
-=======
-sealed class SendMessageError(errorCode: Int) : KaliumException.FeatureError(errorCode) {
-    class MissingDeviceError(val errorBody: SendMessageResponse.MissingDevicesResponse, errorCode: Int) : SendMessageError(errorCode)
-}
-
-sealed class QualifiedSendMessageError(errorCode: Int) : KaliumException.FeatureError(errorCode) {
-    class MissingDeviceError(
-        val errorBody: QualifiedSendMessageResponse.MissingDevicesResponse, errorCode: Int
-    ) : QualifiedSendMessageError(errorCode)
->>>>>>> 3c7f72c7
 }