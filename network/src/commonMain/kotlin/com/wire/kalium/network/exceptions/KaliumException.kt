package com.wire.kalium.network.exceptions

import com.wire.kalium.network.api.ErrorResponse
import com.wire.kalium.network.api.message.QualifiedSendMessageResponse
import com.wire.kalium.network.api.message.SendMessageResponse
import kotlin.contracts.contract

<<<<<<< HEAD
sealed class KaliumException : Exception() {
    /**
     * http error 300 .. 399
     */
    class RedirectError(val errorResponse: ErrorResponse) : KaliumException()

=======
sealed class KaliumException() : Exception() {

    class Unauthorized(val errorCode: Int) : KaliumException()

    /**
     * http error 300 .. 399
     */
    class RedirectError(val errorResponse: ErrorResponse) : KaliumException()

>>>>>>> 7c753d77
    /**
     * http error 400 .. 499
     */
    class InvalidRequestError(val errorResponse: ErrorResponse) : KaliumException()

    /**
     * http error 500 .. 599
     */
    class ServerError(val errorResponse: ErrorResponse) : KaliumException()

    /**
     * Generic errors e.g. Serialization errors
     */
<<<<<<< HEAD
    class GenericError(override val cause: Throwable?) : KaliumException()
=======
    class GenericError(override val cause: Throwable) : KaliumException()
>>>>>>> 7c753d77

    /**
     * IOException ?
     */
    class NetworkUnavailableError(override val cause: Throwable) :
        KaliumException()

    sealed class FeatureError() : KaliumException()

    internal companion object {
        const val ERROR_LABEL_TOO_MANY_CLIENTS = "too-many-clients"
        const val ERROR_LABEL_INVALID_CREDENTIALS = "invalid-credentials"
        const val ERROR_LABEL_BAD_REQUEST = "bad-request"
        const val ERROR_LABEL_MISSING_AUTH = "missing-auth"
    }
}

sealed class SendMessageError : KaliumException.FeatureError() {
    class MissingDeviceError(val errorBody: SendMessageResponse.MissingDevicesResponse) : SendMessageError()
}

<<<<<<< HEAD
=======
sealed class QualifiedSendMessageError() : KaliumException.FeatureError() {
    class MissingDeviceError(
        val errorBody: QualifiedSendMessageResponse.MissingDevicesResponse
    ) : QualifiedSendMessageError()
}

>>>>>>> 7c753d77
fun KaliumException.InvalidRequestError.isTooManyClients(): Boolean {
    with(this.errorResponse) {
        return code == 403 && label == KaliumException.ERROR_LABEL_TOO_MANY_CLIENTS
    }
}

fun KaliumException.InvalidRequestError.isMissingAuth(): Boolean {
    with(this.errorResponse) {
        return code == 403 && label == KaliumException.ERROR_LABEL_MISSING_AUTH
    }
}

fun KaliumException.InvalidRequestError.isBadRequest(): Boolean {
    with(this.errorResponse) {
        return code == 400 && label == KaliumException.ERROR_LABEL_BAD_REQUEST
    }
}<|MERGE_RESOLUTION|>--- conflicted
+++ resolved
@@ -5,14 +5,6 @@
 import com.wire.kalium.network.api.message.SendMessageResponse
 import kotlin.contracts.contract
 
-<<<<<<< HEAD
-sealed class KaliumException : Exception() {
-    /**
-     * http error 300 .. 399
-     */
-    class RedirectError(val errorResponse: ErrorResponse) : KaliumException()
-
-=======
 sealed class KaliumException() : Exception() {
 
     class Unauthorized(val errorCode: Int) : KaliumException()
@@ -22,7 +14,6 @@
      */
     class RedirectError(val errorResponse: ErrorResponse) : KaliumException()
 
->>>>>>> 7c753d77
     /**
      * http error 400 .. 499
      */
@@ -36,11 +27,7 @@
     /**
      * Generic errors e.g. Serialization errors
      */
-<<<<<<< HEAD
-    class GenericError(override val cause: Throwable?) : KaliumException()
-=======
     class GenericError(override val cause: Throwable) : KaliumException()
->>>>>>> 7c753d77
 
     /**
      * IOException ?
@@ -62,15 +49,12 @@
     class MissingDeviceError(val errorBody: SendMessageResponse.MissingDevicesResponse) : SendMessageError()
 }
 
-<<<<<<< HEAD
-=======
 sealed class QualifiedSendMessageError() : KaliumException.FeatureError() {
     class MissingDeviceError(
         val errorBody: QualifiedSendMessageResponse.MissingDevicesResponse
     ) : QualifiedSendMessageError()
 }
 
->>>>>>> 7c753d77
 fun KaliumException.InvalidRequestError.isTooManyClients(): Boolean {
     with(this.errorResponse) {
         return code == 403 && label == KaliumException.ERROR_LABEL_TOO_MANY_CLIENTS
