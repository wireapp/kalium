/*
 * Wire
 * Copyright (C) 2024 Wire Swiss GmbH
 *
 * This program is free software: you can redistribute it and/or modify
 * it under the terms of the GNU General Public License as published by
 * the Free Software Foundation, either version 3 of the License, or
 * (at your option) any later version.
 *
 * This program is distributed in the hope that it will be useful,
 * but WITHOUT ANY WARRANTY; without even the implied warranty of
 * MERCHANTABILITY or FITNESS FOR A PARTICULAR PURPOSE. See the
 * GNU General Public License for more details.
 *
 * You should have received a copy of the GNU General Public License
 * along with this program. If not, see http://www.gnu.org/licenses/.
 */

package com.wire.kalium.network.api.base.authenticated.notification

import com.wire.kalium.network.api.authenticated.notification.ConsumableNotificationResponse
import com.wire.kalium.network.api.authenticated.notification.EventAcknowledgeRequest
import com.wire.kalium.network.api.authenticated.notification.EventResponse
import com.wire.kalium.network.api.authenticated.notification.NotificationResponse
import com.wire.kalium.network.api.base.authenticated.BaseApi
import com.wire.kalium.network.utils.NetworkResponse
import io.mockative.Mockable
import kotlinx.coroutines.flow.Flow

sealed class WebSocketEvent<BinaryPayloadType> {
    /**
     * @property shouldProcessPendingEvents if false, the client should skip pending events, due to new async notifications.
     * @since API v8
     */
    data class Open<BinaryPayloadType>(val shouldProcessPendingEvents: Boolean = true) : WebSocketEvent<BinaryPayloadType>()

    data class BinaryPayloadReceived<BinaryPayloadType>(val payload: BinaryPayloadType) : WebSocketEvent<BinaryPayloadType>()

    data class NonBinaryPayloadReceived<BinaryPayloadType>(val payload: ByteArray) : WebSocketEvent<BinaryPayloadType>() {
        override fun equals(other: Any?): Boolean {
            if (this === other) return true
            if (other == null || this::class != other::class) return false

            other as NonBinaryPayloadReceived<*>

            return payload.contentEquals(other.payload)
        }

        override fun hashCode(): Int {
            return payload.contentHashCode()
        }
    }

    data class Close<BinaryPayloadType>(val cause: Throwable?) : WebSocketEvent<BinaryPayloadType>()
}

<<<<<<< HEAD
@Mockable
interface NotificationApi {
=======
interface NotificationApi : BaseApi {
>>>>>>> 4d586223
    suspend fun mostRecentNotification(queryClient: String): NetworkResponse<EventResponse>

    suspend fun notificationsByBatch(querySize: Int, queryClient: String, querySince: String): NetworkResponse<NotificationResponse>

    suspend fun oldestNotification(queryClient: String): NetworkResponse<EventResponse>

    /**
     * request Notifications from the beginning of time
     */
    suspend fun getAllNotifications(querySize: Int, queryClient: String): NetworkResponse<NotificationResponse>

    suspend fun getServerTime(querySize: Int): NetworkResponse<String>

    @Deprecated("Starting API v8 prefer consumeLiveEvents instead", ReplaceWith("consumeLiveEvents(clientId)"))
    suspend fun listenToLiveEvents(clientId: String): NetworkResponse<Flow<WebSocketEvent<EventResponse>>>
    suspend fun consumeLiveEvents(clientId: String): NetworkResponse<Flow<WebSocketEvent<ConsumableNotificationResponse>>>
    suspend fun acknowledgeEvents(clientId: String, eventAcknowledgeRequest: EventAcknowledgeRequest)

}<|MERGE_RESOLUTION|>--- conflicted
+++ resolved
@@ -54,12 +54,8 @@
     data class Close<BinaryPayloadType>(val cause: Throwable?) : WebSocketEvent<BinaryPayloadType>()
 }
 
-<<<<<<< HEAD
 @Mockable
-interface NotificationApi {
-=======
 interface NotificationApi : BaseApi {
->>>>>>> 4d586223
     suspend fun mostRecentNotification(queryClient: String): NetworkResponse<EventResponse>
 
     suspend fun notificationsByBatch(querySize: Int, queryClient: String, querySince: String): NetworkResponse<NotificationResponse>
