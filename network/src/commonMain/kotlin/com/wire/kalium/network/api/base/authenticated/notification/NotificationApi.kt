/*
 * Wire
 * Copyright (C) 2024 Wire Swiss GmbH
 *
 * This program is free software: you can redistribute it and/or modify
 * it under the terms of the GNU General Public License as published by
 * the Free Software Foundation, either version 3 of the License, or
 * (at your option) any later version.
 *
 * This program is distributed in the hope that it will be useful,
 * but WITHOUT ANY WARRANTY; without even the implied warranty of
 * MERCHANTABILITY or FITNESS FOR A PARTICULAR PURPOSE. See the
 * GNU General Public License for more details.
 *
 * You should have received a copy of the GNU General Public License
 * along with this program. If not, see http://www.gnu.org/licenses/.
 */

package com.wire.kalium.network.api.base.authenticated.notification

import com.wire.kalium.network.api.authenticated.notification.ConsumableNotificationResponse
import com.wire.kalium.network.api.authenticated.notification.EventAcknowledgeRequest
import com.wire.kalium.network.api.authenticated.notification.EventResponse
import com.wire.kalium.network.api.authenticated.notification.EventResponseToStore
import com.wire.kalium.network.api.authenticated.notification.NotificationResponse
import com.wire.kalium.network.api.base.authenticated.BaseApi
import com.wire.kalium.network.utils.NetworkResponse
import io.mockative.Mockable
import kotlinx.coroutines.flow.Flow

sealed class WebSocketEvent<BinaryPayloadType> {
    /**
     * @property shouldProcessPendingEvents if false, the client should skip pending events, due to new async notifications.
     * @since API v9
     */
    data class Open<BinaryPayloadType>(val shouldProcessPendingEvents: Boolean = true) : WebSocketEvent<BinaryPayloadType>()

    data class BinaryPayloadReceived<BinaryPayloadType>(val payload: BinaryPayloadType) : WebSocketEvent<BinaryPayloadType>()

    data class NonBinaryPayloadReceived<BinaryPayloadType>(val payload: ByteArray) : WebSocketEvent<BinaryPayloadType>() {
        override fun equals(other: Any?): Boolean {
            if (this === other) return true
            if (other == null || this::class != other::class) return false

            other as NonBinaryPayloadReceived<*>

            return payload.contentEquals(other.payload)
        }

        override fun hashCode(): Int {
            return payload.contentHashCode()
        }
    }

    data class Close<BinaryPayloadType>(
        val cause: Throwable?,
        val payload: BinaryPayloadType? = null
    ) : WebSocketEvent<BinaryPayloadType>()
}

@Mockable
interface NotificationApi : BaseApi {
    suspend fun mostRecentNotification(queryClient: String): NetworkResponse<EventResponse>

    suspend fun notificationsByBatch(querySize: Int, queryClient: String, querySince: String): NetworkResponse<NotificationResponse>

    suspend fun oldestNotification(queryClient: String): NetworkResponse<EventResponseToStore>

    /**
     * request Notifications from the beginning of time
     */
    suspend fun getAllNotifications(querySize: Int, queryClient: String): NetworkResponse<NotificationResponse>

    suspend fun getServerTime(querySize: Int): NetworkResponse<String>

    @Deprecated("Starting API v8 prefer consumeLiveEvents instead", ReplaceWith("consumeLiveEvents(clientId)"))
<<<<<<< HEAD
    suspend fun listenToLiveEvents(clientId: String): NetworkResponse<Flow<WebSocketEvent<EventResponse>>>

    /**
     * Open a websocket connection to listen to live events.
     * @param clientId the id of current the client.
     * @param markerId a random id used to identify the end of the initial sync. This will be received in the events stream.
     */
    suspend fun consumeLiveEvents(clientId: String, markerId: String): NetworkResponse<Flow<WebSocketEvent<ConsumableNotificationResponse>>>
    suspend fun acknowledgeEvents(clientId: String, markerId: String, eventAcknowledgeRequest: EventAcknowledgeRequest)
=======
    suspend fun listenToLiveEvents(clientId: String): NetworkResponse<Flow<WebSocketEvent<EventResponseToStore>>>
    suspend fun consumeLiveEvents(clientId: String): NetworkResponse<Flow<WebSocketEvent<ConsumableNotificationResponse>>>
    suspend fun acknowledgeEvents(clientId: String, eventAcknowledgeRequest: EventAcknowledgeRequest)
>>>>>>> 80e81034

}<|MERGE_RESOLUTION|>--- conflicted
+++ resolved
@@ -74,9 +74,7 @@
     suspend fun getServerTime(querySize: Int): NetworkResponse<String>
 
     @Deprecated("Starting API v8 prefer consumeLiveEvents instead", ReplaceWith("consumeLiveEvents(clientId)"))
-<<<<<<< HEAD
-    suspend fun listenToLiveEvents(clientId: String): NetworkResponse<Flow<WebSocketEvent<EventResponse>>>
-
+    suspend fun listenToLiveEvents(clientId: String): NetworkResponse<Flow<WebSocketEvent<EventResponseToStore>>>
     /**
      * Open a websocket connection to listen to live events.
      * @param clientId the id of current the client.
@@ -84,10 +82,5 @@
      */
     suspend fun consumeLiveEvents(clientId: String, markerId: String): NetworkResponse<Flow<WebSocketEvent<ConsumableNotificationResponse>>>
     suspend fun acknowledgeEvents(clientId: String, markerId: String, eventAcknowledgeRequest: EventAcknowledgeRequest)
-=======
-    suspend fun listenToLiveEvents(clientId: String): NetworkResponse<Flow<WebSocketEvent<EventResponseToStore>>>
-    suspend fun consumeLiveEvents(clientId: String): NetworkResponse<Flow<WebSocketEvent<ConsumableNotificationResponse>>>
-    suspend fun acknowledgeEvents(clientId: String, eventAcknowledgeRequest: EventAcknowledgeRequest)
->>>>>>> 80e81034
 
 }