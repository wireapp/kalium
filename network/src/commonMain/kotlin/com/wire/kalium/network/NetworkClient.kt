--- conflicted
+++ resolved
@@ -108,13 +108,8 @@
 ) = HttpClient(engine) {
 
     if (NetworkLogger.isRequestLoggingEnabled) {
-<<<<<<< HEAD
         install(KaliumKtorCustomLogging) {
-            logger = Logger.SIMPLE
-=======
-        install(Logging) {
             logger = KaliumHttpLogger()
->>>>>>> cfd021b3
             level = LogLevel.ALL
         }
     }
