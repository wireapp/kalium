package com.wire.kalium.network

import com.wire.kalium.network.api.base.authenticated.AccessTokenApi
import com.wire.kalium.network.serialization.mls
import com.wire.kalium.network.serialization.xprotobuf
import com.wire.kalium.network.session.SessionManager
import com.wire.kalium.network.session.installAuth
import com.wire.kalium.network.tools.KtxSerializer
import com.wire.kalium.network.tools.ServerConfigDTO
import com.wire.kalium.network.utils.installWireDefaultRequest
import io.ktor.client.HttpClient
import io.ktor.client.HttpClientConfig
import io.ktor.client.engine.HttpClientEngine
import io.ktor.client.plugins.ContentNegotiation
import io.ktor.client.plugins.compression.ContentEncoding
import io.ktor.client.plugins.logging.LogLevel
import io.ktor.client.plugins.logging.Logger
import io.ktor.client.plugins.websocket.WebSockets
import io.ktor.serialization.kotlinx.json.json

/**
 * Provides a [HttpClient] that has all the
 * needed configurations to talk with a Wire backend, like
 * Serialization, and Content Negotiation.
 * It's Authenticated, and will use the provided [SessionManager] to fill
 * necessary Authentication headers, and refresh tokens as they expire.
 */
internal class AuthenticatedNetworkClient(
    engine: HttpClientEngine,
    sessionManager: SessionManager,
    accessTokenApi: (httpClient: HttpClient) -> AccessTokenApi,
    installCompression: Boolean = true
) {
    val httpClient: HttpClient = provideBaseHttpClient(engine, installCompression) {
<<<<<<< HEAD
        installWireDefaultRequest(sessionManager.serverConfig())
        installAuth(sessionManager)
=======
        installWireDefaultRequest(sessionManager.session().second)
        installAuth(sessionManager, accessTokenApi)
>>>>>>> 2a9e4cf4
        install(ContentNegotiation) {
            mls()
            xprotobuf()
        }
    }
}

/**
 * Provides a [HttpClient] that has all the
 * needed configurations to talk with a Wire backend, like
 * Serialization, and Content Negotiation.
 */
internal class UnauthenticatedNetworkClient(
    engine: HttpClientEngine,
    backendLinks: ServerConfigDTO
) {
    val httpClient: HttpClient = provideBaseHttpClient(engine) {
        installWireDefaultRequest(backendLinks)
    }
}

/**
 * Provides a [HttpClient] that has all the
 * needed configurations to talk with a Wire backend, like
 * Serialization, and Content Negotiation.
 * Unlike others, this one has no strict ties with any API version nor default Base Url
 */
internal class UnboundNetworkClient(engine: HttpClientEngine) {
    val httpClient: HttpClient = provideBaseHttpClient(engine)
}

/**
 * HttpClient with WebSocket (ws or wss) capabilities.
 * It's Authenticated, and will use the provided [SessionManager] to fill
 * necessary Authentication headers, and refresh tokens as they expire.
 */
internal class AuthenticatedWebSocketClient(
    private val engine: HttpClientEngine,
    private val sessionManager: SessionManager,
    private val accessTokenApi: (httpClient: HttpClient) -> AccessTokenApi
) {
    /**
     * Creates a disposable [HttpClient] for a single use.
     * Once the websocket is disconnected
     * it's okay to use a new HttpClient,
     * as the old one can be dead.
     */
    fun createDisposableHttpClient(): HttpClient =
        provideBaseHttpClient(engine) {
<<<<<<< HEAD
            installWireDefaultRequest(sessionManager.serverConfig())
            installAuth(sessionManager)
=======
            installWireDefaultRequest(sessionManager.session().second)
            installAuth(sessionManager, accessTokenApi)
>>>>>>> 2a9e4cf4
            install(ContentNegotiation) {
                mls()
                xprotobuf()
            }
            install(WebSockets) {
                // Depending on the Engine (OkHttp for example), we might
                // need to set this value there too, as this here won't work
                pingInterval = WEBSOCKET_PING_INTERVAL_MILLIS
            }
        }
}

internal class KaliumHttpLogger : Logger {
    override fun log(message: String) {
        kaliumLogger.d(message)
    }
}

internal fun provideBaseHttpClient(
    engine: HttpClientEngine,
    installCompression: Boolean = true,
    config: HttpClientConfig<*>.() -> Unit = {}
) = HttpClient(engine) {

    if (NetworkLogger.isRequestLoggingEnabled) {
        install(KaliumKtorCustomLogging) {
            logger = KaliumHttpLogger()
            level = LogLevel.ALL
        }
    }

    if (installCompression) {
        install(ContentEncoding) {
            gzip()
            identity()
        }
    }

    install(ContentNegotiation) {
        json(KtxSerializer.json)
    }
    expectSuccess = false
    config()
}

internal fun shouldAddApiVersion(apiVersion: Int): Boolean = apiVersion >= MINIMUM_API_VERSION_TO_ADD
private const val MINIMUM_API_VERSION_TO_ADD = 1
internal const val WEBSOCKET_PING_INTERVAL_MILLIS = 20_000L<|MERGE_RESOLUTION|>--- conflicted
+++ resolved
@@ -32,13 +32,8 @@
     installCompression: Boolean = true
 ) {
     val httpClient: HttpClient = provideBaseHttpClient(engine, installCompression) {
-<<<<<<< HEAD
         installWireDefaultRequest(sessionManager.serverConfig())
-        installAuth(sessionManager)
-=======
-        installWireDefaultRequest(sessionManager.session().second)
         installAuth(sessionManager, accessTokenApi)
->>>>>>> 2a9e4cf4
         install(ContentNegotiation) {
             mls()
             xprotobuf()
@@ -88,13 +83,8 @@
      */
     fun createDisposableHttpClient(): HttpClient =
         provideBaseHttpClient(engine) {
-<<<<<<< HEAD
             installWireDefaultRequest(sessionManager.serverConfig())
-            installAuth(sessionManager)
-=======
-            installWireDefaultRequest(sessionManager.session().second)
             installAuth(sessionManager, accessTokenApi)
->>>>>>> 2a9e4cf4
             install(ContentNegotiation) {
                 mls()
                 xprotobuf()
