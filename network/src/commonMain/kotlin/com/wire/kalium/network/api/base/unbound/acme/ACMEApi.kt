/*
 * Wire
 * Copyright (C) 2024 Wire Swiss GmbH
 *
 * This program is free software: you can redistribute it and/or modify
 * it under the terms of the GNU General Public License as published by
 * the Free Software Foundation, either version 3 of the License, or
 * (at your option) any later version.
 *
 * This program is distributed in the hope that it will be useful,
 * but WITHOUT ANY WARRANTY; without even the implied warranty of
 * MERCHANTABILITY or FITNESS FOR A PARTICULAR PURPOSE. See the
 * GNU General Public License for more details.
 *
 * You should have received a copy of the GNU General Public License
 * along with this program. If not, see http://www.gnu.org/licenses/.
 */
package com.wire.kalium.network.api.base.unbound.acme

import com.wire.kalium.network.UnboundNetworkClient
import com.wire.kalium.network.exceptions.KaliumException
import com.wire.kalium.network.serialization.JoseJson
import com.wire.kalium.network.tools.KtxSerializer
import com.wire.kalium.network.utils.CustomErrors
import com.wire.kalium.network.utils.NetworkResponse
import com.wire.kalium.network.utils.flatMap
import com.wire.kalium.network.utils.handleUnsuccessfulResponse
import com.wire.kalium.network.utils.wrapKaliumResponse
import io.ktor.client.call.body
import io.ktor.client.request.accept
import io.ktor.client.request.get
import io.ktor.client.request.post
import io.ktor.client.request.prepareHead
import io.ktor.client.request.preparePost
import io.ktor.client.request.setBody
import io.ktor.client.statement.HttpResponse
import io.ktor.http.ContentType
import io.ktor.http.contentType
import io.ktor.http.isSuccess

interface ACMEApi {
    suspend fun getTrustAnchors(acmeUrl: String): NetworkResponse<ByteArray>
    suspend fun getACMEDirectories(discoveryUrl: String): NetworkResponse<AcmeDirectoriesResponse>
    suspend fun getACMENonce(url: String): NetworkResponse<String>
    suspend fun sendACMERequest(url: String, body: ByteArray? = null): NetworkResponse<ACMEResponse>
    suspend fun sendAuthorizationRequest(url: String, body: ByteArray? = null): NetworkResponse<ACMEAuthorizationResponse>
    suspend fun sendChallengeRequest(url: String, body: ByteArray): NetworkResponse<ChallengeResponse>
    suspend fun getACMEFederation(baseUrl: String): NetworkResponse<String>
    suspend fun getClientDomainCRL(discoveryUrl: String): NetworkResponse<ByteArray>
}

class ACMEApiImpl internal constructor(
    private val unboundNetworkClient: UnboundNetworkClient
) : ACMEApi {
    private val httpClient get() = unboundNetworkClient.httpClient

    override suspend fun getTrustAnchors(acmeUrl: String): NetworkResponse<ByteArray> = wrapKaliumResponse {
        httpClient.get("$acmeUrl/$PATH_ACME_ROOTS_PEM")
    }

    override suspend fun getACMEDirectories(discoveryUrl: String): NetworkResponse<AcmeDirectoriesResponse> = wrapKaliumResponse {
        httpClient.get(discoveryUrl)
    }

    override suspend fun getACMENonce(url: String): NetworkResponse<String> =
        httpClient.prepareHead(url).execute { httpResponse ->
            handleACMENonceResponse(httpResponse)
        }

    private suspend fun handleACMENonceResponse(httpResponse: HttpResponse): NetworkResponse<String> =
        if (httpResponse.status.isSuccess()) httpResponse.headers[NONCE_HEADER_KEY]?.let { nonce ->
            NetworkResponse.Success(nonce, httpResponse)
        } ?: run {
            CustomErrors.MISSING_NONCE
        }
        else {
            handleUnsuccessfulResponse(httpResponse)
        }

    override suspend fun sendACMERequest(url: String, body: ByteArray?): NetworkResponse<ACMEResponse> =
        httpClient.preparePost(url) {
            contentType(ContentType.Application.JoseJson)
            body?.let { setBody(body) }
        }.execute { httpResponse ->
            handleACMERequestResponse(httpResponse)
        }

    override suspend fun sendAuthorizationRequest(url: String, body: ByteArray?): NetworkResponse<ACMEAuthorizationResponse> =
        wrapKaliumResponse<String> {
            httpClient.post(url) {
                contentType(ContentType.Application.JoseJson)
                setBody(body)
                accept(ContentType.Application.Json)
            }
        }.flatMap { challengeResponse -> // this is the json response as string
            runCatching {
<<<<<<< HEAD
                val type: AuthorizationChallengeType =
=======
                val type: DtoAuthorizationChallengeType =
>>>>>>> 60f68e28
                    KtxSerializer.json.decodeFromString<AuthorizationResponse>(challengeResponse.value).let {
                        it.challenges.firstOrNull()?.type
                    } ?: return@flatMap CustomErrors.MISSING_CHALLENGE

                challengeResponse.headers[NONCE_HEADER_KEY.lowercase()]?.let { nonce ->
                    NetworkResponse.Success(
                        ACMEAuthorizationResponse(
                            nonce = nonce,
                            location = challengeResponse.headers[LOCATION_HEADER_KEY],
                            response = challengeResponse.value.encodeToByteArray(),
                            challengeType = type
                        ), challengeResponse.headers, challengeResponse.httpCode
                    )
                } ?: run {
                    CustomErrors.MISSING_NONCE
                }
            }.getOrElse { unhandledException ->
                // since we are handling manually our network exceptions for this endpoint, handle ie: no host exception
                NetworkResponse.Error(KaliumException.GenericError(unhandledException))
            }
        }

    private suspend fun handleACMERequestResponse(httpResponse: HttpResponse): NetworkResponse<ACMEResponse> =
        if (httpResponse.status.isSuccess()) {
            httpResponse.headers[NONCE_HEADER_KEY]?.let { nonce ->
                NetworkResponse.Success(
                    ACMEResponse(
                        nonce,
                        response = httpResponse.body(),
                        location = httpResponse.headers[LOCATION_HEADER_KEY].toString()
                    ), httpResponse
                )
            } ?: run {
                CustomErrors.MISSING_NONCE
            }
        } else {
            handleUnsuccessfulResponse(httpResponse)
        }

    override suspend fun sendChallengeRequest(url: String, body: ByteArray): NetworkResponse<ChallengeResponse> =
        wrapKaliumResponse<ChallengeResponse> {
            httpClient.post(url) {
                contentType(ContentType.Application.JoseJson)
                setBody(body)
            }
        }.flatMap { challengeResponse ->
            challengeResponse.headers[NONCE_HEADER_KEY.lowercase()]?.let { nonce ->
                NetworkResponse.Success(
                    ChallengeResponse(
                        type = challengeResponse.value.type,
                        url = challengeResponse.value.url,
                        status = challengeResponse.value.status,
                        token = challengeResponse.value.token,
                        target = challengeResponse.value.target,
                        nonce = nonce
                    ), challengeResponse.headers, challengeResponse.httpCode
                )
            } ?: run {
                CustomErrors.MISSING_NONCE
            }
        }

    override suspend fun getACMEFederation(baseUrl: String): NetworkResponse<String> = wrapKaliumResponse {
        httpClient.get("$baseUrl/$PATH_ACME_FEDERATION")
    }

    override suspend fun getClientDomainCRL(discoveryUrl: String): NetworkResponse<ByteArray> = wrapKaliumResponse {
        httpClient.get("${discoveryUrl.replace("https", "http")}/$PATH_CRL")
    }

    private companion object {
        const val PATH_ACME_FEDERATION = "federation"
        const val PATH_ACME_ROOTS_PEM = "roots.pem"

        const val NONCE_HEADER_KEY = "Replay-Nonce"
        const val LOCATION_HEADER_KEY = "location"
        const val PATH_CRL = "crl"
    }

}<|MERGE_RESOLUTION|>--- conflicted
+++ resolved
@@ -94,11 +94,7 @@
             }
         }.flatMap { challengeResponse -> // this is the json response as string
             runCatching {
-<<<<<<< HEAD
-                val type: AuthorizationChallengeType =
-=======
                 val type: DtoAuthorizationChallengeType =
->>>>>>> 60f68e28
                     KtxSerializer.json.decodeFromString<AuthorizationResponse>(challengeResponse.value).let {
                         it.challenges.firstOrNull()?.type
                     } ?: return@flatMap CustomErrors.MISSING_CHALLENGE
