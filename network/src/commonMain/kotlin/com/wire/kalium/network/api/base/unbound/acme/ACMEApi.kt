--- conflicted
+++ resolved
@@ -41,12 +41,8 @@
     suspend fun getACMENonce(url: String): NetworkResponse<String>
     suspend fun sendACMERequest(url: String, body: ByteArray? = null): NetworkResponse<ACMEResponse>
     suspend fun sendChallengeRequest(url: String, body: ByteArray): NetworkResponse<ChallengeResponse>
-<<<<<<< HEAD
     suspend fun getACMEFederation(baseUrl: String): NetworkResponse<String>
-=======
-    suspend fun getACMEFederation(baseUrl: String): NetworkResponse<CertificateChain>
     suspend fun getClientDomainCRL(discoveryUrl: String): NetworkResponse<ByteArray>
->>>>>>> 3f9c3284
 }
 
 class ACMEApiImpl internal constructor(
