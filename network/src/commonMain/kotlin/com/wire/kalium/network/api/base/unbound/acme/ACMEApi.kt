/*
 * Wire
 * Copyright (C) 2024 Wire Swiss GmbH
 *
 * This program is free software: you can redistribute it and/or modify
 * it under the terms of the GNU General Public License as published by
 * the Free Software Foundation, either version 3 of the License, or
 * (at your option) any later version.
 *
 * This program is distributed in the hope that it will be useful,
 * but WITHOUT ANY WARRANTY; without even the implied warranty of
 * MERCHANTABILITY or FITNESS FOR A PARTICULAR PURPOSE. See the
 * GNU General Public License for more details.
 *
 * You should have received a copy of the GNU General Public License
 * along with this program. If not, see http://www.gnu.org/licenses/.
 */
package com.wire.kalium.network.api.base.unbound.acme

import com.wire.kalium.network.UnboundNetworkClient
import com.wire.kalium.network.serialization.JoseJson
import com.wire.kalium.network.utils.CustomErrors
import com.wire.kalium.network.utils.NetworkResponse
import com.wire.kalium.network.utils.flatMap
import com.wire.kalium.network.utils.handleUnsuccessfulResponse
import com.wire.kalium.network.utils.wrapKaliumResponse
import io.ktor.client.call.body
import io.ktor.client.request.get
import io.ktor.client.request.post
import io.ktor.client.request.prepareHead
import io.ktor.client.request.preparePost
import io.ktor.client.request.setBody
import io.ktor.client.statement.HttpResponse
import io.ktor.http.ContentType
import io.ktor.http.contentType
import io.ktor.http.isSuccess

interface ACMEApi {
    suspend fun getACMEDirectories(baseUrl: String): NetworkResponse<AcmeDirectoriesResponse>
    suspend fun getACMENonce(url: String): NetworkResponse<String>
    suspend fun sendACMERequest(url: String, body: ByteArray? = null): NetworkResponse<ACMEResponse>
    suspend fun sendChallengeRequest(url: String, body: ByteArray): NetworkResponse<ChallengeResponse>
<<<<<<< HEAD
    suspend fun getACMEFederation(baseUrl: String): NetworkResponse<ByteArray>
    suspend fun getCurrentClientDomainCRL(discoveryUrl: String): NetworkResponse<ByteArray>
=======
    suspend fun getACMEFederation(baseUrl: String): NetworkResponse<CertificateChain>

>>>>>>> fe322c91
}

class ACMEApiImpl internal constructor(
    private val unboundNetworkClient: UnboundNetworkClient
) : ACMEApi {
    private val httpClient get() = unboundNetworkClient.httpClient
    override suspend fun getACMEDirectories(baseUrl: String): NetworkResponse<AcmeDirectoriesResponse> = wrapKaliumResponse {
        httpClient.get("$baseUrl/$PATH_ACME_DIRECTORIES")
    }

    override suspend fun getACMENonce(url: String): NetworkResponse<String> =
        httpClient.prepareHead(url).execute { httpResponse ->
            handleACMENonceResponse(httpResponse)
        }

    private suspend fun handleACMENonceResponse(httpResponse: HttpResponse): NetworkResponse<String> =
        if (httpResponse.status.isSuccess()) httpResponse.headers[NONCE_HEADER_KEY]?.let { nonce ->
            NetworkResponse.Success(nonce, httpResponse)
        } ?: run {
            CustomErrors.MISSING_NONCE
        }
        else {
            handleUnsuccessfulResponse(httpResponse)
        }

    override suspend fun sendACMERequest(url: String, body: ByteArray?): NetworkResponse<ACMEResponse> =
        httpClient.preparePost(url) {
            contentType(ContentType.Application.JoseJson)
            body?.let { setBody(body) }
        }.execute { httpResponse ->
            handleACMERequestResponse(httpResponse)
        }

    private suspend fun handleACMERequestResponse(httpResponse: HttpResponse): NetworkResponse<ACMEResponse> =
        if (httpResponse.status.isSuccess()) {
            httpResponse.headers[NONCE_HEADER_KEY]?.let { nonce ->
                NetworkResponse.Success(
                    ACMEResponse(
                        nonce,
                        response = httpResponse.body(),
                        location = httpResponse.headers[LOCATION_HEADER_KEY].toString()
                    ), httpResponse
                )
            } ?: run {
                CustomErrors.MISSING_NONCE
            }
        } else {
            handleUnsuccessfulResponse(httpResponse)
        }

    override suspend fun sendChallengeRequest(url: String, body: ByteArray): NetworkResponse<ChallengeResponse> =
        wrapKaliumResponse<ChallengeResponse> {
            httpClient.post(url) {
                contentType(ContentType.Application.JoseJson)
                setBody(body)
            }
        }.flatMap { challengeResponse ->
            challengeResponse.headers[NONCE_HEADER_KEY.lowercase()]?.let { nonce ->
                NetworkResponse.Success(
                    ChallengeResponse(
                        type = challengeResponse.value.type,
                        url = challengeResponse.value.url,
                        status = challengeResponse.value.status,
                        token = challengeResponse.value.token,
                        nonce = nonce
                    ), challengeResponse.headers, challengeResponse.httpCode
                )
            } ?: run {
                CustomErrors.MISSING_NONCE
            }
        }

    override suspend fun getACMEFederation(baseUrl: String): NetworkResponse<CertificateChain> = wrapKaliumResponse {
        httpClient.get("$baseUrl/$PATH_ACME_FEDERATION")
    }

    override suspend fun getCurrentClientDomainCRL(discoveryUrl: String): NetworkResponse<ByteArray> = wrapKaliumResponse {
        httpClient.get("${discoveryUrl.replace("https", "http")}/$PATH_CRL")
    }

    private companion object {
        const val PATH_ACME_DIRECTORIES = "directory"
        const val PATH_ACME_FEDERATION = "federation"

        const val NONCE_HEADER_KEY = "Replay-Nonce"
        const val LOCATION_HEADER_KEY = "location"
        const val PATH_CRL = "crl"
    }

}<|MERGE_RESOLUTION|>--- conflicted
+++ resolved
@@ -40,13 +40,8 @@
     suspend fun getACMENonce(url: String): NetworkResponse<String>
     suspend fun sendACMERequest(url: String, body: ByteArray? = null): NetworkResponse<ACMEResponse>
     suspend fun sendChallengeRequest(url: String, body: ByteArray): NetworkResponse<ChallengeResponse>
-<<<<<<< HEAD
-    suspend fun getACMEFederation(baseUrl: String): NetworkResponse<ByteArray>
+    suspend fun getACMEFederation(baseUrl: String): NetworkResponse<CertificateChain>
     suspend fun getCurrentClientDomainCRL(discoveryUrl: String): NetworkResponse<ByteArray>
-=======
-    suspend fun getACMEFederation(baseUrl: String): NetworkResponse<CertificateChain>
-
->>>>>>> fe322c91
 }
 
 class ACMEApiImpl internal constructor(
