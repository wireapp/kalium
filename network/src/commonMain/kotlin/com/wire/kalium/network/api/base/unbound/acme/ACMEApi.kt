--- conflicted
+++ resolved
@@ -42,10 +42,7 @@
     suspend fun sendACMERequest(url: String, body: ByteArray? = null): NetworkResponse<ACMEResponse>
     suspend fun sendChallengeRequest(url: String, body: ByteArray): NetworkResponse<ChallengeResponse>
     suspend fun getACMEFederation(baseUrl: String): NetworkResponse<CertificateChain>
-<<<<<<< HEAD
     suspend fun getClientDomainCRL(discoveryUrl: String): NetworkResponse<ByteArray>
-=======
->>>>>>> 11425d10
 }
 
 class ACMEApiImpl internal constructor(
