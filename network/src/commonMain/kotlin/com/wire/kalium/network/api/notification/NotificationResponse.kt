package com.wire.kalium.network.api.notification

import kotlinx.serialization.SerialName
import kotlinx.serialization.Serializable
<<<<<<< HEAD
=======
import kotlinx.serialization.Transient
>>>>>>> 98e81991

@Serializable
data class NotificationResponse(
    @SerialName("time") val time: String,
    @SerialName("has_more") val hasMore: Boolean,
    @SerialName("notifications") val notifications: List<EventResponse>,
<<<<<<< HEAD
    val isMissingNotifications: Boolean = false
=======
    @Transient val isMissingNotifications: Boolean = false
>>>>>>> 98e81991
)<|MERGE_RESOLUTION|>--- conflicted
+++ resolved
@@ -2,19 +2,12 @@
 
 import kotlinx.serialization.SerialName
 import kotlinx.serialization.Serializable
-<<<<<<< HEAD
-=======
 import kotlinx.serialization.Transient
->>>>>>> 98e81991
 
 @Serializable
 data class NotificationResponse(
     @SerialName("time") val time: String,
     @SerialName("has_more") val hasMore: Boolean,
     @SerialName("notifications") val notifications: List<EventResponse>,
-<<<<<<< HEAD
-    val isMissingNotifications: Boolean = false
-=======
     @Transient val isMissingNotifications: Boolean = false
->>>>>>> 98e81991
 )