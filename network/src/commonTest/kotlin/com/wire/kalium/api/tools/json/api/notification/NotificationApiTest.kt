--- conflicted
+++ resolved
@@ -93,7 +93,6 @@
     }
 
     @Test
-<<<<<<< HEAD
     fun givenAValidRequest_whenRegisteredValidToken_theTokenRegisteredSuccessfully() = runTest {
         val httpClient = mockAuthenticatedHttpClient(
             NotificationEventsResponseJson.registerTokenResponse, statusCode = HttpStatusCode.Created, assertion = {
@@ -107,7 +106,7 @@
         notificationsApi.registerToken(VALID_PUSH_TOKEN_REQUEST.serializableData)
     }
 
-=======
+    @Test
     fun given404Response_whenGettingNotificationGettingAllNotifications_thenTheResponseIsParsedCorrectly() = runTest {
         val httpClient = mockAuthenticatedHttpClient(
             NotificationEventsResponseJson.notificationsWithUnknownEventAtFirstPosition,
@@ -120,7 +119,6 @@
         assertIs<NetworkResponse.Success<NotificationResponse>>(result)
         assertIs<NotificationResponse.MissingSome>(result.value)
     }
->>>>>>> 96c2fa9e
 
     private companion object {
         val VALID_PUSH_TOKEN_REQUEST = NotificationEventsResponseJson.validPushTokenRequest
