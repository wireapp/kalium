--- conflicted
+++ resolved
@@ -102,11 +102,7 @@
 
     @Test
     fun given404Response_whenGettingAllNotifications_thenTheResponseIsParsedCorrectly() = runTest {
-<<<<<<< HEAD
-        val httpClient = mockAuthenticatedHttpClient(
-=======
         val networkClient = mockAuthenticatedNetworkClient(
->>>>>>> 98e81991
             NotificationEventsResponseJson.notificationsWithUnknownEventAtFirstPosition,
             statusCode = HttpStatusCode.NotFound
         )
@@ -129,22 +125,6 @@
         val result = notificationsApi.getAllNotifications(1, "")
 
         assertIs<NetworkResponse.Success<NotificationResponse>>(result)
-<<<<<<< HEAD
-        assertTrue { result.value.isMissingNotifications }
-    }
-    @Test
-    fun givenSuccessResponse_whenGettingAllNotifications_thenTheResponseIsParsedCorrectly() = runTest {
-        val httpClient = mockAuthenticatedHttpClient(
-            NotificationEventsResponseJson.notificationsWithUnknownEventAtFirstPosition,
-            statusCode = HttpStatusCode.OK
-        )
-        val notificationsApi = NotificationApiImpl(httpClient, TEST_BACKEND_CONFIG)
-
-        val result = notificationsApi.getAllNotifications(1, "")
-
-        assertIs<NetworkResponse.Success<NotificationResponse>>(result)
-=======
->>>>>>> 98e81991
         assertFalse { result.value.isMissingNotifications }
     }
 
