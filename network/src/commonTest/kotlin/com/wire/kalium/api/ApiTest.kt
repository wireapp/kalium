--- conflicted
+++ resolved
@@ -112,13 +112,9 @@
         }
         return AuthenticatedNetworkContainerV0(
             engine = mockEngine,
-<<<<<<< HEAD
-            sessionManager = TEST_SESSION_NAMAGER,
-            certificatePinning = CertificatePinning(emptyMap())
-=======
             sessionManager = TEST_SESSION_MANAGER,
             networkStateObserver = networkStateObserver,
->>>>>>> 23ccfbcf
+            certificatePinning = CertificatePinning(emptyMap())
         ).networkClient
     }
 
@@ -130,13 +126,9 @@
         }
         return AuthenticatedNetworkContainerV0(
             engine = mockEngine,
-<<<<<<< HEAD
-            sessionManager = TEST_SESSION_NAMAGER,
-            certificatePinning = CertificatePinning(emptyMap())
-=======
             sessionManager = TEST_SESSION_MANAGER,
-            networkStateObserver = networkStateObserver
->>>>>>> 23ccfbcf
+            networkStateObserver = networkStateObserver,
+            certificatePinning = CertificatePinning(emptyMap())
         ).websocketClient
     }
 
@@ -189,11 +181,8 @@
             backendLinks = TEST_BACKEND,
             engine = mockEngine,
             proxyCredentials = null,
-<<<<<<< HEAD
-            certificatePinning = CertificatePinning(emptyMap())
-=======
-            networkStateObserver = networkStateObserver
->>>>>>> 23ccfbcf
+            networkStateObserver = networkStateObserver,
+            certificatePinning = CertificatePinning(emptyMap())
         ).unauthenticatedNetworkClient
     }
 
@@ -231,11 +220,8 @@
             backendLinks = TEST_BACKEND,
             engine = mockEngine,
             proxyCredentials = null,
-<<<<<<< HEAD
-            certificatePinning = CertificatePinning(emptyMap())
-=======
-            networkStateObserver = networkStateObserver
->>>>>>> 23ccfbcf
+            networkStateObserver = networkStateObserver,
+            certificatePinning = CertificatePinning(emptyMap())
         ).unauthenticatedNetworkClient
     }
 
@@ -262,13 +248,9 @@
         )
         return AuthenticatedNetworkContainerV0(
             engine = mockEngine,
-<<<<<<< HEAD
-            sessionManager = TEST_SESSION_NAMAGER,
-            certificatePinning = CertificatePinning(emptyMap())
-=======
             sessionManager = TEST_SESSION_MANAGER,
-            networkStateObserver = networkStateObserver
->>>>>>> 23ccfbcf
+            networkStateObserver = networkStateObserver,
+            certificatePinning = CertificatePinning(emptyMap())
         ).networkClient
     }
 
