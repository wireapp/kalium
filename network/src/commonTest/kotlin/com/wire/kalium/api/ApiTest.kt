package com.wire.kalium.api

import com.wire.kalium.api.tools.testCredentials
import com.wire.kalium.network.AuthenticatedNetworkContainer
import com.wire.kalium.network.LoginNetworkContainer
import com.wire.kalium.network.tools.BackendConfig
import io.ktor.client.HttpClient
import io.ktor.client.engine.mock.MockEngine
import io.ktor.client.engine.mock.respond
import io.ktor.client.request.HttpRequestData
import io.ktor.client.utils.EmptyContent.headers
import io.ktor.http.ContentType
import io.ktor.http.Headers
import io.ktor.http.HeadersImpl
import io.ktor.http.HttpHeaders
import io.ktor.http.HttpMethod
import io.ktor.http.HttpStatusCode
import io.ktor.http.URLProtocol
import io.ktor.http.content.TextContent
import io.ktor.http.headersOf
import io.ktor.utils.io.ByteReadChannel
import kotlin.test.assertContains
import kotlin.test.assertEquals
import kotlin.test.assertFalse
import kotlin.test.assertIs
import kotlin.test.assertTrue

interface ApiTest {
    /**
     * creates an authenticated mock Ktor Http client
     * @param responseBody the response body as Json string
     * @param statusCode the response http status code
     * @param assertion lambda function to apply assertions to the request
     * @return mock Ktor http client
     */
    fun mockAuthenticatedHttpClient(
        responseBody: String,
        statusCode: HttpStatusCode,
        assertion: (HttpRequestData.() -> Unit) = {}
    ): HttpClient = mockAuthenticatedHttpClient(ByteReadChannel(responseBody), statusCode, assertion)

    private fun mockAuthenticatedHttpClient(
        responseBody: ByteReadChannel,
        statusCode: HttpStatusCode,
        assertion: (HttpRequestData.() -> Unit) = {}
    ): HttpClient {
        val mockEngine = MockEngine { request ->
            request.assertion()
            respond(
                content = responseBody,
                status = statusCode,
                headers = headersOf(HttpHeaders.ContentType, "application/json")
            )
        }
        return AuthenticatedNetworkContainer(
            engine = mockEngine,
<<<<<<< HEAD
            sessionCredentials = SESSION,
=======
            sessionDTO = testCredentials,
>>>>>>> 62ac9953
            backendConfig = TEST_BACKEND_CONFIG
        ).authenticatedHttpClient
    }

    /**
     * creates an unauthenticated mock Ktor Http client
     * @param responseBody the response body as Json string
     * @param statusCode the response http status code
     * @param assertion lambda function to apply assertions to the request
     * @return mock Ktor http client
     */
    fun mockUnauthenticatedHttpClient(
        responseBody: String,
        statusCode: HttpStatusCode,
        assertion: (HttpRequestData.() -> Unit) = {},
        headers: Map<String, String>? = null
    ): HttpClient = mockUnauthenticatedHttpClient(ByteReadChannel(responseBody), statusCode, assertion, headers)

    private fun mockUnauthenticatedHttpClient(
        responseBody: ByteReadChannel,
        statusCode: HttpStatusCode,
        assertion: (HttpRequestData.() -> Unit) = {},
        headers: Map<String, String>?
    ): HttpClient {
        val head: Map<String, List<String>> = (headers?.let {
            mutableMapOf(HttpHeaders.ContentType to "application/json").plus(headers).mapValues { listOf(it.value) }
        } ?: run {
            mapOf(HttpHeaders.ContentType to "application/json").mapValues { listOf(it.value) }
        })

        val mockEngine = MockEngine { request ->
            request.assertion()
            respond(
                content = responseBody,
                status = statusCode,
                headers = HeadersImpl(head)
            )
        }
        return LoginNetworkContainer(
            engine = mockEngine,
            isRequestLoggingEnabled = true,
        ).anonymousHttpClient
    }

    /**
     * Creates a mock Ktor Http client
     * @param responseBody the response body as a ByteArray
     * @param statusCode the response http status code
     * @param assertion lambda function to apply assertions to the request
     * @return mock Ktor http client
     */
    fun mockAuthenticatedHttpClient(
        responseBody: ByteArray,
        statusCode: HttpStatusCode,
        assertion: (HttpRequestData.() -> Unit) = {}
    ): HttpClient {
        val mockEngine = MockEngine { request ->
            request.assertion()
            respond(
                content = responseBody,
                status = statusCode,
                headers = headersOf(HttpHeaders.ContentType, "application/json")
            )
        }
        return AuthenticatedNetworkContainer(
            engine = mockEngine,
<<<<<<< HEAD
            sessionCredentials = SESSION,
=======
            sessionDTO = testCredentials,
>>>>>>> 62ac9953
            backendConfig = TEST_BACKEND_CONFIG
        ).authenticatedHttpClient
    }

    // query params assertions
    /**
     * assert the request url has query parameter value
     * @param name name of the query parameter
     */
    fun HttpRequestData.assertQueryExist(name: String) = assertFalse(this.url.parameters[name].isNullOrBlank())

    /**
     * assert the request url does not have query parameter value
     * @param name name of the query parameter
     */
    fun HttpRequestData.assertQueryDoesNotExist(name: String) = assertTrue(this.url.parameters[name].isNullOrBlank())

    /**
     * assert the request url has query parameter value
     * @param name name of the query parameter
     * @param hasValue the value of the parameter
     */
    fun HttpRequestData.assertQueryParameter(name: String, hasValue: String) = assertEquals(this.url.parameters[name], hasValue)

    /**
     * assert the request url has no query params
     */
    fun HttpRequestData.assertNoQueryParams() = assertTrue(this.url.parameters.names().isEmpty())

    // request headers assertions
    fun HttpRequestData.assertHeaderExist(name: String) = assertFalse(this.headers[name].isNullOrBlank())
    fun HttpRequestData.assertHeaderEqual(name: String, value: String) = assertEquals(value, this.headers[name])

    fun HttpRequestData.assertAuthorizationHeaderExist() = this.assertHeaderExist(HttpHeaders.Authorization)

    // http method assertion
    private fun HttpRequestData.assertMethodType(method: HttpMethod) = assertEquals(this.method, method)
    fun HttpRequestData.assertPost() = this.assertMethodType(HttpMethod.Post)
    fun HttpRequestData.assertGet() = this.assertMethodType(HttpMethod.Get)
    fun HttpRequestData.assertPut() = this.assertMethodType(HttpMethod.Put)
    fun HttpRequestData.assertDelete() = this.assertMethodType(HttpMethod.Delete)
    fun HttpRequestData.assertPatch() = this.assertMethodType(HttpMethod.Patch)
    fun HttpRequestData.assertHead() = this.assertMethodType(HttpMethod.Head)
    fun HttpRequestData.assertOptions() = this.assertMethodType(HttpMethod.Options)

    // content type
    fun HttpRequestData.assertJson() = assertContentType(ContentType.Application.Json)
    private fun HttpRequestData.assertContentType(contentType: ContentType) =
        assertContains(this.body.contentType?.contentType ?: "", contentType.contentType)

    // path
    fun HttpRequestData.assertPathEqual(path: String) = assertEquals(path, this.url.encodedPath)

    // body
    fun HttpRequestData.assertBodyContent(content: String) {
        assertIs<TextContent>(body)
        assertEquals(content, (body as TextContent).text)
    }

    // host
    fun HttpRequestData.assertHostEqual(expectedHost: String) = assertEquals(expected = expectedHost, actual = this.url.host)
    fun HttpRequestData.assertHttps() = assertEquals(expected = URLProtocol.HTTPS, actual = this.url.protocol)

    companion object {
        val TEST_BACKEND_CONFIG =
            BackendConfig(
                "test.api.com", "test.account.com", "test.ws.com",
                "test.blacklist", "test.teams.com", "test.wire.com"
            )

        val SESSION = testCredentials
    }
}<|MERGE_RESOLUTION|>--- conflicted
+++ resolved
@@ -54,11 +54,7 @@
         }
         return AuthenticatedNetworkContainer(
             engine = mockEngine,
-<<<<<<< HEAD
-            sessionCredentials = SESSION,
-=======
-            sessionDTO = testCredentials,
->>>>>>> 62ac9953
+            sessionDTO = SESSION,
             backendConfig = TEST_BACKEND_CONFIG
         ).authenticatedHttpClient
     }
@@ -125,11 +121,7 @@
         }
         return AuthenticatedNetworkContainer(
             engine = mockEngine,
-<<<<<<< HEAD
-            sessionCredentials = SESSION,
-=======
-            sessionDTO = testCredentials,
->>>>>>> 62ac9953
+            sessionDTO = SESSION,
             backendConfig = TEST_BACKEND_CONFIG
         ).authenticatedHttpClient
     }
