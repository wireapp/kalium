--- conflicted
+++ resolved
@@ -34,10 +34,10 @@
 import kotlin.test.fail
 
 class TestSessionManager : SessionManager {
-    private val serverConfig = TEST_BACKEND_CONFIG.links
+    private val serverConfig = TEST_BACKEND_CONFIG
     private var session = testCredentials
 
-    override fun session(): Pair<SessionDTO, ServerConfigDTO.Links> = Pair(session, serverConfig)
+    override fun session(): Pair<SessionDTO, ServerConfigDTO> = Pair(session, serverConfig)
 
     override fun updateSession(newAccessTokenDTO: AccessTokenDTO, newRefreshTokenDTO: RefreshTokenDTO?): SessionDTO =
         SessionDTO(
@@ -95,8 +95,7 @@
         }
         return AuthenticatedNetworkContainer(
             engine = mockEngine,
-            sessionManager = TEST_SESSION_NAMAGER,
-            serverMetaDataManager = TestServerMetaDataManager()
+            sessionManager = TEST_SESSION_NAMAGER
         ).networkClient
     }
 
@@ -106,8 +105,7 @@
         }
         return AuthenticatedNetworkContainer(
             engine = mockEngine,
-            sessionManager = TEST_SESSION_NAMAGER,
-            serverMetaDataManager = TestServerMetaDataManager()
+            sessionManager = TEST_SESSION_NAMAGER
         ).websocketClient
     }
 
@@ -132,11 +130,7 @@
         headers: Map<String, String>?
     ): UnauthenticatedNetworkClient {
 
-<<<<<<< HEAD
-        val mockEngine = createMockEngin(responseBody, statusCode, assertion, headers)
-=======
         val mockEngine = createMockEngine(responseBody, statusCode, assertion, headers)
->>>>>>> a6f41a00
 
         return UnauthenticatedNetworkContainer(
             backendLinks = TEST_BACKEND.links,
@@ -193,11 +187,7 @@
         assertion: (HttpRequestData.() -> Unit) = {},
         headers: Map<String, String>? = null
     ): AuthenticatedNetworkClient {
-<<<<<<< HEAD
-        val mockEngine = createMockEngin(
-=======
         val mockEngine = createMockEngine(
->>>>>>> a6f41a00
             ByteReadChannel(responseBody),
             statusCode,
             assertion,
@@ -205,12 +195,7 @@
         )
         return AuthenticatedNetworkContainer(
             engine = mockEngine,
-<<<<<<< HEAD
-            sessionManager = TEST_SESSION_NAMAGER,
-            serverMetaDataManager = TestServerMetaDataManager()
-=======
             sessionManager = TEST_SESSION_NAMAGER
->>>>>>> a6f41a00
         ).networkClient
     }
 
@@ -228,11 +213,7 @@
         assertion: (HttpRequestData.() -> Unit) = {},
         headers: Map<String, String>? = null
     ): UnboundNetworkClient {
-<<<<<<< HEAD
-        val mockEngine = createMockEngin(
-=======
         val mockEngine = createMockEngine(
->>>>>>> a6f41a00
             ByteReadChannel(responseBody),
             statusCode,
             assertion,
@@ -242,11 +223,7 @@
     }
 
 
-<<<<<<< HEAD
-    private fun createMockEngin(
-=======
     private fun createMockEngine(
->>>>>>> a6f41a00
         responseBody: ByteReadChannel,
         statusCode: HttpStatusCode,
         assertion: (HttpRequestData.() -> Unit) = {},
