package com.wire.kalium.api.tools.json.api.user.details

import com.wire.kalium.api.ApiTest
import com.wire.kalium.api.tools.json.model.QualifiedHandleSample
import com.wire.kalium.api.tools.json.model.QualifiedIDSamples
import com.wire.kalium.network.api.user.details.ListUserRequest
import com.wire.kalium.network.api.user.details.UserDetailsApi
import com.wire.kalium.network.api.user.details.UserDetailsApiImpl
import com.wire.kalium.network.api.user.details.qualifiedHandles
import com.wire.kalium.network.api.user.details.qualifiedIds
import com.wire.kalium.network.tools.KtxSerializer
import com.wire.kalium.network.utils.isSuccessful
import io.ktor.http.HttpStatusCode
import kotlinx.coroutines.ExperimentalCoroutinesApi
import kotlinx.coroutines.test.runTest
import kotlinx.serialization.encodeToString
import kotlin.test.Test

@ExperimentalCoroutinesApi
class UserDetailsApiTest : ApiTest {

    @Test
    fun givenListOfQualifiedIds_whenGettingListOfUsers_thenBodyShouldSerializeCorrectly() = runTest {
        val params = ListUserRequest.qualifiedIds(listOf(QualifiedIDSamples.one, QualifiedIDSamples.two))
        val expectedRequestBody = KtxSerializer.json.encodeToString(params)
        val networkClient = mockAuthenticatedNetworkClient(
            ListUsersRequestJson.validIdsJsonProvider.rawJson,
            statusCode = HttpStatusCode.Created,
            assertion = {
                assertPost()
                assertJson()
                assertNoQueryParams()
                assertPathEqual(PATH_LIST_USERS)
                assertBodyContent(expectedRequestBody)
            }
        )
<<<<<<< HEAD
        val userDetailsApi: UserDetailsApi = UserDetailsApiImpl(httpClient)
=======
        val userDetailsApi: UserDetailsApi = UserDetailsApiImpl(networkClient)
>>>>>>> 5c4bca64

        userDetailsApi.getMultipleUsers(params)
    }

    @Test
    fun givenListOfQualifiedHandles_whenGettingListOfUsers_thenBodyShouldSerializeCorrectly() = runTest {
        val params = ListUserRequest.qualifiedHandles(listOf(QualifiedHandleSample.one, QualifiedHandleSample.two))
        val expectedRequestBody = KtxSerializer.json.encodeToString(params)
        val networkClient = mockAuthenticatedNetworkClient(
            ListUsersRequestJson.validIdsJsonProvider.rawJson,
            statusCode = HttpStatusCode.Created,
            assertion = {
                assertBodyContent(expectedRequestBody)
            }
        )
<<<<<<< HEAD
        val userDetailsApi: UserDetailsApi = UserDetailsApiImpl(httpClient)
=======
        val userDetailsApi: UserDetailsApi = UserDetailsApiImpl(networkClient)
>>>>>>> 5c4bca64

        userDetailsApi.getMultipleUsers(params)
    }

    @Test
    fun givenAValidRequest_whenGettingListOfUsers_thenCorrectHttpHeadersAndMethodShouldBeUsed() = runTest {
        val networkClient = mockAuthenticatedNetworkClient(
            ListUsersRequestJson.validIdsJsonProvider.rawJson,
            statusCode = HttpStatusCode.Created,
            assertion = {
                assertPost()
                assertJson()
                assertNoQueryParams()
                assertPathEqual(PATH_LIST_USERS)
            }
        )
<<<<<<< HEAD
        val userDetailsApi: UserDetailsApi = UserDetailsApiImpl(httpClient)
=======
        val userDetailsApi: UserDetailsApi = UserDetailsApiImpl(networkClient)
>>>>>>> 5c4bca64

        userDetailsApi.getMultipleUsers(ListUserRequest.qualifiedIds(listOf()))
    }

    @Test
    fun givenAUserId_whenInvokingUserInfo_thenShouldConfigureTheRequestOkAndReturnAResultWithData() = runTest {
<<<<<<< HEAD
        val httpClient = mockAuthenticatedHttpClient(
=======
        val httpClient = mockAuthenticatedNetworkClient(
>>>>>>> 5c4bca64
            ListUsersRequestJson.validIdsJsonProvider.rawJson,
            statusCode = HttpStatusCode.OK,
            assertion = {
                assertGet()
                assertJson()
                assertPathEqual("$PATH_USERS/${QualifiedIDSamples.one.domain}/${QualifiedIDSamples.one.value}")
            }
        )
        val userDetailsApi: UserDetailsApi = UserDetailsApiImpl(httpClient)

        val result = userDetailsApi.getUserInfo(QualifiedIDSamples.one)
        result.isSuccessful()
    }

    private companion object {
        const val PATH_LIST_USERS = "/list-users"
        const val PATH_USERS = "/users"
    }
}
<|MERGE_RESOLUTION|>--- conflicted
+++ resolved
@@ -34,11 +34,7 @@
                 assertBodyContent(expectedRequestBody)
             }
         )
-<<<<<<< HEAD
-        val userDetailsApi: UserDetailsApi = UserDetailsApiImpl(httpClient)
-=======
         val userDetailsApi: UserDetailsApi = UserDetailsApiImpl(networkClient)
->>>>>>> 5c4bca64
 
         userDetailsApi.getMultipleUsers(params)
     }
@@ -54,11 +50,7 @@
                 assertBodyContent(expectedRequestBody)
             }
         )
-<<<<<<< HEAD
-        val userDetailsApi: UserDetailsApi = UserDetailsApiImpl(httpClient)
-=======
         val userDetailsApi: UserDetailsApi = UserDetailsApiImpl(networkClient)
->>>>>>> 5c4bca64
 
         userDetailsApi.getMultipleUsers(params)
     }
@@ -75,22 +67,14 @@
                 assertPathEqual(PATH_LIST_USERS)
             }
         )
-<<<<<<< HEAD
-        val userDetailsApi: UserDetailsApi = UserDetailsApiImpl(httpClient)
-=======
         val userDetailsApi: UserDetailsApi = UserDetailsApiImpl(networkClient)
->>>>>>> 5c4bca64
 
         userDetailsApi.getMultipleUsers(ListUserRequest.qualifiedIds(listOf()))
     }
 
     @Test
     fun givenAUserId_whenInvokingUserInfo_thenShouldConfigureTheRequestOkAndReturnAResultWithData() = runTest {
-<<<<<<< HEAD
-        val httpClient = mockAuthenticatedHttpClient(
-=======
         val httpClient = mockAuthenticatedNetworkClient(
->>>>>>> 5c4bca64
             ListUsersRequestJson.validIdsJsonProvider.rawJson,
             statusCode = HttpStatusCode.OK,
             assertion = {
