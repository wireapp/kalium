/*
 * Wire
 * Copyright (C) 2023 Wire Swiss GmbH
 *
 * This program is free software: you can redistribute it and/or modify
 * it under the terms of the GNU General Public License as published by
 * the Free Software Foundation, either version 3 of the License, or
 * (at your option) any later version.
 *
 * This program is distributed in the hope that it will be useful,
 * but WITHOUT ANY WARRANTY; without even the implied warranty of
 * MERCHANTABILITY or FITNESS FOR A PARTICULAR PURPOSE. See the
 * GNU General Public License for more details.
 *
 * You should have received a copy of the GNU General Public License
 * along with this program. If not, see http://www.gnu.org/licenses/.
 */

@file:Suppress("MatchingDeclarationName")

package com.wire.kalium.network

import com.wire.kalium.network.api.base.model.ProxyCredentialsDTO
import com.wire.kalium.network.session.CertificatePinning
import com.wire.kalium.network.tools.ServerConfigDTO
import com.wire.kalium.network.tools.isProxyRequired
import io.ktor.client.engine.HttpClientEngine
import io.ktor.client.engine.okhttp.OkHttp
import okhttp3.CertificatePinner
import okhttp3.ConnectionSpec
import okhttp3.OkHttpClient
import java.net.Authenticator
import java.net.InetSocketAddress
import java.net.PasswordAuthentication
import java.net.Proxy
import java.security.SecureRandom
import java.security.cert.X509Certificate
import javax.net.ssl.SSLContext
import javax.net.ssl.TrustManager
import javax.net.ssl.X509TrustManager

actual fun defaultHttpEngine(
    serverConfigDTOApiProxy: ServerConfigDTO.ApiProxy?,
    proxyCredentials: ProxyCredentialsDTO?,
    ignoreSSLCertificates: Boolean,
    certificatePinning: CertificatePinning
): HttpClientEngine = OkHttp.create {
<<<<<<< HEAD
    OkHttpSingleton.createNew {
        if (certificatePinning.isNotEmpty() && !ignoreSSLCertificates) {
=======
    OkhttpClientFactory {
        if (certificatePinning.isNotEmpty()) {
>>>>>>> 568fde89
            val certPinner = CertificatePinner.Builder().apply {
                certificatePinning.forEach { (cert, hosts) ->
                    hosts.forEach { host ->
                        add(host, cert)
                    }
                }
            }.build()
            certificatePinner(certPinner)
        }

        if (ignoreSSLCertificates) ignoreAllSSLErrors()

        if (isProxyRequired(serverConfigDTOApiProxy)) {
            if (serverConfigDTOApiProxy?.needsAuthentication == true) {
                if (proxyCredentials == null) error("Credentials does not exist")
                with(proxyCredentials) {
                    Authenticator.setDefault(object : Authenticator() {
                        override fun getPasswordAuthentication(): PasswordAuthentication {
                            return PasswordAuthentication(username, password?.toCharArray())
                        }
                    })
                }
            }

            val proxy = Proxy(
                Proxy.Type.SOCKS,
                InetSocketAddress.createUnresolved(serverConfigDTOApiProxy?.host, serverConfigDTOApiProxy!!.port)
            )

            proxy(proxy)
        }

    }.also {
        preconfigured = it
        webSocketFactory = KaliumWebSocketFactory(it)
    }
}

private fun OkHttpClient.Builder.ignoreAllSSLErrors() {
    val naiveTrustManager = object : X509TrustManager {
        override fun getAcceptedIssuers(): Array<X509Certificate> = arrayOf()
        override fun checkClientTrusted(certs: Array<X509Certificate>, authType: String) = Unit
        override fun checkServerTrusted(certs: Array<X509Certificate>, authType: String) = Unit
    }

    val insecureSocketFactory = SSLContext.getInstance("SSL").apply {
        val trustAllCerts = arrayOf<TrustManager>(naiveTrustManager)
        init(null, trustAllCerts, SecureRandom())
    }.socketFactory

    sslSocketFactory(insecureSocketFactory, naiveTrustManager)
    hostnameVerifier { _, _ -> true }
}

fun supportedConnectionSpecs(): List<ConnectionSpec> {
    val wireSpec = ConnectionSpec.Builder(ConnectionSpec.RESTRICTED_TLS).build()
    return listOf(wireSpec, ConnectionSpec.CLEARTEXT)
}<|MERGE_RESOLUTION|>--- conflicted
+++ resolved
@@ -45,13 +45,8 @@
     ignoreSSLCertificates: Boolean,
     certificatePinning: CertificatePinning
 ): HttpClientEngine = OkHttp.create {
-<<<<<<< HEAD
-    OkHttpSingleton.createNew {
+    OkhttpClientFactory {
         if (certificatePinning.isNotEmpty() && !ignoreSSLCertificates) {
-=======
-    OkhttpClientFactory {
-        if (certificatePinning.isNotEmpty()) {
->>>>>>> 568fde89
             val certPinner = CertificatePinner.Builder().apply {
                 certificatePinning.forEach { (cert, hosts) ->
                     hosts.forEach { host ->
