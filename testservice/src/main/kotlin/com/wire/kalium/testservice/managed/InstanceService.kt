--- conflicted
+++ resolved
@@ -177,11 +177,7 @@
                         }
                     }
                     log.info("Instance $id: Device ${instance.clientId} deleted")
-<<<<<<< HEAD
-                    runBlocking { logout(LogoutReason.SELF_HARD_LOGOUT) }
-=======
                     runBlocking { logout(LogoutReason.SELF_SOFT_LOGOUT) }
->>>>>>> 691f5641
                 }
             }
             log.info("Instance $id: Delete sessions in preference file")
