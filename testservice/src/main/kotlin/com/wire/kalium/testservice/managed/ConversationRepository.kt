package com.wire.kalium.testservice.managed

import com.wire.kalium.logic.StorageFailure
import com.wire.kalium.logic.data.id.ConversationId
import com.wire.kalium.logic.data.message.Message
import com.wire.kalium.logic.feature.asset.SendAssetMessageResult
import com.wire.kalium.logic.feature.conversation.GetConversationsUseCase
import com.wire.kalium.logic.feature.debug.BrokenState
import com.wire.kalium.logic.feature.debug.SendBrokenAssetMessageResult
import com.wire.kalium.logic.feature.session.CurrentSessionResult
import com.wire.kalium.logic.functional.isLeft
import com.wire.kalium.logic.functional.onFailure
import com.wire.kalium.testservice.models.Instance
import kotlinx.coroutines.flow.first
import kotlinx.coroutines.runBlocking
import org.slf4j.LoggerFactory
import java.io.File
import java.io.FileOutputStream
import java.nio.file.Files
import java.util.Base64
import javax.ws.rs.WebApplicationException
import okio.Path.Companion.toOkioPath

sealed class ConversationRepository {

    companion object {
        private val log = LoggerFactory.getLogger(ConversationRepository::class.java.name)

        fun deleteConversation(
            instance: Instance,
            conversationId: ConversationId,
            messageId: String,
            deleteForEveryone: Boolean
        ) {
            instance.coreLogic?.globalScope {
                val result = session.currentSession()
                if (result is CurrentSessionResult.Success) {
                    instance.coreLogic.sessionScope(result.accountInfo.userId) {
                        log.info("Instance ${instance.instanceId}: Delete message everywhere")
                        runBlocking {
                            messages.deleteMessage(conversationId, messageId, deleteForEveryone)
                        }
                    }
                }
            }
        }

        fun sendReaction(
            instance: Instance,
            conversationId: ConversationId,
            originalMessageId: String,
            type: String
        ) {
            instance.coreLogic?.globalScope {
                val result = session.currentSession()
                if (result is CurrentSessionResult.Success) {
                    instance.coreLogic.sessionScope(result.accountInfo.userId) {
                        log.info("Instance ${instance.instanceId}: Send reaction $type")
                        runBlocking {
                            messages.toggleReaction(conversationId, originalMessageId, type)
                        }
                    }
                }
            }
        }

        fun sendTextMessage(instance: Instance, conversationId: ConversationId, text: String?) {
            instance.coreLogic?.globalScope {
                val result = session.currentSession()
                if (result is CurrentSessionResult.Success) {
                    instance.coreLogic.sessionScope(result.accountInfo.userId) {
                        text?.let {
                            log.info("Instance ${instance.instanceId}: Send text message '$text'")
                            runBlocking {
                                val sendResult = messages.sendTextMessage(conversationId, text)
                                if (sendResult.isLeft()) {
                                    throw WebApplicationException(
                                        "Instance ${instance.instanceId}: Sending failed with ${sendResult.value}"
                                    )
                                }
                            }
                        }
                    }
                }
            }
        }

        fun sendPing(instance: Instance, conversationId: ConversationId) {
            instance.coreLogic?.globalScope {
                val result = session.currentSession()
                if (result is CurrentSessionResult.Success) {
                    instance.coreLogic.sessionScope(result.accountInfo.userId) {
                        log.info("Instance ${instance.instanceId}: Send ping")
                        runBlocking {
                            messages.sendKnock(conversationId, false)
                        }
                    }
                }
            }
        }

        fun getMessages(instance: Instance, conversationId: ConversationId): List<Message> {
            instance.coreLogic?.globalScope {
                val result = session.currentSession()
                if (result is CurrentSessionResult.Success) {
                    instance.coreLogic.sessionScope(result.accountInfo.userId) {
                        val recentMessages = runBlocking {
                            log.info("Instance ${instance.instanceId}: Get recent messages...")
                            messages.getRecentMessages(conversationId).first()
                        }
                        return recentMessages
                    }
                }
            }
            throw WebApplicationException("Instance ${instance.instanceId}: Could not get recent messages")
        }

        @Suppress("LongParameterList", "LongMethod", "ThrowsCount")
        fun sendFile(
            instance: Instance,
            conversationId: ConversationId,
            data: String,
            fileName: String,
            type: String,
            invalidHash: Boolean,
            otherAlgorithm: Boolean,
            otherHash: Boolean
        ) {
            val temp: File = Files.createTempFile("asset", ".data").toFile()
            val byteArray = Base64.getDecoder().decode(data)
            FileOutputStream(temp).use { outputStream -> outputStream.write(byteArray) }
            log.info("Instance ${instance.instanceId}: Send file $fileName")
            instance.coreLogic?.globalScope {
                val result = session.currentSession()
                if (result is CurrentSessionResult.Success) {
                    instance.coreLogic.sessionScope(result.accountInfo.userId) {
                        runBlocking {
                            log.info("Instance ${instance.instanceId}: Wait until alive")
                            if (syncManager.isSlowSyncOngoing()) {
                                log.info("Instance ${instance.instanceId}: Slow sync is ongoing")
                            }
                            syncManager.waitUntilLiveOrFailure().onFailure {
                                log.info("Instance ${instance.instanceId}: Sync failed with $it")
                            }
                            log.info("Instance ${instance.instanceId}: List conversations:")
                            val convos = conversations.getConversations()
                            if (convos is GetConversationsUseCase.Result.Success) {
                                for (convo in convos.convFlow.first()) {
                                    log.info("${convo.name} (${convo.id})")
                                }
                            }
                            val sendResult = if (invalidHash || otherAlgorithm || otherHash) {
                                val brokenState = BrokenState(invalidHash, otherHash, otherAlgorithm)
                                @Suppress("IMPLICIT_CAST_TO_ANY")
                                debug.sendBrokenAssetMessage(
<<<<<<< HEAD
                                    conversationId,
                                    temp.toOkioPath(),
                                    byteArray.size.toLong(),
                                    fileName,
                                    type,
                                    brokenState
                                )
=======
                                   conversationId,
                                   temp.toOkioPath(),
                                   byteArray.size.toLong(),
                                   fileName,
                                   type,
                                   brokenState
                               )
>>>>>>> 691f5641
                            } else {
                                @Suppress("IMPLICIT_CAST_TO_ANY")
                                messages.sendAssetMessage(
                                    conversationId,
                                    temp.toOkioPath(),
                                    byteArray.size.toLong(),
                                    fileName,
                                    type,
                                    null,
                                    null
                                )
                            }
                            when (sendResult) {
                                is SendAssetMessageResult.Failure -> {
                                    if (sendResult.coreFailure is StorageFailure.Generic) {
                                        val rootCause = (sendResult.coreFailure as StorageFailure.Generic).rootCause.message
                                        throw WebApplicationException(
                                            "Instance ${instance.instanceId}: Sending failed with $rootCause"
                                        )
                                    } else {
                                        throw WebApplicationException("Instance ${instance.instanceId}: Sending file $fileName failed")
                                    }
                                }

                                is SendBrokenAssetMessageResult.Failure -> {
                                    throw WebApplicationException("Instance ${instance.instanceId}: Sending broken file $fileName failed")
                                }

                                else -> {
                                    log.info("Instance ${instance.instanceId}: Sending file $fileName was successful")
                                }
                            }
                        }
                    }
                }
            }
        }

        @Suppress("LongParameterList")
        fun sendImage(
            instance: Instance,
            conversationId: ConversationId,
            data: String,
            type: String,
            width: Int,
            height: Int
        ) {
            val temp: File = Files.createTempFile("asset", ".data").toFile()
            val byteArray = Base64.getDecoder().decode(data)
            FileOutputStream(temp).use { outputStream -> outputStream.write(byteArray) }

            instance.coreLogic?.globalScope {
                val result = session.currentSession()
                if (result is CurrentSessionResult.Success) {
                    instance.coreLogic.sessionScope(result.accountInfo.userId) {
                        log.info("Instance ${instance.instanceId}: Send file")
                        runBlocking {
                            log.info("Instance ${instance.instanceId}: Wait until alive")
                            if (syncManager.isSlowSyncOngoing()) {
                                log.info("Instance ${instance.instanceId}: Slow sync is ongoing")
                            }
                            syncManager.waitUntilLiveOrFailure().onFailure {
                                log.info("Instance ${instance.instanceId}: Sync failed with $it")
                            }
                            log.info("Instance ${instance.instanceId}: List conversations:")
                            val convos = conversations.getConversations()
                            if (convos is GetConversationsUseCase.Result.Success) {
                                for (convo in convos.convFlow.first()) {
                                    log.info("${convo.name} (${convo.id})")
                                }
                            }
                            val sendResult = messages.sendAssetMessage(
                                conversationId,
                                temp.toOkioPath(),
                                byteArray.size.toLong(),
                                "image", type,
                                width,
                                height
                            )
                            if (sendResult is SendAssetMessageResult.Failure) {
                                if (sendResult.coreFailure is StorageFailure.Generic) {
                                    val rootCause = (sendResult.coreFailure as StorageFailure.Generic).rootCause.message
                                    throw WebApplicationException(
                                        "Instance ${instance.instanceId}: Sending failed with $rootCause"
                                    )
                                } else {
                                    throw WebApplicationException("Instance ${instance.instanceId}: Sending failed")
                                }
                            }
                        }
                    }
                }
            }
        }
    }
}<|MERGE_RESOLUTION|>--- conflicted
+++ resolved
@@ -153,15 +153,6 @@
                                 val brokenState = BrokenState(invalidHash, otherHash, otherAlgorithm)
                                 @Suppress("IMPLICIT_CAST_TO_ANY")
                                 debug.sendBrokenAssetMessage(
-<<<<<<< HEAD
-                                    conversationId,
-                                    temp.toOkioPath(),
-                                    byteArray.size.toLong(),
-                                    fileName,
-                                    type,
-                                    brokenState
-                                )
-=======
                                    conversationId,
                                    temp.toOkioPath(),
                                    byteArray.size.toLong(),
@@ -169,7 +160,6 @@
                                    type,
                                    brokenState
                                )
->>>>>>> 691f5641
                             } else {
                                 @Suppress("IMPLICIT_CAST_TO_ANY")
                                 messages.sendAssetMessage(
