/*
 * Wire
 * Copyright (C) 2024 Wire Swiss GmbH
 *
 * This program is free software: you can redistribute it and/or modify
 * it under the terms of the GNU General Public License as published by
 * the Free Software Foundation, either version 3 of the License, or
 * (at your option) any later version.
 *
 * This program is distributed in the hope that it will be useful,
 * but WITHOUT ANY WARRANTY; without even the implied warranty of
 * MERCHANTABILITY or FITNESS FOR A PARTICULAR PURPOSE. See the
 * GNU General Public License for more details.
 *
 * You should have received a copy of the GNU General Public License
 * along with this program. If not, see http://www.gnu.org/licenses/.
 */

package com.wire.kalium.testservice.managed

import com.wire.kalium.logic.StorageFailure
import com.wire.kalium.logic.data.id.ConversationId
import com.wire.kalium.logic.data.message.Message
import com.wire.kalium.logic.data.message.mention.MessageMention
import com.wire.kalium.logic.data.message.receipt.ReceiptType
import com.wire.kalium.logic.feature.asset.ScheduleNewAssetMessageResult
import com.wire.kalium.logic.feature.conversation.ClearConversationContentUseCase
import com.wire.kalium.logic.feature.debug.BrokenState
import com.wire.kalium.logic.feature.debug.SendBrokenAssetMessageResult
import com.wire.kalium.logic.data.message.SelfDeletionTimer
<<<<<<< HEAD
import com.wire.kalium.logic.data.message.linkpreview.MessageLinkPreview
=======
import com.wire.kalium.logic.data.user.UserId
import com.wire.kalium.logic.feature.message.composite.SendButtonActionConfirmationMessageUseCase
import com.wire.kalium.logic.feature.message.composite.SendButtonActionMessageUseCase
>>>>>>> ee728663
import com.wire.kalium.logic.feature.session.CurrentSessionResult
import com.wire.kalium.logic.functional.fold
import com.wire.kalium.logic.functional.onFailure
import com.wire.kalium.testservice.models.Instance
import com.wire.kalium.testservice.models.SendTextResponse
import kotlinx.coroutines.flow.first
import okio.Path.Companion.toOkioPath
import org.slf4j.LoggerFactory
import java.io.File
import java.io.FileOutputStream
import java.nio.file.Files
import java.util.Base64
import java.util.Collections
import javax.ws.rs.WebApplicationException
import javax.ws.rs.core.Response
import kotlin.time.DurationUnit
import kotlin.time.toDuration

sealed class ConversationRepository {

    @Suppress("TooManyFunctions")
    companion object {
        private val log = LoggerFactory.getLogger(ConversationRepository::class.java.name)

        suspend fun clearConversation(
            instance: Instance,
            conversationId: ConversationId,
        ): Response = instance.coreLogic.globalScope {
            when (val session = session.currentSession()) {
                is CurrentSessionResult.Success -> {
                    instance.coreLogic.sessionScope(session.accountInfo.userId) {
                        log.info("Instance ${instance.instanceId}: Clear conversation content")
                        when (val result = conversations.clearConversationContent(conversationId)) {
                            is ClearConversationContentUseCase.Result.Failure ->
                                Response.status(Response.Status.INTERNAL_SERVER_ERROR).entity(result).build()

                            is ClearConversationContentUseCase.Result.Success ->
                                Response.status(Response.Status.OK).build()
                        }
                    }
                }

                is CurrentSessionResult.Failure -> {
                    Response.status(Response.Status.INTERNAL_SERVER_ERROR).entity("Session failure").build()
                }
            }
        }

        suspend fun deleteConversation(
            instance: Instance,
            conversationId: ConversationId,
            messageId: String,
            deleteForEveryone: Boolean
        ): Response = instance.coreLogic.globalScope {
            when (val session = session.currentSession()) {
                is CurrentSessionResult.Success -> {
                    instance.coreLogic.sessionScope(session.accountInfo.userId) {
                        log.info("Instance ${instance.instanceId}: Delete message everywhere")
                        messages.deleteMessage(conversationId, messageId, deleteForEveryone).fold({
                            Response.status(Response.Status.INTERNAL_SERVER_ERROR).entity(it).build()
                        }, {
                            Response.status(Response.Status.OK).build()
                        })
                    }
                }

                is CurrentSessionResult.Failure -> {
                    Response.status(Response.Status.INTERNAL_SERVER_ERROR).entity("Session failure").build()
                }
            }
        }

        suspend fun sendConfirmation(instance: Instance, conversationId: ConversationId, type: ReceiptType, messageId: String): Response =
            instance.coreLogic.globalScope {
                when (val session = session.currentSession()) {
                    is CurrentSessionResult.Success -> {
                        instance.coreLogic.sessionScope(session.accountInfo.userId) {
                            log.info("Instance ${instance.instanceId}: Send $type confirmation")
                            debug.sendConfirmation(conversationId, type, messageId, listOf()).fold({
                                Response.status(Response.Status.INTERNAL_SERVER_ERROR)
                                    .entity("Instance ${instance.instanceId}: $it").build()
                            }, {
                                Response.status(Response.Status.OK).build()
                            })
                        }
                    }

                    is CurrentSessionResult.Failure -> {
                        Response.status(Response.Status.INTERNAL_SERVER_ERROR).entity("Session failure").build()
                    }
                }
            }

        suspend fun sendButtonAction(
            instance: Instance,
            conversationId: ConversationId,
            referenceMessageId: String,
            buttonId: String
        ): Response = instance.coreLogic.globalScope {
            when (val session = session.currentSession()) {
                is CurrentSessionResult.Success -> {
                    instance.coreLogic.sessionScope(session.accountInfo.userId) {
                        log.info("Instance ${instance.instanceId}: Send button action for button $buttonId")
                        when (val result = messages.sendButtonActionMessage(conversationId, referenceMessageId, buttonId)) {
                            is SendButtonActionMessageUseCase.Result.Failure ->
                                Response.status(Response.Status.INTERNAL_SERVER_ERROR).entity(result).build()

                            else -> {
                                Response.status(Response.Status.OK)
                                    .entity(SendTextResponse(instance.instanceId, "", "")).build()
                            }
                        }
                    }
                }

                is CurrentSessionResult.Failure -> {
                    Response.status(Response.Status.INTERNAL_SERVER_ERROR).entity("Session failure").build()
                }
            }
        }

        suspend fun sendButtonActionConfirmation(
            instance: Instance,
            conversationId: ConversationId,
            referenceMessageId: String,
            buttonId: String,
            userIds: List<UserId>
        ): Response = instance.coreLogic.globalScope {
            when (val session = session.currentSession()) {
                is CurrentSessionResult.Success -> {
                    instance.coreLogic.sessionScope(session.accountInfo.userId) {
                        log.info("Instance ${instance.instanceId}: Send button action confirmation for button $buttonId")
                        when (val result = messages.sendButtonActionConfirmationMessage(
                            conversationId,
                            referenceMessageId,
                            buttonId,
                            userIds
                        )) {
                            is SendButtonActionConfirmationMessageUseCase.Result.Failure -> Response
                                .status(Response.Status.INTERNAL_SERVER_ERROR).entity(result).build()

                            else -> {
                                Response.status(Response.Status.OK).entity(SendTextResponse(instance.instanceId, "", "")).build()
                            }
                        }
                    }
                }

                is CurrentSessionResult.Failure -> {
                    Response.status(Response.Status.INTERNAL_SERVER_ERROR).entity("Session failure").build()
                }
            }
        }

        suspend fun sendReaction(
            instance: Instance,
            conversationId: ConversationId,
            originalMessageId: String,
            type: String
        ): Response = instance.coreLogic.globalScope {
            when (val session = session.currentSession()) {
                is CurrentSessionResult.Success -> {
                    instance.coreLogic.sessionScope(session.accountInfo.userId) {
                        log.info("Instance ${instance.instanceId}: Send reaction $type")
                        messages.toggleReaction(conversationId, originalMessageId, type).fold({
                            Response.status(Response.Status.INTERNAL_SERVER_ERROR).entity(it).build()
                        }, {
                            Response.status(Response.Status.OK)
                                .entity(SendTextResponse(instance.instanceId, "", "")).build()
                        })
                    }
                }

                is CurrentSessionResult.Failure -> {
                    Response.status(Response.Status.INTERNAL_SERVER_ERROR).entity("Session failure").build()
                }
            }
        }

        @Suppress("LongParameterList")
        suspend fun sendTextMessage(
            instance: Instance,
            conversationId: ConversationId,
            text: String?,
            linkPreviews: List<MessageLinkPreview> = emptyList(),
            mentions: List<MessageMention>,
            messageTimer: Int?,
            quotedMessageId: String?,
            buttons: List<String> = listOf()
        ): Response = instance.coreLogic.globalScope {
            return when (val session = session.currentSession()) {
                is CurrentSessionResult.Success -> {
                    instance.coreLogic.sessionScope(session.accountInfo.userId) {
                        if (text != null) {
                            setMessageTimer(instance, conversationId, messageTimer)
                            log.info("Instance ${instance.instanceId}: Send text message '$text'")
<<<<<<< HEAD
                            messages.sendTextMessage(
                                conversationId, text, linkPreviews, mentions, quotedMessageId
                            ).fold({
=======
                            val result = if (buttons.isEmpty()) {
                                messages.sendTextMessage(
                                    conversationId, text, mentions, quotedMessageId
                                )
                            } else {
                                messages.sendButtonMessage(
                                    conversationId, text, mentions, quotedMessageId, buttons
                                )
                            }
                            result.fold({
>>>>>>> ee728663
                                Response.status(Response.Status.INTERNAL_SERVER_ERROR).entity(it).build()
                            }, {
                                Response.status(Response.Status.OK)
                                    .entity(SendTextResponse(instance.instanceId, "", "")).build()
                            })
                        } else {
                            Response.status(Response.Status.EXPECTATION_FAILED).entity("No text to send").build()
                        }
                    }
                }

                is CurrentSessionResult.Failure -> {
                    Response.status(Response.Status.INTERNAL_SERVER_ERROR).entity("Session failure").build()
                }
            }
        }

        @Suppress("LongParameterList")
        suspend fun updateTextMessage(
            instance: Instance,
            conversationId: ConversationId,
            text: String?,
            mentions: List<MessageMention>,
            firstMessageId: String,
            messageTimer: Int?
        ): Response = instance.coreLogic.globalScope {
            return when (val session = session.currentSession()) {
                is CurrentSessionResult.Success -> {
                    instance.coreLogic.sessionScope(session.accountInfo.userId) {
                        if (text != null) {
                            setMessageTimer(instance, conversationId, messageTimer)
                            log.info("Instance ${instance.instanceId}: Send text message '$text'")
                            messages.sendEditTextMessage(
                                conversationId, firstMessageId, text, mentions
                            ).fold({
                                Response.status(Response.Status.INTERNAL_SERVER_ERROR).entity(it).build()
                            }, {
                                Response.status(Response.Status.OK)
                                    .entity(SendTextResponse(instance.instanceId, "", "")).build()
                            })
                        } else {
                            Response.status(Response.Status.EXPECTATION_FAILED).entity("No text to send").build()
                        }
                    }
                }

                is CurrentSessionResult.Failure -> {
                    Response.status(Response.Status.INTERNAL_SERVER_ERROR).entity("Session failure").build()
                }
            }
        }

        @Suppress("LongParameterList")
        suspend fun sendLocation(
            instance: Instance,
            conversationId: ConversationId,
            latitude: Float,
            longitude: Float,
            name: String,
            zoom: Int,
            messageTimer: Int?
        ): Response = instance.coreLogic.globalScope {
            when (val session = session.currentSession()) {
                is CurrentSessionResult.Success -> {
                    instance.coreLogic.sessionScope(session.accountInfo.userId) {
                        setMessageTimer(instance, conversationId, messageTimer)
                        log.info("Instance ${instance.instanceId}: Send ping")
                        messages.sendLocation(conversationId, latitude, longitude, name, zoom).fold({
                            Response.status(Response.Status.INTERNAL_SERVER_ERROR).entity(it).build()
                        }, {
                            Response.status(Response.Status.OK).build()
                        })
                    }
                }

                is CurrentSessionResult.Failure -> {
                    Response.status(Response.Status.INTERNAL_SERVER_ERROR).entity("Session failure").build()
                }
            }
        }

        suspend fun sendPing(instance: Instance, conversationId: ConversationId): Response = instance.coreLogic.globalScope {
            when (val session = session.currentSession()) {
                is CurrentSessionResult.Success -> {
                    instance.coreLogic.sessionScope(session.accountInfo.userId) {
                        log.info("Instance ${instance.instanceId}: Send ping")
                        messages.sendKnock(conversationId, false).fold({
                            Response.status(Response.Status.INTERNAL_SERVER_ERROR).entity(it).build()
                        }, {
                            Response.status(Response.Status.OK).build()
                        })
                    }
                }

                is CurrentSessionResult.Failure -> {
                    Response.status(Response.Status.INTERNAL_SERVER_ERROR).entity("Session failure").build()
                }
            }
        }

        suspend fun getMessages(instance: Instance, conversationId: ConversationId): List<Message> {
            instance.coreLogic.globalScope {
                when (val session = session.currentSession()) {
                    is CurrentSessionResult.Success -> {
                        instance.coreLogic.sessionScope(session.accountInfo.userId) {
                            log.info("Instance ${instance.instanceId}: Get recent messages...")
                            val messages = messages.getRecentMessages(conversationId).first()
                            // We need to reverse order of messages because ETS did the same
                            Collections.reverse(messages)
                            return messages
                        }
                    }

                    is CurrentSessionResult.Failure -> {
                        Response.status(Response.Status.INTERNAL_SERVER_ERROR).entity("Session failure").build()
                    }
                }
            }
            throw WebApplicationException("Instance ${instance.instanceId}: Could not get recent messages")
        }

        @Suppress("LongParameterList", "LongMethod", "ThrowsCount")
        suspend fun sendFile(
            instance: Instance,
            conversationId: ConversationId,
            data: String,
            fileName: String,
            type: String,
            messageTimer: Int?,
            invalidHash: Boolean,
            otherAlgorithm: Boolean,
            otherHash: Boolean
        ): Response {
            val temp: File = Files.createTempFile("asset", ".data").toFile()
            val byteArray = Base64.getDecoder().decode(data)
            FileOutputStream(temp).use { outputStream -> outputStream.write(byteArray) }
            log.info("Instance ${instance.instanceId}: Send file $fileName")
            instance.coreLogic.globalScope {
                return when (val session = session.currentSession()) {
                    is CurrentSessionResult.Success -> {
                        instance.coreLogic.sessionScope(session.accountInfo.userId) {

                            log.info("Instance ${instance.instanceId}: Wait until alive")
                            if (syncManager.isSlowSyncOngoing()) {
                                log.info("Instance ${instance.instanceId}: Slow sync is ongoing")
                            }
                            syncManager.waitUntilLiveOrFailure().onFailure {
                                log.info("Instance ${instance.instanceId}: Sync failed with $it")
                            }
                            setMessageTimer(instance, conversationId, messageTimer)
                            val sendResult = if (invalidHash || otherAlgorithm || otherHash) {
                                val brokenState = BrokenState(invalidHash, otherHash, otherAlgorithm)
                                @Suppress("IMPLICIT_CAST_TO_ANY")
                                debug.sendBrokenAssetMessage(
                                    conversationId,
                                    temp.toOkioPath(),
                                    byteArray.size.toLong(),
                                    fileName,
                                    type,
                                    brokenState
                                )
                            } else {
                                @Suppress("IMPLICIT_CAST_TO_ANY")
                                messages.sendAssetMessage(
                                    conversationId,
                                    temp.toOkioPath(),
                                    byteArray.size.toLong(),
                                    fileName,
                                    type,
                                    null,
                                    null,
                                    0L
                                )
                            }
                            when (sendResult) {
                                is ScheduleNewAssetMessageResult.Failure -> {
                                    if (sendResult.coreFailure is StorageFailure.Generic) {
                                        val rootCause = (sendResult.coreFailure as StorageFailure.Generic)
                                            .rootCause.message
                                        Response.status(Response.Status.INTERNAL_SERVER_ERROR)
                                            .entity("Instance ${instance.instanceId}: Sending failed with $rootCause")
                                            .build()
                                    } else {
                                        Response.status(Response.Status.INTERNAL_SERVER_ERROR)
                                            .entity("Instance ${instance.instanceId}: Sending file $fileName failed")
                                            .build()
                                    }
                                }

                                is SendBrokenAssetMessageResult.Failure -> {
                                    Response.status(Response.Status.INTERNAL_SERVER_ERROR)
                                        .entity("Instance ${instance.instanceId}: Sending broken file $fileName failed")
                                        .build()
                                }

                                else -> {
                                    log.info("Instance ${instance.instanceId}: Sending file $fileName was successful")
                                    Response.status(Response.Status.OK).build()
                                }
                            }
                        }
                    }

                    is CurrentSessionResult.Failure -> {
                        Response.status(Response.Status.INTERNAL_SERVER_ERROR).entity("Session failure").build()
                    }
                }

            }
        }

        @Suppress("LongParameterList")
        suspend fun sendImage(
            instance: Instance,
            conversationId: ConversationId,
            data: String,
            type: String,
            width: Int,
            height: Int,
            messageTimer: Int?
        ): Response {
            val temp: File = Files.createTempFile("asset", ".data").toFile()
            val byteArray = Base64.getDecoder().decode(data)
            FileOutputStream(temp).use { outputStream -> outputStream.write(byteArray) }

            instance.coreLogic.globalScope {
                return when (val session = session.currentSession()) {
                    is CurrentSessionResult.Success -> {
                        instance.coreLogic.sessionScope(session.accountInfo.userId) {
                            log.info("Instance ${instance.instanceId}: Send file")
                            log.info("Instance ${instance.instanceId}: Wait until alive")
                            if (syncManager.isSlowSyncOngoing()) {
                                log.info("Instance ${instance.instanceId}: Slow sync is ongoing")
                            }
                            syncManager.waitUntilLiveOrFailure().onFailure {
                                log.info("Instance ${instance.instanceId}: Sync failed with $it")
                            }
                            setMessageTimer(instance, conversationId, messageTimer)
                            val sendResult = messages.sendAssetMessage(
                                conversationId,
                                temp.toOkioPath(),
                                byteArray.size.toLong(),
                                "image", type,
                                width,
                                height,
                                0L
                            )
                            if (sendResult is ScheduleNewAssetMessageResult.Failure) {
                                if (sendResult.coreFailure is StorageFailure.Generic) {
                                    val rootCause = (sendResult.coreFailure as StorageFailure.Generic).rootCause.message
                                    throw WebApplicationException(
                                        "Instance ${instance.instanceId}: Sending failed with $rootCause"
                                    )
                                } else {
                                    throw WebApplicationException("Instance ${instance.instanceId}: Sending failed")
                                }
                            } else {
                                Response.status(Response.Status.OK).build()
                            }
                        }
                    }

                    is CurrentSessionResult.Failure -> {
                        Response.status(Response.Status.INTERNAL_SERVER_ERROR).entity("Session failure").build()
                    }
                }
            }
        }

        private suspend fun setMessageTimer(instance: Instance, conversationId: ConversationId, messageTimer: Int?) {
            instance.coreLogic.globalScope {
                when (val session = session.currentSession()) {
                    is CurrentSessionResult.Success -> {
                        instance.coreLogic.sessionScope(session.accountInfo.userId) {
                            val newSelfDeletionTimer = if (messageTimer != 0 && messageTimer != null) {
                                log.info("Instance ${instance.instanceId}: Enable self deletion timer")
                                SelfDeletionTimer.Enabled(messageTimer.toDuration(DurationUnit.MILLISECONDS))
                            } else {
                                log.info("Instance ${instance.instanceId}: Disable self deletion timer")
                                SelfDeletionTimer.Disabled
                            }
                            persistNewSelfDeletionStatus.invoke(conversationId, newSelfDeletionTimer)
                        }
                    }

                    is CurrentSessionResult.Failure -> {
                        Response.status(Response.Status.INTERNAL_SERVER_ERROR).entity("Session failure").build()
                    }
                }
            }
        }
    }
}<|MERGE_RESOLUTION|>--- conflicted
+++ resolved
@@ -28,13 +28,10 @@
 import com.wire.kalium.logic.feature.debug.BrokenState
 import com.wire.kalium.logic.feature.debug.SendBrokenAssetMessageResult
 import com.wire.kalium.logic.data.message.SelfDeletionTimer
-<<<<<<< HEAD
 import com.wire.kalium.logic.data.message.linkpreview.MessageLinkPreview
-=======
 import com.wire.kalium.logic.data.user.UserId
 import com.wire.kalium.logic.feature.message.composite.SendButtonActionConfirmationMessageUseCase
 import com.wire.kalium.logic.feature.message.composite.SendButtonActionMessageUseCase
->>>>>>> ee728663
 import com.wire.kalium.logic.feature.session.CurrentSessionResult
 import com.wire.kalium.logic.functional.fold
 import com.wire.kalium.logic.functional.onFailure
@@ -231,14 +228,9 @@
                         if (text != null) {
                             setMessageTimer(instance, conversationId, messageTimer)
                             log.info("Instance ${instance.instanceId}: Send text message '$text'")
-<<<<<<< HEAD
-                            messages.sendTextMessage(
-                                conversationId, text, linkPreviews, mentions, quotedMessageId
-                            ).fold({
-=======
                             val result = if (buttons.isEmpty()) {
                                 messages.sendTextMessage(
-                                    conversationId, text, mentions, quotedMessageId
+                                    conversationId, text, linkPreviews, mentions, quotedMessageId
                                 )
                             } else {
                                 messages.sendButtonMessage(
@@ -246,7 +238,6 @@
                                 )
                             }
                             result.fold({
->>>>>>> ee728663
                                 Response.status(Response.Status.INTERNAL_SERVER_ERROR).entity(it).build()
                             }, {
                                 Response.status(Response.Status.OK)
