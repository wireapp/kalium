--- conflicted
+++ resolved
@@ -48,11 +48,8 @@
 libsodiumBindings = "0.8.6"
 protobufCodegen = "0.9.1"
 annotation = "1.2.0"
-<<<<<<< HEAD
+apache-tika = "2.8.0"
 concurrentCollections = "2.0.0-rc1"
-=======
-apache-tika = "2.8.0"
->>>>>>> 352cb1ba
 
 [plugins]
 # Home-made convention plugins
@@ -172,11 +169,8 @@
 pbandk-runtime-macArm64 = { module = "pro.streem.pbandk:pbandk-runtime-macosarm64", version.ref = "pbandk" }
 pbandk-runtime-common = { module = "pro.streem.pbandk:pbandk-runtime", version.ref = "pbandk" }
 benAsherUUID = { module = "com.benasher44:uuid", version.ref = "benasher-uuid" }
-<<<<<<< HEAD
+apacheTika = { module = "org.apache.tika:tika-core", version.ref = "apache-tika" }
 concurrentCollections = { module = "co.touchlab:stately-concurrent-collections", version.ref = "concurrentCollections" }
-=======
-apacheTika = { module = "org.apache.tika:tika-core", version.ref = "apache-tika" }
->>>>>>> 352cb1ba
 
 # avs
 avs = { module = "com.wire:avs", version.ref = "avs" }
