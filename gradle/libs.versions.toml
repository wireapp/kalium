--- conflicted
+++ resolved
@@ -5,14 +5,8 @@
 app-compat = "1.6.1"
 android-paging3 = "3.2.1"
 cli-kt = "3.5.0"
-<<<<<<< HEAD
-coroutines = "1.8.0"
-compose-ui = "1.6.6"
-=======
 coroutines = "1.8.1"
-compose-compiler = "1.5.13"
 compose-ui = "1.7.6"
->>>>>>> 9761edfd
 compose-material = "1.6.6"
 cryptobox4j = "1.4.0"
 cryptobox-android = "1.1.5"
@@ -50,27 +44,16 @@
 completeKotlin = "1.1.0"
 desugar-jdk = "2.1.3"
 kermit = "2.0.3"
-<<<<<<< HEAD
-detekt = "1.23.7"
-=======
 detekt = "1.23.8"
->>>>>>> 9761edfd
 agp = "8.5.2"
 dokka = "1.8.20"
 carthage = "0.0.1"
 libsodiumBindings = "0.8.7"
 protobufCodegen = "0.9.4"
-<<<<<<< HEAD
-annotation = "1.7.1"
-mordant = "2.0.0-beta13"
-apache-tika = "2.9.2"
-mockk = "1.13.13"
-=======
 annotation = "1.9.1"
 mordant = "3.0.1"
 apache-tika = "3.1.0"
-mockk = "1.13.10"
->>>>>>> 9761edfd
+mockk = "1.13.13"
 faker = "1.16.0"
 robolectric = "4.12.1"
 stately = "2.0.7"
@@ -97,11 +80,7 @@
 kotlin-multiplatform = { id = "org.jetbrains.kotlin.multiplatform", version.ref = "kotlin" }
 kotlin-android = { id = "org.jetbrains.kotlin.android", version.ref = "kotlin" }
 kotlin-serialization = { id = "org.jetbrains.kotlin.plugin.serialization", version.ref = "kotlin" }
-<<<<<<< HEAD
-compose-compiler = { id = "org.jetbrains.kotlin.plugin.compose", version.ref = "kotlin" }
-=======
 kotlinNativeCoroutines = { id = "com.rickclephas.kmp.nativecoroutines", version.ref = "kotlinNativeCoroutines"}
->>>>>>> 9761edfd
 kover = { id = "org.jetbrains.kotlinx.kover", version.ref = "kover" }
 ksp = { id = "com.google.devtools.ksp", version.ref = "ksp" }
 carthage = { id = "com.wire.carthage-gradle-plugin", version.ref = "carthage" }
