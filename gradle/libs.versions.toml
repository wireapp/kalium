[versions]
kotlin = "1.8.20"
activity-compose = "1.3.1"
app-compat = "1.1.0"
android-paging3 = "3.1.1"
cli-kt = "3.5.0"
coroutines = "1.6.4"
compose-compiler = "1.4.6"
compose-ui = "1.3.2"
compose-material = "1.3.1"
cryptobox4j = "1.3.0"
cryptobox-android = "1.1.3"
javax-crypto = "1.1.0-alpha06"
android-security = "1.1.0-alpha06"
ktor = "2.3.0"
okio = "3.2.0"
ok-http = "4.10.0"
mockative = "1.4.1"
android-work = "2.8.1"
android-test-runner = "1.5.0"
android-test-rules = "1.4.0"
android-test-core = "1.4.0"
androidx-arch = "2.1.0"
androidx-test-orchestrator = "1.4.2"
androidx-sqlite = "2.3.0"
benasher-uuid = "0.6.0"
ktx-datetime = { strictly = "0.4.0" }
ktx-serialization = "1.4.1"
ktx-atomicfu = "0.18.5"
multiplatform-settings = "1.0.0"
# if you update sqlDelight check if https://github.com/cashapp/sqldelight/issues/4154 is fixed
# and delete the work around in the dev.mk file
sqldelight = "2.0.0-alpha05"
sqlcipher-android = "4.5.3"
pbandk = "0.14.2"
turbine = "0.12.1"
avs = "9.2.13"
jna = "5.6.0"
<<<<<<< HEAD
core-crypto = "0.11.0"
=======
core-crypto = "1.0.0-pre.5"
>>>>>>> fc3ad8e2
core-crypto-multiplatform = "0.6.0-rc.3-multiplatform-pre1"
completeKotlin = "1.1.0"
desugar-jdk = "1.1.5"
kermit = "1.2.2"
detekt = "1.19.0"
agp = "7.4.1"
dokka = "1.8.10"
carthage = "0.0.1"
libsodiumBindings = "0.8.6"
protobufCodegen = "0.9.1"
annotation = "1.2.0"
mordant = "2.0.0-beta13"
apache-tika = "2.8.0"

[plugins]
# Home-made convention plugins
kalium-library = { id = "kalium.library" }
android-library = { id = "com.android.library", version.ref = "agp" }
android-application = { id = "com.android.application", version.ref = "agp" }
completeKotlin = { id = "com.louiscad.complete-kotlin", version.ref = "completeKotlin"}
kotlin-multiplatform = { id = "org.jetbrains.kotlin.multiplatform", version.ref = "kotlin" }
kotlin-android = { id = "org.jetbrains.kotlin.android", version.ref = "kotlin" }
kotlin-serialization = { id = "org.jetbrains.kotlin.plugin.serialization", version.ref = "kotlin" }
ksp = { id = "com.google.devtools.ksp", version = "1.8.20-1.0.10" }
carthage = { id = "com.wire.carthage-gradle-plugin", version.ref = "carthage" }
sqldelight = { id = "app.cash.sqldelight", version.ref = "sqldelight" }
protobuf = { id = "com.google.protobuf", version.ref = "protobufCodegen" }

[bundles]
android = ["appCompat", "activityCompose", "work", "composeMaterial", "coroutinesAndroid", "ktor", "ktor-okHttp"]
detekt-test = ["detekt-cli", "detekt-test"]
detekt-core = ["detekt-api"]

[libraries]
# Kotlin Gradle Plugin
kotlin-plugin = { group = "org.jetbrains.kotlin", name = "kotlin-gradle-plugin", version.ref = "kotlin" }

kotlin-nativeUtils = { module = "org.jetbrains.kotlin:kotlin-native-utils", version.ref = "kotlin" }
ktxSerialization = { module = "org.jetbrains.kotlinx:kotlinx-serialization-json", version.ref = "ktx-serialization" }
ktxDateTime = { module = "org.jetbrains.kotlinx:kotlinx-datetime", version.ref = "ktx-datetime" }
ktx-atomicfu = { module = "org.jetbrains.kotlinx:atomicfu", version.ref = "ktx-atomicfu"}

# android dependencies
appCompat = { module = "androidx.appcompat:appcompat", version.ref = "app-compat" }
activityCompose = { module = "androidx.activity:activity-compose", version.ref = "activity-compose" }
work = { module = "androidx.work:work-runtime-ktx", version.ref = "android-work" }
composeMaterial = { module = "androidx.compose.material:material", version.ref = "compose-material" }
composeTooling = { module = "androidx.compose.ui:ui-tooling", version.ref = "compose-ui" }
coroutinesAndroid = { module = "org.jetbrains.kotlinx:kotlinx-coroutines-android", version.ref = "coroutines" }
ktor = { module = "io.ktor:ktor-client-android", version.ref = "ktor" }
paging3 = { module = "androidx.paging:paging-runtime", version.ref = "android-paging3" }
securityCrypto = { module = "androidx.security:security-crypto", version.ref = "android-security" }
desugarJdkLibs = { module = "com.android.tools:desugar_jdk_libs", version.ref = "desugar-jdk" }
annotation = { module = "androidx.annotation:annotation", version.ref = "annotation" }

# kmp Settings (shared pref)
settings-kmp = { module = "com.russhwolf:multiplatform-settings", version.ref = "multiplatform-settings" }
settings-kmpTest = { module = "com.russhwolf:multiplatform-settings-test", version.ref = "multiplatform-settings" }

# android testing
androidtest-runner = { module = "androidx.test:runner", version.ref = "android-test-runner" }
androidtest-rules = { module = "androidx.test:rules", version.ref = "android-test-rules" }
androidtest-core = { module = "androidx.test:core", version.ref = "android-test-core" }
androidtest-arch = { module = "androidx.arch.core:core-testing", version.ref = "androidx-arch" }
androidtest-orchestrator = { module = "androidx.test:orchestrator", version.ref = "androidx-test-orchestrator" }

# coroutines
coroutines-core = { module = "org.jetbrains.kotlinx:kotlinx-coroutines-core", version.ref = "coroutines" }
coroutines-test = { module = "org.jetbrains.kotlinx:kotlinx-coroutines-test", version.ref = "coroutines" }

# cryptobox and crypto dependencies
cryptoboxAndroid = { module = "com.wire:cryptobox-android", version.ref = "cryptobox-android" }
cryptobox4j = { module = "com.wire:cryptobox4j", version.ref = "cryptobox4j" }
javaxCrypto = { module = "androidx.security:security-crypto-ktx", version.ref = "javax-crypto" }
coreCrypto = { module = "com.wire:core-crypto", version.ref = "core-crypto-multiplatform" }
coreCryptoJvm = { module = "com.wire:core-crypto-jvm", version.ref = "core-crypto" }
coreCryptoAndroid = { module = "com.wire:core-crypto-android", version.ref = "core-crypto" }
libsodiumBindingsMP = { module = "com.ionspin.kotlin:multiplatform-crypto-libsodium-bindings", version.ref = "libsodiumBindings" }

# cli
cliKt = { module = "com.github.ajalt.clikt:clikt", version.ref = "cli-kt" }
okhttp-loggingInterceptor = { module = "com.squareup.okhttp3:logging-interceptor", version.ref = "ok-http" }
mordant = { module = "com.github.ajalt.mordant:mordant", version.ref = "mordant"}

# ktor
ktor-core = { module = "io.ktor:ktor-client-core", version.ref = "ktor" }
ktor-json = { module = "io.ktor:ktor-client-json", version.ref = "ktor" }
ktor-serialization = { module = "io.ktor:ktor-serialization-kotlinx-json", version.ref = "ktor" }
ktor-logging = { module = "io.ktor:ktor-client-logging", version.ref = "ktor" }
ktor-authClient = { module = "io.ktor:ktor-client-auth", version.ref = "ktor" }
ktor-contentNegotiation = { module = "io.ktor:ktor-client-content-negotiation", version.ref = "ktor" }
ktor-webSocket = { module = "io.ktor:ktor-client-websockets", version.ref = "ktor" }
ktor-utils = { module = "io.ktor:ktor-utils", version.ref = "ktor" }
ktor-mock = { module = "io.ktor:ktor-client-mock", version.ref = "ktor" }
ktor-okHttp = { module = "io.ktor:ktor-client-okhttp", version.ref = "ktor" }
ktor-iosHttp = { module = "io.ktor:ktor-client-ios", version.ref = "ktor" }
ktor-encoding = { module = "io.ktor:ktor-client-encoding", version.ref = "ktor" }

# okio
okio-core = { module = "com.squareup.okio:okio", version.ref = "okio" }
okio-test = { module = "com.squareup.okio:okio-fakefilesystem", version.ref = "okio" }

# sql dependencies
sqlite-androidx = { module = "androidx.sqlite:sqlite", version.ref = "androidx-sqlite" }
sql-android-cipher = { module = "net.zetetic:sqlcipher-android", version.ref = "sqlcipher-android" }
sqldelight-runtime = { module = "app.cash.sqldelight:runtime", version.ref = "sqldelight" }
sqldelight-coroutinesExtension = { module = "app.cash.sqldelight:coroutines-extensions", version.ref = "sqldelight" }
sqldelight-androidDriver = { module = "app.cash.sqldelight:android-driver", version.ref = "sqldelight" }
sqldelight-androidxPaging = { module = "app.cash.sqldelight:androidx-paging3-extensions", version.ref = "sqldelight" }
sqldelight-nativeDriver = { module = "app.cash.sqldelight:native-driver", version.ref = "sqldelight" }
sqldelight-jvmDriver = { module = "app.cash.sqldelight:sqlite-driver", version.ref = "sqldelight" }
sqldelight-jsDriver = { module = "app.cash.sqldelight:sqljs-driver", version.ref = "sqldelight" }
sqldelight-primitiveAdapters = { module = "app.cash.sqldelight:primitive-adapters", version.ref = "sqldelight" }
sqldelight-dialect = { module = "app.cash.sqldelight:sqlite-3-33-dialect", version.ref = "sqldelight" }

# mocks and testing
mockative-runtime = { module = "io.mockative:mockative", version.ref = "mockative" }
mockative-processor = { module = "io.mockative:mockative-processor", version.ref = "mockative" }
turbine = { module = "app.cash.turbine:turbine", version.ref = "turbine" }

# detekt
detekt-cli = { module = "io.gitlab.arturbosch.detekt:detekt-cli", version.ref = "detekt" }
detekt-api = { module = "io.gitlab.arturbosch.detekt:detekt-api", version.ref = "detekt" }
detekt-test = { module = "io.gitlab.arturbosch.detekt:detekt-test", version.ref = "detekt" }

# misc
pbandk-runtime-iosX64 = { module = "pro.streem.pbandk:pbandk-runtime-iosx64", version.ref = "pbandk" }
pbandk-runtime-iosArm64 = { module = "pro.streem.pbandk:pbandk-runtime-iosarm64", version.ref = "pbandk" }
pbandk-runtime-iosSimulatorArm64 = { module = "pro.streem.pbandk:pbandk-runtime-iossimulatorarm64", version.ref = "pbandk" }
pbandk-runtime-macX64 = { module = "pro.streem.pbandk:pbandk-runtime-macosx64", version.ref = "pbandk" }
pbandk-runtime-macArm64 = { module = "pro.streem.pbandk:pbandk-runtime-macosarm64", version.ref = "pbandk" }
pbandk-runtime-common = { module = "pro.streem.pbandk:pbandk-runtime", version.ref = "pbandk" }
benAsherUUID = { module = "com.benasher44:uuid", version.ref = "benasher-uuid" }
apacheTika = { module = "org.apache.tika:tika-core", version.ref = "apache-tika" }

# avs
avs = { module = "com.wire:avs", version.ref = "avs" }
jna = { module = "net.java.dev.jna:jna", version.ref = "jna" }

# logging
kermit = { module = "co.touchlab:kermit", version.ref = "kermit" }<|MERGE_RESOLUTION|>--- conflicted
+++ resolved
@@ -36,11 +36,7 @@
 turbine = "0.12.1"
 avs = "9.2.13"
 jna = "5.6.0"
-<<<<<<< HEAD
-core-crypto = "0.11.0"
-=======
 core-crypto = "1.0.0-pre.5"
->>>>>>> fc3ad8e2
 core-crypto-multiplatform = "0.6.0-rc.3-multiplatform-pre1"
 completeKotlin = "1.1.0"
 desugar-jdk = "1.1.5"
