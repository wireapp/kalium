[versions]
<<<<<<< HEAD
kotlin = "2.0.10"
=======
kotlin = "1.9.23"
ksp = "1.9.23-1.0.20"
>>>>>>> 77e42a2a
activity-compose = "1.9.0"
app-compat = "1.6.1"
android-paging3 = "3.2.1"
cli-kt = "3.5.0"
coroutines = "1.8.0"
compose-compiler = "1.5.13"
compose-ui = "1.6.6"
compose-material = "1.6.6"
cryptobox4j = "1.4.0"
cryptobox-android = "1.1.5"
android-security = "1.1.0-alpha06"
ktor = "2.3.10"
okio = "3.9.0"
ok-http = "4.12.0"
mockative = "2.2.0"
android-work = "2.9.0"
android-test-runner = "1.5.2"
android-test-core-ktx = "1.5.0"
android-test-rules = "1.5.0"
android-test-core = "1.5.0"
androidx-arch = "2.2.0"
androidx-test-orchestrator = "1.4.2"
androidx-sqlite = "2.4.0"
benasher-uuid = "0.8.0"
ktx-datetime = { strictly = "0.5.0" }
ktx-serialization = "1.6.3"
ktx-atomicfu = "0.24.0"
kover = "0.7.6"
multiplatform-settings = "1.1.1"
moduleGraph = "0.7.0"
# if you update sqlDelight check if https://github.com/cashapp/sqldelight/issues/4154 is fixed
# and delete the workaround in the dev.mk file
sqldelight = "2.0.1"
sqlcipher-android = "4.6.1"
pbandk = "0.14.2"
turbine = "1.1.0"
avs = "9.9.5"
jna = "5.14.0"
core-crypto = "1.0.2"
core-crypto-multiplatform = "0.6.0-rc.3-multiplatform-pre1"
completeKotlin = "1.1.0"
desugar-jdk = "2.0.4"
kermit = "2.0.3"
<<<<<<< HEAD
detekt = "1.23.7"
=======
detekt = "1.23.6"
>>>>>>> 77e42a2a
agp = "8.5.2"
dokka = "1.8.20"
carthage = "0.0.1"
libsodiumBindings = "0.8.7"
protobufCodegen = "0.9.4"
annotation = "1.7.1"
mordant = "2.0.0-beta13"
apache-tika = "2.9.2"
mockk = "1.13.10"
faker = "1.16.0"
robolectric = "4.12.1"
stately = "2.0.7"
micrometer = "1.12.5"
konsist = "0.15.1"
postgres = "1.0.5.RELEASE"
r2dbc = "1.0.0.RELEASE"
slf4js = "2.0.13"
dagCommand = "1.9.0"
benchmark = "0.4.10"
jmh = "1.37"
jmhReport = "0.9.6"
xerialDriver = "3.45.3.0"
kotlinx-io = "0.5.3"

[plugins]
# Home-made convention plugins
kalium-library = { id = "kalium.library" }
android-library = { id = "com.android.library", version.ref = "agp" }
android-application = { id = "com.android.application", version.ref = "agp" }
completeKotlin = { id = "com.louiscad.complete-kotlin", version.ref = "completeKotlin" }
compose-compiler = { id = "org.jetbrains.kotlin.plugin.compose", version.ref = "kotlin" }
moduleGraph = { id = "dev.iurysouza.modulegraph", version.ref = "moduleGraph" }
kotlin-multiplatform = { id = "org.jetbrains.kotlin.multiplatform", version.ref = "kotlin" }
kotlin-android = { id = "org.jetbrains.kotlin.android", version.ref = "kotlin" }
kotlin-serialization = { id = "org.jetbrains.kotlin.plugin.serialization", version.ref = "kotlin" }
kover = { id = "org.jetbrains.kotlinx.kover", version.ref = "kover" }
<<<<<<< HEAD
ksp = { id = "com.google.devtools.ksp", version = "2.0.10-1.0.24" }
=======
ksp = { id = "com.google.devtools.ksp", version.ref = "ksp" }
>>>>>>> 77e42a2a
carthage = { id = "com.wire.carthage-gradle-plugin", version.ref = "carthage" }
sqldelight = { id = "app.cash.sqldelight", version.ref = "sqldelight" }
protobuf = { id = "com.google.protobuf", version.ref = "protobufCodegen" }
benchmark = { id = "org.jetbrains.kotlinx.benchmark", version.ref = "benchmark" }
allOpen = { id = "org.jetbrains.kotlin.plugin.allopen", version.ref = "kotlin" }
jhmReport = { id = "io.morethan.jmhreport", version.ref = "jmhReport" }

[bundles]
android = ["appCompat", "activityCompose", "work", "composeMaterial", "coroutinesAndroid", "ktor", "ktor-okHttp"]
detekt-test = ["detekt-cli", "detekt-test"]
detekt-core = ["detekt-api"]

[libraries]
# Kotlin Gradle Plugin
kotlin-plugin = { group = "org.jetbrains.kotlin", name = "kotlin-gradle-plugin", version.ref = "kotlin" }
kotlin-test = { group = "org.jetbrains.kotlin", name = "kotlin-test", version.ref = "kotlin" }
kotlinx-benchmark-runtime = { group = "org.jetbrains.kotlinx", name = "kotlinx-benchmark-runtime", version.ref = "benchmark" }

kotlin-nativeUtils = { module = "org.jetbrains.kotlin:kotlin-native-utils", version.ref = "kotlin" }
ktxSerialization = { module = "org.jetbrains.kotlinx:kotlinx-serialization-json", version.ref = "ktx-serialization" }
ktxDateTime = { module = "org.jetbrains.kotlinx:kotlinx-datetime", version.ref = "ktx-datetime" }
ktx-atomicfu = { module = "org.jetbrains.kotlinx:atomicfu", version.ref = "ktx-atomicfu" }
ktxReactive = { module = "org.jetbrains.kotlinx:kotlinx-coroutines-reactive", version.ref = "coroutines" }
ktxIO = { module = "org.jetbrains.kotlinx:kotlinx-io-core", version.ref = "kotlinx-io"}

# android dependencies
appCompat = { module = "androidx.appcompat:appcompat", version.ref = "app-compat" }
activityCompose = { module = "androidx.activity:activity-compose", version.ref = "activity-compose" }
work = { module = "androidx.work:work-runtime-ktx", version.ref = "android-work" }
composeMaterial = { module = "androidx.compose.material:material", version.ref = "compose-material" }
composeTooling = { module = "androidx.compose.ui:ui-tooling", version.ref = "compose-ui" }
coroutinesAndroid = { module = "org.jetbrains.kotlinx:kotlinx-coroutines-android", version.ref = "coroutines" }
ktor = { module = "io.ktor:ktor-client-android", version.ref = "ktor" }
paging3 = { module = "androidx.paging:paging-runtime", version.ref = "android-paging3" }
desugarJdkLibs = { module = "com.android.tools:desugar_jdk_libs", version.ref = "desugar-jdk" }
annotation = { module = "androidx.annotation:annotation", version.ref = "annotation" }

# kmp Settings (shared pref)
settings-kmp = { module = "com.russhwolf:multiplatform-settings", version.ref = "multiplatform-settings" }
settings-kmpTest = { module = "com.russhwolf:multiplatform-settings-test", version.ref = "multiplatform-settings" }

# android testing
androidtest-runner = { module = "androidx.test:runner", version.ref = "android-test-runner" }
androidtest-rules = { module = "androidx.test:rules", version.ref = "android-test-rules" }
androidtest-core = { module = "androidx.test:core", version.ref = "android-test-core" }
androidtest-arch = { module = "androidx.arch.core:core-testing", version.ref = "androidx-arch" }
androidtest-orchestrator = { module = "androidx.test:orchestrator", version.ref = "androidx-test-orchestrator" }
core-ktx = { module = "androidx.test:core-ktx", version.ref = "android-test-core-ktx" }
robolectric = { module = "org.robolectric:robolectric", version.ref = "robolectric" }

# coroutines
coroutines-core = { module = "org.jetbrains.kotlinx:kotlinx-coroutines-core", version.ref = "coroutines" }
coroutines-test = { module = "org.jetbrains.kotlinx:kotlinx-coroutines-test", version.ref = "coroutines" }

# cryptobox and crypto dependencies
cryptoboxAndroid = { module = "com.wire:cryptobox-android", version.ref = "cryptobox-android" }
cryptobox4j = { module = "com.wire:cryptobox4j", version.ref = "cryptobox4j" }
androidCrypto = { module = "androidx.security:security-crypto-ktx", version.ref = "android-security" }
coreCrypto = { module = "com.wire:core-crypto", version.ref = "core-crypto-multiplatform" }
coreCryptoJvm = { module = "com.wire:core-crypto-jvm", version.ref = "core-crypto" }
coreCryptoAndroid = { module = "com.wire:core-crypto-android", version.ref = "core-crypto" }
libsodiumBindingsMP = { module = "com.ionspin.kotlin:multiplatform-crypto-libsodium-bindings", version.ref = "libsodiumBindings" }

# cli
cliKt = { module = "com.github.ajalt.clikt:clikt", version.ref = "cli-kt" }
okhttp-loggingInterceptor = { module = "com.squareup.okhttp3:logging-interceptor", version.ref = "ok-http" }
mordant = { module = "com.github.ajalt.mordant:mordant", version.ref = "mordant" }

# ktor
ktor-core = { module = "io.ktor:ktor-client-core", version.ref = "ktor" }
ktor-json = { module = "io.ktor:ktor-client-json", version.ref = "ktor" }
ktor-serialization = { module = "io.ktor:ktor-serialization-kotlinx-json", version.ref = "ktor" }
ktor-logging = { module = "io.ktor:ktor-client-logging", version.ref = "ktor" }
ktor-authClient = { module = "io.ktor:ktor-client-auth", version.ref = "ktor" }
ktor-contentNegotiation = { module = "io.ktor:ktor-client-content-negotiation", version.ref = "ktor" }
ktor-webSocket = { module = "io.ktor:ktor-client-websockets", version.ref = "ktor" }
ktor-utils = { module = "io.ktor:ktor-utils", version.ref = "ktor" }
ktor-mock = { module = "io.ktor:ktor-client-mock", version.ref = "ktor" }
ktor-okHttp = { module = "io.ktor:ktor-client-okhttp", version.ref = "ktor" }
ktor-iosHttp = { module = "io.ktor:ktor-client-ios", version.ref = "ktor" }
ktor-encoding = { module = "io.ktor:ktor-client-encoding", version.ref = "ktor" }
ktor-server = { module = "io.ktor:ktor-server-core", version.ref = "ktor" }
ktor-serverNetty = { module = "io.ktor:ktor-server-netty", version.ref = "ktor" }
ktor-serverLogging = { module = "io.ktor:ktor-server-call-logging-jvm", version.ref = "ktor" }
ktor-serverContentNegotiation = { module = "io.ktor:ktor-server-content-negotiation", version.ref = "ktor" }
ktor-serverCallId = { module = "io.ktor:ktor-server-call-id-jvm", version.ref = "ktor" }
ktor-serverMetrics = { module = "io.ktor:ktor-server-metrics-micrometer-jvm", version.ref = "ktor" }
ktor-statusPages = { module = "io.ktor:ktor-server-status-pages", version.ref = "ktor" }

# okio
okio-core = { module = "com.squareup.okio:okio", version.ref = "okio" }
okio-test = { module = "com.squareup.okio:okio-fakefilesystem", version.ref = "okio" }

# sql dependencies
sqlite-androidx = { module = "androidx.sqlite:sqlite", version.ref = "androidx-sqlite" }
sql-android-cipher = { module = "net.zetetic:sqlcipher-android", version.ref = "sqlcipher-android" }
sqldelight-runtime = { module = "app.cash.sqldelight:runtime", version.ref = "sqldelight" }
sqldelight-coroutinesExtension = { module = "app.cash.sqldelight:coroutines-extensions", version.ref = "sqldelight" }
sqldelight-androidDriver = { module = "app.cash.sqldelight:android-driver", version.ref = "sqldelight" }
sqldelight-androidxPaging = { module = "app.cash.sqldelight:androidx-paging3-extensions", version.ref = "sqldelight" }
sqldelight-nativeDriver = { module = "app.cash.sqldelight:native-driver", version.ref = "sqldelight" }
sqldelight-jvmDriver = { module = "app.cash.sqldelight:sqlite-driver", version.ref = "sqldelight" }
sqldelight-jsDriver = { module = "app.cash.sqldelight:web-worker-driver", version.ref = "sqldelight" }
sqldelight-primitiveAdapters = { module = "app.cash.sqldelight:primitive-adapters", version.ref = "sqldelight" }
sqldelight-dialect = { module = "app.cash.sqldelight:sqlite-3-38-dialect", version.ref = "sqldelight" }
sqldelight-postgres = { module = "app.cash.sqldelight:postgresql-dialect", version.ref = "sqldelight" }
sqldelight-r2dbc = { module = "app.cash.sqldelight:r2dbc-driver", version.ref = "sqldelight" }
sqldelight-async = { module = "app.cash.sqldelight:async-extensions", version.ref = "sqldelight" }
r2dbc-postgres = { module = "org.postgresql:r2dbc-postgresql", version.ref = "postgres" }
r2dbc-spi = { module = "io.r2dbc:r2dbc-spi", version.ref = "r2dbc" }
sqlite-xerialDriver = { module = "org.xerial:sqlite-jdbc", version.ref = "xerialDriver" }

# mocks and testing
mockative-runtime = { module = "io.mockative:mockative", version.ref = "mockative" }
mockative-processor = { module = "io.mockative:mockative-processor", version.ref = "mockative" }
turbine = { module = "app.cash.turbine:turbine", version.ref = "turbine" }
mockk = { module = "io.mockk:mockk", version.ref = "mockk" }
konsist = { module = "com.lemonappdev:konsist", version.ref = "konsist" }

# detekt
detekt-cli = { module = "io.gitlab.arturbosch.detekt:detekt-cli", version.ref = "detekt" }
detekt-api = { module = "io.gitlab.arturbosch.detekt:detekt-api", version.ref = "detekt" }
detekt-test = { module = "io.gitlab.arturbosch.detekt:detekt-test", version.ref = "detekt" }

# misc
pbandk-runtime-iosX64 = { module = "pro.streem.pbandk:pbandk-runtime-iosx64", version.ref = "pbandk" }
pbandk-runtime-iosArm64 = { module = "pro.streem.pbandk:pbandk-runtime-iosarm64", version.ref = "pbandk" }
pbandk-runtime-iosSimulatorArm64 = { module = "pro.streem.pbandk:pbandk-runtime-iossimulatorarm64", version.ref = "pbandk" }
pbandk-runtime-macX64 = { module = "pro.streem.pbandk:pbandk-runtime-macosx64", version.ref = "pbandk" }
pbandk-runtime-macArm64 = { module = "pro.streem.pbandk:pbandk-runtime-macosarm64", version.ref = "pbandk" }
pbandk-runtime-common = { module = "pro.streem.pbandk:pbandk-runtime", version.ref = "pbandk" }
benAsherUUID = { module = "com.benasher44:uuid", version.ref = "benasher-uuid" }
apacheTika = { module = "org.apache.tika:tika-core", version.ref = "apache-tika" }
faker = { module = "io.github.serpro69:kotlin-faker", version.ref = "faker" }
concurrentCollections = { module = "co.touchlab:stately-concurrent-collections", version.ref = "stately" }
statelyCommons = { module = "co.touchlab:stately-common", version.ref = "stately" }

# avs
avs = { module = "com.wire:avs", version.ref = "avs" }
jna = { module = "net.java.dev.jna:jna", version.ref = "jna" }

# logging
kermit = { module = "co.touchlab:kermit", version.ref = "kermit" }
micrometer = { module = "io.micrometer:micrometer-registry-prometheus", version.ref = "micrometer" }
slf4js = { module = "org.slf4j:slf4j-simple", version.ref = "slf4js" }<|MERGE_RESOLUTION|>--- conflicted
+++ resolved
@@ -1,16 +1,11 @@
 [versions]
-<<<<<<< HEAD
 kotlin = "2.0.10"
-=======
-kotlin = "1.9.23"
 ksp = "1.9.23-1.0.20"
->>>>>>> 77e42a2a
 activity-compose = "1.9.0"
 app-compat = "1.6.1"
 android-paging3 = "3.2.1"
 cli-kt = "3.5.0"
 coroutines = "1.8.0"
-compose-compiler = "1.5.13"
 compose-ui = "1.6.6"
 compose-material = "1.6.6"
 cryptobox4j = "1.4.0"
@@ -48,11 +43,7 @@
 completeKotlin = "1.1.0"
 desugar-jdk = "2.0.4"
 kermit = "2.0.3"
-<<<<<<< HEAD
 detekt = "1.23.7"
-=======
-detekt = "1.23.6"
->>>>>>> 77e42a2a
 agp = "8.5.2"
 dokka = "1.8.20"
 carthage = "0.0.1"
@@ -61,7 +52,7 @@
 annotation = "1.7.1"
 mordant = "2.0.0-beta13"
 apache-tika = "2.9.2"
-mockk = "1.13.10"
+mockk = "1.13.13"
 faker = "1.16.0"
 robolectric = "4.12.1"
 stately = "2.0.7"
@@ -83,17 +74,13 @@
 android-library = { id = "com.android.library", version.ref = "agp" }
 android-application = { id = "com.android.application", version.ref = "agp" }
 completeKotlin = { id = "com.louiscad.complete-kotlin", version.ref = "completeKotlin" }
-compose-compiler = { id = "org.jetbrains.kotlin.plugin.compose", version.ref = "kotlin" }
 moduleGraph = { id = "dev.iurysouza.modulegraph", version.ref = "moduleGraph" }
 kotlin-multiplatform = { id = "org.jetbrains.kotlin.multiplatform", version.ref = "kotlin" }
 kotlin-android = { id = "org.jetbrains.kotlin.android", version.ref = "kotlin" }
 kotlin-serialization = { id = "org.jetbrains.kotlin.plugin.serialization", version.ref = "kotlin" }
+compose-compiler = { id = "org.jetbrains.kotlin.plugin.compose", version.ref = "kotlin" }
 kover = { id = "org.jetbrains.kotlinx.kover", version.ref = "kover" }
-<<<<<<< HEAD
-ksp = { id = "com.google.devtools.ksp", version = "2.0.10-1.0.24" }
-=======
 ksp = { id = "com.google.devtools.ksp", version.ref = "ksp" }
->>>>>>> 77e42a2a
 carthage = { id = "com.wire.carthage-gradle-plugin", version.ref = "carthage" }
 sqldelight = { id = "app.cash.sqldelight", version.ref = "sqldelight" }
 protobuf = { id = "com.google.protobuf", version.ref = "protobufCodegen" }
