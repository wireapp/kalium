--- conflicted
+++ resolved
@@ -189,12 +189,9 @@
 sqldelight-async = { module = "app.cash.sqldelight:async-extensions", version.ref = "sqldelight" }
 r2dbc-postgres = { module = "org.postgresql:r2dbc-postgresql", version.ref = "postgres" }
 r2dbc-spi = { module = "io.r2dbc:r2dbc-spi", version.ref = "r2dbc" }
-<<<<<<< HEAD
+sqlite-xerialDriver = { module = "org.xerial:sqlite-jdbc", version.ref = "xerialDriver" }
 hikaricp = { module = "com.zaxxer:HikariCP", version = "5.0.1" }
 postgres-driver = { module = "org.postgresql:postgresql", version = "42.5.4" }
-=======
-sqlite-xerialDriver = { module = "org.xerial:sqlite-jdbc", version.ref = "xerialDriver" }
->>>>>>> 5b9d85f8
 
 # mocks and testing
 mockative-runtime = { module = "io.mockative:mockative", version.ref = "mockative" }
