--- conflicted
+++ resolved
@@ -12,11 +12,7 @@
 cryptobox-android = "1.1.5"
 android-security = "1.1.0-alpha06"
 ktor = "2.3.4"
-<<<<<<< HEAD
-okio = "3.2.0"
-=======
 okio = "3.4.0"
->>>>>>> 3b87e903
 ok-http = "4.10.0"
 mockative = "1.4.1"
 android-work = "2.8.1"
@@ -34,13 +30,8 @@
 multiplatform-settings = "1.0.0"
 # if you update sqlDelight check if https://github.com/cashapp/sqldelight/issues/4154 is fixed
 # and delete the work around in the dev.mk file
-<<<<<<< HEAD
 sqldelight = "2.0.0"
-sqlcipher-android = "4.5.3"
-=======
-sqldelight = "2.0.0-alpha05"
 sqlcipher-android = "4.5.5"
->>>>>>> 3b87e903
 pbandk = "0.14.2"
 turbine = "1.0.0"
 avs = "9.4.10"
