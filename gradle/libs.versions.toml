[versions]
kotlin = "1.8.20"
activity-compose = "1.3.1"
app-compat = "1.1.0"
android-paging3 = "3.1.1"
cli-kt = "3.5.0"
coroutines = "1.6.4"
compose-compiler = "1.4.6"
compose-ui = "1.3.2"
compose-material = "1.3.1"
cryptobox4j = "1.3.0"
cryptobox-android = "1.1.3-logging"
javax-crypto = "1.1.0-alpha06"
android-security = "1.1.0-alpha06"
ktor = "2.3.0"
okio = "3.2.0"
ok-http = "4.10.0"
mockative = "1.4.1"
android-work = "2.8.1"
android-test-runner = "1.5.0"
android-test-rules = "1.4.0"
android-test-core = "1.4.0"
androidx-arch = "2.1.0"
androidx-test-orchestrator = "1.4.2"
androidx-sqlite = "2.3.0"
benasher-uuid = "0.6.0"
ktx-datetime = { strictly = "0.4.0" }
ktx-serialization = "1.4.1"
ktx-atomicfu = "0.18.5"
multiplatform-settings = "1.0.0"
# if you update sqlDelight check if https://github.com/cashapp/sqldelight/issues/4154 is fixed
# and delete the work around in the dev.mk file
sqldelight = "2.0.0-alpha05"
sqlcipher-android = "4.5.3"
pbandk = "0.14.2"
turbine = "0.12.1"
avs = "9.2.13"
jna = "5.6.0"
core-crypto = "0.8.2"
core-crypto-multiplatform = "0.6.0-rc.3-multiplatform-pre1"
completeKotlin = "1.1.0"
desugar-jdk = "1.1.5"
kermit = "1.2.2"
detekt = "1.19.0"
agp = "7.4.1"
dokka = "1.8.10"
carthage = "0.0.1"
libsodiumBindings = "0.8.6"
protobufCodegen = "0.9.1"
annotation = "1.2.0"
<<<<<<< HEAD
mordant = "2.0.0-beta13"
=======
apache-tika = "2.8.0"
>>>>>>> 352cb1ba

[plugins]
# Home-made convention plugins
kalium-library = { id = "kalium.library" }
android-library = { id = "com.android.library", version.ref = "agp" }
android-application = { id = "com.android.application", version.ref = "agp" }
completeKotlin = { id = "com.louiscad.complete-kotlin", version.ref = "completeKotlin"}
kotlin-multiplatform = { id = "org.jetbrains.kotlin.multiplatform", version.ref = "kotlin" }
kotlin-android = { id = "org.jetbrains.kotlin.android", version.ref = "kotlin" }
kotlin-serialization = { id = "org.jetbrains.kotlin.plugin.serialization", version.ref = "kotlin" }
ksp = { id = "com.google.devtools.ksp", version = "1.8.20-1.0.10" }
carthage = { id = "com.wire.carthage-gradle-plugin", version.ref = "carthage" }
sqldelight = { id = "app.cash.sqldelight", version.ref = "sqldelight" }
protobuf = { id = "com.google.protobuf", version.ref = "protobufCodegen" }

[bundles]
android = ["appCompat", "activityCompose", "work", "composeMaterial", "coroutinesAndroid", "ktor", "ktor-okHttp"]
detekt-test = ["detekt-cli", "detekt-test"]
detekt-core = ["detekt-api"]

[libraries]
# Kotlin Gradle Plugin
kotlin-plugin = { group = "org.jetbrains.kotlin", name = "kotlin-gradle-plugin", version.ref = "kotlin" }

kotlin-nativeUtils = { module = "org.jetbrains.kotlin:kotlin-native-utils", version.ref = "kotlin" }
ktxSerialization = { module = "org.jetbrains.kotlinx:kotlinx-serialization-json", version.ref = "ktx-serialization" }
ktxDateTime = { module = "org.jetbrains.kotlinx:kotlinx-datetime", version.ref = "ktx-datetime" }
ktx-atomicfu = { module = "org.jetbrains.kotlinx:atomicfu", version.ref = "ktx-atomicfu"}

# android dependencies
appCompat = { module = "androidx.appcompat:appcompat", version.ref = "app-compat" }
activityCompose = { module = "androidx.activity:activity-compose", version.ref = "activity-compose" }
work = { module = "androidx.work:work-runtime-ktx", version.ref = "android-work" }
composeMaterial = { module = "androidx.compose.material:material", version.ref = "compose-material" }
composeTooling = { module = "androidx.compose.ui:ui-tooling", version.ref = "compose-ui" }
coroutinesAndroid = { module = "org.jetbrains.kotlinx:kotlinx-coroutines-android", version.ref = "coroutines" }
ktor = { module = "io.ktor:ktor-client-android", version.ref = "ktor" }
paging3 = { module = "androidx.paging:paging-runtime", version.ref = "android-paging3" }
securityCrypto = { module = "androidx.security:security-crypto", version.ref = "android-security" }
desugarJdkLibs = { module = "com.android.tools:desugar_jdk_libs", version.ref = "desugar-jdk" }
annotation = { module = "androidx.annotation:annotation", version.ref = "annotation" }

# kmp Settings (shared pref)
settings-kmp = { module = "com.russhwolf:multiplatform-settings", version.ref = "multiplatform-settings" }
settings-kmpTest = { module = "com.russhwolf:multiplatform-settings-test", version.ref = "multiplatform-settings" }

# android testing
androidtest-runner = { module = "androidx.test:runner", version.ref = "android-test-runner" }
androidtest-rules = { module = "androidx.test:rules", version.ref = "android-test-rules" }
androidtest-core = { module = "androidx.test:core", version.ref = "android-test-core" }
androidtest-arch = { module = "androidx.arch.core:core-testing", version.ref = "androidx-arch" }
androidtest-orchestrator = { module = "androidx.test:orchestrator", version.ref = "androidx-test-orchestrator" }

# coroutines
coroutines-core = { module = "org.jetbrains.kotlinx:kotlinx-coroutines-core", version.ref = "coroutines" }
coroutines-test = { module = "org.jetbrains.kotlinx:kotlinx-coroutines-test", version.ref = "coroutines" }

# cryptobox and crypto dependencies
cryptoboxAndroid = { module = "com.wire:cryptobox-android", version.ref = "cryptobox-android" }
cryptobox4j = { module = "com.wire:cryptobox4j", version.ref = "cryptobox4j" }
javaxCrypto = { module = "androidx.security:security-crypto-ktx", version.ref = "javax-crypto" }
coreCrypto = { module = "com.wire:core-crypto", version.ref = "core-crypto-multiplatform" }
coreCryptoJvm = { module = "com.wire:core-crypto-jvm", version.ref = "core-crypto" }
coreCryptoAndroid = { module = "com.wire:core-crypto-android", version.ref = "core-crypto" }
libsodiumBindingsMP = { module = "com.ionspin.kotlin:multiplatform-crypto-libsodium-bindings", version.ref = "libsodiumBindings" }

# cli
cliKt = { module = "com.github.ajalt.clikt:clikt", version.ref = "cli-kt" }
okhttp-loggingInterceptor = { module = "com.squareup.okhttp3:logging-interceptor", version.ref = "ok-http" }
mordant = { module = "com.github.ajalt.mordant:mordant", version.ref = "mordant"}

# ktor
ktor-core = { module = "io.ktor:ktor-client-core", version.ref = "ktor" }
ktor-json = { module = "io.ktor:ktor-client-json", version.ref = "ktor" }
ktor-serialization = { module = "io.ktor:ktor-serialization-kotlinx-json", version.ref = "ktor" }
ktor-logging = { module = "io.ktor:ktor-client-logging", version.ref = "ktor" }
ktor-authClient = { module = "io.ktor:ktor-client-auth", version.ref = "ktor" }
ktor-contentNegotiation = { module = "io.ktor:ktor-client-content-negotiation", version.ref = "ktor" }
ktor-webSocket = { module = "io.ktor:ktor-client-websockets", version.ref = "ktor" }
ktor-utils = { module = "io.ktor:ktor-utils", version.ref = "ktor" }
ktor-mock = { module = "io.ktor:ktor-client-mock", version.ref = "ktor" }
ktor-okHttp = { module = "io.ktor:ktor-client-okhttp", version.ref = "ktor" }
ktor-iosHttp = { module = "io.ktor:ktor-client-ios", version.ref = "ktor" }
ktor-encoding = { module = "io.ktor:ktor-client-encoding", version.ref = "ktor" }

# okio
okio-core = { module = "com.squareup.okio:okio", version.ref = "okio" }
okio-test = { module = "com.squareup.okio:okio-fakefilesystem", version.ref = "okio" }

# sql dependencies
sqlite-androidx = { module = "androidx.sqlite:sqlite", version.ref = "androidx-sqlite" }
sql-android-cipher = { module = "net.zetetic:sqlcipher-android", version.ref = "sqlcipher-android" }
sqldelight-runtime = { module = "app.cash.sqldelight:runtime", version.ref = "sqldelight" }
sqldelight-coroutinesExtension = { module = "app.cash.sqldelight:coroutines-extensions", version.ref = "sqldelight" }
sqldelight-androidDriver = { module = "app.cash.sqldelight:android-driver", version.ref = "sqldelight" }
sqldelight-androidxPaging = { module = "app.cash.sqldelight:androidx-paging3-extensions", version.ref = "sqldelight" }
sqldelight-nativeDriver = { module = "app.cash.sqldelight:native-driver", version.ref = "sqldelight" }
sqldelight-jvmDriver = { module = "app.cash.sqldelight:sqlite-driver", version.ref = "sqldelight" }
sqldelight-jsDriver = { module = "app.cash.sqldelight:sqljs-driver", version.ref = "sqldelight" }
sqldelight-primitiveAdapters = { module = "app.cash.sqldelight:primitive-adapters", version.ref = "sqldelight" }
sqldelight-dialect = { module = "app.cash.sqldelight:sqlite-3-33-dialect", version.ref = "sqldelight" }

# mocks and testing
mockative-runtime = { module = "io.mockative:mockative", version.ref = "mockative" }
mockative-processor = { module = "io.mockative:mockative-processor", version.ref = "mockative" }
turbine = { module = "app.cash.turbine:turbine", version.ref = "turbine" }

# detekt
detekt-cli = { module = "io.gitlab.arturbosch.detekt:detekt-cli", version.ref = "detekt" }
detekt-api = { module = "io.gitlab.arturbosch.detekt:detekt-api", version.ref = "detekt" }
detekt-test = { module = "io.gitlab.arturbosch.detekt:detekt-test", version.ref = "detekt" }

# misc
pbandk-runtime-iosX64 = { module = "pro.streem.pbandk:pbandk-runtime-iosx64", version.ref = "pbandk" }
pbandk-runtime-iosArm64 = { module = "pro.streem.pbandk:pbandk-runtime-iosarm64", version.ref = "pbandk" }
pbandk-runtime-iosSimulatorArm64 = { module = "pro.streem.pbandk:pbandk-runtime-iossimulatorarm64", version.ref = "pbandk" }
pbandk-runtime-macX64 = { module = "pro.streem.pbandk:pbandk-runtime-macosx64", version.ref = "pbandk" }
pbandk-runtime-macArm64 = { module = "pro.streem.pbandk:pbandk-runtime-macosarm64", version.ref = "pbandk" }
pbandk-runtime-common = { module = "pro.streem.pbandk:pbandk-runtime", version.ref = "pbandk" }
benAsherUUID = { module = "com.benasher44:uuid", version.ref = "benasher-uuid" }
apacheTika = { module = "org.apache.tika:tika-core", version.ref = "apache-tika" }

# avs
avs = { module = "com.wire:avs", version.ref = "avs" }
jna = { module = "net.java.dev.jna:jna", version.ref = "jna" }

# logging
kermit = { module = "co.touchlab:kermit", version.ref = "kermit" }<|MERGE_RESOLUTION|>--- conflicted
+++ resolved
@@ -48,11 +48,8 @@
 libsodiumBindings = "0.8.6"
 protobufCodegen = "0.9.1"
 annotation = "1.2.0"
-<<<<<<< HEAD
 mordant = "2.0.0-beta13"
-=======
 apache-tika = "2.8.0"
->>>>>>> 352cb1ba
 
 [plugins]
 # Home-made convention plugins
