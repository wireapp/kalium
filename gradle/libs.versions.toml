[versions]
kotlin = "1.9.0"
activity-compose = "1.3.1"
app-compat = "1.1.0"
android-paging3 = "3.1.1"
cli-kt = "3.5.0"
coroutines = "1.7.3"
compose-compiler = "1.5.0"
compose-ui = "1.3.2"
compose-material = "1.3.1"
cryptobox4j = "1.3.0"
cryptobox-android = "1.1.5"
android-security = "1.1.0-alpha06"
ktor = "2.3.4"
okio = "3.5.0"
ok-http = "4.11.0"
mockative = "1.4.1"
android-work = "2.8.1"
android-test-runner = "1.5.0"
android-test-rules = "1.4.0"
android-test-core = "1.4.0"
androidx-arch = "2.2.0"
androidx-test-orchestrator = "1.4.2"
androidx-sqlite = "2.3.1"
benasher-uuid = "0.8.0"
ktx-datetime = { strictly = "0.4.1" }
ktx-serialization = "1.5.1"
ktx-atomicfu = "0.20.0"
kover = "0.7.1"
multiplatform-settings = "1.0.0"
# if you update sqlDelight check if https://github.com/cashapp/sqldelight/issues/4154 is fixed
# and delete the work around in the dev.mk file
sqldelight = "2.0.0"
sqlcipher-android = "4.5.5"
pbandk = "0.14.2"
turbine = "1.0.0"
avs = "9.5.4"
jna = "5.13.0"
core-crypto = "1.0.0-rc.17"
core-crypto-multiplatform = "0.6.0-rc.3-multiplatform-pre1"
completeKotlin = "1.1.0"
desugar-jdk = "2.0.3"
kermit = "2.0.1"
detekt = "1.19.0"
agp = "8.1.1"
dokka = "1.8.20"
carthage = "0.0.1"
libsodiumBindings = "0.8.6"
protobufCodegen = "0.9.4"
annotation = "1.7.0"
mordant = "2.0.0-beta13"
apache-tika = "2.8.0"
mockk = "1.13.5"
faker = "1.15.0"
robolectric = "4.9"
stately = "2.0.0-rc3"
micrometer = "1.11.3"
<<<<<<< HEAD
androidx-dataStore = "1.1.0-alpha04"
=======
bouncy-castle = "1.70"
konsist = "0.13.0"
>>>>>>> e7e24ea2

[plugins]
# Home-made convention plugins
kalium-library = { id = "kalium.library" }
android-library = { id = "com.android.library", version.ref = "agp" }
android-application = { id = "com.android.application", version.ref = "agp" }
completeKotlin = { id = "com.louiscad.complete-kotlin", version.ref = "completeKotlin" }
kotlin-multiplatform = { id = "org.jetbrains.kotlin.multiplatform", version.ref = "kotlin" }
kotlin-android = { id = "org.jetbrains.kotlin.android", version.ref = "kotlin" }
kotlin-serialization = { id = "org.jetbrains.kotlin.plugin.serialization", version.ref = "kotlin" }
kover = { id = "org.jetbrains.kotlinx.kover", version.ref = "kover" }
ksp = { id = "com.google.devtools.ksp", version = "1.9.0-1.0.12" }
carthage = { id = "com.wire.carthage-gradle-plugin", version.ref = "carthage" }
sqldelight = { id = "app.cash.sqldelight", version.ref = "sqldelight" }
protobuf = { id = "com.google.protobuf", version.ref = "protobufCodegen" }

[bundles]
android = ["appCompat", "activityCompose", "work", "composeMaterial", "coroutinesAndroid", "ktor", "ktor-okHttp"]
detekt-test = ["detekt-cli", "detekt-test"]
detekt-core = ["detekt-api"]

[libraries]
# Kotlin Gradle Plugin
kotlin-plugin = { group = "org.jetbrains.kotlin", name = "kotlin-gradle-plugin", version.ref = "kotlin" }

kotlin-nativeUtils = { module = "org.jetbrains.kotlin:kotlin-native-utils", version.ref = "kotlin" }
ktxSerialization = { module = "org.jetbrains.kotlinx:kotlinx-serialization-json", version.ref = "ktx-serialization" }
ktxDateTime = { module = "org.jetbrains.kotlinx:kotlinx-datetime", version.ref = "ktx-datetime" }
ktx-atomicfu = { module = "org.jetbrains.kotlinx:atomicfu", version.ref = "ktx-atomicfu" }

# android dependencies
appCompat = { module = "androidx.appcompat:appcompat", version.ref = "app-compat" }
activityCompose = { module = "androidx.activity:activity-compose", version.ref = "activity-compose" }
work = { module = "androidx.work:work-runtime-ktx", version.ref = "android-work" }
composeMaterial = { module = "androidx.compose.material:material", version.ref = "compose-material" }
composeTooling = { module = "androidx.compose.ui:ui-tooling", version.ref = "compose-ui" }
coroutinesAndroid = { module = "org.jetbrains.kotlinx:kotlinx-coroutines-android", version.ref = "coroutines" }
ktor = { module = "io.ktor:ktor-client-android", version.ref = "ktor" }
paging3 = { module = "androidx.paging:paging-runtime", version.ref = "android-paging3" }
desugarJdkLibs = { module = "com.android.tools:desugar_jdk_libs", version.ref = "desugar-jdk" }
annotation = { module = "androidx.annotation:annotation", version.ref = "annotation" }

# kmp Settings (shared pref)
settings-kmp = { module = "com.russhwolf:multiplatform-settings", version.ref = "multiplatform-settings" }
settings-kmpTest = { module = "com.russhwolf:multiplatform-settings-test", version.ref = "multiplatform-settings" }

# android testing
androidtest-runner = { module = "androidx.test:runner", version.ref = "android-test-runner" }
androidtest-rules = { module = "androidx.test:rules", version.ref = "android-test-rules" }
androidtest-core = { module = "androidx.test:core", version.ref = "android-test-core" }
androidtest-arch = { module = "androidx.arch.core:core-testing", version.ref = "androidx-arch" }
androidtest-orchestrator = { module = "androidx.test:orchestrator", version.ref = "androidx-test-orchestrator" }
core-ktx = { module = "androidx.test:core-ktx", version.ref = "android-test-runner" }
robolectric = { module = "org.robolectric:robolectric", version.ref = "robolectric" }

# coroutines
coroutines-core = { module = "org.jetbrains.kotlinx:kotlinx-coroutines-core", version.ref = "coroutines" }
coroutines-test = { module = "org.jetbrains.kotlinx:kotlinx-coroutines-test", version.ref = "coroutines" }

# cryptobox and crypto dependencies
cryptoboxAndroid = { module = "com.wire:cryptobox-android", version.ref = "cryptobox-android" }
cryptobox4j = { module = "com.wire:cryptobox4j", version.ref = "cryptobox4j" }
androidCrypto = { module = "androidx.security:security-crypto-ktx", version.ref = "android-security" }
coreCrypto = { module = "com.wire:core-crypto", version.ref = "core-crypto-multiplatform" }
coreCryptoJvm = { module = "com.wire:core-crypto-jvm", version.ref = "core-crypto" }
coreCryptoAndroid = { module = "com.wire:core-crypto-android", version.ref = "core-crypto" }
libsodiumBindingsMP = { module = "com.ionspin.kotlin:multiplatform-crypto-libsodium-bindings", version.ref = "libsodiumBindings" }

# cli
cliKt = { module = "com.github.ajalt.clikt:clikt", version.ref = "cli-kt" }
okhttp-loggingInterceptor = { module = "com.squareup.okhttp3:logging-interceptor", version.ref = "ok-http" }
mordant = { module = "com.github.ajalt.mordant:mordant", version.ref = "mordant" }

# ktor
ktor-core = { module = "io.ktor:ktor-client-core", version.ref = "ktor" }
ktor-json = { module = "io.ktor:ktor-client-json", version.ref = "ktor" }
ktor-serialization = { module = "io.ktor:ktor-serialization-kotlinx-json", version.ref = "ktor" }
ktor-logging = { module = "io.ktor:ktor-client-logging", version.ref = "ktor" }
ktor-authClient = { module = "io.ktor:ktor-client-auth", version.ref = "ktor" }
ktor-contentNegotiation = { module = "io.ktor:ktor-client-content-negotiation", version.ref = "ktor" }
ktor-webSocket = { module = "io.ktor:ktor-client-websockets", version.ref = "ktor" }
ktor-utils = { module = "io.ktor:ktor-utils", version.ref = "ktor" }
ktor-mock = { module = "io.ktor:ktor-client-mock", version.ref = "ktor" }
ktor-okHttp = { module = "io.ktor:ktor-client-okhttp", version.ref = "ktor" }
ktor-iosHttp = { module = "io.ktor:ktor-client-ios", version.ref = "ktor" }
ktor-encoding = { module = "io.ktor:ktor-client-encoding", version.ref = "ktor" }
ktor-server = { module = "io.ktor:ktor-server-core", version.ref = "ktor" }
ktor-serverNetty = { module = "io.ktor:ktor-server-netty", version.ref = "ktor" }

# okio
okio-core = { module = "com.squareup.okio:okio", version.ref = "okio" }
okio-test = { module = "com.squareup.okio:okio-fakefilesystem", version.ref = "okio" }

# sql dependencies
sqlite-androidx = { module = "androidx.sqlite:sqlite", version.ref = "androidx-sqlite" }
sql-android-cipher = { module = "net.zetetic:sqlcipher-android", version.ref = "sqlcipher-android" }
sqldelight-runtime = { module = "app.cash.sqldelight:runtime", version.ref = "sqldelight" }
sqldelight-coroutinesExtension = { module = "app.cash.sqldelight:coroutines-extensions", version.ref = "sqldelight" }
sqldelight-androidDriver = { module = "app.cash.sqldelight:android-driver", version.ref = "sqldelight" }
sqldelight-androidxPaging = { module = "app.cash.sqldelight:androidx-paging3-extensions", version.ref = "sqldelight" }
sqldelight-nativeDriver = { module = "app.cash.sqldelight:native-driver", version.ref = "sqldelight" }
sqldelight-jvmDriver = { module = "app.cash.sqldelight:sqlite-driver", version.ref = "sqldelight" }
sqldelight-jsDriver = { module = "app.cash.sqldelight:web-worker-driver", version.ref = "sqldelight" }
sqldelight-primitiveAdapters = { module = "app.cash.sqldelight:primitive-adapters", version.ref = "sqldelight" }
sqldelight-dialect = { module = "app.cash.sqldelight:sqlite-3-33-dialect", version.ref = "sqldelight" }

# mocks and testing
mockative-runtime = { module = "io.mockative:mockative", version.ref = "mockative" }
mockative-processor = { module = "io.mockative:mockative-processor", version.ref = "mockative" }
turbine = { module = "app.cash.turbine:turbine", version.ref = "turbine" }
mockk = { module = "io.mockk:mockk", version.ref = "mockk" }
konsist = { module = "com.lemonappdev:konsist", version.ref = "konsist" }

# detekt
detekt-cli = { module = "io.gitlab.arturbosch.detekt:detekt-cli", version.ref = "detekt" }
detekt-api = { module = "io.gitlab.arturbosch.detekt:detekt-api", version.ref = "detekt" }
detekt-test = { module = "io.gitlab.arturbosch.detekt:detekt-test", version.ref = "detekt" }

# misc
pbandk-runtime-iosX64 = { module = "pro.streem.pbandk:pbandk-runtime-iosx64", version.ref = "pbandk" }
pbandk-runtime-iosArm64 = { module = "pro.streem.pbandk:pbandk-runtime-iosarm64", version.ref = "pbandk" }
pbandk-runtime-iosSimulatorArm64 = { module = "pro.streem.pbandk:pbandk-runtime-iossimulatorarm64", version.ref = "pbandk" }
pbandk-runtime-macX64 = { module = "pro.streem.pbandk:pbandk-runtime-macosx64", version.ref = "pbandk" }
pbandk-runtime-macArm64 = { module = "pro.streem.pbandk:pbandk-runtime-macosarm64", version.ref = "pbandk" }
pbandk-runtime-common = { module = "pro.streem.pbandk:pbandk-runtime", version.ref = "pbandk" }
benAsherUUID = { module = "com.benasher44:uuid", version.ref = "benasher-uuid" }
apacheTika = { module = "org.apache.tika:tika-core", version.ref = "apache-tika" }
faker = { module = "io.github.serpro69:kotlin-faker", version.ref = "faker" }
concurrentCollections = { module = "co.touchlab:stately-concurrent-collections", version.ref = "stately" }
statelyCommons = { module = "co.touchlab:stately-common", version.ref = "stately" }
androidx-dataStore-kmm = { module = "androidx.datastore:datastore-preferences", version.ref = "androidx-dataStore" }

# avs
avs = { module = "com.wire:avs", version.ref = "avs" }
jna = { module = "net.java.dev.jna:jna", version.ref = "jna" }

# logging
kermit = { module = "co.touchlab:kermit", version.ref = "kermit" }
micrometer = { module = "io.micrometer:micrometer-registry-prometheus", version.ref = "micrometer" }

# bouncy castle
bouncy-castle = { module = "org.bouncycastle:bcprov-jdk15on", version.ref = "bouncy-castle" }<|MERGE_RESOLUTION|>--- conflicted
+++ resolved
@@ -55,12 +55,9 @@
 robolectric = "4.9"
 stately = "2.0.0-rc3"
 micrometer = "1.11.3"
-<<<<<<< HEAD
-androidx-dataStore = "1.1.0-alpha04"
-=======
 bouncy-castle = "1.70"
 konsist = "0.13.0"
->>>>>>> e7e24ea2
+androidx-dataStore = "1.1.0-alpha04"
 
 [plugins]
 # Home-made convention plugins
