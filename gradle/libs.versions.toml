--- conflicted
+++ resolved
@@ -43,11 +43,7 @@
 turbine = "1.1.0"
 avs = "10.0.40"
 jna = "5.14.0"
-<<<<<<< HEAD
-core-crypto = "8.0.0"
-=======
 core-crypto = "8.0.1"
->>>>>>> 61148b0c
 core-crypto-multiplatform = "0.6.0-rc.3-multiplatform-pre1"
 completeKotlin = "1.1.0"
 desugar-jdk = "2.1.3"
