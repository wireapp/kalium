[versions]
kotlin = "2.2.10"
ksp = "2.2.10-2.0.2"
activity-compose = "1.9.0"
app-compat = "1.6.1"
android-paging3 = "3.3.6"
cli-kt = "3.5.0"
coroutines = "1.10.2"
compose-ui = "1.7.6"
compose-material = "1.6.6"
compose-material3 = "1.0.0-alpha01"
compose-jetbrains = "1.8.2"
fileKit = "0.10.0-beta04"
android-security = "1.1.0"
ktor = "2.3.10"
okio = "3.16.0"
ok-http = "4.12.0"
# 3.0.1 with a fix for a bug https://github.com/mockative/mockative/issues/143 uploaded to a temporary repo
# until mockative releases a new version with a proper fix
mockative = "3.0.1"
android-work = "2.10.5"
android-test-runner = "1.6.2"
android-test-core-ktx = "1.6.1"
android-test-rules = "1.6.1"
android-test-core = "1.6.1"
androidx-arch = "2.2.0"
androidx-test-orchestrator = "1.5.1"
androidx-sqlite = "2.6.1"
ktx-datetime = { strictly = "0.7.1" }
ktx-serialization = "1.9.0"
ktx-atomicfu = "0.26.1"
kover = "0.7.6"
multiplatform-settings = "1.3.0"
moduleGraph = "0.12.1"
# if you update sqlDelight check if https://github.com/cashapp/sqldelight/issues/4154 is fixed
# and delete the workaround in the dev.mk file
sqldelight = "2.0.1"
sqlcipher-android = "4.10.0"
<<<<<<< HEAD
pbandk = "0.16.0"
turbine = "1.2.1"
avs = "10.1.16"
jna = "5.18.1"
=======
pbandk = "0.15.0"
turbine = "1.1.0"
avs = "10.1.22"
jna = "5.17.0"
>>>>>>> 0a495de2
core-crypto = "9.0.1"
completeKotlin = "1.1.0"
desugar-jdk = "2.1.3"
kermit = "2.0.3"
detekt = "1.23.8"
agp = "8.10.1"
dokka = "2.0.0"
carthage = "0.0.1"
libsodiumBindings = "0.9.2"
protobufCodegen = "0.9.5"
annotation = "1.9.1"
mordant = "3.0.1"
apache-tika = "3.1.0"
mockk = "1.13.13"
faker = "1.16.0"
robolectric = "4.12.1"
skie = "0.10.6"
stately = "2.1.0"
micrometer = "1.12.5"
konsist = "0.15.1"
postgres = "1.0.7.RELEASE"
r2dbc = "1.0.0.RELEASE"
slf4js = "2.0.13"
dagCommand = "1.14.0"
benchmark = "0.4.10"
jmh = "1.37"
jmhReport = "0.9.6"
xerialDriver = "3.48.0.0"
kotlinx-io = "0.8.0"
cells-sdk = "0.1.1-alpha10"

[plugins]
# Home-made convention plugins
kalium-library = { id = "kalium.library" }
android-library = { id = "com.android.library", version.ref = "agp" }
android-application = { id = "com.android.application", version.ref = "agp" }
completeKotlin = { id = "com.louiscad.complete-kotlin", version.ref = "completeKotlin" }
dagCommand = { id = "io.github.leandroborgesferreira.dag-command", version.ref = "dagCommand" }
moduleGraph = { id = "dev.iurysouza.modulegraph", version.ref = "moduleGraph" }
kotlin-multiplatform = { id = "org.jetbrains.kotlin.multiplatform", version.ref = "kotlin" }
kotlin-android = { id = "org.jetbrains.kotlin.android", version.ref = "kotlin" }
kotlin-serialization = { id = "org.jetbrains.kotlin.plugin.serialization", version.ref = "kotlin" }
compose-compiler = { id = "org.jetbrains.kotlin.plugin.compose", version.ref = "kotlin" }
compose-jetbrains = { id = "org.jetbrains.compose", version.ref = "compose-jetbrains" }
kover = { id = "org.jetbrains.kotlinx.kover", version.ref = "kover" }
ksp = { id = "com.google.devtools.ksp", version.ref = "ksp" }
carthage = { id = "com.wire.carthage-gradle-plugin", version.ref = "carthage" }
sqldelight = { id = "app.cash.sqldelight", version.ref = "sqldelight" }
protobuf = { id = "com.google.protobuf", version.ref = "protobufCodegen" }
skie = { id = "co.touchlab.skie", version.ref = "skie" }
benchmark = { id = "org.jetbrains.kotlinx.benchmark", version.ref = "benchmark" }
allOpen = { id = "org.jetbrains.kotlin.plugin.allopen", version.ref = "kotlin" }
jhmReport = { id = "io.morethan.jmhreport", version.ref = "jmhReport" }
mockative = { id = "io.mockative", version.ref = "mockative" }

[bundles]
android = ["appCompat", "activityCompose", "work", "composeMaterial", "coroutinesAndroid", "ktor", "ktor-okHttp"]
detekt-test = ["detekt-cli", "detekt-test"]
detekt-core = ["detekt-api"]

[libraries]
# Kotlin Gradle Plugin
kotlin-plugin = { group = "org.jetbrains.kotlin", name = "kotlin-gradle-plugin", version.ref = "kotlin" }
kotlin-test = { group = "org.jetbrains.kotlin", name = "kotlin-test", version.ref = "kotlin" }
kotlinx-benchmark-runtime = { group = "org.jetbrains.kotlinx", name = "kotlinx-benchmark-runtime", version.ref = "benchmark" }

kotlin-nativeUtils = { module = "org.jetbrains.kotlin:kotlin-native-utils", version.ref = "kotlin" }
ktxSerialization = { module = "org.jetbrains.kotlinx:kotlinx-serialization-json", version.ref = "ktx-serialization" }
ktxDateTime = { module = "org.jetbrains.kotlinx:kotlinx-datetime", version.ref = "ktx-datetime" }
ktx-atomicfu = { module = "org.jetbrains.kotlinx:atomicfu", version.ref = "ktx-atomicfu" }
ktxReactive = { module = "org.jetbrains.kotlinx:kotlinx-coroutines-reactive", version.ref = "coroutines" }
ktxIO = { module = "org.jetbrains.kotlinx:kotlinx-io-core", version.ref = "kotlinx-io" }

# android dependencies
appCompat = { module = "androidx.appcompat:appcompat", version.ref = "app-compat" }
activityCompose = { module = "androidx.activity:activity-compose", version.ref = "activity-compose" }
work = { module = "androidx.work:work-runtime-ktx", version.ref = "android-work" }
composeMaterial = { module = "androidx.compose.material:material", version.ref = "compose-material" }
composeMaterial3-common = { module = "androidx.compose.material3:material3-common", version.ref = "compose-material3" }
composeMaterial3-android = { module = "androidx.compose.material3:material3-common-android", version.ref = "compose-material3" }
composeMaterial3-desktop = { module = "androidx.compose.material3:material3-common-desktop", version.ref = "compose-material3" }
composeTooling = { module = "androidx.compose.ui:ui-tooling", version.ref = "compose-ui" }
coroutinesAndroid = { module = "org.jetbrains.kotlinx:kotlinx-coroutines-android", version.ref = "coroutines" }
ktor = { module = "io.ktor:ktor-client-android", version.ref = "ktor" }
paging3 = { module = "androidx.paging:paging-runtime", version.ref = "android-paging3" }
desugarJdkLibs = { module = "com.android.tools:desugar_jdk_libs", version.ref = "desugar-jdk" }
annotation = { module = "androidx.annotation:annotation", version.ref = "annotation" }

# kmp Settings (shared pref)
settings-kmp = { module = "com.russhwolf:multiplatform-settings", version.ref = "multiplatform-settings" }
settings-kmpTest = { module = "com.russhwolf:multiplatform-settings-test", version.ref = "multiplatform-settings" }

# android testing
androidtest-runner = { module = "androidx.test:runner", version.ref = "android-test-runner" }
androidtest-rules = { module = "androidx.test:rules", version.ref = "android-test-rules" }
androidtest-core = { module = "androidx.test:core", version.ref = "android-test-core" }
androidtest-arch = { module = "androidx.arch.core:core-testing", version.ref = "androidx-arch" }
androidtest-orchestrator = { module = "androidx.test:orchestrator", version.ref = "androidx-test-orchestrator" }
core-ktx = { module = "androidx.test:core-ktx", version.ref = "android-test-core-ktx" }
robolectric = { module = "org.robolectric:robolectric", version.ref = "robolectric" }

# coroutines
coroutines-core = { module = "org.jetbrains.kotlinx:kotlinx-coroutines-core", version.ref = "coroutines" }
coroutines-test = { module = "org.jetbrains.kotlinx:kotlinx-coroutines-test", version.ref = "coroutines" }

# cryptobox and crypto dependencies
androidCrypto = { module = "androidx.security:security-crypto-ktx", version.ref = "android-security" }
coreCryptoJvm = { module = "com.wire:core-crypto-jvm", version.ref = "core-crypto" }
coreCryptoAndroid = { module = "com.wire:core-crypto-android", version.ref = "core-crypto" }
libsodiumBindingsMP = { module = "com.ionspin.kotlin:multiplatform-crypto-libsodium-bindings", version.ref = "libsodiumBindings" }

# Compose Desktop / Multiplatform
compose-fileKit-core = { module = "io.github.vinceglb:filekit-dialogs", version.ref = "fileKit"}
compose-fileKit-compose = { module = "io.github.vinceglb:filekit-dialogs-compose", version.ref = "fileKit"}

# cli
cliKt = { module = "com.github.ajalt.clikt:clikt", version.ref = "cli-kt" }
okhttp-loggingInterceptor = { module = "com.squareup.okhttp3:logging-interceptor", version.ref = "ok-http" }
mordant = { module = "com.github.ajalt.mordant:mordant", version.ref = "mordant" }

# ktor
ktor-core = { module = "io.ktor:ktor-client-core", version.ref = "ktor" }
ktor-json = { module = "io.ktor:ktor-client-json", version.ref = "ktor" }
ktor-serialization = { module = "io.ktor:ktor-serialization-kotlinx-json", version.ref = "ktor" }
ktor-logging = { module = "io.ktor:ktor-client-logging", version.ref = "ktor" }
ktor-authClient = { module = "io.ktor:ktor-client-auth", version.ref = "ktor" }
ktor-contentNegotiation = { module = "io.ktor:ktor-client-content-negotiation", version.ref = "ktor" }
ktor-webSocket = { module = "io.ktor:ktor-client-websockets", version.ref = "ktor" }
ktor-utils = { module = "io.ktor:ktor-utils", version.ref = "ktor" }
ktor-mock = { module = "io.ktor:ktor-client-mock", version.ref = "ktor" }
ktor-okHttp = { module = "io.ktor:ktor-client-okhttp", version.ref = "ktor" }
ktor-iosHttp = { module = "io.ktor:ktor-client-ios", version.ref = "ktor" }
ktor-jsClient = { module = "io.ktor:ktor-client-js", version.ref = "ktor" }
ktor-encoding = { module = "io.ktor:ktor-client-encoding", version.ref = "ktor" }
ktor-server = { module = "io.ktor:ktor-server-core", version.ref = "ktor" }
ktor-serverNetty = { module = "io.ktor:ktor-server-netty", version.ref = "ktor" }
ktor-serverLogging = { module = "io.ktor:ktor-server-call-logging-jvm", version.ref = "ktor" }
ktor-serverContentNegotiation = { module = "io.ktor:ktor-server-content-negotiation", version.ref = "ktor" }
ktor-serverCallId = { module = "io.ktor:ktor-server-call-id-jvm", version.ref = "ktor" }
ktor-serverMetrics = { module = "io.ktor:ktor-server-metrics-micrometer-jvm", version.ref = "ktor" }
ktor-statusPages = { module = "io.ktor:ktor-server-status-pages", version.ref = "ktor" }

# okio
okio-core = { module = "com.squareup.okio:okio", version.ref = "okio" }
okio-test = { module = "com.squareup.okio:okio-fakefilesystem", version.ref = "okio" }

# sql dependencies
sqlite-androidx = { module = "androidx.sqlite:sqlite", version.ref = "androidx-sqlite" }
sql-android-cipher = { module = "net.zetetic:sqlcipher-android", version.ref = "sqlcipher-android" }
sqldelight-runtime = { module = "app.cash.sqldelight:runtime", version.ref = "sqldelight" }
sqldelight-coroutinesExtension = { module = "app.cash.sqldelight:coroutines-extensions", version.ref = "sqldelight" }
sqldelight-androidDriver = { module = "app.cash.sqldelight:android-driver", version.ref = "sqldelight" }
sqldelight-androidxPaging = { module = "app.cash.sqldelight:androidx-paging3-extensions", version.ref = "sqldelight" }
sqldelight-nativeDriver = { module = "app.cash.sqldelight:native-driver", version.ref = "sqldelight" }
sqldelight-jvmDriver = { module = "app.cash.sqldelight:sqlite-driver", version.ref = "sqldelight" }
sqldelight-jsDriver = { module = "app.cash.sqldelight:web-worker-driver", version.ref = "sqldelight" }
sqldelight-primitiveAdapters = { module = "app.cash.sqldelight:primitive-adapters", version.ref = "sqldelight" }
sqldelight-dialect = { module = "app.cash.sqldelight:sqlite-3-38-dialect", version.ref = "sqldelight" }
sqldelight-postgres = { module = "app.cash.sqldelight:postgresql-dialect", version.ref = "sqldelight" }
sqldelight-r2dbc = { module = "app.cash.sqldelight:r2dbc-driver", version.ref = "sqldelight" }
sqldelight-async = { module = "app.cash.sqldelight:async-extensions", version.ref = "sqldelight" }
r2dbc-postgres = { module = "org.postgresql:r2dbc-postgresql", version.ref = "postgres" }
r2dbc-spi = { module = "io.r2dbc:r2dbc-spi", version.ref = "r2dbc" }
sqlite-xerialDriver = { module = "org.xerial:sqlite-jdbc", version.ref = "xerialDriver" }

# mocks and testing
mockative-runtime = { module = "io.mockative:mockative", version.ref = "mockative" }
turbine = { module = "app.cash.turbine:turbine", version.ref = "turbine" }
mockk = { module = "io.mockk:mockk", version.ref = "mockk" }
konsist = { module = "com.lemonappdev:konsist", version.ref = "konsist" }

# detekt
detekt-cli = { module = "io.gitlab.arturbosch.detekt:detekt-cli", version.ref = "detekt" }
detekt-api = { module = "io.gitlab.arturbosch.detekt:detekt-api", version.ref = "detekt" }
detekt-test = { module = "io.gitlab.arturbosch.detekt:detekt-test", version.ref = "detekt" }

# misc
pbandk-runtime-iosX64 = { module = "pro.streem.pbandk:pbandk-runtime-iosx64", version.ref = "pbandk" }
pbandk-runtime-iosArm64 = { module = "pro.streem.pbandk:pbandk-runtime-iosarm64", version.ref = "pbandk" }
pbandk-runtime-iosSimulatorArm64 = { module = "pro.streem.pbandk:pbandk-runtime-iossimulatorarm64", version.ref = "pbandk" }
pbandk-runtime-macX64 = { module = "pro.streem.pbandk:pbandk-runtime-macosx64", version.ref = "pbandk" }
pbandk-runtime-macArm64 = { module = "pro.streem.pbandk:pbandk-runtime-macosarm64", version.ref = "pbandk" }
pbandk-runtime-common = { module = "pro.streem.pbandk:pbandk-runtime", version.ref = "pbandk" }
apacheTika = { module = "org.apache.tika:tika-core", version.ref = "apache-tika" }
faker = { module = "io.github.serpro69:kotlin-faker", version.ref = "faker" }
concurrentCollections = { module = "co.touchlab:stately-concurrent-collections", version.ref = "stately" }
statelyCommons = { module = "co.touchlab:stately-common", version.ref = "stately" }

# avs
avs = { module = "com.wire:avs", version.ref = "avs" }
jna = { module = "net.java.dev.jna:jna", version.ref = "jna" }

# logging
kermit = { module = "co.touchlab:kermit", version.ref = "kermit" }
micrometer = { module = "io.micrometer:micrometer-registry-prometheus", version.ref = "micrometer" }
slf4js = { module = "org.slf4j:slf4j-simple", version.ref = "slf4js" }

# cells
wire-cells-sdk = { module = "com.wire:cells-sdk-kmp", version.ref = "cells-sdk" }<|MERGE_RESOLUTION|>--- conflicted
+++ resolved
@@ -36,17 +36,10 @@
 # and delete the workaround in the dev.mk file
 sqldelight = "2.0.1"
 sqlcipher-android = "4.10.0"
-<<<<<<< HEAD
 pbandk = "0.16.0"
 turbine = "1.2.1"
-avs = "10.1.16"
+avs = "10.1.22"
 jna = "5.18.1"
-=======
-pbandk = "0.15.0"
-turbine = "1.1.0"
-avs = "10.1.22"
-jna = "5.17.0"
->>>>>>> 0a495de2
 core-crypto = "9.0.1"
 completeKotlin = "1.1.0"
 desugar-jdk = "2.1.3"
