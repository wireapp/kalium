[versions]
kotlin = "1.9.0"
activity-compose = "1.3.1"
app-compat = "1.1.0"
android-paging3 = "3.1.1"
cli-kt = "3.5.0"
coroutines = "1.7.1"
compose-compiler = "1.5.0"
compose-ui = "1.3.2"
compose-material = "1.3.1"
cryptobox4j = "1.3.0"
cryptobox-android = "1.1.5"
android-security = "1.1.0-alpha06"
ktor = "2.3.1"
okio = "3.2.0"
ok-http = "4.10.0"
mockative = "1.4.1"
android-work = "2.8.1"
android-test-runner = "1.5.0"
android-test-rules = "1.4.0"
android-test-core = "1.4.0"
androidx-arch = "2.1.0"
androidx-test-orchestrator = "1.4.2"
androidx-sqlite = "2.3.0"
benasher-uuid = "0.8.0"
ktx-datetime = { strictly = "0.4.0" }
ktx-serialization = "1.5.1"
ktx-atomicfu = "0.18.5"
kover = "0.7.1"
multiplatform-settings = "1.0.0"
# if you update sqlDelight check if https://github.com/cashapp/sqldelight/issues/4154 is fixed
# and delete the work around in the dev.mk file
sqldelight = "2.0.0-alpha05"
sqlcipher-android = "4.5.3"
pbandk = "0.14.2"
turbine = "1.0.0"
avs = "9.4.10"
jna = "5.6.0"
core-crypto = "1.0.0-rc.12"
core-crypto-multiplatform = "0.6.0-rc.3-multiplatform-pre1"
completeKotlin = "1.1.0"
desugar-jdk = "1.1.5"
kermit = "1.2.2"
detekt = "1.19.0"
agp = "8.1.0"
dokka = "1.8.20"
carthage = "0.0.1"
libsodiumBindings = "0.8.6"
protobufCodegen = "0.9.4"
annotation = "1.2.0"
mordant = "2.0.0-beta13"
apache-tika = "2.8.0"
mockk = "1.13.5"
faker = "1.14.0"
<<<<<<< HEAD
androidx-dataStore = "1.1.0-alpha04"
=======
robolectric = "4.9"
stately = "2.0.0-rc3"
>>>>>>> c23c77f4

[plugins]
# Home-made convention plugins
kalium-library = { id = "kalium.library" }
android-library = { id = "com.android.library", version.ref = "agp" }
android-application = { id = "com.android.application", version.ref = "agp" }
completeKotlin = { id = "com.louiscad.complete-kotlin", version.ref = "completeKotlin" }
kotlin-multiplatform = { id = "org.jetbrains.kotlin.multiplatform", version.ref = "kotlin" }
kotlin-android = { id = "org.jetbrains.kotlin.android", version.ref = "kotlin" }
kotlin-serialization = { id = "org.jetbrains.kotlin.plugin.serialization", version.ref = "kotlin" }
kover = { id = "org.jetbrains.kotlinx.kover", version.ref = "kover" }
ksp = { id = "com.google.devtools.ksp", version = "1.9.0-1.0.12" }
carthage = { id = "com.wire.carthage-gradle-plugin", version.ref = "carthage" }
sqldelight = { id = "app.cash.sqldelight", version.ref = "sqldelight" }
protobuf = { id = "com.google.protobuf", version.ref = "protobufCodegen" }

[bundles]
android = ["appCompat", "activityCompose", "work", "composeMaterial", "coroutinesAndroid", "ktor", "ktor-okHttp"]
detekt-test = ["detekt-cli", "detekt-test"]
detekt-core = ["detekt-api"]

[libraries]
# Kotlin Gradle Plugin
kotlin-plugin = { group = "org.jetbrains.kotlin", name = "kotlin-gradle-plugin", version.ref = "kotlin" }

kotlin-nativeUtils = { module = "org.jetbrains.kotlin:kotlin-native-utils", version.ref = "kotlin" }
ktxSerialization = { module = "org.jetbrains.kotlinx:kotlinx-serialization-json", version.ref = "ktx-serialization" }
ktxDateTime = { module = "org.jetbrains.kotlinx:kotlinx-datetime", version.ref = "ktx-datetime" }
ktx-atomicfu = { module = "org.jetbrains.kotlinx:atomicfu", version.ref = "ktx-atomicfu" }

# android dependencies
appCompat = { module = "androidx.appcompat:appcompat", version.ref = "app-compat" }
activityCompose = { module = "androidx.activity:activity-compose", version.ref = "activity-compose" }
work = { module = "androidx.work:work-runtime-ktx", version.ref = "android-work" }
composeMaterial = { module = "androidx.compose.material:material", version.ref = "compose-material" }
composeTooling = { module = "androidx.compose.ui:ui-tooling", version.ref = "compose-ui" }
coroutinesAndroid = { module = "org.jetbrains.kotlinx:kotlinx-coroutines-android", version.ref = "coroutines" }
ktor = { module = "io.ktor:ktor-client-android", version.ref = "ktor" }
paging3 = { module = "androidx.paging:paging-runtime", version.ref = "android-paging3" }
desugarJdkLibs = { module = "com.android.tools:desugar_jdk_libs", version.ref = "desugar-jdk" }
annotation = { module = "androidx.annotation:annotation", version.ref = "annotation" }
androidx-dataStore = { module = "androidx.datastore:datastore-preferences", version.ref = "androidx-dataStore" }

# kmp Settings (shared pref)
settings-kmp = { module = "com.russhwolf:multiplatform-settings", version.ref = "multiplatform-settings" }
settings-kmpTest = { module = "com.russhwolf:multiplatform-settings-test", version.ref = "multiplatform-settings" }

# android testing
androidtest-runner = { module = "androidx.test:runner", version.ref = "android-test-runner" }
androidtest-rules = { module = "androidx.test:rules", version.ref = "android-test-rules" }
androidtest-core = { module = "androidx.test:core", version.ref = "android-test-core" }
androidtest-arch = { module = "androidx.arch.core:core-testing", version.ref = "androidx-arch" }
androidtest-orchestrator = { module = "androidx.test:orchestrator", version.ref = "androidx-test-orchestrator" }
core-ktx = { module = "androidx.test:core-ktx", version.ref = "android-test-runner" }
robolectric = { module = "org.robolectric:robolectric", version.ref = "robolectric" }

# coroutines
coroutines-core = { module = "org.jetbrains.kotlinx:kotlinx-coroutines-core", version.ref = "coroutines" }
coroutines-test = { module = "org.jetbrains.kotlinx:kotlinx-coroutines-test", version.ref = "coroutines" }

# cryptobox and crypto dependencies
cryptoboxAndroid = { module = "com.wire:cryptobox-android", version.ref = "cryptobox-android" }
cryptobox4j = { module = "com.wire:cryptobox4j", version.ref = "cryptobox4j" }
androidCrypto = { module = "androidx.security:security-crypto-ktx", version.ref = "android-security" }
coreCrypto = { module = "com.wire:core-crypto", version.ref = "core-crypto-multiplatform" }
coreCryptoJvm = { module = "com.wire:core-crypto-jvm", version.ref = "core-crypto" }
coreCryptoAndroid = { module = "com.wire:core-crypto-android", version.ref = "core-crypto" }
libsodiumBindingsMP = { module = "com.ionspin.kotlin:multiplatform-crypto-libsodium-bindings", version.ref = "libsodiumBindings" }

# cli
cliKt = { module = "com.github.ajalt.clikt:clikt", version.ref = "cli-kt" }
okhttp-loggingInterceptor = { module = "com.squareup.okhttp3:logging-interceptor", version.ref = "ok-http" }
mordant = { module = "com.github.ajalt.mordant:mordant", version.ref = "mordant" }

# ktor
ktor-core = { module = "io.ktor:ktor-client-core", version.ref = "ktor" }
ktor-json = { module = "io.ktor:ktor-client-json", version.ref = "ktor" }
ktor-serialization = { module = "io.ktor:ktor-serialization-kotlinx-json", version.ref = "ktor" }
ktor-logging = { module = "io.ktor:ktor-client-logging", version.ref = "ktor" }
ktor-authClient = { module = "io.ktor:ktor-client-auth", version.ref = "ktor" }
ktor-contentNegotiation = { module = "io.ktor:ktor-client-content-negotiation", version.ref = "ktor" }
ktor-webSocket = { module = "io.ktor:ktor-client-websockets", version.ref = "ktor" }
ktor-utils = { module = "io.ktor:ktor-utils", version.ref = "ktor" }
ktor-mock = { module = "io.ktor:ktor-client-mock", version.ref = "ktor" }
ktor-okHttp = { module = "io.ktor:ktor-client-okhttp", version.ref = "ktor" }
ktor-iosHttp = { module = "io.ktor:ktor-client-ios", version.ref = "ktor" }
ktor-encoding = { module = "io.ktor:ktor-client-encoding", version.ref = "ktor" }

# okio
okio-core = { module = "com.squareup.okio:okio", version.ref = "okio" }
okio-test = { module = "com.squareup.okio:okio-fakefilesystem", version.ref = "okio" }

# sql dependencies
sqlite-androidx = { module = "androidx.sqlite:sqlite", version.ref = "androidx-sqlite" }
sql-android-cipher = { module = "net.zetetic:sqlcipher-android", version.ref = "sqlcipher-android" }
sqldelight-runtime = { module = "app.cash.sqldelight:runtime", version.ref = "sqldelight" }
sqldelight-coroutinesExtension = { module = "app.cash.sqldelight:coroutines-extensions", version.ref = "sqldelight" }
sqldelight-androidDriver = { module = "app.cash.sqldelight:android-driver", version.ref = "sqldelight" }
sqldelight-androidxPaging = { module = "app.cash.sqldelight:androidx-paging3-extensions", version.ref = "sqldelight" }
sqldelight-nativeDriver = { module = "app.cash.sqldelight:native-driver", version.ref = "sqldelight" }
sqldelight-jvmDriver = { module = "app.cash.sqldelight:sqlite-driver", version.ref = "sqldelight" }
sqldelight-jsDriver = { module = "app.cash.sqldelight:sqljs-driver", version.ref = "sqldelight" }
sqldelight-primitiveAdapters = { module = "app.cash.sqldelight:primitive-adapters", version.ref = "sqldelight" }
sqldelight-dialect = { module = "app.cash.sqldelight:sqlite-3-33-dialect", version.ref = "sqldelight" }

# mocks and testing
mockative-runtime = { module = "io.mockative:mockative", version.ref = "mockative" }
mockative-processor = { module = "io.mockative:mockative-processor", version.ref = "mockative" }
turbine = { module = "app.cash.turbine:turbine", version.ref = "turbine" }
mockk = { module = "io.mockk:mockk", version.ref = "mockk" }

# detekt
detekt-cli = { module = "io.gitlab.arturbosch.detekt:detekt-cli", version.ref = "detekt" }
detekt-api = { module = "io.gitlab.arturbosch.detekt:detekt-api", version.ref = "detekt" }
detekt-test = { module = "io.gitlab.arturbosch.detekt:detekt-test", version.ref = "detekt" }

# misc
pbandk-runtime-iosX64 = { module = "pro.streem.pbandk:pbandk-runtime-iosx64", version.ref = "pbandk" }
pbandk-runtime-iosArm64 = { module = "pro.streem.pbandk:pbandk-runtime-iosarm64", version.ref = "pbandk" }
pbandk-runtime-iosSimulatorArm64 = { module = "pro.streem.pbandk:pbandk-runtime-iossimulatorarm64", version.ref = "pbandk" }
pbandk-runtime-macX64 = { module = "pro.streem.pbandk:pbandk-runtime-macosx64", version.ref = "pbandk" }
pbandk-runtime-macArm64 = { module = "pro.streem.pbandk:pbandk-runtime-macosarm64", version.ref = "pbandk" }
pbandk-runtime-common = { module = "pro.streem.pbandk:pbandk-runtime", version.ref = "pbandk" }
benAsherUUID = { module = "com.benasher44:uuid", version.ref = "benasher-uuid" }
apacheTika = { module = "org.apache.tika:tika-core", version.ref = "apache-tika" }
faker = { module = "io.github.serpro69:kotlin-faker", version.ref = "faker" }
concurrentCollections = { module = "co.touchlab:stately-concurrent-collections", version.ref = "stately" }
statelyCommons = { module = "co.touchlab:stately-common", version.ref = "stately" }

# avs
avs = { module = "com.wire:avs", version.ref = "avs" }
jna = { module = "net.java.dev.jna:jna", version.ref = "jna" }

# logging
kermit = { module = "co.touchlab:kermit", version.ref = "kermit" }<|MERGE_RESOLUTION|>--- conflicted
+++ resolved
@@ -52,12 +52,9 @@
 apache-tika = "2.8.0"
 mockk = "1.13.5"
 faker = "1.14.0"
-<<<<<<< HEAD
-androidx-dataStore = "1.1.0-alpha04"
-=======
 robolectric = "4.9"
 stately = "2.0.0-rc3"
->>>>>>> c23c77f4
+androidx-dataStore = "1.1.0-alpha04"
 
 [plugins]
 # Home-made convention plugins
