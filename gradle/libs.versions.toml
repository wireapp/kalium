[versions]
kotlin = "1.8.10"
activity-compose = "1.3.1"
app-compat = "1.1.0"
android-paging3 = "3.1.1"
cli-kt = "3.5.0"
coroutines = "1.6.4"
compose-compiler = "1.4.3"
compose-ui = "1.3.2"
compose-material = "1.3.1"
cryptobox4j = "1.3.0"
cryptobox-android = "1.1.3-logging"
javax-crypto = "1.1.0-alpha03"
ktor = "2.2.2"
okio = "3.2.0"
ok-http = "4.9.3"
mockative = "1.2.6"
android-work = "2.8.1"
android-test-runner = "1.5.0"
android-test-rules = "1.4.0"
android-test-core = "1.4.0"
androidx-arch = "2.1.0"
androidx-test-orchestrator = "1.4.2"
androidx-sqlite = "2.3.0"
benasher-uuid = "0.6.0"
ktx-datetime = { strictly = "0.4.0" }
ktx-serialization = "1.4.1"
ktx-atomicfu = "0.18.5"
multiplatform-settings = "1.0.0-RC"
android-security = "1.1.0-alpha03"
sqldelight = "2.0.0-alpha04"
sqlcipher-android = "4.5.3"
pbandk = "0.14.2"
turbine = "0.12.1"
<<<<<<< HEAD
avs = "9.2.7"
=======
avs = "9.2.8"
>>>>>>> a62ffc18
jna = "5.6.0"
core-crypto = "0.6.3"
core-crypto-multiplatform = "0.6.0-rc.3-multiplatform-pre1"
completeKotlin = "1.1.0"
desugar-jdk = "1.1.5"
kermit = "1.2.2"
detekt = "1.19.0"
agp = "7.3.1"
dokka = "1.8.10"
carthage = "0.0.1"
libsodiumBindings = "0.8.6"
protobufCodegen = "0.9.1"
annotation = "1.2.0"

[plugins]
# Home-made convention plugins
kalium-library = { id = "kalium.library" }
android-library = { id = "com.android.library", version.ref = "agp" }
android-application = { id = "com.android.application", version.ref = "agp" }
completeKotlin = { id = "com.louiscad.complete-kotlin", version.ref = "completeKotlin"}
kotlin-multiplatform = { id = "org.jetbrains.kotlin.multiplatform", version.ref = "kotlin" }
kotlin-android = { id = "org.jetbrains.kotlin.android", version.ref = "kotlin" }
kotlin-serialization = { id = "org.jetbrains.kotlin.plugin.serialization", version.ref = "kotlin" }
ksp = { id = "com.google.devtools.ksp", version = "1.8.10-1.0.9" }
carthage = { id = "com.wire.carthage-gradle-plugin", version.ref = "carthage" }
sqldelight = { id = "app.cash.sqldelight", version.ref = "sqldelight" }
protobuf = { id = "com.google.protobuf", version.ref = "protobufCodegen" }

[bundles]
android = ["appCompat", "activityCompose", "work", "composeMaterial", "coroutinesAndroid", "ktor", "ktor-okHttp"]
detekt-test = ["detekt-cli", "detekt-test"]
detekt-core = ["detekt-api"]

[libraries]
# Kotlin Gradle Plugin
kotlin-plugin = { group = "org.jetbrains.kotlin", name = "kotlin-gradle-plugin", version.ref = "kotlin" }

kotlin-nativeUtils = { module = "org.jetbrains.kotlin:kotlin-native-utils", version.ref = "kotlin" }
ktxSerialization = { module = "org.jetbrains.kotlinx:kotlinx-serialization-json", version.ref = "ktx-serialization" }
ktxDateTime = { module = "org.jetbrains.kotlinx:kotlinx-datetime", version.ref = "ktx-datetime" }
ktx-atomicfu = { module = "org.jetbrains.kotlinx:atomicfu", version.ref = "ktx-atomicfu"}

# android dependencies
appCompat = { module = "androidx.appcompat:appcompat", version.ref = "app-compat" }
activityCompose = { module = "androidx.activity:activity-compose", version.ref = "activity-compose" }
work = { module = "androidx.work:work-runtime-ktx", version.ref = "android-work" }
composeMaterial = { module = "androidx.compose.material:material", version.ref = "compose-material" }
composeTooling = { module = "androidx.compose.ui:ui-tooling", version.ref = "compose-ui" }
coroutinesAndroid = { module = "org.jetbrains.kotlinx:kotlinx-coroutines-android", version.ref = "coroutines" }
ktor = { module = "io.ktor:ktor-client-android", version.ref = "ktor" }
paging3 = { module = "androidx.paging:paging-runtime", version.ref = "android-paging3" }
securityCrypto = { module = "androidx.security:security-crypto", version.ref = "android-security" }
desugarJdkLibs = { module = "com.android.tools:desugar_jdk_libs", version.ref = "desugar-jdk" }
annotation = { module = "androidx.annotation:annotation", version.ref = "annotation" }

# kmp Settings (shared pref)
settings-kmp = { module = "com.russhwolf:multiplatform-settings", version.ref = "multiplatform-settings" }
settings-kmpTest = { module = "com.russhwolf:multiplatform-settings-test", version.ref = "multiplatform-settings" }

# android testing
androidtest-runner = { module = "androidx.test:runner", version.ref = "android-test-runner" }
androidtest-rules = { module = "androidx.test:rules", version.ref = "android-test-rules" }
androidtest-core = { module = "androidx.test:core", version.ref = "android-test-core" }
androidtest-arch = { module = "androidx.arch.core:core-testing", version.ref = "androidx-arch" }
androidtest-orchestrator = { module = "androidx.test:orchestrator", version.ref = "androidx-test-orchestrator" }

# coroutines
coroutines-core = { module = "org.jetbrains.kotlinx:kotlinx-coroutines-core", version.ref = "coroutines" }
coroutines-test = { module = "org.jetbrains.kotlinx:kotlinx-coroutines-test", version.ref = "coroutines" }

# cryptobox and crypto dependencies
cryptoboxAndroid = { module = "com.wire:cryptobox-android", version.ref = "cryptobox-android" }
cryptobox4j = { module = "com.wire:cryptobox4j", version.ref = "cryptobox4j" }
javaxCrypto = { module = "androidx.security:security-crypto-ktx", version.ref = "javax-crypto" }
coreCrypto = { module = "com.wire:core-crypto", version.ref = "core-crypto-multiplatform" }
coreCryptoJvm = { module = "com.wire:core-crypto-jvm", version.ref = "core-crypto" }
coreCryptoAndroid = { module = "com.wire:core-crypto-android", version.ref = "core-crypto" }
libsodiumBindingsMP = { module = "com.ionspin.kotlin:multiplatform-crypto-libsodium-bindings", version.ref = "libsodiumBindings" }

# cli
cliKt = { module = "com.github.ajalt.clikt:clikt", version.ref = "cli-kt" }
okhttp-loggingInterceptor = { module = "com.squareup.okhttp3:logging-interceptor", version.ref = "ok-http" }

# ktor
ktor-core = { module = "io.ktor:ktor-client-core", version.ref = "ktor" }
ktor-json = { module = "io.ktor:ktor-client-json", version.ref = "ktor" }
ktor-serialization = { module = "io.ktor:ktor-serialization-kotlinx-json", version.ref = "ktor" }
ktor-logging = { module = "io.ktor:ktor-client-logging", version.ref = "ktor" }
ktor-authClient = { module = "io.ktor:ktor-client-auth", version.ref = "ktor" }
ktor-contentNegotiation = { module = "io.ktor:ktor-client-content-negotiation", version.ref = "ktor" }
ktor-webSocket = { module = "io.ktor:ktor-client-websockets", version.ref = "ktor" }
ktor-utils = { module = "io.ktor:ktor-utils", version.ref = "ktor" }
ktor-mock = { module = "io.ktor:ktor-client-mock", version.ref = "ktor" }
ktor-okHttp = { module = "io.ktor:ktor-client-okhttp", version.ref = "ktor" }
ktor-iosHttp = { module = "io.ktor:ktor-client-ios", version.ref = "ktor" }
ktor-encoding = { module = "io.ktor:ktor-client-encoding", version.ref = "ktor" }

# okio
okio-core = { module = "com.squareup.okio:okio", version.ref = "okio" }
okio-test = { module = "com.squareup.okio:okio-fakefilesystem", version.ref = "okio" }

# sql dependencies
sqlite-androidx = { module = "androidx.sqlite:sqlite", version.ref = "androidx-sqlite" }
sql-android-cipher = { module = "net.zetetic:sqlcipher-android", version.ref = "sqlcipher-android" }
sqldelight-runtime = { module = "app.cash.sqldelight:runtime", version.ref = "sqldelight" }
sqldelight-coroutinesExtension = { module = "app.cash.sqldelight:coroutines-extensions", version.ref = "sqldelight" }
sqldelight-androidDriver = { module = "app.cash.sqldelight:android-driver", version.ref = "sqldelight" }
sqldelight-androidxPaging = { module = "app.cash.sqldelight:androidx-paging3-extensions", version.ref = "sqldelight" }
sqldelight-nativeDriver = { module = "app.cash.sqldelight:native-driver", version.ref = "sqldelight" }
sqldelight-jvmDriver = { module = "app.cash.sqldelight:sqlite-driver", version.ref = "sqldelight" }
sqldelight-jsDriver = { module = "app.cash.sqldelight:sqljs-driver", version.ref = "sqldelight" }
sqldelight-primitiveAdapters = { module = "app.cash.sqldelight:primitive-adapters", version.ref = "sqldelight" }
sqldelight-dialect = { module = "app.cash.sqldelight:sqlite-3-25-dialect", version.ref = "sqldelight" }

# mocks and testing
mockative-runtime = { module = "io.mockative:mockative", version.ref = "mockative" }
mockative-processor = { module = "io.mockative:mockative-processor", version.ref = "mockative" }
turbine = { module = "app.cash.turbine:turbine", version.ref = "turbine" }

# detekt
detekt-cli = { module = "io.gitlab.arturbosch.detekt:detekt-cli", version.ref = "detekt" }
detekt-api = { module = "io.gitlab.arturbosch.detekt:detekt-api", version.ref = "detekt" }
detekt-test = { module = "io.gitlab.arturbosch.detekt:detekt-test", version.ref = "detekt" }

# misc
pbandkRuntime = { module = "pro.streem.pbandk:pbandk-runtime", version.ref = "pbandk" }
benAsherUUID = { module = "com.benasher44:uuid", version.ref = "benasher-uuid" }

# avs
avs = { module = "com.wire:avs", version.ref = "avs" }
jna = { module = "net.java.dev.jna:jna", version.ref = "jna" }

# logging
kermit = { module = "co.touchlab:kermit", version.ref = "kermit" }<|MERGE_RESOLUTION|>--- conflicted
+++ resolved
@@ -32,11 +32,7 @@
 sqlcipher-android = "4.5.3"
 pbandk = "0.14.2"
 turbine = "0.12.1"
-<<<<<<< HEAD
-avs = "9.2.7"
-=======
 avs = "9.2.8"
->>>>>>> a62ffc18
 jna = "5.6.0"
 core-crypto = "0.6.3"
 core-crypto-multiplatform = "0.6.0-rc.3-multiplatform-pre1"
