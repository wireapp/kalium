--- conflicted
+++ resolved
@@ -38,15 +38,9 @@
 sqlcipher-android = "4.5.6"
 pbandk = "0.15.0"
 turbine = "1.1.0"
-<<<<<<< HEAD
-avs = "10.0.34"
-jna = "5.14.0"
-core-crypto = "3.1.1"
-=======
 avs = "10.0.40"
 jna = "5.14.0"
 core-crypto = "7.0.0"
->>>>>>> 2086b87f
 core-crypto-multiplatform = "0.6.0-rc.3-multiplatform-pre1"
 completeKotlin = "1.1.0"
 desugar-jdk = "2.1.3"
