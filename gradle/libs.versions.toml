[versions]
kotlin = "1.9.0"
activity-compose = "1.3.1"
app-compat = "1.1.0"
android-paging3 = "3.2.1"
cli-kt = "3.5.0"
coroutines = "1.7.3"
compose-compiler = "1.5.0"
compose-ui = "1.3.2"
compose-material = "1.3.1"
cryptobox4j = "1.4.0"
cryptobox-android = "1.1.5"
android-security = "1.1.0-alpha06"
ktor = "2.3.7"
okio = "3.6.0"
ok-http = "4.11.0"
mockative = "1.4.1"
android-work = "2.8.1"
android-test-runner = "1.5.0"
android-test-rules = "1.5.0"
android-test-core = "1.4.0"
androidx-arch = "2.2.0"
androidx-test-orchestrator = "1.4.2"
androidx-sqlite = "2.4.0"
benasher-uuid = "0.8.0"
ktx-datetime = { strictly = "0.4.1" }
ktx-serialization = "1.5.1"
ktx-atomicfu = "0.20.0"
ktx-reactive = "1.7.3"
kover = "0.7.1"
multiplatform-settings = "1.1.1"
moduleGraph = "0.5.0"
# if you update sqlDelight check if https://github.com/cashapp/sqldelight/issues/4154 is fixed
# and delete the work around in the dev.mk file
sqldelight = "2.0.1"
sqlcipher-android = "4.5.5"
pbandk = "0.14.2"
turbine = "1.0.0"
avs = "9.6.13"
jna = "5.14.0"
<<<<<<< HEAD
<<<<<<< HEAD
core-crypto = "1.0.0-rc.35"
=======
core-crypto = "1.0.0-rc.43"
>>>>>>> c9759d4364 (fix(e2ei): create fresh MLS client with x509 with E2EI certificate (#2450))
=======
core-crypto = "1.0.0-rc.40"
>>>>>>> 7870b0d9
core-crypto-multiplatform = "0.6.0-rc.3-multiplatform-pre1"
completeKotlin = "1.1.0"
desugar-jdk = "2.0.4"
kermit = "2.0.1"
detekt = "1.19.0"
agp = "8.1.2"
dokka = "1.8.20"
carthage = "0.0.1"
libsodiumBindings = "0.8.6"
protobufCodegen = "0.9.4"
annotation = "1.7.0"
mordant = "2.0.0-beta13"
apache-tika = "2.8.0"
mockk = "1.13.9"
faker = "1.15.0"
robolectric = "4.9"
stately = "2.0.6"
micrometer = "1.11.3"
bouncy-castle = "1.70"
konsist = "0.13.0"
postgres = "1.0.2.RELEASE"
r2dbc = "1.0.0.RELEASE"
slf4js = "2.0.10"

[plugins]
# Home-made convention plugins
kalium-library = { id = "kalium.library" }
android-library = { id = "com.android.library", version.ref = "agp" }
android-application = { id = "com.android.application", version.ref = "agp" }
completeKotlin = { id = "com.louiscad.complete-kotlin", version.ref = "completeKotlin" }
moduleGraph = { id = "dev.iurysouza.modulegraph", version.ref = "moduleGraph" }
kotlin-multiplatform = { id = "org.jetbrains.kotlin.multiplatform", version.ref = "kotlin" }
kotlin-android = { id = "org.jetbrains.kotlin.android", version.ref = "kotlin" }
kotlin-serialization = { id = "org.jetbrains.kotlin.plugin.serialization", version.ref = "kotlin" }
kover = { id = "org.jetbrains.kotlinx.kover", version.ref = "kover" }
ksp = { id = "com.google.devtools.ksp", version = "1.9.0-1.0.12" }
carthage = { id = "com.wire.carthage-gradle-plugin", version.ref = "carthage" }
sqldelight = { id = "app.cash.sqldelight", version.ref = "sqldelight" }
protobuf = { id = "com.google.protobuf", version.ref = "protobufCodegen" }

[bundles]
android = ["appCompat", "activityCompose", "work", "composeMaterial", "coroutinesAndroid", "ktor", "ktor-okHttp"]
detekt-test = ["detekt-cli", "detekt-test"]
detekt-core = ["detekt-api"]

[libraries]
# Kotlin Gradle Plugin
kotlin-plugin = { group = "org.jetbrains.kotlin", name = "kotlin-gradle-plugin", version.ref = "kotlin" }

kotlin-nativeUtils = { module = "org.jetbrains.kotlin:kotlin-native-utils", version.ref = "kotlin" }
ktxSerialization = { module = "org.jetbrains.kotlinx:kotlinx-serialization-json", version.ref = "ktx-serialization" }
ktxDateTime = { module = "org.jetbrains.kotlinx:kotlinx-datetime", version.ref = "ktx-datetime" }
ktx-atomicfu = { module = "org.jetbrains.kotlinx:atomicfu", version.ref = "ktx-atomicfu" }
ktxReactive = { module = "org.jetbrains.kotlinx:kotlinx-coroutines-reactive", version.ref = "ktx-reactive" }

# android dependencies
appCompat = { module = "androidx.appcompat:appcompat", version.ref = "app-compat" }
activityCompose = { module = "androidx.activity:activity-compose", version.ref = "activity-compose" }
work = { module = "androidx.work:work-runtime-ktx", version.ref = "android-work" }
composeMaterial = { module = "androidx.compose.material:material", version.ref = "compose-material" }
composeTooling = { module = "androidx.compose.ui:ui-tooling", version.ref = "compose-ui" }
coroutinesAndroid = { module = "org.jetbrains.kotlinx:kotlinx-coroutines-android", version.ref = "coroutines" }
ktor = { module = "io.ktor:ktor-client-android", version.ref = "ktor" }
paging3 = { module = "androidx.paging:paging-runtime", version.ref = "android-paging3" }
desugarJdkLibs = { module = "com.android.tools:desugar_jdk_libs", version.ref = "desugar-jdk" }
annotation = { module = "androidx.annotation:annotation", version.ref = "annotation" }

# kmp Settings (shared pref)
settings-kmp = { module = "com.russhwolf:multiplatform-settings", version.ref = "multiplatform-settings" }
settings-kmpTest = { module = "com.russhwolf:multiplatform-settings-test", version.ref = "multiplatform-settings" }

# android testing
androidtest-runner = { module = "androidx.test:runner", version.ref = "android-test-runner" }
androidtest-rules = { module = "androidx.test:rules", version.ref = "android-test-rules" }
androidtest-core = { module = "androidx.test:core", version.ref = "android-test-core" }
androidtest-arch = { module = "androidx.arch.core:core-testing", version.ref = "androidx-arch" }
androidtest-orchestrator = { module = "androidx.test:orchestrator", version.ref = "androidx-test-orchestrator" }
core-ktx = { module = "androidx.test:core-ktx", version.ref = "android-test-runner" }
robolectric = { module = "org.robolectric:robolectric", version.ref = "robolectric" }

# coroutines
coroutines-core = { module = "org.jetbrains.kotlinx:kotlinx-coroutines-core", version.ref = "coroutines" }
coroutines-test = { module = "org.jetbrains.kotlinx:kotlinx-coroutines-test", version.ref = "coroutines" }

# cryptobox and crypto dependencies
cryptoboxAndroid = { module = "com.wire:cryptobox-android", version.ref = "cryptobox-android" }
cryptobox4j = { module = "com.wire:cryptobox4j", version.ref = "cryptobox4j" }
androidCrypto = { module = "androidx.security:security-crypto-ktx", version.ref = "android-security" }
coreCrypto = { module = "com.wire:core-crypto", version.ref = "core-crypto-multiplatform" }
coreCryptoJvm = { module = "com.wire:core-crypto-jvm", version.ref = "core-crypto" }
coreCryptoAndroid = { module = "com.wire:core-crypto-android", version.ref = "core-crypto" }
libsodiumBindingsMP = { module = "com.ionspin.kotlin:multiplatform-crypto-libsodium-bindings", version.ref = "libsodiumBindings" }

# cli
cliKt = { module = "com.github.ajalt.clikt:clikt", version.ref = "cli-kt" }
okhttp-loggingInterceptor = { module = "com.squareup.okhttp3:logging-interceptor", version.ref = "ok-http" }
mordant = { module = "com.github.ajalt.mordant:mordant", version.ref = "mordant" }

# ktor
ktor-core = { module = "io.ktor:ktor-client-core", version.ref = "ktor" }
ktor-json = { module = "io.ktor:ktor-client-json", version.ref = "ktor" }
ktor-serialization = { module = "io.ktor:ktor-serialization-kotlinx-json", version.ref = "ktor" }
ktor-logging = { module = "io.ktor:ktor-client-logging", version.ref = "ktor" }
ktor-authClient = { module = "io.ktor:ktor-client-auth", version.ref = "ktor" }
ktor-contentNegotiation = { module = "io.ktor:ktor-client-content-negotiation", version.ref = "ktor" }
ktor-webSocket = { module = "io.ktor:ktor-client-websockets", version.ref = "ktor" }
ktor-utils = { module = "io.ktor:ktor-utils", version.ref = "ktor" }
ktor-mock = { module = "io.ktor:ktor-client-mock", version.ref = "ktor" }
ktor-okHttp = { module = "io.ktor:ktor-client-okhttp", version.ref = "ktor" }
ktor-iosHttp = { module = "io.ktor:ktor-client-ios", version.ref = "ktor" }
ktor-encoding = { module = "io.ktor:ktor-client-encoding", version.ref = "ktor" }
ktor-server = { module = "io.ktor:ktor-server-core", version.ref = "ktor" }
ktor-serverNetty = { module = "io.ktor:ktor-server-netty", version.ref = "ktor" }
ktor-serverLogging = { module = "io.ktor:ktor-server-call-logging-jvm", version.ref = "ktor" }
ktor-serverContentNegotiation = { module = "io.ktor:ktor-server-content-negotiation", version.ref = "ktor" }
ktor-serverCallId = { module = "io.ktor:ktor-server-call-id-jvm", version.ref = "ktor" }
ktor-serverMetrics = { module = "io.ktor:ktor-server-metrics-micrometer-jvm", version.ref = "ktor" }
ktor-statusPages = { module = "io.ktor:ktor-server-status-pages", version.ref = "ktor" }

# okio
okio-core = { module = "com.squareup.okio:okio", version.ref = "okio" }
okio-test = { module = "com.squareup.okio:okio-fakefilesystem", version.ref = "okio" }

# sql dependencies
sqlite-androidx = { module = "androidx.sqlite:sqlite", version.ref = "androidx-sqlite" }
sql-android-cipher = { module = "net.zetetic:sqlcipher-android", version.ref = "sqlcipher-android" }
sqldelight-runtime = { module = "app.cash.sqldelight:runtime", version.ref = "sqldelight" }
sqldelight-coroutinesExtension = { module = "app.cash.sqldelight:coroutines-extensions", version.ref = "sqldelight" }
sqldelight-androidDriver = { module = "app.cash.sqldelight:android-driver", version.ref = "sqldelight" }
sqldelight-androidxPaging = { module = "app.cash.sqldelight:androidx-paging3-extensions", version.ref = "sqldelight" }
sqldelight-nativeDriver = { module = "app.cash.sqldelight:native-driver", version.ref = "sqldelight" }
sqldelight-jvmDriver = { module = "app.cash.sqldelight:sqlite-driver", version.ref = "sqldelight" }
sqldelight-jsDriver = { module = "app.cash.sqldelight:web-worker-driver", version.ref = "sqldelight" }
sqldelight-primitiveAdapters = { module = "app.cash.sqldelight:primitive-adapters", version.ref = "sqldelight" }
sqldelight-dialect = { module = "app.cash.sqldelight:sqlite-3-33-dialect", version.ref = "sqldelight" }
sqldelight-postgres = { module = "app.cash.sqldelight:postgresql-dialect", version.ref = "sqldelight" }
sqldelight-r2dbc = { module = "app.cash.sqldelight:r2dbc-driver", version.ref = "sqldelight" }
sqldelight-async = { module = "app.cash.sqldelight:async-extensions", version.ref = "sqldelight" }
r2dbc-postgres = { module = "org.postgresql:r2dbc-postgresql", version.ref = "postgres" }
r2dbc-spi = { module = "io.r2dbc:r2dbc-spi", version.ref = "r2dbc" }

# mocks and testing
mockative-runtime = { module = "io.mockative:mockative", version.ref = "mockative" }
mockative-processor = { module = "io.mockative:mockative-processor", version.ref = "mockative" }
turbine = { module = "app.cash.turbine:turbine", version.ref = "turbine" }
mockk = { module = "io.mockk:mockk", version.ref = "mockk" }
konsist = { module = "com.lemonappdev:konsist", version.ref = "konsist" }

# detekt
detekt-cli = { module = "io.gitlab.arturbosch.detekt:detekt-cli", version.ref = "detekt" }
detekt-api = { module = "io.gitlab.arturbosch.detekt:detekt-api", version.ref = "detekt" }
detekt-test = { module = "io.gitlab.arturbosch.detekt:detekt-test", version.ref = "detekt" }

# misc
pbandk-runtime-iosX64 = { module = "pro.streem.pbandk:pbandk-runtime-iosx64", version.ref = "pbandk" }
pbandk-runtime-iosArm64 = { module = "pro.streem.pbandk:pbandk-runtime-iosarm64", version.ref = "pbandk" }
pbandk-runtime-iosSimulatorArm64 = { module = "pro.streem.pbandk:pbandk-runtime-iossimulatorarm64", version.ref = "pbandk" }
pbandk-runtime-macX64 = { module = "pro.streem.pbandk:pbandk-runtime-macosx64", version.ref = "pbandk" }
pbandk-runtime-macArm64 = { module = "pro.streem.pbandk:pbandk-runtime-macosarm64", version.ref = "pbandk" }
pbandk-runtime-common = { module = "pro.streem.pbandk:pbandk-runtime", version.ref = "pbandk" }
benAsherUUID = { module = "com.benasher44:uuid", version.ref = "benasher-uuid" }
apacheTika = { module = "org.apache.tika:tika-core", version.ref = "apache-tika" }
faker = { module = "io.github.serpro69:kotlin-faker", version.ref = "faker" }
concurrentCollections = { module = "co.touchlab:stately-concurrent-collections", version.ref = "stately" }
statelyCommons = { module = "co.touchlab:stately-common", version.ref = "stately" }

# avs
avs = { module = "com.wire:avs", version.ref = "avs" }
jna = { module = "net.java.dev.jna:jna", version.ref = "jna" }

# logging
kermit = { module = "co.touchlab:kermit", version.ref = "kermit" }
micrometer = { module = "io.micrometer:micrometer-registry-prometheus", version.ref = "micrometer" }
slf4js = { module = "org.slf4j:slf4j-simple", version.ref = "slf4js" }

# bouncy castle
bouncy-castle = { module = "org.bouncycastle:bcprov-jdk15on", version.ref = "bouncy-castle" }<|MERGE_RESOLUTION|>--- conflicted
+++ resolved
@@ -38,15 +38,7 @@
 turbine = "1.0.0"
 avs = "9.6.13"
 jna = "5.14.0"
-<<<<<<< HEAD
-<<<<<<< HEAD
-core-crypto = "1.0.0-rc.35"
-=======
 core-crypto = "1.0.0-rc.43"
->>>>>>> c9759d4364 (fix(e2ei): create fresh MLS client with x509 with E2EI certificate (#2450))
-=======
-core-crypto = "1.0.0-rc.40"
->>>>>>> 7870b0d9
 core-crypto-multiplatform = "0.6.0-rc.3-multiplatform-pre1"
 completeKotlin = "1.1.0"
 desugar-jdk = "2.0.4"
