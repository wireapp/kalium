[versions]
kotlin = "1.8.20"
activity-compose = "1.3.1"
app-compat = "1.1.0"
android-paging3 = "3.1.1"
cli-kt = "3.5.0"
coroutines = "1.6.4"
compose-compiler = "1.4.6"
compose-ui = "1.3.2"
compose-material = "1.3.1"
cryptobox4j = "1.3.0"
cryptobox-android = "1.1.3-logging"
javax-crypto = "1.1.0-alpha06"
android-security = "1.1.0-alpha06"
ktor = "2.3.0"
okio = "3.2.0"
ok-http = "4.10.0"
mockative = "1.4.1"
android-work = "2.8.1"
android-test-runner = "1.5.0"
android-test-rules = "1.4.0"
android-test-core = "1.4.0"
androidx-arch = "2.1.0"
androidx-test-orchestrator = "1.4.2"
androidx-sqlite = "2.3.0"
benasher-uuid = "0.6.0"
ktx-datetime = { strictly = "0.4.0" }
ktx-serialization = "1.4.1"
ktx-atomicfu = "0.18.5"
<<<<<<< HEAD
multiplatform-settings = "1.0.0"
sqldelight = "2.0.0-alpha04"
=======
multiplatform-settings = "1.0.0-RC"
# if you update sqlDelight check if https://github.com/cashapp/sqldelight/issues/4154 is fixed
# and delete the work around in the dev.mk file
sqldelight = "2.0.0-alpha05"
>>>>>>> 234753a9
sqlcipher-android = "4.5.3"
pbandk = "0.14.2"
turbine = "0.12.1"
avs = "9.2.13"
jna = "5.6.0"
core-crypto = "0.8.2"
core-crypto-multiplatform = "0.6.0-rc.3-multiplatform-pre1"
completeKotlin = "1.1.0"
desugar-jdk = "1.1.5"
kermit = "1.2.2"
detekt = "1.19.0"
agp = "7.4.1"
dokka = "1.8.10"
carthage = "0.0.1"
libsodiumBindings = "0.8.6"
protobufCodegen = "0.9.1"
annotation = "1.2.0"

[plugins]
# Home-made convention plugins
kalium-library = { id = "kalium.library" }
android-library = { id = "com.android.library", version.ref = "agp" }
android-application = { id = "com.android.application", version.ref = "agp" }
completeKotlin = { id = "com.louiscad.complete-kotlin", version.ref = "completeKotlin"}
kotlin-multiplatform = { id = "org.jetbrains.kotlin.multiplatform", version.ref = "kotlin" }
kotlin-android = { id = "org.jetbrains.kotlin.android", version.ref = "kotlin" }
kotlin-serialization = { id = "org.jetbrains.kotlin.plugin.serialization", version.ref = "kotlin" }
ksp = { id = "com.google.devtools.ksp", version = "1.8.20-1.0.10" }
carthage = { id = "com.wire.carthage-gradle-plugin", version.ref = "carthage" }
sqldelight = { id = "app.cash.sqldelight", version.ref = "sqldelight" }
protobuf = { id = "com.google.protobuf", version.ref = "protobufCodegen" }

[bundles]
android = ["appCompat", "activityCompose", "work", "composeMaterial", "coroutinesAndroid", "ktor", "ktor-okHttp"]
detekt-test = ["detekt-cli", "detekt-test"]
detekt-core = ["detekt-api"]

[libraries]
# Kotlin Gradle Plugin
kotlin-plugin = { group = "org.jetbrains.kotlin", name = "kotlin-gradle-plugin", version.ref = "kotlin" }

kotlin-nativeUtils = { module = "org.jetbrains.kotlin:kotlin-native-utils", version.ref = "kotlin" }
ktxSerialization = { module = "org.jetbrains.kotlinx:kotlinx-serialization-json", version.ref = "ktx-serialization" }
ktxDateTime = { module = "org.jetbrains.kotlinx:kotlinx-datetime", version.ref = "ktx-datetime" }
ktx-atomicfu = { module = "org.jetbrains.kotlinx:atomicfu", version.ref = "ktx-atomicfu"}

# android dependencies
appCompat = { module = "androidx.appcompat:appcompat", version.ref = "app-compat" }
activityCompose = { module = "androidx.activity:activity-compose", version.ref = "activity-compose" }
work = { module = "androidx.work:work-runtime-ktx", version.ref = "android-work" }
composeMaterial = { module = "androidx.compose.material:material", version.ref = "compose-material" }
composeTooling = { module = "androidx.compose.ui:ui-tooling", version.ref = "compose-ui" }
coroutinesAndroid = { module = "org.jetbrains.kotlinx:kotlinx-coroutines-android", version.ref = "coroutines" }
ktor = { module = "io.ktor:ktor-client-android", version.ref = "ktor" }
paging3 = { module = "androidx.paging:paging-runtime", version.ref = "android-paging3" }
securityCrypto = { module = "androidx.security:security-crypto", version.ref = "android-security" }
desugarJdkLibs = { module = "com.android.tools:desugar_jdk_libs", version.ref = "desugar-jdk" }
annotation = { module = "androidx.annotation:annotation", version.ref = "annotation" }

# kmp Settings (shared pref)
settings-kmp = { module = "com.russhwolf:multiplatform-settings", version.ref = "multiplatform-settings" }
settings-kmpTest = { module = "com.russhwolf:multiplatform-settings-test", version.ref = "multiplatform-settings" }

# android testing
androidtest-runner = { module = "androidx.test:runner", version.ref = "android-test-runner" }
androidtest-rules = { module = "androidx.test:rules", version.ref = "android-test-rules" }
androidtest-core = { module = "androidx.test:core", version.ref = "android-test-core" }
androidtest-arch = { module = "androidx.arch.core:core-testing", version.ref = "androidx-arch" }
androidtest-orchestrator = { module = "androidx.test:orchestrator", version.ref = "androidx-test-orchestrator" }

# coroutines
coroutines-core = { module = "org.jetbrains.kotlinx:kotlinx-coroutines-core", version.ref = "coroutines" }
coroutines-test = { module = "org.jetbrains.kotlinx:kotlinx-coroutines-test", version.ref = "coroutines" }

# cryptobox and crypto dependencies
cryptoboxAndroid = { module = "com.wire:cryptobox-android", version.ref = "cryptobox-android" }
cryptobox4j = { module = "com.wire:cryptobox4j", version.ref = "cryptobox4j" }
javaxCrypto = { module = "androidx.security:security-crypto-ktx", version.ref = "javax-crypto" }
coreCrypto = { module = "com.wire:core-crypto", version.ref = "core-crypto-multiplatform" }
coreCryptoJvm = { module = "com.wire:core-crypto-jvm", version.ref = "core-crypto" }
coreCryptoAndroid = { module = "com.wire:core-crypto-android", version.ref = "core-crypto" }
libsodiumBindingsMP = { module = "com.ionspin.kotlin:multiplatform-crypto-libsodium-bindings", version.ref = "libsodiumBindings" }

# cli
cliKt = { module = "com.github.ajalt.clikt:clikt", version.ref = "cli-kt" }
okhttp-loggingInterceptor = { module = "com.squareup.okhttp3:logging-interceptor", version.ref = "ok-http" }

# ktor
ktor-core = { module = "io.ktor:ktor-client-core", version.ref = "ktor" }
ktor-json = { module = "io.ktor:ktor-client-json", version.ref = "ktor" }
ktor-serialization = { module = "io.ktor:ktor-serialization-kotlinx-json", version.ref = "ktor" }
ktor-logging = { module = "io.ktor:ktor-client-logging", version.ref = "ktor" }
ktor-authClient = { module = "io.ktor:ktor-client-auth", version.ref = "ktor" }
ktor-contentNegotiation = { module = "io.ktor:ktor-client-content-negotiation", version.ref = "ktor" }
ktor-webSocket = { module = "io.ktor:ktor-client-websockets", version.ref = "ktor" }
ktor-utils = { module = "io.ktor:ktor-utils", version.ref = "ktor" }
ktor-mock = { module = "io.ktor:ktor-client-mock", version.ref = "ktor" }
ktor-okHttp = { module = "io.ktor:ktor-client-okhttp", version.ref = "ktor" }
ktor-iosHttp = { module = "io.ktor:ktor-client-ios", version.ref = "ktor" }
ktor-encoding = { module = "io.ktor:ktor-client-encoding", version.ref = "ktor" }

# okio
okio-core = { module = "com.squareup.okio:okio", version.ref = "okio" }
okio-test = { module = "com.squareup.okio:okio-fakefilesystem", version.ref = "okio" }

# sql dependencies
sqlite-androidx = { module = "androidx.sqlite:sqlite", version.ref = "androidx-sqlite" }
sql-android-cipher = { module = "net.zetetic:sqlcipher-android", version.ref = "sqlcipher-android" }
sqldelight-runtime = { module = "app.cash.sqldelight:runtime", version.ref = "sqldelight" }
sqldelight-coroutinesExtension = { module = "app.cash.sqldelight:coroutines-extensions", version.ref = "sqldelight" }
sqldelight-androidDriver = { module = "app.cash.sqldelight:android-driver", version.ref = "sqldelight" }
sqldelight-androidxPaging = { module = "app.cash.sqldelight:androidx-paging3-extensions", version.ref = "sqldelight" }
sqldelight-nativeDriver = { module = "app.cash.sqldelight:native-driver", version.ref = "sqldelight" }
sqldelight-jvmDriver = { module = "app.cash.sqldelight:sqlite-driver", version.ref = "sqldelight" }
sqldelight-jsDriver = { module = "app.cash.sqldelight:sqljs-driver", version.ref = "sqldelight" }
sqldelight-primitiveAdapters = { module = "app.cash.sqldelight:primitive-adapters", version.ref = "sqldelight" }
sqldelight-dialect = { module = "app.cash.sqldelight:sqlite-3-33-dialect", version.ref = "sqldelight" }

# mocks and testing
mockative-runtime = { module = "io.mockative:mockative", version.ref = "mockative" }
mockative-processor = { module = "io.mockative:mockative-processor", version.ref = "mockative" }
turbine = { module = "app.cash.turbine:turbine", version.ref = "turbine" }

# detekt
detekt-cli = { module = "io.gitlab.arturbosch.detekt:detekt-cli", version.ref = "detekt" }
detekt-api = { module = "io.gitlab.arturbosch.detekt:detekt-api", version.ref = "detekt" }
detekt-test = { module = "io.gitlab.arturbosch.detekt:detekt-test", version.ref = "detekt" }

# misc
pbandk-runtime-iosX64 = { module = "pro.streem.pbandk:pbandk-runtime-iosx64", version.ref = "pbandk" }
pbandk-runtime-iosArm64 = { module = "pro.streem.pbandk:pbandk-runtime-iosarm64", version.ref = "pbandk" }
pbandk-runtime-iosSimulatorArm64 = { module = "pro.streem.pbandk:pbandk-runtime-iossimulatorarm64", version.ref = "pbandk" }
pbandk-runtime-macX64 = { module = "pro.streem.pbandk:pbandk-runtime-macosx64", version.ref = "pbandk" }
pbandk-runtime-macArm64 = { module = "pro.streem.pbandk:pbandk-runtime-macosarm64", version.ref = "pbandk" }
pbandk-runtime-common = { module = "pro.streem.pbandk:pbandk-runtime", version.ref = "pbandk" }
benAsherUUID = { module = "com.benasher44:uuid", version.ref = "benasher-uuid" }

# avs
avs = { module = "com.wire:avs", version.ref = "avs" }
jna = { module = "net.java.dev.jna:jna", version.ref = "jna" }

# logging
kermit = { module = "co.touchlab:kermit", version.ref = "kermit" }<|MERGE_RESOLUTION|>--- conflicted
+++ resolved
@@ -27,15 +27,10 @@
 ktx-datetime = { strictly = "0.4.0" }
 ktx-serialization = "1.4.1"
 ktx-atomicfu = "0.18.5"
-<<<<<<< HEAD
 multiplatform-settings = "1.0.0"
-sqldelight = "2.0.0-alpha04"
-=======
-multiplatform-settings = "1.0.0-RC"
 # if you update sqlDelight check if https://github.com/cashapp/sqldelight/issues/4154 is fixed
 # and delete the work around in the dev.mk file
 sqldelight = "2.0.0-alpha05"
->>>>>>> 234753a9
 sqlcipher-android = "4.5.3"
 pbandk = "0.14.2"
 turbine = "0.12.1"
