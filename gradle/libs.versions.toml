--- conflicted
+++ resolved
@@ -37,11 +37,7 @@
 turbine = "1.0.0"
 avs = "9.6.9"
 jna = "5.14.0"
-<<<<<<< HEAD
 core-crypto = "1.0.0-rc.35"
-=======
-core-crypto = "1.0.0-rc.34"
->>>>>>> a7687dcb
 core-crypto-multiplatform = "0.6.0-rc.3-multiplatform-pre1"
 completeKotlin = "1.1.0"
 desugar-jdk = "2.0.4"
