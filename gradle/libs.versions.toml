[versions]
kotlin = "1.9.0"
activity-compose = "1.3.1"
app-compat = "1.1.0"
android-paging3 = "3.1.1"
cli-kt = "3.5.0"
coroutines = "1.7.3"
compose-compiler = "1.5.0"
compose-ui = "1.3.2"
compose-material = "1.3.1"
cryptobox4j = "1.3.0"
cryptobox-android = "1.1.5"
android-security = "1.1.0-alpha06"
ktor = "2.3.4"
okio = "3.5.0"
ok-http = "4.11.0"
mockative = "1.4.1"
android-work = "2.8.1"
android-test-runner = "1.5.0"
android-test-rules = "1.4.0"
android-test-core = "1.4.0"
androidx-arch = "2.2.0"
androidx-test-orchestrator = "1.4.2"
androidx-sqlite = "2.3.1"
benasher-uuid = "0.8.0"
ktx-datetime = { strictly = "0.4.1" }
ktx-serialization = "1.5.1"
ktx-atomicfu = "0.20.0"
kover = "0.7.1"
multiplatform-settings = "1.0.0"
# if you update sqlDelight check if https://github.com/cashapp/sqldelight/issues/4154 is fixed
# and delete the work around in the dev.mk file
sqldelight = "2.0.0"
sqlcipher-android = "4.5.5"
pbandk = "0.14.2"
turbine = "1.0.0"
avs = "9.4.14"
jna = "5.13.0"
core-crypto = "1.0.0-rc.17"
core-crypto-multiplatform = "0.6.0-rc.3-multiplatform-pre1"
completeKotlin = "1.1.0"
desugar-jdk = "2.0.3"
kermit = "2.0.1"
detekt = "1.19.0"
agp = "8.1.1"
dokka = "1.8.20"
carthage = "0.0.1"
libsodiumBindings = "0.8.6"
protobufCodegen = "0.9.4"
annotation = "1.7.0"
mordant = "2.0.0-beta13"
apache-tika = "2.8.0"
mockk = "1.13.5"
faker = "1.14.0"
robolectric = "4.9"
stately = "2.0.0-rc3"
micrometer = "1.11.3"
<<<<<<< HEAD
konsist = "0.13.0"
=======
bouncy-castle = "1.70"
>>>>>>> bfcae0a7

[plugins]
# Home-made convention plugins
kalium-library = { id = "kalium.library" }
android-library = { id = "com.android.library", version.ref = "agp" }
android-application = { id = "com.android.application", version.ref = "agp" }
completeKotlin = { id = "com.louiscad.complete-kotlin", version.ref = "completeKotlin" }
kotlin-multiplatform = { id = "org.jetbrains.kotlin.multiplatform", version.ref = "kotlin" }
kotlin-android = { id = "org.jetbrains.kotlin.android", version.ref = "kotlin" }
kotlin-serialization = { id = "org.jetbrains.kotlin.plugin.serialization", version.ref = "kotlin" }
kover = { id = "org.jetbrains.kotlinx.kover", version.ref = "kover" }
ksp = { id = "com.google.devtools.ksp", version = "1.9.0-1.0.12" }
carthage = { id = "com.wire.carthage-gradle-plugin", version.ref = "carthage" }
sqldelight = { id = "app.cash.sqldelight", version.ref = "sqldelight" }
protobuf = { id = "com.google.protobuf", version.ref = "protobufCodegen" }

[bundles]
android = ["appCompat", "activityCompose", "work", "composeMaterial", "coroutinesAndroid", "ktor", "ktor-okHttp"]
detekt-test = ["detekt-cli", "detekt-test"]
detekt-core = ["detekt-api"]

[libraries]
# Kotlin Gradle Plugin
kotlin-plugin = { group = "org.jetbrains.kotlin", name = "kotlin-gradle-plugin", version.ref = "kotlin" }

kotlin-nativeUtils = { module = "org.jetbrains.kotlin:kotlin-native-utils", version.ref = "kotlin" }
ktxSerialization = { module = "org.jetbrains.kotlinx:kotlinx-serialization-json", version.ref = "ktx-serialization" }
ktxDateTime = { module = "org.jetbrains.kotlinx:kotlinx-datetime", version.ref = "ktx-datetime" }
ktx-atomicfu = { module = "org.jetbrains.kotlinx:atomicfu", version.ref = "ktx-atomicfu" }

# android dependencies
appCompat = { module = "androidx.appcompat:appcompat", version.ref = "app-compat" }
activityCompose = { module = "androidx.activity:activity-compose", version.ref = "activity-compose" }
work = { module = "androidx.work:work-runtime-ktx", version.ref = "android-work" }
composeMaterial = { module = "androidx.compose.material:material", version.ref = "compose-material" }
composeTooling = { module = "androidx.compose.ui:ui-tooling", version.ref = "compose-ui" }
coroutinesAndroid = { module = "org.jetbrains.kotlinx:kotlinx-coroutines-android", version.ref = "coroutines" }
ktor = { module = "io.ktor:ktor-client-android", version.ref = "ktor" }
paging3 = { module = "androidx.paging:paging-runtime", version.ref = "android-paging3" }
desugarJdkLibs = { module = "com.android.tools:desugar_jdk_libs", version.ref = "desugar-jdk" }
annotation = { module = "androidx.annotation:annotation", version.ref = "annotation" }

# kmp Settings (shared pref)
settings-kmp = { module = "com.russhwolf:multiplatform-settings", version.ref = "multiplatform-settings" }
settings-kmpTest = { module = "com.russhwolf:multiplatform-settings-test", version.ref = "multiplatform-settings" }

# android testing
androidtest-runner = { module = "androidx.test:runner", version.ref = "android-test-runner" }
androidtest-rules = { module = "androidx.test:rules", version.ref = "android-test-rules" }
androidtest-core = { module = "androidx.test:core", version.ref = "android-test-core" }
androidtest-arch = { module = "androidx.arch.core:core-testing", version.ref = "androidx-arch" }
androidtest-orchestrator = { module = "androidx.test:orchestrator", version.ref = "androidx-test-orchestrator" }
core-ktx = { module = "androidx.test:core-ktx", version.ref = "android-test-runner" }
robolectric = { module = "org.robolectric:robolectric", version.ref = "robolectric" }

# coroutines
coroutines-core = { module = "org.jetbrains.kotlinx:kotlinx-coroutines-core", version.ref = "coroutines" }
coroutines-test = { module = "org.jetbrains.kotlinx:kotlinx-coroutines-test", version.ref = "coroutines" }

# cryptobox and crypto dependencies
cryptoboxAndroid = { module = "com.wire:cryptobox-android", version.ref = "cryptobox-android" }
cryptobox4j = { module = "com.wire:cryptobox4j", version.ref = "cryptobox4j" }
androidCrypto = { module = "androidx.security:security-crypto-ktx", version.ref = "android-security" }
coreCrypto = { module = "com.wire:core-crypto", version.ref = "core-crypto-multiplatform" }
coreCryptoJvm = { module = "com.wire:core-crypto-jvm", version.ref = "core-crypto" }
coreCryptoAndroid = { module = "com.wire:core-crypto-android", version.ref = "core-crypto" }
libsodiumBindingsMP = { module = "com.ionspin.kotlin:multiplatform-crypto-libsodium-bindings", version.ref = "libsodiumBindings" }

# cli
cliKt = { module = "com.github.ajalt.clikt:clikt", version.ref = "cli-kt" }
okhttp-loggingInterceptor = { module = "com.squareup.okhttp3:logging-interceptor", version.ref = "ok-http" }
mordant = { module = "com.github.ajalt.mordant:mordant", version.ref = "mordant" }

# ktor
ktor-core = { module = "io.ktor:ktor-client-core", version.ref = "ktor" }
ktor-json = { module = "io.ktor:ktor-client-json", version.ref = "ktor" }
ktor-serialization = { module = "io.ktor:ktor-serialization-kotlinx-json", version.ref = "ktor" }
ktor-logging = { module = "io.ktor:ktor-client-logging", version.ref = "ktor" }
ktor-authClient = { module = "io.ktor:ktor-client-auth", version.ref = "ktor" }
ktor-contentNegotiation = { module = "io.ktor:ktor-client-content-negotiation", version.ref = "ktor" }
ktor-webSocket = { module = "io.ktor:ktor-client-websockets", version.ref = "ktor" }
ktor-utils = { module = "io.ktor:ktor-utils", version.ref = "ktor" }
ktor-mock = { module = "io.ktor:ktor-client-mock", version.ref = "ktor" }
ktor-okHttp = { module = "io.ktor:ktor-client-okhttp", version.ref = "ktor" }
ktor-iosHttp = { module = "io.ktor:ktor-client-ios", version.ref = "ktor" }
ktor-encoding = { module = "io.ktor:ktor-client-encoding", version.ref = "ktor" }
ktor-server = { module = "io.ktor:ktor-server-core", version.ref = "ktor" }
ktor-serverNetty = { module = "io.ktor:ktor-server-netty", version.ref = "ktor" }

# okio
okio-core = { module = "com.squareup.okio:okio", version.ref = "okio" }
okio-test = { module = "com.squareup.okio:okio-fakefilesystem", version.ref = "okio" }

# sql dependencies
sqlite-androidx = { module = "androidx.sqlite:sqlite", version.ref = "androidx-sqlite" }
sql-android-cipher = { module = "net.zetetic:sqlcipher-android", version.ref = "sqlcipher-android" }
sqldelight-runtime = { module = "app.cash.sqldelight:runtime", version.ref = "sqldelight" }
sqldelight-coroutinesExtension = { module = "app.cash.sqldelight:coroutines-extensions", version.ref = "sqldelight" }
sqldelight-androidDriver = { module = "app.cash.sqldelight:android-driver", version.ref = "sqldelight" }
sqldelight-androidxPaging = { module = "app.cash.sqldelight:androidx-paging3-extensions", version.ref = "sqldelight" }
sqldelight-nativeDriver = { module = "app.cash.sqldelight:native-driver", version.ref = "sqldelight" }
sqldelight-jvmDriver = { module = "app.cash.sqldelight:sqlite-driver", version.ref = "sqldelight" }
sqldelight-jsDriver = { module = "app.cash.sqldelight:web-worker-driver", version.ref = "sqldelight" }
sqldelight-primitiveAdapters = { module = "app.cash.sqldelight:primitive-adapters", version.ref = "sqldelight" }
sqldelight-dialect = { module = "app.cash.sqldelight:sqlite-3-33-dialect", version.ref = "sqldelight" }

# mocks and testing
mockative-runtime = { module = "io.mockative:mockative", version.ref = "mockative" }
mockative-processor = { module = "io.mockative:mockative-processor", version.ref = "mockative" }
turbine = { module = "app.cash.turbine:turbine", version.ref = "turbine" }
mockk = { module = "io.mockk:mockk", version.ref = "mockk" }
konsist = { module = "com.lemonappdev:konsist", version.ref = "konsist" }

# detekt
detekt-cli = { module = "io.gitlab.arturbosch.detekt:detekt-cli", version.ref = "detekt" }
detekt-api = { module = "io.gitlab.arturbosch.detekt:detekt-api", version.ref = "detekt" }
detekt-test = { module = "io.gitlab.arturbosch.detekt:detekt-test", version.ref = "detekt" }

# misc
pbandk-runtime-iosX64 = { module = "pro.streem.pbandk:pbandk-runtime-iosx64", version.ref = "pbandk" }
pbandk-runtime-iosArm64 = { module = "pro.streem.pbandk:pbandk-runtime-iosarm64", version.ref = "pbandk" }
pbandk-runtime-iosSimulatorArm64 = { module = "pro.streem.pbandk:pbandk-runtime-iossimulatorarm64", version.ref = "pbandk" }
pbandk-runtime-macX64 = { module = "pro.streem.pbandk:pbandk-runtime-macosx64", version.ref = "pbandk" }
pbandk-runtime-macArm64 = { module = "pro.streem.pbandk:pbandk-runtime-macosarm64", version.ref = "pbandk" }
pbandk-runtime-common = { module = "pro.streem.pbandk:pbandk-runtime", version.ref = "pbandk" }
benAsherUUID = { module = "com.benasher44:uuid", version.ref = "benasher-uuid" }
apacheTika = { module = "org.apache.tika:tika-core", version.ref = "apache-tika" }
faker = { module = "io.github.serpro69:kotlin-faker", version.ref = "faker" }
concurrentCollections = { module = "co.touchlab:stately-concurrent-collections", version.ref = "stately" }
statelyCommons = { module = "co.touchlab:stately-common", version.ref = "stately" }

# avs
avs = { module = "com.wire:avs", version.ref = "avs" }
jna = { module = "net.java.dev.jna:jna", version.ref = "jna" }

# logging
kermit = { module = "co.touchlab:kermit", version.ref = "kermit" }
micrometer = { module = "io.micrometer:micrometer-registry-prometheus", version.ref = "micrometer" }

# bouncy castle
bouncy-castle = { module = "org.bouncycastle:bcprov-jdk15on", version.ref = "bouncy-castle" }<|MERGE_RESOLUTION|>--- conflicted
+++ resolved
@@ -55,11 +55,8 @@
 robolectric = "4.9"
 stately = "2.0.0-rc3"
 micrometer = "1.11.3"
-<<<<<<< HEAD
+bouncy-castle = "1.70"
 konsist = "0.13.0"
-=======
-bouncy-castle = "1.70"
->>>>>>> bfcae0a7
 
 [plugins]
 # Home-made convention plugins
