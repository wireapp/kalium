--- conflicted
+++ resolved
@@ -12,10 +12,6 @@
 cryptobox-android = "1.1.5"
 android-security = "1.1.0-alpha06"
 ktor = "2.3.10"
-<<<<<<< HEAD
-kotlinNativeCoroutines = "1.0.0-ALPHA-38"
-=======
->>>>>>> 4d586223
 okio = "3.9.0"
 ok-http = "4.12.0"
 # 3.0.1 with a fix for a bug https://github.com/mockative/mockative/issues/143 uploaded to a temporary repo
@@ -86,11 +82,7 @@
 kotlin-multiplatform = { id = "org.jetbrains.kotlin.multiplatform", version.ref = "kotlin" }
 kotlin-android = { id = "org.jetbrains.kotlin.android", version.ref = "kotlin" }
 kotlin-serialization = { id = "org.jetbrains.kotlin.plugin.serialization", version.ref = "kotlin" }
-<<<<<<< HEAD
-kotlinNativeCoroutines = { id = "com.rickclephas.kmp.nativecoroutines", version.ref = "kotlinNativeCoroutines"}
 compose-compiler = { id = "org.jetbrains.kotlin.plugin.compose", version.ref = "kotlin" }
-=======
->>>>>>> 4d586223
 kover = { id = "org.jetbrains.kotlinx.kover", version.ref = "kover" }
 ksp = { id = "com.google.devtools.ksp", version.ref = "ksp" }
 carthage = { id = "com.wire.carthage-gradle-plugin", version.ref = "carthage" }
