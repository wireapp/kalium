@Suppress("DSL_SCOPE_VIOLATION")
plugins {
    id(libs.plugins.android.library.get().pluginId)
    id(libs.plugins.kotlin.multiplatform.get().pluginId)
    alias(libs.plugins.kotlin.serialization)
    id(libs.plugins.carthage.get().pluginId)
    id(libs.plugins.kalium.library.get().pluginId)
}

kaliumLibrary {
    multiplatform {
        includeNativeInterop.set(true)
    }
}

android {
    compileOptions {
        isCoreLibraryDesugaringEnabled = true
    }
<<<<<<< HEAD
    sourceSets["main"].manifest.srcFile("src/androidMain/AndroidManifest.xml")
    // Remove Android Unit tests, as it's currently impossible to run native-through-NDK code on simple Unit tests.
    sourceSets.remove(sourceSets["test"])
    externalNativeBuild {
        cmake {
            version = Android.Ndk.cMakeVersion
        }
        ndkBuild {
            ndkVersion = Android.Ndk.version
            // path(File("src/androidMain/jni/Android.mk"))
        }
    }
    packagingOptions {
        jniLibs.pickFirsts.add("**/libsodium.so")
    }
}

kotlin {
    jvm {
        compilations.all {
            kotlinOptions.jvmTarget = "1.8"
            kotlinOptions.freeCompilerArgs += "-Xopt-in=kotlin.RequiresOptIn"
            kotlinOptions.freeCompilerArgs += "-Xjvm-default=enable"
        }
        testRuns["test"].executionTask.configure {
            useJUnit()
            val runArgs = project.gradle.startParameter.systemPropertiesArgs.entries.map { "-D${it.key}=${it.value}" }
            jvmArgs(runArgs)
            if (System.getProperty("os.name").contains("Mac", true)) {
                jvmArgs("-Djava.library.path=/usr/local/lib/:../native/libs")
            }
        }
    }
    android() {
=======
}

kotlin {
    android {
>>>>>>> c1a9c648
        dependencies {
            coreLibraryDesugaring(libs.desugarJdkLibs)
        }
    }

    iosX64 {
        carthage {
            baseName = "Cryptography"
            dependency("WireCryptobox")
        }
    }

    sourceSets {
        val commonMain by getting {
            dependencies {
                api(project(":logger"))
                // coroutines
                implementation(libs.coroutines.core)
                api(libs.ktor.core)

                // Okio
                implementation(libs.okio.core)

                // Libsodium
                implementation(libs.libsodiumBindingsMP)
            }
        }
        val commonTest by getting {
            dependencies {
                implementation(kotlin("test"))
                implementation(libs.coroutines.test)
                implementation(libs.okio.test)
            }
        }

        fun org.jetbrains.kotlin.gradle.plugin.KotlinSourceSet.addCommonKotlinJvmSourceDir() {
            kotlin.srcDir("src/commonJvmAndroid/kotlin")
        }

        val jvmMain by getting {
            addCommonKotlinJvmSourceDir()
            dependencies {
                implementation(libs.cryptobox4j)
                implementation(libs.coreCryptoJvm)
            }
        }
        val jvmTest by getting
        val jsMain by getting {
            dependencies {
                implementation(npm("@wireapp/cryptobox", "12.7.2", generateExternals = false))
                implementation(npm("@wireapp/store-engine", "4.9.9", generateExternals = false))
            }
        }
        val jsTest by getting
        val androidMain by getting {
            addCommonKotlinJvmSourceDir()
            dependencies {
                implementation(libs.cryptoboxAndroid)
                implementation(libs.javaxCrypto)
                implementation(libs.coreCryptoAndroid)
            }
        }
        val androidAndroidTest by getting {
            dependencies {
                implementation(libs.androidtest.runner)
                implementation(libs.androidtest.rules)
            }
        }
    }
}<|MERGE_RESOLUTION|>--- conflicted
+++ resolved
@@ -17,47 +17,10 @@
     compileOptions {
         isCoreLibraryDesugaringEnabled = true
     }
-<<<<<<< HEAD
-    sourceSets["main"].manifest.srcFile("src/androidMain/AndroidManifest.xml")
-    // Remove Android Unit tests, as it's currently impossible to run native-through-NDK code on simple Unit tests.
-    sourceSets.remove(sourceSets["test"])
-    externalNativeBuild {
-        cmake {
-            version = Android.Ndk.cMakeVersion
-        }
-        ndkBuild {
-            ndkVersion = Android.Ndk.version
-            // path(File("src/androidMain/jni/Android.mk"))
-        }
-    }
-    packagingOptions {
-        jniLibs.pickFirsts.add("**/libsodium.so")
-    }
-}
-
-kotlin {
-    jvm {
-        compilations.all {
-            kotlinOptions.jvmTarget = "1.8"
-            kotlinOptions.freeCompilerArgs += "-Xopt-in=kotlin.RequiresOptIn"
-            kotlinOptions.freeCompilerArgs += "-Xjvm-default=enable"
-        }
-        testRuns["test"].executionTask.configure {
-            useJUnit()
-            val runArgs = project.gradle.startParameter.systemPropertiesArgs.entries.map { "-D${it.key}=${it.value}" }
-            jvmArgs(runArgs)
-            if (System.getProperty("os.name").contains("Mac", true)) {
-                jvmArgs("-Djava.library.path=/usr/local/lib/:../native/libs")
-            }
-        }
-    }
-    android() {
-=======
 }
 
 kotlin {
     android {
->>>>>>> c1a9c648
         dependencies {
             coreLibraryDesugaring(libs.desugarJdkLibs)
         }
