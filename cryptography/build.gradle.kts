@Suppress("DSL_SCOPE_VIOLATION")
plugins {
    id(libs.plugins.android.library.get().pluginId)
    id(libs.plugins.kotlin.multiplatform.get().pluginId)
    alias(libs.plugins.kotlin.serialization)
    id(libs.plugins.carthage.get().pluginId)
}

group = "com.wire.kalium"
version = "0.0.1-SNAPSHOT"

android {
    compileSdk = Android.Sdk.compile
    defaultConfig {
        minSdk = Android.Sdk.min
        targetSdk = Android.Sdk.target
        testInstrumentationRunner = "androidx.test.runner.AndroidJUnitRunner"
        consumerProguardFiles("consumer-proguard-rules.pro")
    }
    compileOptions {
        sourceCompatibility = JavaVersion.VERSION_1_8
        targetCompatibility = JavaVersion.VERSION_1_8
        isCoreLibraryDesugaringEnabled = true
    }
    sourceSets["main"].manifest.srcFile("src/androidMain/AndroidManifest.xml")
    // Remove Android Unit tests, as it's currently impossible to run native-through-NDK code on simple Unit tests.
    sourceSets.remove(sourceSets["test"])
    externalNativeBuild {
        cmake {
            version = Android.Ndk.cMakeVersion
        }
        ndkBuild {
            ndkVersion = Android.Ndk.version
            // path(File("src/androidMain/jni/Android.mk"))
        }
    }
    packagingOptions {
        jniLibs.pickFirsts.add("**/libsodium.so")
    }
}

kotlin {
    jvm {
        compilations.all {
            kotlinOptions.jvmTarget = "1.8"
            kotlinOptions.freeCompilerArgs += "-Xopt-in=kotlin.RequiresOptIn"
            kotlinOptions.freeCompilerArgs += "-Xjvm-default=enable"
        }
        testRuns["test"].executionTask.configure {
            useJUnit()
            val runArgs = project.gradle.startParameter.systemPropertiesArgs.entries.map { "-D${it.key}=${it.value}" }
            jvmArgs(runArgs)
            if (System.getProperty("os.name").contains("Mac", true)) {
                jvmArgs("-Djava.library.path=/usr/local/lib/:../native/libs")
            }
        }
    }
    android() {
        dependencies {
            coreLibraryDesugaring(libs.desugarJdkLibs)
        }
    }

    js(IR) {
        browser {
            commonWebpackConfig {
                cssSupport.enabled = true
            }
            testTask {
                useMocha {
                    timeout = "5s"
                }
            }
        }
    }

    iosX64() {
        carthage {
            baseName = "Cryptography"
            dependency("WireCryptobox")
        }
    }

    sourceSets {
        val commonMain by getting {
            dependencies {
                api(project(":logger"))
                // coroutines
                implementation(libs.coroutines.core)
                api(libs.ktor.core)

                // Okio
<<<<<<< HEAD
                implementation(Dependencies.Okio.core)

                // Libsodium
                implementation(Dependencies.Cryptography.libsodiumBindingsMP)
=======
                implementation(libs.okio.core)
>>>>>>> c0dc478c
            }
        }
        val commonTest by getting {
            dependencies {
                implementation(kotlin("test"))
                implementation(libs.coroutines.test)
                implementation(libs.okio.test)
            }
        }

        fun org.jetbrains.kotlin.gradle.plugin.KotlinSourceSet.addCommonKotlinJvmSourceDir() {
            kotlin.srcDir("src/commonJvmAndroid/kotlin")
        }

        val jvmMain by getting {
            addCommonKotlinJvmSourceDir()
            dependencies {
                implementation(libs.cryptobox4j)
                implementation(libs.coreCryptoJvm)
            }
        }
        val jvmTest by getting
        val jsMain by getting {
            dependencies {
                implementation(npm("@wireapp/cryptobox", "12.7.2", generateExternals = false))
                implementation(npm("@wireapp/store-engine", "4.9.9", generateExternals = false))
            }
        }
        val jsTest by getting
        val androidMain by getting {
            addCommonKotlinJvmSourceDir()
            dependencies {
                implementation(libs.cryptoboxAndroid)
                implementation(libs.javaxCrypto)
                implementation(libs.coreCryptoAndroid)
            }
        }
        val androidAndroidTest by getting {
            dependencies {
                implementation(libs.androidtest.runner)
                implementation(libs.androidtest.rules)
            }
        }
    }
}<|MERGE_RESOLUTION|>--- conflicted
+++ resolved
@@ -90,14 +90,10 @@
                 api(libs.ktor.core)
 
                 // Okio
-<<<<<<< HEAD
-                implementation(Dependencies.Okio.core)
+                implementation(libs.okio.core)
 
                 // Libsodium
-                implementation(Dependencies.Cryptography.libsodiumBindingsMP)
-=======
-                implementation(libs.okio.core)
->>>>>>> c0dc478c
+                implementation(libs.okio.libsodiumBindingsMP)
             }
         }
         val commonTest by getting {
