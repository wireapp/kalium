/*
 * Wire
 * Copyright (C) 2023 Wire Swiss GmbH
 *
 * This program is free software: you can redistribute it and/or modify
 * it under the terms of the GNU General Public License as published by
 * the Free Software Foundation, either version 3 of the License, or
 * (at your option) any later version.
 *
 * This program is distributed in the hope that it will be useful,
 * but WITHOUT ANY WARRANTY; without even the implied warranty of
 * MERCHANTABILITY or FITNESS FOR A PARTICULAR PURPOSE. See the
 * GNU General Public License for more details.
 *
 * You should have received a copy of the GNU General Public License
 * along with this program. If not, see http://www.gnu.org/licenses/.
 */

package com.wire.kalium.cryptography

<<<<<<< HEAD
import kotlinx.coroutines.test.StandardTestDispatcher

actual open class BaseProteusClientTest actual constructor() {

    private val standardScope = StandardTestDispatcher()
=======
import kotlinx.coroutines.ExperimentalCoroutinesApi
import kotlinx.coroutines.test.TestCoroutineScheduler

@OptIn(ExperimentalCoroutinesApi::class)
actual open class BaseProteusClientTest actual constructor() {

    private val standardScope = TestCoroutineScheduler()
>>>>>>> d4bcbb52

    actual fun createProteusStoreRef(userId: CryptoUserID): ProteusStoreRef {
        // TODO currently expects an in memory proteus client
        return ProteusStoreRef("ref")
    }

    actual fun createProteusClient(
        proteusStore: ProteusStoreRef,
        databaseKey: ProteusDBSecret?
    ): ProteusClient {
<<<<<<< HEAD
        return ProteusClientImpl(proteusStore.value, ioContext = standardScope, defaultContext = standardScope)
=======
        return ProteusClientImpl(proteusStore.value, defaultContext = standardScope, ioContext = standardScope)
>>>>>>> d4bcbb52
    }

}<|MERGE_RESOLUTION|>--- conflicted
+++ resolved
@@ -18,21 +18,13 @@
 
 package com.wire.kalium.cryptography
 
-<<<<<<< HEAD
 import kotlinx.coroutines.test.StandardTestDispatcher
-
-actual open class BaseProteusClientTest actual constructor() {
-
-    private val standardScope = StandardTestDispatcher()
-=======
 import kotlinx.coroutines.ExperimentalCoroutinesApi
-import kotlinx.coroutines.test.TestCoroutineScheduler
 
 @OptIn(ExperimentalCoroutinesApi::class)
 actual open class BaseProteusClientTest actual constructor() {
 
-    private val standardScope = TestCoroutineScheduler()
->>>>>>> d4bcbb52
+    private val standardScope = StandardTestDispatcher()
 
     actual fun createProteusStoreRef(userId: CryptoUserID): ProteusStoreRef {
         // TODO currently expects an in memory proteus client
@@ -43,11 +35,7 @@
         proteusStore: ProteusStoreRef,
         databaseKey: ProteusDBSecret?
     ): ProteusClient {
-<<<<<<< HEAD
         return ProteusClientImpl(proteusStore.value, ioContext = standardScope, defaultContext = standardScope)
-=======
-        return ProteusClientImpl(proteusStore.value, defaultContext = standardScope, ioContext = standardScope)
->>>>>>> d4bcbb52
     }
 
 }