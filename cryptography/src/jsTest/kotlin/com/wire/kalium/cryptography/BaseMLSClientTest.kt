/*
 * Wire
 * Copyright (C) 2024 Wire Swiss GmbH
 *
 * This program is free software: you can redistribute it and/or modify
 * it under the terms of the GNU General Public License as published by
 * the Free Software Foundation, either version 3 of the License, or
 * (at your option) any later version.
 *
 * This program is distributed in the hope that it will be useful,
 * but WITHOUT ANY WARRANTY; without even the implied warranty of
 * MERCHANTABILITY or FITNESS FOR A PARTICULAR PURPOSE. See the
 * GNU General Public License for more details.
 *
 * You should have received a copy of the GNU General Public License
 * along with this program. If not, see http://www.gnu.org/licenses/.
 */

package com.wire.kalium.cryptography

actual open class BaseMLSClientTest actual constructor() {
    actual suspend fun createMLSClient(
        clientId: CryptoQualifiedClientId,
        allowedCipherSuites: List<UShort>,
        defaultCipherSuite: UShort
    ): MLSClient {
        TODO("Not yet implemented")
    }

<<<<<<< HEAD
<<<<<<< HEAD
    actual suspend fun createCoreCrypto(clientId: CryptoQualifiedClientId):CoreCryptoCentral {
=======
    actual suspend fun createCoreCrypto(
        clientId: CryptoQualifiedClientId
    ): CoreCryptoCentral {
>>>>>>> d8ec03ef73 (feat: fetch MLS config when not available locally (#2740))
=======
    actual suspend fun createCoreCrypto(
        clientId: CryptoQualifiedClientId,
        allowedCipherSuites: List<UShort>,
        defaultCipherSuite: UShort
    ): CoreCryptoCentral {
>>>>>>> 614244ee
        TODO("Not yet implemented")
    }
}<|MERGE_RESOLUTION|>--- conflicted
+++ resolved
@@ -19,29 +19,12 @@
 package com.wire.kalium.cryptography
 
 actual open class BaseMLSClientTest actual constructor() {
-    actual suspend fun createMLSClient(
-        clientId: CryptoQualifiedClientId,
-        allowedCipherSuites: List<UShort>,
-        defaultCipherSuite: UShort
-    ): MLSClient {
+    actual suspend fun createMLSClient(clientId: CryptoQualifiedClientId): MLSClient {
         TODO("Not yet implemented")
     }
-
-<<<<<<< HEAD
-<<<<<<< HEAD
-    actual suspend fun createCoreCrypto(clientId: CryptoQualifiedClientId):CoreCryptoCentral {
-=======
     actual suspend fun createCoreCrypto(
         clientId: CryptoQualifiedClientId
     ): CoreCryptoCentral {
->>>>>>> d8ec03ef73 (feat: fetch MLS config when not available locally (#2740))
-=======
-    actual suspend fun createCoreCrypto(
-        clientId: CryptoQualifiedClientId,
-        allowedCipherSuites: List<UShort>,
-        defaultCipherSuite: UShort
-    ): CoreCryptoCentral {
->>>>>>> 614244ee
         TODO("Not yet implemented")
     }
 }