--- conflicted
+++ resolved
@@ -18,12 +18,8 @@
 
 package com.wire.kalium.cryptography
 
-<<<<<<< HEAD
-import kotlinx.coroutines.Dispatchers
-=======
 import kotlinx.coroutines.ExperimentalCoroutinesApi
 import kotlinx.coroutines.test.TestCoroutineScheduler
->>>>>>> d4bcbb52
 import platform.Foundation.NSTemporaryDirectory
 import platform.Foundation.NSURL
 
@@ -41,16 +37,12 @@
         proteusStore: ProteusStoreRef,
         databaseKey: ProteusDBSecret?
     ): ProteusClient {
-<<<<<<< HEAD
-        return ProteusClientImpl(proteusStore.value, ProteusDBSecret("secret"), Dispatchers.Default, Dispatchers.Default)
-=======
         return ProteusClientImpl(
             rootDir = proteusStore.value,
             databaseKey = ProteusDBSecret("secret"),
             defaultContext = standardScope,
             ioContext = standardScope
         )
->>>>>>> d4bcbb52
     }
 
 }