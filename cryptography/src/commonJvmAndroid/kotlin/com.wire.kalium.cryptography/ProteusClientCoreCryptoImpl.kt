--- conflicted
+++ resolved
@@ -37,7 +37,6 @@
     private val defaultCiphersuite = CiphersuiteName.MLS_128_DHKEMX25519_AES128GCM_SHA256_ED25519.lower()
     private val path: String = "$rootDir/$KEYSTORE_NAME"
     private lateinit var coreCrypto: CoreCrypto
-    private val defaultCiphersuiteName = CiphersuiteName.MLS_128_DHKEMX25519_AES128GCM_SHA256_ED25519.lower()
 
     override fun clearLocalFiles(): Boolean {
         if (::coreCrypto.isInitialized) {
@@ -54,13 +53,9 @@
         wrapException {
             File(rootDir).mkdirs()
             coreCrypto = CoreCrypto.deferredInit(
-<<<<<<< HEAD
-                path, databaseKey.value, listOf(defaultCiphersuiteName)
-=======
                 path,
                 databaseKey.value,
                 listOf(defaultCiphersuite)
->>>>>>> fc3ad8e2
             )
             migrateFromCryptoBoxIfNecessary(coreCrypto)
             coreCrypto.proteusInit()
@@ -73,13 +68,9 @@
         if (directory.exists()) {
             wrapException {
                 coreCrypto = CoreCrypto.deferredInit(
-<<<<<<< HEAD
-                    path, databaseKey.value, listOf(defaultCiphersuiteName)
-=======
                     path,
                     databaseKey.value,
                     listOf(defaultCiphersuite)
->>>>>>> fc3ad8e2
                 )
                 migrateFromCryptoBoxIfNecessary(coreCrypto)
                 coreCrypto.proteusInit()
