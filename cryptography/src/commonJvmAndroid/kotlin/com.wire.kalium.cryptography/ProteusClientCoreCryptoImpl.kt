--- conflicted
+++ resolved
@@ -18,10 +18,8 @@
 
 package com.wire.kalium.cryptography
 
-import com.wire.crypto.CiphersuiteName
 import com.wire.crypto.CoreCrypto
 import com.wire.crypto.CryptoException
-import com.wire.crypto.client.CoreCryptoCentral.Companion.lower
 import com.wire.kalium.cryptography.exceptions.ProteusException
 import io.ktor.util.decodeBase64Bytes
 import io.ktor.util.encodeBase64
@@ -35,7 +33,6 @@
 ) : ProteusClient {
 
     private val path: String = "$rootDir/$KEYSTORE_NAME"
-    private val defaultCiphersuiteName = CiphersuiteName.MLS_128_DHKEMX25519_AES128GCM_SHA256_ED25519.lower()
     private lateinit var coreCrypto: CoreCrypto
 
     override fun clearLocalFiles(): Boolean {
@@ -49,11 +46,7 @@
     override suspend fun openOrCreate() {
         wrapException {
             File(rootDir).mkdirs()
-<<<<<<< HEAD
-            val coreCrypto = CoreCrypto.deferredInit(path, databaseKey.value, listOf(defaultCiphersuiteName))
-=======
             coreCrypto = CoreCrypto.deferredInit(path, databaseKey.value, null)
->>>>>>> f4835325
             migrateFromCryptoBoxIfNecessary(coreCrypto)
             coreCrypto.proteusInit()
             coreCrypto
@@ -63,13 +56,8 @@
     override suspend fun openOrError() {
         val directory = File(rootDir)
         if (directory.exists()) {
-<<<<<<< HEAD
-            coreCrypto = wrapException {
-                val coreCrypto = CoreCrypto.deferredInit(path, databaseKey.value, listOf(defaultCiphersuiteName))
-=======
             wrapException {
                 coreCrypto = CoreCrypto.deferredInit(path, databaseKey.value, null)
->>>>>>> f4835325
                 migrateFromCryptoBoxIfNecessary(coreCrypto)
                 coreCrypto.proteusInit()
             }
@@ -131,12 +119,7 @@
     }
 
     override suspend fun newLastPreKey(): PreKeyCrypto {
-        return wrapException {
-            toPreKey(
-                coreCrypto.proteusLastResortPrekeyId().toInt(),
-                toByteArray(coreCrypto.proteusLastResortPrekey())
-            )
-        }
+        return wrapException { toPreKey(coreCrypto.proteusLastResortPrekeyId().toInt(), toByteArray(coreCrypto.proteusLastResortPrekey())) }
     }
 
     override suspend fun doesSessionExist(sessionId: CryptoSessionId): Boolean {
@@ -146,12 +129,7 @@
     }
 
     override suspend fun createSession(preKeyCrypto: PreKeyCrypto, sessionId: CryptoSessionId) {
-        wrapException {
-            coreCrypto.proteusSessionFromPrekey(
-                sessionId.value,
-                toUByteList(preKeyCrypto.encodedData.decodeBase64Bytes())
-            )
-        }
+        wrapException { coreCrypto.proteusSessionFromPrekey(sessionId.value, toUByteList(preKeyCrypto.encodedData.decodeBase64Bytes())) }
     }
 
     override suspend fun decrypt(message: ByteArray, sessionId: CryptoSessionId): ByteArray {
@@ -163,8 +141,7 @@
                 coreCrypto.proteusSessionSave(sessionId.value)
                 decryptedMessage
             } else {
-                val decryptedMessage =
-                    toByteArray(coreCrypto.proteusSessionFromMessage(sessionId.value, toUByteList(message)))
+                val decryptedMessage = toByteArray(coreCrypto.proteusSessionFromMessage(sessionId.value, toUByteList(message)))
                 coreCrypto.proteusSessionSave(sessionId.value)
                 decryptedMessage
             }
@@ -179,10 +156,7 @@
         }
     }
 
-    override suspend fun encryptBatched(
-        message: ByteArray,
-        sessionIds: List<CryptoSessionId>
-    ): Map<CryptoSessionId, ByteArray> {
+    override suspend fun encryptBatched(message: ByteArray, sessionIds: List<CryptoSessionId>): Map<CryptoSessionId, ByteArray> {
         return wrapException {
             coreCrypto.proteusEncryptBatched(sessionIds.map { it.value }, toUByteList((message))).mapNotNull { entry ->
                 CryptoSessionId.fromEncodedString(entry.key)?.let { sessionId ->
@@ -198,10 +172,7 @@
         sessionId: CryptoSessionId
     ): ByteArray {
         return wrapException {
-            coreCrypto.proteusSessionFromPrekey(
-                sessionId.value,
-                toUByteList(preKeyCrypto.encodedData.decodeBase64Bytes())
-            )
+            coreCrypto.proteusSessionFromPrekey(sessionId.value, toUByteList(preKeyCrypto.encodedData.decodeBase64Bytes()))
             val encryptedMessage = toByteArray(coreCrypto.proteusEncrypt(sessionId.value, toUByteList(message)))
             coreCrypto.proteusSessionSave(sessionId.value)
             encryptedMessage
@@ -219,19 +190,11 @@
         try {
             return b()
         } catch (e: CryptoException) {
-<<<<<<< HEAD
-            throw ProteusException(
-                e.message,
-                ProteusException.fromProteusCode(coreCrypto.proteusLastErrorCode().toInt()),
-                e.cause
-            )
-=======
             if (this::coreCrypto.isInitialized) {
                 throw ProteusException(e.message, ProteusException.fromProteusCode(coreCrypto.proteusLastErrorCode().toInt()), e)
             } else {
                 throw ProteusException(e.message, ProteusException.Code.UNKNOWN_ERROR, e)
             }
->>>>>>> f4835325
         } catch (e: Exception) {
             throw ProteusException(e.message, ProteusException.Code.UNKNOWN_ERROR, e)
         }
