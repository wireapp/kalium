/*
 * Wire
 * Copyright (C) 2024 Wire Swiss GmbH
 *
 * This program is free software: you can redistribute it and/or modify
 * it under the terms of the GNU General Public License as published by
 * the Free Software Foundation, either version 3 of the License, or
 * (at your option) any later version.
 *
 * This program is distributed in the hope that it will be useful,
 * but WITHOUT ANY WARRANTY; without even the implied warranty of
 * MERCHANTABILITY or FITNESS FOR A PARTICULAR PURPOSE. See the
 * GNU General Public License for more details.
 *
 * You should have received a copy of the GNU General Public License
 * along with this program. If not, see http://www.gnu.org/licenses/.
 */

package com.wire.kalium.cryptography

import com.wire.crypto.BufferedDecryptedMessage
import com.wire.crypto.ConversationConfiguration
import com.wire.crypto.CoreCrypto
import com.wire.crypto.CustomConfiguration
import com.wire.crypto.DecryptedMessage
import com.wire.crypto.E2eiConversationState
import com.wire.crypto.MlsCredentialType
import com.wire.crypto.MlsGroupInfoEncryptionType
import com.wire.crypto.MlsRatchetTreeType
import com.wire.crypto.MlsWirePolicy
import com.wire.crypto.client.Ciphersuites
import io.ktor.util.decodeBase64Bytes
import io.ktor.util.encodeBase64
import kotlin.time.Duration
import kotlin.time.DurationUnit
import kotlin.time.toDuration
import kotlin.time.toJavaDuration

typealias ConversationId = ByteArray

@Suppress("TooManyFunctions")
@OptIn(ExperimentalUnsignedTypes::class)
class MLSClientImpl(
    private val coreCrypto: CoreCrypto
) : MLSClient {
    private val keyRotationDuration: Duration = 30.toDuration(DurationUnit.DAYS)
    private val defaultGroupConfiguration = CustomConfiguration(keyRotationDuration.toJavaDuration(), MlsWirePolicy.PLAINTEXT)
    private val defaultCiphersuite = Ciphersuites.DEFAULT.lower().first()
    private val defaultE2EIExpiry: UInt = 90U
    override suspend fun close() {
        coreCrypto.close()
    }

    override suspend fun getPublicKey(): ByteArray {
        return coreCrypto.clientPublicKey(defaultCiphersuite)
    }

    override suspend fun generateKeyPackages(amount: Int): List<ByteArray> {
        return coreCrypto.clientKeypackages(defaultCiphersuite, toCredentialType(getMLSCredentials()), amount.toUInt())
    }

    override suspend fun validKeyPackageCount(): ULong {
        return coreCrypto.clientValidKeypackagesCount(defaultCiphersuite, toCredentialType(getMLSCredentials()))
    }

    override suspend fun updateKeyingMaterial(groupId: MLSGroupId): CommitBundle {
        return toCommitBundle(coreCrypto.updateKeyingMaterial(groupId.decodeBase64Bytes()))
    }

    override suspend fun conversationExists(groupId: MLSGroupId): Boolean {
        return coreCrypto.conversationExists(groupId.decodeBase64Bytes())
    }

    override suspend fun conversationEpoch(groupId: MLSGroupId): ULong {
        return coreCrypto.conversationEpoch(groupId.decodeBase64Bytes())
    }

    override suspend fun joinConversation(groupId: MLSGroupId, epoch: ULong): HandshakeMessage {
        return coreCrypto.newExternalAddProposal(
            conversationId = groupId.decodeBase64Bytes(),
            epoch = epoch,
            ciphersuite = defaultCiphersuite,
            credentialType = toCredentialType(getMLSCredentials())
        )
    }

    override suspend fun joinByExternalCommit(publicGroupState: ByteArray): CommitBundle {
        return toCommitBundle(
            coreCrypto.joinByExternalCommit(
                publicGroupState,
                defaultGroupConfiguration,
                toCredentialType(getMLSCredentials())
            )
        )
    }

    override suspend fun mergePendingGroupFromExternalCommit(groupId: MLSGroupId) {
        coreCrypto.mergePendingGroupFromExternalCommit(groupId.decodeBase64Bytes())
    }

    override suspend fun clearPendingGroupExternalCommit(groupId: MLSGroupId) {
        coreCrypto.clearPendingGroupFromExternalCommit(groupId.decodeBase64Bytes())
    }

    override suspend fun createConversation(
        groupId: MLSGroupId,
        externalSenders: List<Ed22519Key>
    ) {
        val conf = ConversationConfiguration(
            defaultCiphersuite,
            externalSenders.map { it.value },
            defaultGroupConfiguration
        )

        coreCrypto.createConversation(groupId.decodeBase64Bytes(), toCredentialType(getMLSCredentials()), conf)
    }

    override suspend fun wipeConversation(groupId: MLSGroupId) {
        coreCrypto.wipeConversation(groupId.decodeBase64Bytes())
    }

    override suspend fun processWelcomeMessage(message: WelcomeMessage): MLSGroupId {
        val conversationId = coreCrypto.processWelcomeMessage(message, defaultGroupConfiguration)
        return conversationId.encodeBase64()
    }

    override suspend fun encryptMessage(groupId: MLSGroupId, message: PlainMessage): ApplicationMessage {
        val applicationMessage =
            coreCrypto.encryptMessage(groupId.decodeBase64Bytes(), message)
        return applicationMessage
    }

    override suspend fun decryptMessage(groupId: MLSGroupId, message: ApplicationMessage): List<DecryptedMessageBundle> {
        val decryptedMessage = coreCrypto.decryptMessage(
            groupId.decodeBase64Bytes(),
            message
        )

        val messageBundle = listOf(
            toDecryptedMessageBundle(
                decryptedMessage
            )
        )
        val bufferedMessages = decryptedMessage.bufferedMessages?.map {
            toDecryptedMessageBundle(it)
        } ?: emptyList()

        return messageBundle + bufferedMessages
    }

    override suspend fun commitAccepted(groupId: MLSGroupId) {
        coreCrypto.commitAccepted(groupId.decodeBase64Bytes())
    }

    override suspend fun commitPendingProposals(groupId: MLSGroupId): CommitBundle? {
        return coreCrypto.commitPendingProposals(groupId.decodeBase64Bytes())?.let { toCommitBundle(it) }
    }

    override suspend fun clearPendingCommit(groupId: MLSGroupId) {
        coreCrypto.clearPendingCommit(groupId.decodeBase64Bytes())
    }

    override suspend fun members(groupId: MLSGroupId): List<CryptoQualifiedClientId> {
        return coreCrypto.getClientIds(groupId.decodeBase64Bytes()).mapNotNull {
            CryptoQualifiedClientId.fromEncodedString(String(it))
        }
    }

    override suspend fun addMember(
        groupId: MLSGroupId,
        membersKeyPackages: List<MLSKeyPackage>
    ): CommitBundle? {
        if (membersKeyPackages.isEmpty()) {
            return null
        }

        return toCommitBundle(coreCrypto.addClientsToConversation(groupId.decodeBase64Bytes(), membersKeyPackages))
    }

    override suspend fun removeMember(
        groupId: MLSGroupId,
        members: List<CryptoQualifiedClientId>
    ): CommitBundle {
        val clientIds = members.map {
            it.toString().encodeToByteArray()
        }

        return toCommitBundle(
            coreCrypto.removeClientsFromConversation(
                groupId.decodeBase64Bytes(),
                clientIds
            )
        )
    }

    override suspend fun deriveSecret(groupId: MLSGroupId, keyLength: UInt): ByteArray {
        return coreCrypto.exportSecretKey(groupId.decodeBase64Bytes(), keyLength)
    }

    override suspend fun newAcmeEnrollment(
        clientId: CryptoQualifiedClientId,
        displayName: String,
        handle: String,
        teamId: String?
    ): E2EIClient {
        return E2EIClientImpl(
            coreCrypto.e2eiNewEnrollment(
                clientId.toString(),
                displayName,
                handle,
                teamId,
                defaultE2EIExpiry,
                defaultCiphersuite
            )
        )
    }

    override suspend fun e2eiNewActivationEnrollment(
        displayName: String,
        handle: String,
        teamId: String?
    ): E2EIClient {
        return E2EIClientImpl(
            coreCrypto.e2eiNewActivationEnrollment(
                displayName,
                handle,
                teamId,
                defaultE2EIExpiry,
                defaultCiphersuite
            )
        )
    }

    override suspend fun e2eiNewRotateEnrollment(
        displayName: String?,
        handle: String?,
        teamId: String?
    ): E2EIClient {
        return E2EIClientImpl(
            coreCrypto.e2eiNewRotateEnrollment(
                displayName,
                handle,
                teamId,
                defaultE2EIExpiry,
                defaultCiphersuite
            )
        )
    }

    override suspend fun e2eiMlsInitOnly(enrollment: E2EIClient, certificateChain: CertificateChain) {
        coreCrypto.e2eiMlsInitOnly((enrollment as E2EIClientImpl).wireE2eIdentity, certificateChain, null)
    }

    override suspend fun isE2EIEnabled(): Boolean {
        return coreCrypto.e2eiIsEnabled(defaultCiphersuite)
    }

    override suspend fun getMLSCredentials(): CredentialType {
        return if (isE2EIEnabled()) return CredentialType.X509 else CredentialType.DEFAULT
    }

    override suspend fun e2eiRotateAll(
        enrollment: E2EIClient,
        certificateChain: CertificateChain,
        newMLSKeyPackageCount: UInt
    ): RotateBundle {
        return toRotateBundle(
            coreCrypto.e2eiRotateAll(
                (enrollment as E2EIClientImpl).wireE2eIdentity,
                certificateChain,
                newMLSKeyPackageCount
            )
        )
    }

    override suspend fun isGroupVerified(groupId: MLSGroupId): E2EIConversationState =
        toE2EIConversationState(coreCrypto.e2eiConversationState(groupId.decodeBase64Bytes()))

    override suspend fun getDeviceIdentities(groupId: MLSGroupId, clients: List<CryptoQualifiedClientId>): List<WireIdentity> {
        val clientIds = clients.map {
            it.toString().encodeToByteArray()
        }
        return coreCrypto.getDeviceIdentities(groupId.decodeBase64Bytes(), clientIds).map {
            toIdentity(it)
        }
    }

    override suspend fun getUserIdentities(groupId: MLSGroupId, users: List<CryptoQualifiedID>): Map<String, List<WireIdentity>> {
        val usersIds = users.map {
            it.value
        }
        return coreCrypto.getUserIdentities(groupId.decodeBase64Bytes(), usersIds).mapValues {
            it.value.map { identity -> toIdentity(identity) }
        }
    }

<<<<<<< HEAD
    // just passing some fake data, for testing purposes
    override suspend fun registerExternalCertificates(data: ByteArray) = RegisterCRLResult()
=======
    override suspend fun registerTrustAnchors(pem: CertificateChain) {
        coreCrypto.e2eiRegisterAcmeCa(pem)
    }

    override suspend fun registerCrl(url: String, crl: JsonRawData): CrlRegistration {
        return toCrlRegistration(coreCrypto.e2eiRegisterCrl(url, crl))
    }

    override suspend fun registerIntermediateCa(pem: CertificateChain) {
        coreCrypto.e2eiRegisterIntermediateCa(pem)
    }
>>>>>>> fe322c91

    companion object {
        fun toUByteList(value: ByteArray): List<UByte> = value.asUByteArray().asList()
        fun toUByteList(value: String): List<UByte> = value.encodeToByteArray().asUByteArray().asList()
        fun toByteArray(value: List<UByte>) = value.toUByteArray().asByteArray()

        fun toCommitBundle(value: com.wire.crypto.MemberAddedMessages) = CommitBundle(
            value.commit,
            value.welcome,
            toGroupInfoBundle(value.groupInfo)
        )

        fun toCommitBundle(value: com.wire.crypto.CommitBundle) = CommitBundle(
            value.commit,
            value.welcome,
            toGroupInfoBundle(value.groupInfo)
        )

        fun toCommitBundle(value: com.wire.crypto.ConversationInitBundle) = CommitBundle(
            value.commit,
            null,
            toGroupInfoBundle(value.groupInfo)
        )

        fun toRotateBundle(value: com.wire.crypto.RotateBundle) = RotateBundle(
            value.commits.map { (groupId, commitBundle) ->
                toGroupId(groupId) to toCommitBundle(commitBundle)
            }.toMap(),
            value.newKeyPackages,
            value.keyPackageRefsToRemove
        )

        fun toIdentity(value: com.wire.crypto.WireIdentity) = WireIdentity(
            value.clientId,
            value.handle,
            value.displayName,
            value.domain,
            value.certificate,
            toDeviceStatus(value.status)
        )

        fun toDeviceStatus(value: com.wire.crypto.DeviceStatus) = when (value) {
            com.wire.crypto.DeviceStatus.VALID -> CryptoCertificateStatus.VALID
            com.wire.crypto.DeviceStatus.EXPIRED -> CryptoCertificateStatus.EXPIRED
            com.wire.crypto.DeviceStatus.REVOKED -> CryptoCertificateStatus.REVOKED
        }

        // TODO: remove later, when CoreCrypto return the groupId instead of Hex value
        @Suppress("MagicNumber")
        fun toGroupId(hexValue: String): MLSGroupId {
            val byteArrayValue = hexValue.chunked(2).map { it.toInt(16).toByte() }.toByteArray()
            return toByteArray(toUByteList(byteArrayValue)).encodeBase64()
        }

        fun toGroupInfoBundle(value: com.wire.crypto.GroupInfoBundle) = GroupInfoBundle(
            toEncryptionType(value.encryptionType),
            toRatchetTreeType(value.ratchetTreeType),
            value.payload
        )

        fun toEncryptionType(value: MlsGroupInfoEncryptionType) = when (value) {
            MlsGroupInfoEncryptionType.PLAINTEXT -> GroupInfoEncryptionType.PLAINTEXT
            MlsGroupInfoEncryptionType.JWE_ENCRYPTED -> GroupInfoEncryptionType.JWE_ENCRYPTED
        }

        fun toRatchetTreeType(value: MlsRatchetTreeType) = when (value) {
            MlsRatchetTreeType.FULL -> RatchetTreeType.FULL
            MlsRatchetTreeType.DELTA -> RatchetTreeType.DELTA
            MlsRatchetTreeType.BY_REF -> RatchetTreeType.BY_REF
        }

        fun toE2EIConversationState(value: com.wire.crypto.E2eiConversationState) = when (value) {
            E2eiConversationState.VERIFIED -> E2EIConversationState.VERIFIED
            E2eiConversationState.NOT_VERIFIED -> E2EIConversationState.NOT_VERIFIED
            E2eiConversationState.NOT_ENABLED -> E2EIConversationState.NOT_ENABLED
        }

        fun toDecryptedMessageBundle(value: DecryptedMessage) = DecryptedMessageBundle(
            value.message,
            value.commitDelay?.toLong(),
            value.senderClientId?.let { CryptoQualifiedClientId.fromEncodedString(String(it)) },
            value.hasEpochChanged,
            value.identity?.let { toIdentity(it) }
        )

        fun toDecryptedMessageBundle(value: BufferedDecryptedMessage) = DecryptedMessageBundle(
            value.message,
            value.commitDelay?.toLong(),
            value.senderClientId?.let { CryptoQualifiedClientId.fromEncodedString(String(it)) },
            value.hasEpochChanged,
            value.identity?.let { toIdentity(it) }
        )

        fun toCredentialType(value: CredentialType) = when (value) {
            CredentialType.Basic -> MlsCredentialType.BASIC
            CredentialType.X509 -> MlsCredentialType.X509
        }

        fun toCrlRegistration(value: com.wire.crypto.CrlRegistration) = CrlRegistration(
            value.dirty,
            value.expiration
        )
    }
}<|MERGE_RESOLUTION|>--- conflicted
+++ resolved
@@ -294,10 +294,6 @@
         }
     }
 
-<<<<<<< HEAD
-    // just passing some fake data, for testing purposes
-    override suspend fun registerExternalCertificates(data: ByteArray) = RegisterCRLResult()
-=======
     override suspend fun registerTrustAnchors(pem: CertificateChain) {
         coreCrypto.e2eiRegisterAcmeCa(pem)
     }
@@ -309,7 +305,6 @@
     override suspend fun registerIntermediateCa(pem: CertificateChain) {
         coreCrypto.e2eiRegisterIntermediateCa(pem)
     }
->>>>>>> fe322c91
 
     companion object {
         fun toUByteList(value: ByteArray): List<UByte> = value.asUByteArray().asList()
