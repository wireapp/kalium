/*
 * Wire
 * Copyright (C) 2023 Wire Swiss GmbH
 *
 * This program is free software: you can redistribute it and/or modify
 * it under the terms of the GNU General Public License as published by
 * the Free Software Foundation, either version 3 of the License, or
 * (at your option) any later version.
 *
 * This program is distributed in the hope that it will be useful,
 * but WITHOUT ANY WARRANTY; without even the implied warranty of
 * MERCHANTABILITY or FITNESS FOR A PARTICULAR PURPOSE. See the
 * GNU General Public License for more details.
 *
 * You should have received a copy of the GNU General Public License
 * along with this program. If not, see http://www.gnu.org/licenses/.
 */

package com.wire.kalium.cryptography

<<<<<<< HEAD
import com.wire.crypto.*
=======
import com.wire.crypto.CiphersuiteName
import com.wire.crypto.ClientId
import com.wire.crypto.ConversationConfiguration
import com.wire.crypto.ConversationId
import com.wire.crypto.CoreCrypto
import com.wire.crypto.CoreCryptoCallbacks
import com.wire.crypto.CustomConfiguration
import com.wire.crypto.DecryptedMessage
import com.wire.crypto.Invitee
import com.wire.crypto.MlsCredentialType
import com.wire.crypto.MlsGroupInfoEncryptionType
import com.wire.crypto.MlsRatchetTreeType
import com.wire.crypto.MlsWirePolicy
>>>>>>> fc3ad8e2
import com.wire.crypto.client.CoreCryptoCentral.Companion.lower
import io.ktor.util.decodeBase64Bytes
import io.ktor.util.encodeBase64
import java.io.File
import kotlin.time.Duration
import kotlin.time.DurationUnit
import kotlin.time.toDuration
import kotlin.time.toJavaDuration

private class Callbacks : CoreCryptoCallbacks {

    override fun authorize(conversationId: List<UByte>, clientId: List<UByte>): Boolean {
        // We always return true because our BE is currently enforcing that this constraint is always true
        return true
    }

    override fun clientIsExistingGroupUser(
        conversationId: ConversationId,
        clientId: ClientId,
        existingClients: List<ClientId>,
        parentConversationClients: List<ClientId>?
    ): Boolean {
        // TODO disabled until we have subconversation support in CC
//         val userId = toClientID(clientId)?.userId ?: return false
//         return existingClients.find {
//             toClientID(it)?.userId == userId
//         } != null
        return true
    }

    override fun userAuthorize(
        conversationId: ConversationId,
        externalClientId: ClientId,
        existingClients: List<ClientId>
    ): Boolean {
        // We always return true because our BE is currently enforcing that this constraint is always true
        return true
    }

    companion object {
        fun toClientID(rawClientId: List<UByte>): CryptoQualifiedClientId? =
            CryptoQualifiedClientId.fromEncodedString(String(MLSClientImpl.toByteArray(rawClientId)))
    }

}

@Suppress("TooManyFunctions")
@OptIn(ExperimentalUnsignedTypes::class)
actual class MLSClientImpl actual constructor(
    private val rootDir: String,
    databaseKey: MlsDBSecret,
    clientId: CryptoQualifiedClientId
) : MLSClient {

    private val coreCrypto: CoreCrypto
    private val keyRotationDuration: Duration = 30.toDuration(DurationUnit.DAYS)
<<<<<<< HEAD
    private val defaultGroupConfiguration =
        CustomConfiguration(keyRotationDuration.toJavaDuration(), MlsWirePolicy.PLAINTEXT)
    private val defaultCiphersuiteName = CiphersuiteName.MLS_128_DHKEMX25519_AES128GCM_SHA256_ED25519.lower()
    private val defaultCredentialType = MlsCredentialType.BASIC
    private val defaultE2EIExpiry: UInt = 90U

    init {
        coreCrypto = CoreCrypto.deferredInit(
            rootDir,
            databaseKey.value,
            listOf(defaultCiphersuiteName)
        )
=======
    private val defaultGroupConfiguration = CustomConfiguration(keyRotationDuration.toJavaDuration(), MlsWirePolicy.PLAINTEXT)
    private val defaultCiphersuite = CiphersuiteName.MLS_128_DHKEMX25519_AES128GCM_SHA256_ED25519.lower()
    private val defaultE2EIExpiry: UInt = 90U

    init {
        coreCrypto = CoreCrypto(rootDir, databaseKey.value, toUByteList(clientId.toString()), listOf(defaultCiphersuite))
>>>>>>> fc3ad8e2
        coreCrypto.setCallbacks(Callbacks())
    }

    override fun clearLocalFiles(): Boolean {
        return File(rootDir).deleteRecursively()
    }

    override fun getPublicKey(): ByteArray {
<<<<<<< HEAD
        return coreCrypto.clientPublicKey(defaultCiphersuiteName).toUByteArray().asByteArray()
    }

    override fun generateKeyPackages(amount: Int): List<ByteArray> {
        return coreCrypto.clientKeypackages(defaultCiphersuiteName, amount.toUInt())
            .map { it.toUByteArray().asByteArray() }
    }

    override fun validKeyPackageCount(): ULong {
        return coreCrypto.clientValidKeypackagesCount(defaultCiphersuiteName)
=======
        return coreCrypto.clientPublicKey(defaultCiphersuite).toUByteArray().asByteArray()
    }

    override fun generateKeyPackages(amount: Int): List<ByteArray> {
        return coreCrypto.clientKeypackages(defaultCiphersuite, amount.toUInt()).map { it.toUByteArray().asByteArray() }
    }

    override fun validKeyPackageCount(): ULong {
        return coreCrypto.clientValidKeypackagesCount(defaultCiphersuite)
>>>>>>> fc3ad8e2
    }

    override fun updateKeyingMaterial(groupId: MLSGroupId): CommitBundle {
        return toCommitBundle(coreCrypto.updateKeyingMaterial(toUByteList(groupId.decodeBase64Bytes())))
    }

    override fun conversationExists(groupId: MLSGroupId): Boolean {
        return coreCrypto.conversationExists(toUByteList(groupId.decodeBase64Bytes()))
    }

    override fun conversationEpoch(groupId: MLSGroupId): ULong {
        return coreCrypto.conversationEpoch(toUByteList(groupId.decodeBase64Bytes()))
    }

    override fun joinConversation(groupId: MLSGroupId, epoch: ULong): HandshakeMessage {
        return toByteArray(
            coreCrypto.newExternalAddProposal(
                conversationId = toUByteList(groupId.decodeBase64Bytes()),
                epoch = epoch,
<<<<<<< HEAD
                ciphersuite = defaultCiphersuiteName,
                credentialType = defaultCredentialType
=======
                ciphersuite = defaultCiphersuite,
                credentialType = MlsCredentialType.BASIC
>>>>>>> fc3ad8e2
            )
        )
    }

    override fun joinByExternalCommit(publicGroupState: ByteArray): CommitBundle {
<<<<<<< HEAD
        return toCommitBundle(
            coreCrypto.joinByExternalCommit(
                toUByteList(publicGroupState),
                defaultGroupConfiguration,
                defaultCredentialType
            )
=======
        return toCommitBundle(coreCrypto.joinByExternalCommit(
            toUByteList(publicGroupState),
            defaultGroupConfiguration,
            MlsCredentialType.BASIC)
>>>>>>> fc3ad8e2
        )
    }

    override fun mergePendingGroupFromExternalCommit(groupId: MLSGroupId) {
        val groupIdAsBytes = toUByteList(groupId.decodeBase64Bytes())
        coreCrypto.mergePendingGroupFromExternalCommit(groupIdAsBytes)
    }

    override fun clearPendingGroupExternalCommit(groupId: MLSGroupId) {
        coreCrypto.clearPendingGroupFromExternalCommit(toUByteList(groupId.decodeBase64Bytes()))
    }

    override fun createConversation(
        groupId: MLSGroupId,
        externalSenders: List<Ed22519Key>
    ) {
        val conf = ConversationConfiguration(
            defaultCiphersuite,
            externalSenders.map { toUByteList(it.value) },
            defaultGroupConfiguration
        )

        val groupIdAsBytes = toUByteList(groupId.decodeBase64Bytes())
<<<<<<< HEAD
        coreCrypto.createConversation(groupIdAsBytes, defaultCredentialType, conf)
=======
        coreCrypto.createConversation(groupIdAsBytes, MlsCredentialType.BASIC, conf)
>>>>>>> fc3ad8e2
    }

    override fun wipeConversation(groupId: MLSGroupId) {
        coreCrypto.wipeConversation(toUByteList(groupId.decodeBase64Bytes()))
    }

    override fun processWelcomeMessage(message: WelcomeMessage): MLSGroupId {
        val conversationId = coreCrypto.processWelcomeMessage(toUByteList(message), defaultGroupConfiguration)
        return toByteArray(conversationId).encodeBase64()
    }

    override fun encryptMessage(groupId: MLSGroupId, message: PlainMessage): ApplicationMessage {
        val applicationMessage =
            coreCrypto.encryptMessage(toUByteList(groupId.decodeBase64Bytes()), toUByteList(message))
        return toByteArray(applicationMessage)
    }

    override fun decryptMessage(groupId: MLSGroupId, message: ApplicationMessage): DecryptedMessageBundle {
        return toDecryptedMessageBundle(
            coreCrypto.decryptMessage(
                toUByteList(groupId.decodeBase64Bytes()),
                toUByteList(message)
            )
        )
    }

    override fun commitAccepted(groupId: MLSGroupId) {
        coreCrypto.commitAccepted(toUByteList(groupId.decodeBase64Bytes()))
    }

    override fun commitPendingProposals(groupId: MLSGroupId): CommitBundle? {
        return coreCrypto.commitPendingProposals(toUByteList(groupId.decodeBase64Bytes()))?.let { toCommitBundle(it) }
    }

    override fun clearPendingCommit(groupId: MLSGroupId) {
        coreCrypto.clearPendingCommit(toUByteList(groupId.decodeBase64Bytes()))
    }

    override fun members(groupId: MLSGroupId): List<CryptoQualifiedClientId> {
        return coreCrypto.getClientIds(toUByteList(groupId.decodeBase64Bytes())).mapNotNull {
            CryptoQualifiedClientId.fromEncodedString(String(toByteArray(it)))
        }
    }

    override fun addMember(
        groupId: MLSGroupId,
        members: List<Pair<CryptoQualifiedClientId, MLSKeyPackage>>
    ): CommitBundle? {
        if (members.isEmpty()) {
            return null
        }

        val invitees = members.map {
            Invitee(toUByteList(it.first.toString()), toUByteList(it.second))
        }

        return toCommitBundle(coreCrypto.addClientsToConversation(toUByteList(groupId.decodeBase64Bytes()), invitees))
    }

    override fun removeMember(
        groupId: MLSGroupId,
        members: List<CryptoQualifiedClientId>
    ): CommitBundle {
        val clientIds = members.map {
            toUByteList(it.toString())
        }

        return toCommitBundle(
            coreCrypto.removeClientsFromConversation(
                toUByteList(groupId.decodeBase64Bytes()),
                clientIds
            )
        )
    }

    override fun deriveSecret(groupId: MLSGroupId, keyLength: UInt): ByteArray {
        return toByteArray(coreCrypto.exportSecretKey(toUByteList(groupId.decodeBase64Bytes()), keyLength))
    }

    override fun newAcmeEnrollment(clientId: E2EIQualifiedClientId, displayName: String, handle: String): E2EIClient {
        return E2EIClientImpl(
            coreCrypto.e2eiNewEnrollment(
                clientId.toString(),
                displayName,
                handle,
                defaultE2EIExpiry,
                defaultCiphersuite
            )
        )
    }

    override fun initMLSWithE2EI(e2eiClient: E2EIClient, certificateChain: String) {
        coreCrypto.e2eiMlsInit((e2eiClient as E2EIClientImpl).wireE2eIdentity, certificateChain)
    }

    companion object {
        fun toUByteList(value: ByteArray): List<UByte> = value.asUByteArray().asList()
        fun toUByteList(value: String): List<UByte> = value.encodeToByteArray().asUByteArray().asList()
        fun toByteArray(value: List<UByte>) = value.toUByteArray().asByteArray()

        fun toCommitBundle(value: com.wire.crypto.MemberAddedMessages) = CommitBundle(
            toByteArray(value.commit),
            toByteArray(value.welcome),
            toGroupInfoBundle(value.groupInfo)
        )

        fun toCommitBundle(value: com.wire.crypto.CommitBundle) = CommitBundle(
            toByteArray(value.commit),
            value.welcome?.let { toByteArray(it) },
            toGroupInfoBundle(value.groupInfo)
        )

        fun toCommitBundle(value: com.wire.crypto.ConversationInitBundle) = CommitBundle(
            toByteArray(value.commit),
            null,
            toGroupInfoBundle(value.groupInfo)
        )

        fun toGroupInfoBundle(value: com.wire.crypto.GroupInfoBundle) = GroupInfoBundle(
            toEncryptionType(value.encryptionType),
            toRatchetTreeType(value.ratchetTreeType),
            toByteArray(value.payload)
        )

        fun toEncryptionType(value: MlsGroupInfoEncryptionType) = when (value) {
            MlsGroupInfoEncryptionType.PLAINTEXT -> GroupInfoEncryptionType.PLAINTEXT
            MlsGroupInfoEncryptionType.JWE_ENCRYPTED -> GroupInfoEncryptionType.JWE_ENCRYPTED
        }

        fun toRatchetTreeType(value: MlsRatchetTreeType) = when (value) {
            MlsRatchetTreeType.FULL -> RatchetTreeType.FULL
            MlsRatchetTreeType.DELTA -> RatchetTreeType.DELTA
            MlsRatchetTreeType.BY_REF -> RatchetTreeType.BY_REF
        }

        fun toDecryptedMessageBundle(value: DecryptedMessage) = DecryptedMessageBundle(
            value.message?.let { toByteArray(it) },
            value.commitDelay?.toLong(),
            value.senderClientId?.let { CryptoQualifiedClientId.fromEncodedString(String(toByteArray(it))) },
            value.hasEpochChanged,
            value.identity?.let {
                E2EIdentity(it.clientId, it.handle, it.displayName, it.domain)
            }
        )
    }

}<|MERGE_RESOLUTION|>--- conflicted
+++ resolved
@@ -18,9 +18,6 @@
 
 package com.wire.kalium.cryptography
 
-<<<<<<< HEAD
-import com.wire.crypto.*
-=======
 import com.wire.crypto.CiphersuiteName
 import com.wire.crypto.ClientId
 import com.wire.crypto.ConversationConfiguration
@@ -34,7 +31,6 @@
 import com.wire.crypto.MlsGroupInfoEncryptionType
 import com.wire.crypto.MlsRatchetTreeType
 import com.wire.crypto.MlsWirePolicy
->>>>>>> fc3ad8e2
 import com.wire.crypto.client.CoreCryptoCentral.Companion.lower
 import io.ktor.util.decodeBase64Bytes
 import io.ktor.util.encodeBase64
@@ -91,27 +87,12 @@
 
     private val coreCrypto: CoreCrypto
     private val keyRotationDuration: Duration = 30.toDuration(DurationUnit.DAYS)
-<<<<<<< HEAD
-    private val defaultGroupConfiguration =
-        CustomConfiguration(keyRotationDuration.toJavaDuration(), MlsWirePolicy.PLAINTEXT)
-    private val defaultCiphersuiteName = CiphersuiteName.MLS_128_DHKEMX25519_AES128GCM_SHA256_ED25519.lower()
-    private val defaultCredentialType = MlsCredentialType.BASIC
-    private val defaultE2EIExpiry: UInt = 90U
-
-    init {
-        coreCrypto = CoreCrypto.deferredInit(
-            rootDir,
-            databaseKey.value,
-            listOf(defaultCiphersuiteName)
-        )
-=======
     private val defaultGroupConfiguration = CustomConfiguration(keyRotationDuration.toJavaDuration(), MlsWirePolicy.PLAINTEXT)
     private val defaultCiphersuite = CiphersuiteName.MLS_128_DHKEMX25519_AES128GCM_SHA256_ED25519.lower()
     private val defaultE2EIExpiry: UInt = 90U
 
     init {
         coreCrypto = CoreCrypto(rootDir, databaseKey.value, toUByteList(clientId.toString()), listOf(defaultCiphersuite))
->>>>>>> fc3ad8e2
         coreCrypto.setCallbacks(Callbacks())
     }
 
@@ -120,18 +101,6 @@
     }
 
     override fun getPublicKey(): ByteArray {
-<<<<<<< HEAD
-        return coreCrypto.clientPublicKey(defaultCiphersuiteName).toUByteArray().asByteArray()
-    }
-
-    override fun generateKeyPackages(amount: Int): List<ByteArray> {
-        return coreCrypto.clientKeypackages(defaultCiphersuiteName, amount.toUInt())
-            .map { it.toUByteArray().asByteArray() }
-    }
-
-    override fun validKeyPackageCount(): ULong {
-        return coreCrypto.clientValidKeypackagesCount(defaultCiphersuiteName)
-=======
         return coreCrypto.clientPublicKey(defaultCiphersuite).toUByteArray().asByteArray()
     }
 
@@ -141,7 +110,6 @@
 
     override fun validKeyPackageCount(): ULong {
         return coreCrypto.clientValidKeypackagesCount(defaultCiphersuite)
->>>>>>> fc3ad8e2
     }
 
     override fun updateKeyingMaterial(groupId: MLSGroupId): CommitBundle {
@@ -161,31 +129,17 @@
             coreCrypto.newExternalAddProposal(
                 conversationId = toUByteList(groupId.decodeBase64Bytes()),
                 epoch = epoch,
-<<<<<<< HEAD
-                ciphersuite = defaultCiphersuiteName,
-                credentialType = defaultCredentialType
-=======
                 ciphersuite = defaultCiphersuite,
                 credentialType = MlsCredentialType.BASIC
->>>>>>> fc3ad8e2
             )
         )
     }
 
     override fun joinByExternalCommit(publicGroupState: ByteArray): CommitBundle {
-<<<<<<< HEAD
-        return toCommitBundle(
-            coreCrypto.joinByExternalCommit(
-                toUByteList(publicGroupState),
-                defaultGroupConfiguration,
-                defaultCredentialType
-            )
-=======
         return toCommitBundle(coreCrypto.joinByExternalCommit(
             toUByteList(publicGroupState),
             defaultGroupConfiguration,
             MlsCredentialType.BASIC)
->>>>>>> fc3ad8e2
         )
     }
 
@@ -209,11 +163,7 @@
         )
 
         val groupIdAsBytes = toUByteList(groupId.decodeBase64Bytes())
-<<<<<<< HEAD
-        coreCrypto.createConversation(groupIdAsBytes, defaultCredentialType, conf)
-=======
         coreCrypto.createConversation(groupIdAsBytes, MlsCredentialType.BASIC, conf)
->>>>>>> fc3ad8e2
     }
 
     override fun wipeConversation(groupId: MLSGroupId) {
