/*
 * Wire
 * Copyright (C) 2024 Wire Swiss GmbH
 *
 * This program is free software: you can redistribute it and/or modify
 * it under the terms of the GNU General Public License as published by
 * the Free Software Foundation, either version 3 of the License, or
 * (at your option) any later version.
 *
 * This program is distributed in the hope that it will be useful,
 * but WITHOUT ANY WARRANTY; without even the implied warranty of
 * MERCHANTABILITY or FITNESS FOR A PARTICULAR PURPOSE. See the
 * GNU General Public License for more details.
 *
 * You should have received a copy of the GNU General Public License
 * along with this program. If not, see http://www.gnu.org/licenses/.
 */

package com.wire.kalium.cryptography

import com.wire.crypto.BufferedDecryptedMessage
import com.wire.crypto.ConversationConfiguration
import com.wire.crypto.CoreCrypto
import com.wire.crypto.CustomConfiguration
import com.wire.crypto.DecryptedMessage
import com.wire.crypto.E2eiConversationState
import com.wire.crypto.MlsCredentialType
import com.wire.crypto.MlsGroupInfoEncryptionType
import com.wire.crypto.MlsRatchetTreeType
import com.wire.crypto.MlsWirePolicy
import com.wire.crypto.Ciphersuite
import io.ktor.util.decodeBase64Bytes
import io.ktor.util.encodeBase64
import kotlin.time.Duration
import kotlin.time.DurationUnit
import kotlin.time.toDuration
import kotlin.time.toJavaDuration

typealias ConversationId = ByteArray

@Suppress("TooManyFunctions")
@OptIn(ExperimentalUnsignedTypes::class)
class MLSClientImpl(
    private val coreCrypto: CoreCrypto,
    private val defaultCipherSuite: Ciphersuite
) : MLSClient {
    private val keyRotationDuration: Duration = 30.toDuration(DurationUnit.DAYS)
    private val defaultGroupConfiguration = CustomConfiguration(keyRotationDuration.toJavaDuration(), MlsWirePolicy.PLAINTEXT)
<<<<<<< HEAD
<<<<<<< HEAD
    private val defaultCiphersuite = Ciphersuites.DEFAULT.lower().first()
=======

    override fun getDefaultCipherSuite(): UShort {
        return defaultCipherSuite
    }

>>>>>>> d726d685a9 (feat: set the correct external sender key when creating MLS conversation (#2735))
=======

>>>>>>> 753914ee
    override suspend fun close() {
        coreCrypto.close()
    }

    override suspend fun getPublicKey(): Pair<ByteArray, Ciphersuite> {
        return coreCrypto.clientPublicKey(defaultCipherSuite, toCredentialType(getMLSCredentials())) to defaultCipherSuite
    }

    override suspend fun generateKeyPackages(amount: Int): List<ByteArray> {
        return coreCrypto.clientKeypackages(defaultCipherSuite, toCredentialType(getMLSCredentials()), amount.toUInt())
    }

    override suspend fun validKeyPackageCount(): ULong {
        return coreCrypto.clientValidKeypackagesCount(defaultCipherSuite, toCredentialType(getMLSCredentials()))
    }

    override suspend fun updateKeyingMaterial(groupId: MLSGroupId): CommitBundle {
        return toCommitBundle(coreCrypto.updateKeyingMaterial(groupId.decodeBase64Bytes()))
    }

    override suspend fun conversationExists(groupId: MLSGroupId): Boolean {
        return coreCrypto.conversationExists(groupId.decodeBase64Bytes())
    }

    override suspend fun conversationEpoch(groupId: MLSGroupId): ULong {
        return coreCrypto.conversationEpoch(groupId.decodeBase64Bytes())
    }

    override suspend fun joinConversation(groupId: MLSGroupId, epoch: ULong): HandshakeMessage {
        return coreCrypto.newExternalAddProposal(
            conversationId = groupId.decodeBase64Bytes(),
            epoch = epoch,
            ciphersuite = defaultCipherSuite,
            credentialType = toCredentialType(getMLSCredentials())
        )
    }

    override suspend fun joinByExternalCommit(publicGroupState: ByteArray): CommitBundle {
        return toCommitBundle(
            coreCrypto.joinByExternalCommit(
                publicGroupState,
                defaultGroupConfiguration,
                toCredentialType(getMLSCredentials())
            )
        )
    }

    override suspend fun mergePendingGroupFromExternalCommit(groupId: MLSGroupId) {
        coreCrypto.mergePendingGroupFromExternalCommit(groupId.decodeBase64Bytes())
    }

    override suspend fun clearPendingGroupExternalCommit(groupId: MLSGroupId) {
        coreCrypto.clearPendingGroupFromExternalCommit(groupId.decodeBase64Bytes())
    }

    override suspend fun createConversation(
        groupId: MLSGroupId,
        externalSenders: ByteArray
    ) {
        kaliumLogger.d("createConversation: using defaultCipherSuite=$defaultCipherSuite")
        val conf = ConversationConfiguration(
<<<<<<< HEAD
<<<<<<< HEAD
            defaultCiphersuite,
=======
            defaultCipherSuite,
>>>>>>> 753914ee
            externalSenders.map { it.value },
=======
            defaultCipherSuite,
            listOf(externalSenders),
>>>>>>> d726d685a9 (feat: set the correct external sender key when creating MLS conversation (#2735))
            defaultGroupConfiguration
        )

        coreCrypto.createConversation(groupId.decodeBase64Bytes(), toCredentialType(getMLSCredentials()), conf)
    }

    override suspend fun getExternalSenders(groupId: MLSGroupId): ExternalSenderKey {
        return toExternalSenderKey(coreCrypto.getExternalSender(groupId.decodeBase64Bytes()))
    }

    override suspend fun wipeConversation(groupId: MLSGroupId) {
        coreCrypto.wipeConversation(groupId.decodeBase64Bytes())
    }

    override suspend fun processWelcomeMessage(message: WelcomeMessage) =
        toWelcomeBundle(coreCrypto.processWelcomeMessage(message, defaultGroupConfiguration))

    override suspend fun encryptMessage(groupId: MLSGroupId, message: PlainMessage): ApplicationMessage {
        val applicationMessage =
            coreCrypto.encryptMessage(groupId.decodeBase64Bytes(), message)
        return applicationMessage
    }

    override suspend fun decryptMessage(groupId: MLSGroupId, message: ApplicationMessage): List<DecryptedMessageBundle> {
        val decryptedMessage = coreCrypto.decryptMessage(
            groupId.decodeBase64Bytes(),
            message
        )

        val messageBundle = listOf(
            toDecryptedMessageBundle(
                decryptedMessage
            )
        )
        val bufferedMessages = decryptedMessage.bufferedMessages?.map {
            toDecryptedMessageBundle(it)
        } ?: emptyList()

        return messageBundle + bufferedMessages
    }

    override suspend fun commitAccepted(groupId: MLSGroupId) {
        coreCrypto.commitAccepted(groupId.decodeBase64Bytes())
    }

    override suspend fun commitPendingProposals(groupId: MLSGroupId): CommitBundle? {
        return coreCrypto.commitPendingProposals(groupId.decodeBase64Bytes())?.let { toCommitBundle(it) }
    }

    override suspend fun clearPendingCommit(groupId: MLSGroupId) {
        coreCrypto.clearPendingCommit(groupId.decodeBase64Bytes())
    }

    override suspend fun members(groupId: MLSGroupId): List<CryptoQualifiedClientId> {
        return coreCrypto.getClientIds(groupId.decodeBase64Bytes()).mapNotNull {
            CryptoQualifiedClientId.fromEncodedString(String(it))
        }
    }

    override suspend fun addMember(
        groupId: MLSGroupId,
        membersKeyPackages: List<MLSKeyPackage>
    ): CommitBundle? {
        if (membersKeyPackages.isEmpty()) {
            return null
        }

        return toCommitBundle(coreCrypto.addClientsToConversation(groupId.decodeBase64Bytes(), membersKeyPackages))
    }

    override suspend fun removeMember(
        groupId: MLSGroupId,
        members: List<CryptoQualifiedClientId>
    ): CommitBundle {
        val clientIds = members.map {
            it.toString().encodeToByteArray()
        }

        return toCommitBundle(
            coreCrypto.removeClientsFromConversation(
                groupId.decodeBase64Bytes(),
                clientIds
            )
        )
    }

    override suspend fun deriveSecret(groupId: MLSGroupId, keyLength: UInt): ByteArray {
        return coreCrypto.exportSecretKey(groupId.decodeBase64Bytes(), keyLength)
    }

    override suspend fun e2eiNewActivationEnrollment(
        displayName: String,
        handle: String,
        teamId: String?,
        expiry: Duration
    ): E2EIClient {
        return E2EIClientImpl(
            coreCrypto.e2eiNewActivationEnrollment(
                displayName,
                handle,
                teamId,
                expiry.inWholeSeconds.toUInt(),
                defaultCipherSuite
            )
        )
    }

    override suspend fun e2eiNewRotateEnrollment(
        displayName: String?,
        handle: String?,
        teamId: String?,
        expiry: Duration
    ): E2EIClient {
        return E2EIClientImpl(
            coreCrypto.e2eiNewRotateEnrollment(
                displayName,
                handle,
                teamId,
                expiry.inWholeSeconds.toUInt(),
                defaultCipherSuite
            )
        )
    }

    override suspend fun e2eiMlsInitOnly(enrollment: E2EIClient, certificateChain: CertificateChain): List<String>? {
        return coreCrypto.e2eiMlsInitOnly((enrollment as E2EIClientImpl).wireE2eIdentity, certificateChain, null)
    }

    override suspend fun isE2EIEnabled(): Boolean {
        return coreCrypto.e2eiIsEnabled(defaultCipherSuite)
    }

    override suspend fun getMLSCredentials(): CredentialType {
        return if (isE2EIEnabled()) return CredentialType.X509 else CredentialType.DEFAULT
    }

    override suspend fun e2eiRotateAll(
        enrollment: E2EIClient,
        certificateChain: CertificateChain,
        newMLSKeyPackageCount: UInt
    ): RotateBundle {
        return toRotateBundle(
            coreCrypto.e2eiRotateAll(
                (enrollment as E2EIClientImpl).wireE2eIdentity,
                certificateChain,
                newMLSKeyPackageCount
            )
        )
    }

    override suspend fun isGroupVerified(groupId: MLSGroupId): E2EIConversationState =
        toE2EIConversationState(coreCrypto.e2eiConversationState(groupId.decodeBase64Bytes()))

    override suspend fun getDeviceIdentities(groupId: MLSGroupId, clients: List<CryptoQualifiedClientId>): List<WireIdentity> {
        val clientIds = clients.map {
            it.toString().encodeToByteArray()
        }
        return coreCrypto.getDeviceIdentities(groupId.decodeBase64Bytes(), clientIds).mapNotNull {
            toIdentity(it)
        }
    }

    override suspend fun getUserIdentities(groupId: MLSGroupId, users: List<CryptoQualifiedID>): Map<String, List<WireIdentity>> {
        val usersIds = users.map {
            it.value
        }
        return coreCrypto.getUserIdentities(groupId.decodeBase64Bytes(), usersIds).mapValues {
            it.value.mapNotNull { identity -> toIdentity(identity) }
        }
    }

    companion object {
        fun toUByteList(value: ByteArray): List<UByte> = value.asUByteArray().asList()
        fun toUByteList(value: String): List<UByte> = value.encodeToByteArray().asUByteArray().asList()
        fun toByteArray(value: List<UByte>) = value.toUByteArray().asByteArray()

        fun toWelcomeBundle(value: com.wire.crypto.WelcomeBundle) = WelcomeBundle(
            groupId = value.id.encodeBase64(),
            crlNewDistributionPoints = value.crlNewDistributionPoints
        )

        fun toExternalSenderKey(value: ByteArray) = ExternalSenderKey(value)

        fun toCommitBundle(value: com.wire.crypto.MemberAddedMessages) = CommitBundle(
            value.commit,
            value.welcome,
            toGroupInfoBundle(value.groupInfo),
            value.crlNewDistributionPoints
        )

        fun toCommitBundle(value: com.wire.crypto.CommitBundle) = CommitBundle(
            value.commit,
            value.welcome,
            toGroupInfoBundle(value.groupInfo),
            null
        )

        fun toCommitBundle(value: com.wire.crypto.ConversationInitBundle) = CommitBundle(
            value.commit,
            null,
            toGroupInfoBundle(value.groupInfo),
            value.crlNewDistributionPoints
        )

        fun toRotateBundle(value: com.wire.crypto.RotateBundle) = RotateBundle(
            value.commits.map { (groupId, commitBundle) ->
                toGroupId(groupId) to toCommitBundle(commitBundle)
            }.toMap(),
            value.newKeyPackages,
            value.keyPackageRefsToRemove,
            value.crlNewDistributionPoints
        )

        fun toIdentity(value: com.wire.crypto.WireIdentity): WireIdentity? {
            val clientId = CryptoQualifiedClientId.fromEncodedString(value.clientId)
            return clientId?.let {
                WireIdentity(
                    CryptoQualifiedClientId.fromEncodedString(value.clientId)!!,
                    value.x509Identity?.handle,
                    value.x509Identity?.displayName,
                    value.x509Identity?.domain,
                    value.x509Identity?.certificate,
                    toDeviceStatus(value.status),
                    value.thumbprint,
                    value.x509Identity?.serialNumber,
                    value.x509Identity?.notAfter?.toLong()
                )
            }
        }

        fun toDeviceStatus(value: com.wire.crypto.DeviceStatus) = when (value) {
            com.wire.crypto.DeviceStatus.VALID -> CryptoCertificateStatus.VALID
            com.wire.crypto.DeviceStatus.EXPIRED -> CryptoCertificateStatus.EXPIRED
            com.wire.crypto.DeviceStatus.REVOKED -> CryptoCertificateStatus.REVOKED
        }

        // TODO: remove later, when CoreCrypto return the groupId instead of Hex value
        @Suppress("MagicNumber")
        fun toGroupId(hexValue: String): MLSGroupId {
            val byteArrayValue = hexValue.chunked(2).map { it.toInt(16).toByte() }.toByteArray()
            return toByteArray(toUByteList(byteArrayValue)).encodeBase64()
        }

        fun toGroupInfoBundle(value: com.wire.crypto.GroupInfoBundle) = GroupInfoBundle(
            toEncryptionType(value.encryptionType),
            toRatchetTreeType(value.ratchetTreeType),
            value.payload
        )

        fun toEncryptionType(value: MlsGroupInfoEncryptionType) = when (value) {
            MlsGroupInfoEncryptionType.PLAINTEXT -> GroupInfoEncryptionType.PLAINTEXT
            MlsGroupInfoEncryptionType.JWE_ENCRYPTED -> GroupInfoEncryptionType.JWE_ENCRYPTED
        }

        fun toRatchetTreeType(value: MlsRatchetTreeType) = when (value) {
            MlsRatchetTreeType.FULL -> RatchetTreeType.FULL
            MlsRatchetTreeType.DELTA -> RatchetTreeType.DELTA
            MlsRatchetTreeType.BY_REF -> RatchetTreeType.BY_REF
        }

        fun toE2EIConversationState(value: com.wire.crypto.E2eiConversationState) = when (value) {
            E2eiConversationState.VERIFIED -> E2EIConversationState.VERIFIED
            E2eiConversationState.NOT_VERIFIED -> E2EIConversationState.NOT_VERIFIED
            E2eiConversationState.NOT_ENABLED -> E2EIConversationState.NOT_ENABLED
        }

        fun toDecryptedMessageBundle(value: DecryptedMessage) = DecryptedMessageBundle(
            value.message,
            value.commitDelay?.toLong(),
            value.senderClientId?.let { CryptoQualifiedClientId.fromEncodedString(String(it)) },
            value.hasEpochChanged,
            value.identity?.let { toIdentity(it) },
            value.crlNewDistributionPoints
        )

        fun toDecryptedMessageBundle(value: BufferedDecryptedMessage) = DecryptedMessageBundle(
            value.message,
            value.commitDelay?.toLong(),
            value.senderClientId?.let { CryptoQualifiedClientId.fromEncodedString(String(it)) },
            value.hasEpochChanged,
            value.identity?.let { toIdentity(it) },
            value.crlNewDistributionPoints
        )

        fun toCredentialType(value: CredentialType) = when (value) {
            CredentialType.Basic -> MlsCredentialType.BASIC
            CredentialType.X509 -> MlsCredentialType.X509
        }

        fun toCrlRegistration(value: com.wire.crypto.CrlRegistration) = CrlRegistration(
            value.dirty,
            value.expiration
        )
    }
}<|MERGE_RESOLUTION|>--- conflicted
+++ resolved
@@ -46,19 +46,11 @@
 ) : MLSClient {
     private val keyRotationDuration: Duration = 30.toDuration(DurationUnit.DAYS)
     private val defaultGroupConfiguration = CustomConfiguration(keyRotationDuration.toJavaDuration(), MlsWirePolicy.PLAINTEXT)
-<<<<<<< HEAD
-<<<<<<< HEAD
-    private val defaultCiphersuite = Ciphersuites.DEFAULT.lower().first()
-=======
 
     override fun getDefaultCipherSuite(): UShort {
         return defaultCipherSuite
     }
 
->>>>>>> d726d685a9 (feat: set the correct external sender key when creating MLS conversation (#2735))
-=======
-
->>>>>>> 753914ee
     override suspend fun close() {
         coreCrypto.close()
     }
@@ -72,7 +64,7 @@
     }
 
     override suspend fun validKeyPackageCount(): ULong {
-        return coreCrypto.clientValidKeypackagesCount(defaultCipherSuite, toCredentialType(getMLSCredentials()))
+        return coreCrypto.clientValidKeypackagesCount(defaultCiphersuite, toCredentialType(getMLSCredentials()))
     }
 
     override suspend fun updateKeyingMaterial(groupId: MLSGroupId): CommitBundle {
@@ -120,17 +112,8 @@
     ) {
         kaliumLogger.d("createConversation: using defaultCipherSuite=$defaultCipherSuite")
         val conf = ConversationConfiguration(
-<<<<<<< HEAD
-<<<<<<< HEAD
-            defaultCiphersuite,
-=======
-            defaultCipherSuite,
->>>>>>> 753914ee
-            externalSenders.map { it.value },
-=======
             defaultCipherSuite,
             listOf(externalSenders),
->>>>>>> d726d685a9 (feat: set the correct external sender key when creating MLS conversation (#2735))
             defaultGroupConfiguration
         )
 
