/*
 * Wire
 * Copyright (C) 2024 Wire Swiss GmbH
 *
 * This program is free software: you can redistribute it and/or modify
 * it under the terms of the GNU General Public License as published by
 * the Free Software Foundation, either version 3 of the License, or
 * (at your option) any later version.
 *
 * This program is distributed in the hope that it will be useful,
 * but WITHOUT ANY WARRANTY; without even the implied warranty of
 * MERCHANTABILITY or FITNESS FOR A PARTICULAR PURPOSE. See the
 * GNU General Public License for more details.
 *
 * You should have received a copy of the GNU General Public License
 * along with this program. If not, see http://www.gnu.org/licenses/.
 */

package com.wire.kalium.cryptography

import com.wire.crypto.Ciphersuite
import com.wire.crypto.ClientId
import com.wire.crypto.CoreCrypto
import com.wire.crypto.CoreCryptoContext
import com.wire.crypto.CoreCryptoException
import com.wire.crypto.DecryptedMessage
import com.wire.crypto.GroupInfo
import com.wire.crypto.MlsException
import com.wire.crypto.MlsMessage
import com.wire.crypto.PlaintextMessage
import com.wire.crypto.Welcome
import com.wire.kalium.cryptography.utils.toBundle
import com.wire.kalium.cryptography.utils.toCrypto
import com.wire.kalium.cryptography.utils.toCryptography
import com.wire.kalium.cryptography.utils.toExternalSenderKey
import io.ktor.util.decodeBase64Bytes
import kotlin.time.Duration

typealias ConversationId = ByteArray

@Suppress("TooManyFunctions")
class MLSClientImpl(
    private val coreCrypto: CoreCrypto,
    private val defaultCipherSuite: Ciphersuite
) : MLSClient {

    override suspend fun close() {
        coreCrypto.close()
    }

    override fun getDefaultCipherSuite(): MLSCiphersuite {
        return defaultCipherSuite.toCryptography()
    }

    override suspend fun getPublicKey(): Pair<ByteArray, MLSCiphersuite> {
        return coreCrypto.transaction("getPublicKey") { cc ->
            val mlsCredentialType = if (cc.e2eiIsEnabled(defaultCipherSuite)) CredentialType.X509 else CredentialType.DEFAULT
            cc.getPublicKey(defaultCipherSuite, mlsCredentialType.toCrypto()).value to defaultCipherSuite.toCryptography()
        }
    }

    override suspend fun generateKeyPackages(amount: Int): List<ByteArray> {
        return coreCrypto.transaction("generateKeyPackages") {
            val mlsCredentialType = if (it.e2eiIsEnabled(defaultCipherSuite)) CredentialType.X509 else CredentialType.DEFAULT
            it.generateKeyPackages(amount.toUInt(), defaultCipherSuite, mlsCredentialType.toCrypto()).map { it.value }
        }
    }

    override suspend fun removeStaleKeyPackages() {
        return coreCrypto.transaction("removeStaleKeyPackages") {
            it.deleteStaleKeyPackages(defaultCipherSuite)
        }
    }

    override suspend fun validKeyPackageCount(): ULong {
        return coreCrypto.transaction("validKeyPackageCount") {
            val mlsCredentialType = if (it.e2eiIsEnabled(defaultCipherSuite)) CredentialType.X509 else CredentialType.DEFAULT
            it.validKeyPackageCount(defaultCipherSuite, mlsCredentialType.toCrypto())
        }
    }

    override suspend fun updateKeyingMaterial(groupId: MLSGroupId) {
        return coreCrypto.transaction("updateKeyingMaterial") {
            it.updateKeyingMaterial(com.wire.crypto.MLSGroupId(groupId.decodeBase64Bytes()))
        }
    }

    override suspend fun conversationExists(groupId: MLSGroupId): Boolean {
        return coreCrypto.transaction("conversationExists") {
            it.conversationExists(com.wire.crypto.MLSGroupId(groupId.decodeBase64Bytes()))
        }
    }

    override suspend fun conversationEpoch(groupId: MLSGroupId): ULong {
        return coreCrypto.transaction("conversationEpoch") {
            it.conversationEpoch(com.wire.crypto.MLSGroupId(groupId.decodeBase64Bytes()))
        }
    }

    override suspend fun joinByExternalCommit(publicGroupState: ByteArray): WelcomeBundle {
        return coreCrypto.transaction("joinByExternalCommit") {
            val mlsCredentialType = if (it.e2eiIsEnabled(defaultCipherSuite)) CredentialType.X509 else CredentialType.DEFAULT
            it.joinByExternalCommit(
                GroupInfo(publicGroupState),
                mlsCredentialType.toCrypto(),
            ).toCryptography()
        }
    }

    override suspend fun createConversation(
        groupId: MLSGroupId,
        externalSenders: ByteArray
    ) {
        kaliumLogger.d("createConversation: using defaultCipherSuite=$defaultCipherSuite")
        coreCrypto.transaction("createConversation") {
            val mlsCredentialType = credentialType(it)

            it.createConversation(
                com.wire.crypto.MLSGroupId(
                    groupId.decodeBase64Bytes()
                ),
                defaultCipherSuite,
                mlsCredentialType.toCrypto(),
                listOf(com.wire.crypto.ExternalSenderKey(externalSenders))
            )
        }
    }

    override suspend fun getExternalSenders(groupId: MLSGroupId): ExternalSenderKey {
        return coreCrypto.transaction("getExternalSenders") {
            toExternalSenderKey(it.getExternalSender(com.wire.crypto.MLSGroupId(groupId.decodeBase64Bytes())).value)
        }
    }

    override suspend fun wipeConversation(groupId: MLSGroupId) {
        coreCrypto.transaction("wipeConversation") {
            it.wipeConversation(com.wire.crypto.MLSGroupId(groupId.decodeBase64Bytes()))
        }
    }

    override suspend fun processWelcomeMessage(message: WelcomeMessage) = coreCrypto.transaction("processWelcomeMessage") {
        it.processWelcomeMessage(Welcome(message)).toCryptography()
    }

    override suspend fun encryptMessage(groupId: MLSGroupId, message: PlainMessage): ApplicationMessage {
        return coreCrypto.transaction("encryptMessage") {
            it.encryptMessage(com.wire.crypto.MLSGroupId(groupId.decodeBase64Bytes()), PlaintextMessage(message)).value
        }
    }

    @Suppress("TooGenericExceptionCaught")
    override suspend fun decryptMessage(groupId: MLSGroupId, message: ApplicationMessage): List<DecryptedMessageBundle> {
        var decryptedMessage: DecryptedMessage? = null
<<<<<<< HEAD
        var capturedError: Throwable? = null

        try {
            coreCrypto.transaction(object : CoreCryptoCommand {
                override suspend fun execute(context: CoreCryptoContext) {
                    try {
                        decryptedMessage = context.decryptMessage(
                            groupId.decodeBase64Bytes(),
                            message
                        )
                    } catch (throwable: Throwable) {
                        val isBufferedFutureError = (
                                throwable is CoreCryptoException.Mls && throwable.v1 is MlsException.BufferedFutureMessage
                                ) || throwable.message?.contains(
                            "Incoming message is a commit for which we have not yet received all the proposals"
                        ) == true

                        if (!isBufferedFutureError) {
                            capturedError = throwable
                            throw throwable
                        }
                    }
                }
            })
        } catch (e: Throwable) {
            throw capturedError ?: e
=======

        coreCrypto.transaction("decryptMessage") {
            try {
                val result = it.decryptMessage(com.wire.crypto.MLSGroupId(groupId.decodeBase64Bytes()), MlsMessage(message))
                decryptedMessage = result

            } catch (throwable: Throwable) {
                val isBufferedFutureError = throwable is CoreCryptoException.Mls
                        && (
                        throwable.exception is MlsException.BufferedFutureMessage
                                || throwable.exception is MlsException.BufferedCommit
                        )
                if (!isBufferedFutureError) {
                    throw throwable
                }
            }
>>>>>>> 2086b87f
        }

        if (decryptedMessage == null) {
            return emptyList()
        }

        val mainMessageBundle = listOf(decryptedMessage!!.toBundle())
        val bufferedBundles = decryptedMessage!!.bufferedMessages
            ?.map { it.toBundle() }
            ?: emptyList()

        return mainMessageBundle + bufferedBundles
    }

    override suspend fun commitPendingProposals(groupId: MLSGroupId) {
        return coreCrypto.transaction("commitPendingProposals") {
            it.commitPendingProposals(com.wire.crypto.MLSGroupId(groupId.decodeBase64Bytes()))
        }
    }

    override suspend fun members(groupId: MLSGroupId): List<CryptoQualifiedClientId> {
        return coreCrypto.transaction("members") { context ->
            context.members(com.wire.crypto.MLSGroupId(groupId.decodeBase64Bytes())).mapNotNull {
                CryptoQualifiedClientId.fromEncodedString(it.value)
            }
        }
    }

    override suspend fun addMember(
        groupId: MLSGroupId,
        membersKeyPackages: List<MLSKeyPackage>
    ): List<String>? {
        return if (membersKeyPackages.isNotEmpty()) {
            coreCrypto.transaction("addMember") {
                it.addMember(
                    com.wire.crypto.MLSGroupId(groupId.decodeBase64Bytes()),
                    membersKeyPackages.map { keyPackage -> com.wire.crypto.MLSKeyPackage(keyPackage) }
                )
            }
        } else {
            null
        }
    }

    override suspend fun removeMember(
        groupId: MLSGroupId,
        members: List<CryptoQualifiedClientId>
    ) {
        if (members.isNotEmpty()) {
            coreCrypto.transaction("removeMember") { context ->
                context.removeMember(
                    com.wire.crypto.MLSGroupId(groupId.decodeBase64Bytes()),
                    members.map { com.wire.crypto.ClientId(it.toString()) }
                )
            }
        }
    }

    override suspend fun deriveSecret(groupId: MLSGroupId, keyLength: UInt): ByteArray {
        return coreCrypto.transaction("deriveSecret") {
            it.deriveAvsSecret(com.wire.crypto.MLSGroupId(groupId.decodeBase64Bytes()), keyLength).value
        }
    }

    override suspend fun e2eiNewActivationEnrollment(
        displayName: String,
        handle: String,
        teamId: String?,
        expiry: Duration
    ): E2EIClient {
        return coreCrypto.transaction("e2eiNewActivationEnrollment") {
            E2EIClientImpl(
                it.e2eiNewActivationEnrollment(
                    displayName,
                    handle,
                    expiry.inWholeSeconds.toUInt(),
                    defaultCipherSuite,
                    teamId,
                )
            )
        }
    }

    override suspend fun e2eiNewRotateEnrollment(
        displayName: String?,
        handle: String?,
        teamId: String?,
        expiry: Duration
    ): E2EIClient {
        return coreCrypto.transaction("e2eiNewRotateEnrollment") {
            E2EIClientImpl(
                it.e2eiNewRotateEnrollment(
                    expiry.inWholeSeconds.toUInt(),
                    defaultCipherSuite,
                    displayName,
                    handle,
                    teamId,
                )
            )
        }
    }

    override suspend fun e2eiMlsInitOnly(enrollment: E2EIClient, certificateChain: CertificateChain): List<String>? = coreCrypto
        .transaction("e2eiMlsInitOnly") { context ->
            context.e2eiMlsInitOnly((enrollment as E2EIClientImpl).wireE2eIdentity, certificateChain, null)?.value
                ?.map { it.toString() }
        }

    override suspend fun isE2EIEnabled(): Boolean = coreCrypto.transaction("isE2EIEnabled") {
        it.e2eiIsEnabled(defaultCipherSuite)
    }

    override suspend fun saveX509Credential(e2EIClient: E2EIClient, certificateChain: CertificateChain): List<String>? {
        return coreCrypto.transaction("saveX509Credential") {
            it.saveX509Credential((e2EIClient as E2EIClientImpl).wireE2eIdentity, certificateChain)
        }
    }

    // TODO remove
    override suspend fun e2eiRotateGroups(
        groupList: List<MLSGroupId>
    ) {
        coreCrypto.transaction("e2eiRotateGroups") { cc ->
            groupList.forEach { groupId ->
                cc.e2eiRotate(com.wire.crypto.MLSGroupId(groupId.decodeBase64Bytes()))
            }
        }
    }

    override suspend fun isGroupVerified(groupId: MLSGroupId): E2EIConversationState = coreCrypto.transaction("isGroupVerified") {
        it.e2eiConversationState(com.wire.crypto.MLSGroupId(groupId.decodeBase64Bytes())).toCryptography()
    }

    override suspend fun getDeviceIdentities(groupId: MLSGroupId, clients: List<CryptoQualifiedClientId>): List<WireIdentity> {
        return coreCrypto.transaction("getDeviceIdentities") { context ->
            context.getDeviceIdentities(
                com.wire.crypto.MLSGroupId(groupId.decodeBase64Bytes()),
                clients.map {
                    ClientId(it.toString())
                }
            )
                .mapNotNull {
                    it.toCryptography()
                }
        }
    }

    override suspend fun getUserIdentities(groupId: MLSGroupId, users: List<CryptoQualifiedID>): Map<String, List<WireIdentity>> {
        val usersIds = users.map {
            it.value
        }
        return coreCrypto.transaction("getUserIdentities") {
            it.getUserIdentities(com.wire.crypto.MLSGroupId(groupId.decodeBase64Bytes()), usersIds)
        }
            .mapValues {
                it.value.mapNotNull { identity -> identity.toCryptography() }
            }
    }

    private suspend fun credentialType(context: CoreCryptoContext): CredentialType {
        return if (context.e2eiIsEnabled(defaultCipherSuite)) {
            CredentialType.X509
        } else {
            CredentialType.DEFAULT
        }
    }
}<|MERGE_RESOLUTION|>--- conflicted
+++ resolved
@@ -151,34 +151,6 @@
     @Suppress("TooGenericExceptionCaught")
     override suspend fun decryptMessage(groupId: MLSGroupId, message: ApplicationMessage): List<DecryptedMessageBundle> {
         var decryptedMessage: DecryptedMessage? = null
-<<<<<<< HEAD
-        var capturedError: Throwable? = null
-
-        try {
-            coreCrypto.transaction(object : CoreCryptoCommand {
-                override suspend fun execute(context: CoreCryptoContext) {
-                    try {
-                        decryptedMessage = context.decryptMessage(
-                            groupId.decodeBase64Bytes(),
-                            message
-                        )
-                    } catch (throwable: Throwable) {
-                        val isBufferedFutureError = (
-                                throwable is CoreCryptoException.Mls && throwable.v1 is MlsException.BufferedFutureMessage
-                                ) || throwable.message?.contains(
-                            "Incoming message is a commit for which we have not yet received all the proposals"
-                        ) == true
-
-                        if (!isBufferedFutureError) {
-                            capturedError = throwable
-                            throw throwable
-                        }
-                    }
-                }
-            })
-        } catch (e: Throwable) {
-            throw capturedError ?: e
-=======
 
         coreCrypto.transaction("decryptMessage") {
             try {
@@ -195,7 +167,6 @@
                     throw throwable
                 }
             }
->>>>>>> 2086b87f
         }
 
         if (decryptedMessage == null) {
