/*
 * Wire
 * Copyright (C) 2024 Wire Swiss GmbH
 *
 * This program is free software: you can redistribute it and/or modify
 * it under the terms of the GNU General Public License as published by
 * the Free Software Foundation, either version 3 of the License, or
 * (at your option) any later version.
 *
 * This program is distributed in the hope that it will be useful,
 * but WITHOUT ANY WARRANTY; without even the implied warranty of
 * MERCHANTABILITY or FITNESS FOR A PARTICULAR PURPOSE. See the
 * GNU General Public License for more details.
 *
 * You should have received a copy of the GNU General Public License
 * along with this program. If not, see http://www.gnu.org/licenses/.
 */

package com.wire.kalium.cryptography

import com.wire.crypto.BufferedDecryptedMessage
import com.wire.crypto.ConversationConfiguration
import com.wire.crypto.CoreCrypto
import com.wire.crypto.CustomConfiguration
import com.wire.crypto.DecryptedMessage
import com.wire.crypto.E2eiConversationState
import com.wire.crypto.MlsCredentialType
import com.wire.crypto.MlsGroupInfoEncryptionType
import com.wire.crypto.MlsRatchetTreeType
import com.wire.crypto.MlsWirePolicy
import com.wire.crypto.Ciphersuite
import io.ktor.util.decodeBase64Bytes
import io.ktor.util.encodeBase64
import kotlin.time.Duration
import kotlin.time.DurationUnit
import kotlin.time.toDuration
import kotlin.time.toJavaDuration

typealias ConversationId = ByteArray

@Suppress("TooManyFunctions")
@OptIn(ExperimentalUnsignedTypes::class)
class MLSClientImpl(
    private val coreCrypto: CoreCrypto,
    private val defaultCipherSuite: Ciphersuite
) : MLSClient {
    private val keyRotationDuration: Duration = 30.toDuration(DurationUnit.DAYS)
    private val defaultGroupConfiguration = CustomConfiguration(keyRotationDuration.toJavaDuration(), MlsWirePolicy.PLAINTEXT)

    override fun getDefaultCipherSuite(): UShort {
        return defaultCipherSuite
    }

    override suspend fun close() {
        coreCrypto.close()
    }

    override suspend fun getPublicKey(): Pair<ByteArray, Ciphersuite> {
        return coreCrypto.clientPublicKey(defaultCipherSuite, toCredentialType(getMLSCredentials())) to defaultCipherSuite
    }

    override suspend fun generateKeyPackages(amount: Int): List<ByteArray> {
        return coreCrypto.clientKeypackages(defaultCipherSuite, toCredentialType(getMLSCredentials()), amount.toUInt())
    }

    override suspend fun validKeyPackageCount(): ULong {
        return coreCrypto.clientValidKeypackagesCount(defaultCipherSuite, toCredentialType(getMLSCredentials()))
    }

    override suspend fun updateKeyingMaterial(groupId: MLSGroupId): CommitBundle {
        return toCommitBundle(coreCrypto.updateKeyingMaterial(groupId.decodeBase64Bytes()))
    }

    override suspend fun conversationExists(groupId: MLSGroupId): Boolean {
        return coreCrypto.conversationExists(groupId.decodeBase64Bytes())
    }

    override suspend fun conversationEpoch(groupId: MLSGroupId): ULong {
        return coreCrypto.conversationEpoch(groupId.decodeBase64Bytes())
    }

    override suspend fun joinConversation(groupId: MLSGroupId, epoch: ULong): HandshakeMessage {
        return coreCrypto.newExternalAddProposal(
            conversationId = groupId.decodeBase64Bytes(),
            epoch = epoch,
            ciphersuite = defaultCipherSuite,
            credentialType = toCredentialType(getMLSCredentials())
        )
    }

    override suspend fun joinByExternalCommit(publicGroupState: ByteArray): CommitBundle {
        return toCommitBundle(
            coreCrypto.joinByExternalCommit(
                publicGroupState,
                defaultGroupConfiguration,
                toCredentialType(getMLSCredentials())
            )
        )
    }

    override suspend fun mergePendingGroupFromExternalCommit(groupId: MLSGroupId) {
        coreCrypto.mergePendingGroupFromExternalCommit(groupId.decodeBase64Bytes())
    }

    override suspend fun clearPendingGroupExternalCommit(groupId: MLSGroupId) {
        coreCrypto.clearPendingGroupFromExternalCommit(groupId.decodeBase64Bytes())
    }

    override suspend fun createConversation(
        groupId: MLSGroupId,
        externalSenders: ByteArray
    ) {
<<<<<<< HEAD
        kaliumLogger.d("createConversation: $defaultCipherSuite")
=======
        kaliumLogger.d("createConversation: using defaultCipherSuite=$defaultCipherSuite")
>>>>>>> d726d685
        val conf = ConversationConfiguration(
            defaultCipherSuite,
            listOf(externalSenders),
            defaultGroupConfiguration
        )

        coreCrypto.createConversation(groupId.decodeBase64Bytes(), toCredentialType(getMLSCredentials()), conf)
    }

    override suspend fun getExternalSenders(groupId: MLSGroupId): ExternalSenderKey {
        return toExternalSenderKey(coreCrypto.getExternalSender(groupId.decodeBase64Bytes()))
    }

    override suspend fun wipeConversation(groupId: MLSGroupId) {
        coreCrypto.wipeConversation(groupId.decodeBase64Bytes())
    }

    override suspend fun processWelcomeMessage(message: WelcomeMessage) =
        toWelcomeBundle(coreCrypto.processWelcomeMessage(message, defaultGroupConfiguration))

    override suspend fun encryptMessage(groupId: MLSGroupId, message: PlainMessage): ApplicationMessage {
        val applicationMessage =
            coreCrypto.encryptMessage(groupId.decodeBase64Bytes(), message)
        return applicationMessage
    }

    override suspend fun decryptMessage(groupId: MLSGroupId, message: ApplicationMessage): List<DecryptedMessageBundle> {
        val decryptedMessage = coreCrypto.decryptMessage(
            groupId.decodeBase64Bytes(),
            message
        )

        val messageBundle = listOf(
            toDecryptedMessageBundle(
                decryptedMessage
            )
        )
        val bufferedMessages = decryptedMessage.bufferedMessages?.map {
            toDecryptedMessageBundle(it)
        } ?: emptyList()

        return messageBundle + bufferedMessages
    }

    override suspend fun commitAccepted(groupId: MLSGroupId) {
        coreCrypto.commitAccepted(groupId.decodeBase64Bytes())
    }

    override suspend fun commitPendingProposals(groupId: MLSGroupId): CommitBundle? {
        return coreCrypto.commitPendingProposals(groupId.decodeBase64Bytes())?.let { toCommitBundle(it) }
    }

    override suspend fun clearPendingCommit(groupId: MLSGroupId) {
        coreCrypto.clearPendingCommit(groupId.decodeBase64Bytes())
    }

    override suspend fun members(groupId: MLSGroupId): List<CryptoQualifiedClientId> {
        return coreCrypto.getClientIds(groupId.decodeBase64Bytes()).mapNotNull {
            CryptoQualifiedClientId.fromEncodedString(String(it))
        }
    }

    override suspend fun addMember(
        groupId: MLSGroupId,
        membersKeyPackages: List<MLSKeyPackage>
    ): CommitBundle? {
        if (membersKeyPackages.isEmpty()) {
            return null
        }

        return toCommitBundle(coreCrypto.addClientsToConversation(groupId.decodeBase64Bytes(), membersKeyPackages))
    }

    override suspend fun removeMember(
        groupId: MLSGroupId,
        members: List<CryptoQualifiedClientId>
    ): CommitBundle {
        val clientIds = members.map {
            it.toString().encodeToByteArray()
        }

        return toCommitBundle(
            coreCrypto.removeClientsFromConversation(
                groupId.decodeBase64Bytes(),
                clientIds
            )
        )
    }

    override suspend fun deriveSecret(groupId: MLSGroupId, keyLength: UInt): ByteArray {
        return coreCrypto.exportSecretKey(groupId.decodeBase64Bytes(), keyLength)
    }

    override suspend fun e2eiNewActivationEnrollment(
        displayName: String,
        handle: String,
        teamId: String?,
        expiry: Duration
    ): E2EIClient {
        return E2EIClientImpl(
            coreCrypto.e2eiNewActivationEnrollment(
                displayName,
                handle,
                teamId,
                expiry.inWholeSeconds.toUInt(),
                defaultCipherSuite
            )
        )
    }

    override suspend fun e2eiNewRotateEnrollment(
        displayName: String?,
        handle: String?,
        teamId: String?,
        expiry: Duration
    ): E2EIClient {
        return E2EIClientImpl(
            coreCrypto.e2eiNewRotateEnrollment(
                displayName,
                handle,
                teamId,
                expiry.inWholeSeconds.toUInt(),
                defaultCipherSuite
            )
        )
    }

    override suspend fun e2eiMlsInitOnly(enrollment: E2EIClient, certificateChain: CertificateChain): List<String>? {
        return coreCrypto.e2eiMlsInitOnly((enrollment as E2EIClientImpl).wireE2eIdentity, certificateChain, null)
    }

    override suspend fun isE2EIEnabled(): Boolean {
        return coreCrypto.e2eiIsEnabled(defaultCipherSuite)
    }

    override suspend fun getMLSCredentials(): CredentialType {
        return if (isE2EIEnabled()) return CredentialType.X509 else CredentialType.DEFAULT
    }

    override suspend fun e2eiRotateAll(
        enrollment: E2EIClient,
        certificateChain: CertificateChain,
        newMLSKeyPackageCount: UInt
    ): RotateBundle {
        return toRotateBundle(
            coreCrypto.e2eiRotateAll(
                (enrollment as E2EIClientImpl).wireE2eIdentity,
                certificateChain,
                newMLSKeyPackageCount
            )
        )
    }

    override suspend fun isGroupVerified(groupId: MLSGroupId): E2EIConversationState =
        toE2EIConversationState(coreCrypto.e2eiConversationState(groupId.decodeBase64Bytes()))

    override suspend fun getDeviceIdentities(groupId: MLSGroupId, clients: List<CryptoQualifiedClientId>): List<WireIdentity> {
        val clientIds = clients.map {
            it.toString().encodeToByteArray()
        }
        return coreCrypto.getDeviceIdentities(groupId.decodeBase64Bytes(), clientIds).mapNotNull {
            toIdentity(it)
        }
    }

    override suspend fun getUserIdentities(groupId: MLSGroupId, users: List<CryptoQualifiedID>): Map<String, List<WireIdentity>> {
        val usersIds = users.map {
            it.value
        }
        return coreCrypto.getUserIdentities(groupId.decodeBase64Bytes(), usersIds).mapValues {
            it.value.mapNotNull { identity -> toIdentity(identity) }
        }
    }

    companion object {
        fun toUByteList(value: ByteArray): List<UByte> = value.asUByteArray().asList()
        fun toUByteList(value: String): List<UByte> = value.encodeToByteArray().asUByteArray().asList()
        fun toByteArray(value: List<UByte>) = value.toUByteArray().asByteArray()

        fun toWelcomeBundle(value: com.wire.crypto.WelcomeBundle) = WelcomeBundle(
            groupId = value.id.encodeBase64(),
            crlNewDistributionPoints = value.crlNewDistributionPoints
        )

        fun toExternalSenderKey(value: ByteArray) = ExternalSenderKey(value)

        fun toCommitBundle(value: com.wire.crypto.MemberAddedMessages) = CommitBundle(
            value.commit,
            value.welcome,
            toGroupInfoBundle(value.groupInfo),
            value.crlNewDistributionPoints
        )

        fun toCommitBundle(value: com.wire.crypto.CommitBundle) = CommitBundle(
            value.commit,
            value.welcome,
            toGroupInfoBundle(value.groupInfo),
            null
        )

        fun toCommitBundle(value: com.wire.crypto.ConversationInitBundle) = CommitBundle(
            value.commit,
            null,
            toGroupInfoBundle(value.groupInfo),
            value.crlNewDistributionPoints
        )

        fun toRotateBundle(value: com.wire.crypto.RotateBundle) = RotateBundle(
            value.commits.map { (groupId, commitBundle) ->
                toGroupId(groupId) to toCommitBundle(commitBundle)
            }.toMap(),
            value.newKeyPackages,
            value.keyPackageRefsToRemove,
            value.crlNewDistributionPoints
        )

        fun toIdentity(value: com.wire.crypto.WireIdentity): WireIdentity? {
            val clientId = CryptoQualifiedClientId.fromEncodedString(value.clientId)
            return clientId?.let {
                WireIdentity(
                    CryptoQualifiedClientId.fromEncodedString(value.clientId)!!,
                    value.x509Identity?.handle,
                    value.x509Identity?.displayName,
                    value.x509Identity?.domain,
                    value.x509Identity?.certificate,
                    toDeviceStatus(value.status),
                    value.thumbprint,
                    value.x509Identity?.serialNumber,
                    value.x509Identity?.notAfter?.toLong()
                )
            }
        }

        fun toDeviceStatus(value: com.wire.crypto.DeviceStatus) = when (value) {
            com.wire.crypto.DeviceStatus.VALID -> CryptoCertificateStatus.VALID
            com.wire.crypto.DeviceStatus.EXPIRED -> CryptoCertificateStatus.EXPIRED
            com.wire.crypto.DeviceStatus.REVOKED -> CryptoCertificateStatus.REVOKED
        }

        // TODO: remove later, when CoreCrypto return the groupId instead of Hex value
        @Suppress("MagicNumber")
        fun toGroupId(hexValue: String): MLSGroupId {
            val byteArrayValue = hexValue.chunked(2).map { it.toInt(16).toByte() }.toByteArray()
            return toByteArray(toUByteList(byteArrayValue)).encodeBase64()
        }

        fun toGroupInfoBundle(value: com.wire.crypto.GroupInfoBundle) = GroupInfoBundle(
            toEncryptionType(value.encryptionType),
            toRatchetTreeType(value.ratchetTreeType),
            value.payload
        )

        fun toEncryptionType(value: MlsGroupInfoEncryptionType) = when (value) {
            MlsGroupInfoEncryptionType.PLAINTEXT -> GroupInfoEncryptionType.PLAINTEXT
            MlsGroupInfoEncryptionType.JWE_ENCRYPTED -> GroupInfoEncryptionType.JWE_ENCRYPTED
        }

        fun toRatchetTreeType(value: MlsRatchetTreeType) = when (value) {
            MlsRatchetTreeType.FULL -> RatchetTreeType.FULL
            MlsRatchetTreeType.DELTA -> RatchetTreeType.DELTA
            MlsRatchetTreeType.BY_REF -> RatchetTreeType.BY_REF
        }

        fun toE2EIConversationState(value: com.wire.crypto.E2eiConversationState) = when (value) {
            E2eiConversationState.VERIFIED -> E2EIConversationState.VERIFIED
            E2eiConversationState.NOT_VERIFIED -> E2EIConversationState.NOT_VERIFIED
            E2eiConversationState.NOT_ENABLED -> E2EIConversationState.NOT_ENABLED
        }

        fun toDecryptedMessageBundle(value: DecryptedMessage) = DecryptedMessageBundle(
            value.message,
            value.commitDelay?.toLong(),
            value.senderClientId?.let { CryptoQualifiedClientId.fromEncodedString(String(it)) },
            value.hasEpochChanged,
            value.identity?.let { toIdentity(it) },
            value.crlNewDistributionPoints
        )

        fun toDecryptedMessageBundle(value: BufferedDecryptedMessage) = DecryptedMessageBundle(
            value.message,
            value.commitDelay?.toLong(),
            value.senderClientId?.let { CryptoQualifiedClientId.fromEncodedString(String(it)) },
            value.hasEpochChanged,
            value.identity?.let { toIdentity(it) },
            value.crlNewDistributionPoints
        )

        fun toCredentialType(value: CredentialType) = when (value) {
            CredentialType.Basic -> MlsCredentialType.BASIC
            CredentialType.X509 -> MlsCredentialType.X509
        }

        fun toCrlRegistration(value: com.wire.crypto.CrlRegistration) = CrlRegistration(
            value.dirty,
            value.expiration
        )
    }
}<|MERGE_RESOLUTION|>--- conflicted
+++ resolved
@@ -110,11 +110,7 @@
         groupId: MLSGroupId,
         externalSenders: ByteArray
     ) {
-<<<<<<< HEAD
-        kaliumLogger.d("createConversation: $defaultCipherSuite")
-=======
         kaliumLogger.d("createConversation: using defaultCipherSuite=$defaultCipherSuite")
->>>>>>> d726d685
         val conf = ConversationConfiguration(
             defaultCipherSuite,
             listOf(externalSenders),
