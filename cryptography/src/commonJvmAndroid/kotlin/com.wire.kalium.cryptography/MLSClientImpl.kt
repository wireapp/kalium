/*
 * Wire
 * Copyright (C) 2024 Wire Swiss GmbH
 *
 * This program is free software: you can redistribute it and/or modify
 * it under the terms of the GNU General Public License as published by
 * the Free Software Foundation, either version 3 of the License, or
 * (at your option) any later version.
 *
 * This program is distributed in the hope that it will be useful,
 * but WITHOUT ANY WARRANTY; without even the implied warranty of
 * MERCHANTABILITY or FITNESS FOR A PARTICULAR PURPOSE. See the
 * GNU General Public License for more details.
 *
 * You should have received a copy of the GNU General Public License
 * along with this program. If not, see http://www.gnu.org/licenses/.
 */

package com.wire.kalium.cryptography

import com.wire.crypto.BufferedDecryptedMessage
import com.wire.crypto.ConversationConfiguration
import com.wire.crypto.CoreCrypto
import com.wire.crypto.CustomConfiguration
import com.wire.crypto.DecryptedMessage
import com.wire.crypto.E2eiConversationState
import com.wire.crypto.MlsCredentialType
import com.wire.crypto.MlsGroupInfoEncryptionType
import com.wire.crypto.MlsRatchetTreeType
import com.wire.crypto.MlsWirePolicy
import com.wire.crypto.Ciphersuite
import io.ktor.util.decodeBase64Bytes
import io.ktor.util.encodeBase64
import kotlin.time.Duration
import kotlin.time.DurationUnit
import kotlin.time.toDuration
import kotlin.time.toJavaDuration

typealias ConversationId = ByteArray

@Suppress("TooManyFunctions")
@OptIn(ExperimentalUnsignedTypes::class)
class MLSClientImpl(
    private val coreCrypto: CoreCrypto,
    private val defaultCipherSuite: Ciphersuite
) : MLSClient {
    private val keyRotationDuration: Duration = 30.toDuration(DurationUnit.DAYS)
    private val defaultGroupConfiguration = CustomConfiguration(keyRotationDuration.toJavaDuration(), MlsWirePolicy.PLAINTEXT)

    override suspend fun close() {
        coreCrypto.close()
    }

<<<<<<< HEAD
    override suspend fun getPublicKey(): Pair<ByteArray, Ciphersuite> {
        return coreCrypto.clientPublicKey(defaultCipherSuite, toCredentialType(getMLSCredentials())) to defaultCipherSuite
=======
    override suspend fun getPublicKey(): ByteArray {
        return coreCrypto.clientPublicKey(defaultCipherSuite, toCredentialType(getMLSCredentials()))
>>>>>>> 81cf9dc0
    }

    override suspend fun generateKeyPackages(amount: Int): List<ByteArray> {
        return coreCrypto.clientKeypackages(defaultCipherSuite, toCredentialType(getMLSCredentials()), amount.toUInt())
    }

    override suspend fun validKeyPackageCount(): ULong {
        return coreCrypto.clientValidKeypackagesCount(defaultCipherSuite, toCredentialType(getMLSCredentials()))
    }

    override suspend fun updateKeyingMaterial(groupId: MLSGroupId): CommitBundle {
        return toCommitBundle(coreCrypto.updateKeyingMaterial(groupId.decodeBase64Bytes()))
    }

    override suspend fun conversationExists(groupId: MLSGroupId): Boolean {
        return coreCrypto.conversationExists(groupId.decodeBase64Bytes())
    }

    override suspend fun conversationEpoch(groupId: MLSGroupId): ULong {
        return coreCrypto.conversationEpoch(groupId.decodeBase64Bytes())
    }

    override suspend fun joinConversation(groupId: MLSGroupId, epoch: ULong): HandshakeMessage {
        return coreCrypto.newExternalAddProposal(
            conversationId = groupId.decodeBase64Bytes(),
            epoch = epoch,
            ciphersuite = defaultCipherSuite,
            credentialType = toCredentialType(getMLSCredentials())
        )
    }

    override suspend fun joinByExternalCommit(publicGroupState: ByteArray): CommitBundle {
        return toCommitBundle(
            coreCrypto.joinByExternalCommit(
                publicGroupState,
                defaultGroupConfiguration,
                toCredentialType(getMLSCredentials())
            )
        )
    }

    override suspend fun mergePendingGroupFromExternalCommit(groupId: MLSGroupId) {
        coreCrypto.mergePendingGroupFromExternalCommit(groupId.decodeBase64Bytes())
    }

    override suspend fun clearPendingGroupExternalCommit(groupId: MLSGroupId) {
        coreCrypto.clearPendingGroupFromExternalCommit(groupId.decodeBase64Bytes())
    }

    override suspend fun createConversation(
        groupId: MLSGroupId,
        externalSenders: List<Ed22519Key>
    ) {
        val conf = ConversationConfiguration(
            defaultCipherSuite,
            externalSenders.map { it.value },
            defaultGroupConfiguration
        )

        coreCrypto.createConversation(groupId.decodeBase64Bytes(), toCredentialType(getMLSCredentials()), conf)
    }

    override suspend fun getExternalSenders(groupId: MLSGroupId): ExternalSenderKey {
        return toExternalSenderKey(coreCrypto.getExternalSender(groupId.decodeBase64Bytes()))
    }

    override suspend fun wipeConversation(groupId: MLSGroupId) {
        coreCrypto.wipeConversation(groupId.decodeBase64Bytes())
    }

    override suspend fun processWelcomeMessage(message: WelcomeMessage) =
        toWelcomeBundle(coreCrypto.processWelcomeMessage(message, defaultGroupConfiguration))

    override suspend fun encryptMessage(groupId: MLSGroupId, message: PlainMessage): ApplicationMessage {
        val applicationMessage =
            coreCrypto.encryptMessage(groupId.decodeBase64Bytes(), message)
        return applicationMessage
    }

    override suspend fun decryptMessage(groupId: MLSGroupId, message: ApplicationMessage): List<DecryptedMessageBundle> {
        val decryptedMessage = coreCrypto.decryptMessage(
            groupId.decodeBase64Bytes(),
            message
        )

        val messageBundle = listOf(
            toDecryptedMessageBundle(
                decryptedMessage
            )
        )
        val bufferedMessages = decryptedMessage.bufferedMessages?.map {
            toDecryptedMessageBundle(it)
        } ?: emptyList()

        return messageBundle + bufferedMessages
    }

    override suspend fun commitAccepted(groupId: MLSGroupId) {
        coreCrypto.commitAccepted(groupId.decodeBase64Bytes())
    }

    override suspend fun commitPendingProposals(groupId: MLSGroupId): CommitBundle? {
        return coreCrypto.commitPendingProposals(groupId.decodeBase64Bytes())?.let { toCommitBundle(it) }
    }

    override suspend fun clearPendingCommit(groupId: MLSGroupId) {
        coreCrypto.clearPendingCommit(groupId.decodeBase64Bytes())
    }

    override suspend fun members(groupId: MLSGroupId): List<CryptoQualifiedClientId> {
        return coreCrypto.getClientIds(groupId.decodeBase64Bytes()).mapNotNull {
            CryptoQualifiedClientId.fromEncodedString(String(it))
        }
    }

    override suspend fun addMember(
        groupId: MLSGroupId,
        membersKeyPackages: List<MLSKeyPackage>
    ): CommitBundle? {
        if (membersKeyPackages.isEmpty()) {
            return null
        }

        return toCommitBundle(coreCrypto.addClientsToConversation(groupId.decodeBase64Bytes(), membersKeyPackages))
    }

    override suspend fun removeMember(
        groupId: MLSGroupId,
        members: List<CryptoQualifiedClientId>
    ): CommitBundle {
        val clientIds = members.map {
            it.toString().encodeToByteArray()
        }

        return toCommitBundle(
            coreCrypto.removeClientsFromConversation(
                groupId.decodeBase64Bytes(),
                clientIds
            )
        )
    }

    override suspend fun deriveSecret(groupId: MLSGroupId, keyLength: UInt): ByteArray {
        return coreCrypto.exportSecretKey(groupId.decodeBase64Bytes(), keyLength)
    }

    override suspend fun e2eiNewActivationEnrollment(
        displayName: String,
        handle: String,
        teamId: String?,
        expiry: Duration
    ): E2EIClient {
        return E2EIClientImpl(
            coreCrypto.e2eiNewActivationEnrollment(
                displayName,
                handle,
                teamId,
                expiry.inWholeSeconds.toUInt(),
                defaultCipherSuite
            )
        )
    }

    override suspend fun e2eiNewRotateEnrollment(
        displayName: String?,
        handle: String?,
        teamId: String?,
        expiry: Duration
    ): E2EIClient {
        return E2EIClientImpl(
            coreCrypto.e2eiNewRotateEnrollment(
                displayName,
                handle,
                teamId,
                expiry.inWholeSeconds.toUInt(),
                defaultCipherSuite
            )
        )
    }

    override suspend fun e2eiMlsInitOnly(enrollment: E2EIClient, certificateChain: CertificateChain): List<String>? {
        return coreCrypto.e2eiMlsInitOnly((enrollment as E2EIClientImpl).wireE2eIdentity, certificateChain, null)
    }

    override suspend fun isE2EIEnabled(): Boolean {
        return coreCrypto.e2eiIsEnabled(defaultCipherSuite)
    }

    override suspend fun getMLSCredentials(): CredentialType {
        return if (isE2EIEnabled()) return CredentialType.X509 else CredentialType.DEFAULT
    }

    override suspend fun e2eiRotateAll(
        enrollment: E2EIClient,
        certificateChain: CertificateChain,
        newMLSKeyPackageCount: UInt
    ): RotateBundle {
        return toRotateBundle(
            coreCrypto.e2eiRotateAll(
                (enrollment as E2EIClientImpl).wireE2eIdentity,
                certificateChain,
                newMLSKeyPackageCount
            )
        )
    }

    override suspend fun isGroupVerified(groupId: MLSGroupId): E2EIConversationState =
        toE2EIConversationState(coreCrypto.e2eiConversationState(groupId.decodeBase64Bytes()))

    override suspend fun getDeviceIdentities(groupId: MLSGroupId, clients: List<CryptoQualifiedClientId>): List<WireIdentity> {
        val clientIds = clients.map {
            it.toString().encodeToByteArray()
        }
        return coreCrypto.getDeviceIdentities(groupId.decodeBase64Bytes(), clientIds).mapNotNull {
            toIdentity(it)
        }
    }

    override suspend fun getUserIdentities(groupId: MLSGroupId, users: List<CryptoQualifiedID>): Map<String, List<WireIdentity>> {
        val usersIds = users.map {
            it.value
        }
        return coreCrypto.getUserIdentities(groupId.decodeBase64Bytes(), usersIds).mapValues {
            it.value.mapNotNull { identity -> toIdentity(identity) }
        }
    }

    companion object {
        fun toUByteList(value: ByteArray): List<UByte> = value.asUByteArray().asList()
        fun toUByteList(value: String): List<UByte> = value.encodeToByteArray().asUByteArray().asList()
        fun toByteArray(value: List<UByte>) = value.toUByteArray().asByteArray()

        fun toWelcomeBundle(value: com.wire.crypto.WelcomeBundle) = WelcomeBundle(
            groupId = value.id.encodeBase64(),
            crlNewDistributionPoints = value.crlNewDistributionPoints
        )

        fun toExternalSenderKey(value: ByteArray) = ExternalSenderKey(value)

        fun toCommitBundle(value: com.wire.crypto.MemberAddedMessages) = CommitBundle(
            value.commit,
            value.welcome,
            toGroupInfoBundle(value.groupInfo),
            value.crlNewDistributionPoints
        )

        fun toCommitBundle(value: com.wire.crypto.CommitBundle) = CommitBundle(
            value.commit,
            value.welcome,
            toGroupInfoBundle(value.groupInfo),
            null
        )

        fun toCommitBundle(value: com.wire.crypto.ConversationInitBundle) = CommitBundle(
            value.commit,
            null,
            toGroupInfoBundle(value.groupInfo),
            value.crlNewDistributionPoints
        )

        fun toRotateBundle(value: com.wire.crypto.RotateBundle) = RotateBundle(
            value.commits.map { (groupId, commitBundle) ->
                toGroupId(groupId) to toCommitBundle(commitBundle)
            }.toMap(),
            value.newKeyPackages,
            value.keyPackageRefsToRemove,
            value.crlNewDistributionPoints
        )

        fun toIdentity(value: com.wire.crypto.WireIdentity): WireIdentity? {
            val clientId = CryptoQualifiedClientId.fromEncodedString(value.clientId)
            return clientId?.let {
                WireIdentity(
                    CryptoQualifiedClientId.fromEncodedString(value.clientId)!!,
                    value.x509Identity?.handle,
                    value.x509Identity?.displayName,
                    value.x509Identity?.domain,
                    value.x509Identity?.certificate,
                    toDeviceStatus(value.status),
                    value.thumbprint,
                    value.x509Identity?.serialNumber,
                    value.x509Identity?.notAfter?.toLong()
                )
            }
        }

        fun toDeviceStatus(value: com.wire.crypto.DeviceStatus) = when (value) {
            com.wire.crypto.DeviceStatus.VALID -> CryptoCertificateStatus.VALID
            com.wire.crypto.DeviceStatus.EXPIRED -> CryptoCertificateStatus.EXPIRED
            com.wire.crypto.DeviceStatus.REVOKED -> CryptoCertificateStatus.REVOKED
        }

        // TODO: remove later, when CoreCrypto return the groupId instead of Hex value
        @Suppress("MagicNumber")
        fun toGroupId(hexValue: String): MLSGroupId {
            val byteArrayValue = hexValue.chunked(2).map { it.toInt(16).toByte() }.toByteArray()
            return toByteArray(toUByteList(byteArrayValue)).encodeBase64()
        }

        fun toGroupInfoBundle(value: com.wire.crypto.GroupInfoBundle) = GroupInfoBundle(
            toEncryptionType(value.encryptionType),
            toRatchetTreeType(value.ratchetTreeType),
            value.payload
        )

        fun toEncryptionType(value: MlsGroupInfoEncryptionType) = when (value) {
            MlsGroupInfoEncryptionType.PLAINTEXT -> GroupInfoEncryptionType.PLAINTEXT
            MlsGroupInfoEncryptionType.JWE_ENCRYPTED -> GroupInfoEncryptionType.JWE_ENCRYPTED
        }

        fun toRatchetTreeType(value: MlsRatchetTreeType) = when (value) {
            MlsRatchetTreeType.FULL -> RatchetTreeType.FULL
            MlsRatchetTreeType.DELTA -> RatchetTreeType.DELTA
            MlsRatchetTreeType.BY_REF -> RatchetTreeType.BY_REF
        }

        fun toE2EIConversationState(value: com.wire.crypto.E2eiConversationState) = when (value) {
            E2eiConversationState.VERIFIED -> E2EIConversationState.VERIFIED
            E2eiConversationState.NOT_VERIFIED -> E2EIConversationState.NOT_VERIFIED
            E2eiConversationState.NOT_ENABLED -> E2EIConversationState.NOT_ENABLED
        }

        fun toDecryptedMessageBundle(value: DecryptedMessage) = DecryptedMessageBundle(
            value.message,
            value.commitDelay?.toLong(),
            value.senderClientId?.let { CryptoQualifiedClientId.fromEncodedString(String(it)) },
            value.hasEpochChanged,
            value.identity?.let { toIdentity(it) },
            value.crlNewDistributionPoints
        )

        fun toDecryptedMessageBundle(value: BufferedDecryptedMessage) = DecryptedMessageBundle(
            value.message,
            value.commitDelay?.toLong(),
            value.senderClientId?.let { CryptoQualifiedClientId.fromEncodedString(String(it)) },
            value.hasEpochChanged,
            value.identity?.let { toIdentity(it) },
            value.crlNewDistributionPoints
        )

        fun toCredentialType(value: CredentialType) = when (value) {
            CredentialType.Basic -> MlsCredentialType.BASIC
            CredentialType.X509 -> MlsCredentialType.X509
        }

        fun toCrlRegistration(value: com.wire.crypto.CrlRegistration) = CrlRegistration(
            value.dirty,
            value.expiration
        )
    }
}<|MERGE_RESOLUTION|>--- conflicted
+++ resolved
@@ -51,13 +51,8 @@
         coreCrypto.close()
     }
 
-<<<<<<< HEAD
     override suspend fun getPublicKey(): Pair<ByteArray, Ciphersuite> {
         return coreCrypto.clientPublicKey(defaultCipherSuite, toCredentialType(getMLSCredentials())) to defaultCipherSuite
-=======
-    override suspend fun getPublicKey(): ByteArray {
-        return coreCrypto.clientPublicKey(defaultCipherSuite, toCredentialType(getMLSCredentials()))
->>>>>>> 81cf9dc0
     }
 
     override suspend fun generateKeyPackages(amount: Int): List<ByteArray> {
