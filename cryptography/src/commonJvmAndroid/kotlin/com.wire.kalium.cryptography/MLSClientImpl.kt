/*
 * Wire
 * Copyright (C) 2023 Wire Swiss GmbH
 *
 * This program is free software: you can redistribute it and/or modify
 * it under the terms of the GNU General Public License as published by
 * the Free Software Foundation, either version 3 of the License, or
 * (at your option) any later version.
 *
 * This program is distributed in the hope that it will be useful,
 * but WITHOUT ANY WARRANTY; without even the implied warranty of
 * MERCHANTABILITY or FITNESS FOR A PARTICULAR PURPOSE. See the
 * GNU General Public License for more details.
 *
 * You should have received a copy of the GNU General Public License
 * along with this program. If not, see http://www.gnu.org/licenses/.
 */

package com.wire.kalium.cryptography

import com.wire.crypto.CiphersuiteName
import com.wire.crypto.ClientId
import com.wire.crypto.ConversationConfiguration
import com.wire.crypto.ConversationId
import com.wire.crypto.CoreCrypto
import com.wire.crypto.CoreCryptoCallbacks
import com.wire.crypto.CustomConfiguration
import com.wire.crypto.DecryptedMessage
import com.wire.crypto.Invitee
import com.wire.crypto.MlsCredentialType
import com.wire.crypto.MlsGroupInfoEncryptionType
import com.wire.crypto.MlsRatchetTreeType
import com.wire.crypto.MlsWirePolicy
import com.wire.crypto.client.CoreCryptoCentral.Companion.lower
import io.ktor.util.decodeBase64Bytes
import io.ktor.util.encodeBase64
import java.io.File
import kotlin.time.Duration
import kotlin.time.DurationUnit
import kotlin.time.toDuration
import kotlin.time.toJavaDuration

private class Callbacks : CoreCryptoCallbacks {

    override fun authorize(conversationId: List<UByte>, clientId: List<UByte>): Boolean {
        // We always return true because our BE is currently enforcing that this constraint is always true
        return true
    }

    override fun clientIsExistingGroupUser(
        conversationId: ConversationId,
        clientId: ClientId,
        existingClients: List<ClientId>,
        parentConversationClients: List<ClientId>?
    ): Boolean {
        // TODO disabled until we have subconversation support in CC
//         val userId = toClientID(clientId)?.userId ?: return false
//         return existingClients.find {
//             toClientID(it)?.userId == userId
//         } != null
        return true
    }

    override fun userAuthorize(
        conversationId: ConversationId,
        externalClientId: ClientId,
        existingClients: List<ClientId>
    ): Boolean {
        // We always return true because our BE is currently enforcing that this constraint is always true
        return true
    }

    companion object {
        fun toClientID(rawClientId: List<UByte>): CryptoQualifiedClientId? =
            CryptoQualifiedClientId.fromEncodedString(String(MLSClientImpl.toByteArray(rawClientId)))
    }

}

@Suppress("TooManyFunctions")
@OptIn(ExperimentalUnsignedTypes::class)
actual class MLSClientImpl actual constructor(
    private val rootDir: String,
    databaseKey: MlsDBSecret,
    clientId: CryptoQualifiedClientId
) : MLSClient {

    private val coreCrypto: CoreCrypto
    private val keyRotationDuration: Duration = 30.toDuration(DurationUnit.DAYS)
    private val defaultGroupConfiguration = CustomConfiguration(keyRotationDuration.toJavaDuration(), MlsWirePolicy.PLAINTEXT)
    private val defaultCiphersuite = CiphersuiteName.MLS_128_DHKEMX25519_AES128GCM_SHA256_ED25519.lower()
    private val defaultE2EIExpiry: UInt = 90U

    init {
        coreCrypto = CoreCrypto(rootDir, databaseKey.value, toUByteList(clientId.toString()), listOf(defaultCiphersuite))
        coreCrypto.setCallbacks(Callbacks())
    }

    override fun clearLocalFiles(): Boolean {
        return File(rootDir).deleteRecursively()
    }

    override fun getPublicKey(): ByteArray {
        return coreCrypto.clientPublicKey(defaultCiphersuite).toUByteArray().asByteArray()
    }

    override fun generateKeyPackages(amount: Int): List<ByteArray> {
        return coreCrypto.clientKeypackages(defaultCiphersuite, amount.toUInt()).map { it.toUByteArray().asByteArray() }
    }

    override fun validKeyPackageCount(): ULong {
        return coreCrypto.clientValidKeypackagesCount(defaultCiphersuite)
    }

    override fun updateKeyingMaterial(groupId: MLSGroupId): CommitBundle {
        return toCommitBundle(coreCrypto.updateKeyingMaterial(toUByteList(groupId.decodeBase64Bytes())))
    }

    override fun conversationExists(groupId: MLSGroupId): Boolean {
        return coreCrypto.conversationExists(toUByteList(groupId.decodeBase64Bytes()))
    }

    override fun conversationEpoch(groupId: MLSGroupId): ULong {
        return coreCrypto.conversationEpoch(toUByteList(groupId.decodeBase64Bytes()))
    }

    override fun joinConversation(groupId: MLSGroupId, epoch: ULong): HandshakeMessage {
        return toByteArray(
            coreCrypto.newExternalAddProposal(
                conversationId = toUByteList(groupId.decodeBase64Bytes()),
                epoch = epoch,
                ciphersuite = defaultCiphersuite,
                credentialType = MlsCredentialType.BASIC
            )
        )
    }

    override fun joinByExternalCommit(publicGroupState: ByteArray): CommitBundle {
        return toCommitBundle(coreCrypto.joinByExternalCommit(
            toUByteList(publicGroupState),
            defaultGroupConfiguration,
            MlsCredentialType.BASIC)
        )
    }

    override fun mergePendingGroupFromExternalCommit(groupId: MLSGroupId) {
        val groupIdAsBytes = toUByteList(groupId.decodeBase64Bytes())
        coreCrypto.mergePendingGroupFromExternalCommit(groupIdAsBytes)
    }

    override fun clearPendingGroupExternalCommit(groupId: MLSGroupId) {
        coreCrypto.clearPendingGroupFromExternalCommit(toUByteList(groupId.decodeBase64Bytes()))
    }

    override fun createConversation(
        groupId: MLSGroupId,
        externalSenders: List<Ed22519Key>
    ) {
        val conf = ConversationConfiguration(
            defaultCiphersuite,
            externalSenders.map { toUByteList(it.value) },
            defaultGroupConfiguration
        )

        val groupIdAsBytes = toUByteList(groupId.decodeBase64Bytes())
        coreCrypto.createConversation(groupIdAsBytes, MlsCredentialType.BASIC, conf)
    }

    override fun wipeConversation(groupId: MLSGroupId) {
        coreCrypto.wipeConversation(toUByteList(groupId.decodeBase64Bytes()))
    }

    override fun processWelcomeMessage(message: WelcomeMessage): MLSGroupId {
        val conversationId = coreCrypto.processWelcomeMessage(toUByteList(message), defaultGroupConfiguration)
        return toByteArray(conversationId).encodeBase64()
    }

    override fun encryptMessage(groupId: MLSGroupId, message: PlainMessage): ApplicationMessage {
        val applicationMessage =
            coreCrypto.encryptMessage(toUByteList(groupId.decodeBase64Bytes()), toUByteList(message))
        return toByteArray(applicationMessage)
    }

    override fun decryptMessage(groupId: MLSGroupId, message: ApplicationMessage): DecryptedMessageBundle {
        return toDecryptedMessageBundle(
            coreCrypto.decryptMessage(
                toUByteList(groupId.decodeBase64Bytes()),
                toUByteList(message)
            )
        )
    }

    override fun commitAccepted(groupId: MLSGroupId) {
        coreCrypto.commitAccepted(toUByteList(groupId.decodeBase64Bytes()))
    }

    override fun commitPendingProposals(groupId: MLSGroupId): CommitBundle? {
        return coreCrypto.commitPendingProposals(toUByteList(groupId.decodeBase64Bytes()))?.let { toCommitBundle(it) }
    }

    override fun clearPendingCommit(groupId: MLSGroupId) {
        coreCrypto.clearPendingCommit(toUByteList(groupId.decodeBase64Bytes()))
    }

    override fun members(groupId: MLSGroupId): List<CryptoQualifiedClientId> {
        return coreCrypto.getClientIds(toUByteList(groupId.decodeBase64Bytes())).mapNotNull {
            CryptoQualifiedClientId.fromEncodedString(String(toByteArray(it)))
        }
    }

    override fun addMember(
        groupId: MLSGroupId,
        members: List<Pair<CryptoQualifiedClientId, MLSKeyPackage>>
    ): CommitBundle? {
        if (members.isEmpty()) {
            return null
        }

        val invitees = members.map {
            Invitee(toUByteList(it.first.toString()), toUByteList(it.second))
        }

        return toCommitBundle(coreCrypto.addClientsToConversation(toUByteList(groupId.decodeBase64Bytes()), invitees))
    }

    override fun removeMember(
        groupId: MLSGroupId,
        members: List<CryptoQualifiedClientId>
    ): CommitBundle {
        val clientIds = members.map {
            toUByteList(it.toString())
        }

        return toCommitBundle(
            coreCrypto.removeClientsFromConversation(
                toUByteList(groupId.decodeBase64Bytes()),
                clientIds
            )
        )
    }

    override fun deriveSecret(groupId: MLSGroupId, keyLength: UInt): ByteArray {
        return toByteArray(coreCrypto.exportSecretKey(toUByteList(groupId.decodeBase64Bytes()), keyLength))
    }

    override fun newAcmeEnrollment(clientId: E2EIQualifiedClientId, displayName: String, handle: String): E2EIClient {
        return E2EIClientImpl(
            coreCrypto.e2eiNewEnrollment(
                clientId.toString(),
                displayName,
                handle,
                defaultE2EIExpiry,
                defaultCiphersuite
            )
        )
    }

<<<<<<< HEAD
    override fun initMLSWithE2EI(e2eiClient: E2EIClient, certificate: CertificateChain) {
        coreCrypto.e2eiMlsInit((e2eiClient as E2EIClientImpl).wireE2eIdentity, certificate)
    }
=======
    override fun isGroupVerified(groupId: MLSGroupId): Boolean =
        !coreCrypto.e2eiIsDegraded(toUByteList(groupId.decodeBase64Bytes()))
>>>>>>> 1a3db5fd

    companion object {
        fun toUByteList(value: ByteArray): List<UByte> = value.asUByteArray().asList()
        fun toUByteList(value: String): List<UByte> = value.encodeToByteArray().asUByteArray().asList()
        fun toByteArray(value: List<UByte>) = value.toUByteArray().asByteArray()

        fun toCommitBundle(value: com.wire.crypto.MemberAddedMessages) = CommitBundle(
            toByteArray(value.commit),
            toByteArray(value.welcome),
            toGroupInfoBundle(value.groupInfo)
        )

        fun toCommitBundle(value: com.wire.crypto.CommitBundle) = CommitBundle(
            toByteArray(value.commit),
            value.welcome?.let { toByteArray(it) },
            toGroupInfoBundle(value.groupInfo)
        )

        fun toCommitBundle(value: com.wire.crypto.ConversationInitBundle) = CommitBundle(
            toByteArray(value.commit),
            null,
            toGroupInfoBundle(value.groupInfo)
        )

        fun toGroupInfoBundle(value: com.wire.crypto.GroupInfoBundle) = GroupInfoBundle(
            toEncryptionType(value.encryptionType),
            toRatchetTreeType(value.ratchetTreeType),
            toByteArray(value.payload)
        )

        fun toEncryptionType(value: MlsGroupInfoEncryptionType) = when (value) {
            MlsGroupInfoEncryptionType.PLAINTEXT -> GroupInfoEncryptionType.PLAINTEXT
            MlsGroupInfoEncryptionType.JWE_ENCRYPTED -> GroupInfoEncryptionType.JWE_ENCRYPTED
        }

        fun toRatchetTreeType(value: MlsRatchetTreeType) = when (value) {
            MlsRatchetTreeType.FULL -> RatchetTreeType.FULL
            MlsRatchetTreeType.DELTA -> RatchetTreeType.DELTA
            MlsRatchetTreeType.BY_REF -> RatchetTreeType.BY_REF
        }

        fun toDecryptedMessageBundle(value: DecryptedMessage) = DecryptedMessageBundle(
            value.message?.let { toByteArray(it) },
            value.commitDelay?.toLong(),
            value.senderClientId?.let { CryptoQualifiedClientId.fromEncodedString(String(toByteArray(it))) },
            value.hasEpochChanged,
            value.identity?.let {
                E2EIdentity(it.clientId, it.handle, it.displayName, it.domain)
            }
        )
    }

}<|MERGE_RESOLUTION|>--- conflicted
+++ resolved
@@ -255,14 +255,12 @@
         )
     }
 
-<<<<<<< HEAD
     override fun initMLSWithE2EI(e2eiClient: E2EIClient, certificate: CertificateChain) {
         coreCrypto.e2eiMlsInit((e2eiClient as E2EIClientImpl).wireE2eIdentity, certificate)
     }
-=======
+
     override fun isGroupVerified(groupId: MLSGroupId): Boolean =
         !coreCrypto.e2eiIsDegraded(toUByteList(groupId.decodeBase64Bytes()))
->>>>>>> 1a3db5fd
 
     companion object {
         fun toUByteList(value: ByteArray): List<UByte> = value.asUByteArray().asList()
