--- conflicted
+++ resolved
@@ -198,16 +198,12 @@
         return coreCrypto.exportSecretKey(groupId.decodeBase64Bytes(), keyLength)
     }
 
-<<<<<<< HEAD
-    override suspend fun newAcmeEnrollment(clientId: CryptoQualifiedClientId, displayName: String, handle: String, teamId: String?): E2EIClient {
-=======
     override suspend fun newAcmeEnrollment(
         clientId: CryptoQualifiedClientId,
         displayName: String,
         handle: String,
         teamId: String?
     ): E2EIClient {
->>>>>>> b5f15cb2
         return E2EIClientImpl(
             coreCrypto.e2eiNewEnrollment(
                 clientId.toString(),
