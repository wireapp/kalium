--- conflicted
+++ resolved
@@ -104,15 +104,9 @@
 
         fun toNewAcmeAuthz(value: com.wire.crypto.NewAcmeAuthz) = NewAcmeAuthz(
             value.identifier,
-<<<<<<< HEAD
-            value.keyauth,
-            toAcmeChallenge(value.wireOidcChallenge),
-            toAcmeChallenge(value.wireDpopChallenge),
-=======
             keyAuth = value.keyauth,
             wireDpopChallenge = toAcmeChallenge(value.wireDpopChallenge),
             wireOidcChallenge = toAcmeChallenge(value.wireOidcChallenge)
->>>>>>> 746c4d84
         )
     }
 }