<<<<<<< HEAD
@file:JvmName("CryptoUtilsJvm")
=======
/*
 * Wire
 * Copyright (C) 2023 Wire Swiss GmbH
 *
 * This program is free software: you can redistribute it and/or modify
 * it under the terms of the GNU General Public License as published by
 * the Free Software Foundation, either version 3 of the License, or
 * (at your option) any later version.
 *
 * This program is distributed in the hope that it will be useful,
 * but WITHOUT ANY WARRANTY; without even the implied warranty of
 * MERCHANTABILITY or FITNESS FOR A PARTICULAR PURPOSE. See the
 * GNU General Public License for more details.
 *
 * You should have received a copy of the GNU General Public License
 * along with this program. If not, see http://www.gnu.org/licenses/.
 */

>>>>>>> 69cf663c
package com.wire.kalium.cryptography.utils

import okio.Sink
import okio.Source

actual fun encryptDataWithAES256(data: PlainData, key: AES256Key): EncryptedData = AESEncrypt().encryptData(data, key)

actual fun encryptFileWithAES256(assetDataSource: Source, key: AES256Key, outputSink: Sink) =
    AESEncrypt().encryptFile(assetDataSource, key, outputSink)

actual fun decryptDataWithAES256(data: EncryptedData, secretKey: AES256Key): PlainData = AESDecrypt(secretKey).decryptData(data)

actual fun decryptFileWithAES256(encryptedDataSource: Source, decryptedDataSink: Sink, secretKey: AES256Key) =
    AESDecrypt(secretKey).decryptFile(encryptedDataSource, decryptedDataSink)

actual fun generateRandomAES256Key(): AES256Key = AESEncrypt().generateRandomAES256Key()<|MERGE_RESOLUTION|>--- conflicted
+++ resolved
@@ -1,6 +1,3 @@
-<<<<<<< HEAD
-@file:JvmName("CryptoUtilsJvm")
-=======
 /*
  * Wire
  * Copyright (C) 2023 Wire Swiss GmbH
@@ -19,7 +16,7 @@
  * along with this program. If not, see http://www.gnu.org/licenses/.
  */
 
->>>>>>> 69cf663c
+@file:JvmName("CryptoUtilsJvm")
 package com.wire.kalium.cryptography.utils
 
 import okio.Sink
