--- conflicted
+++ resolved
@@ -17,33 +17,15 @@
  */
 package com.wire.kalium.cryptography
 
-import com.wire.crypto.Ciphersuites
 import com.wire.crypto.ClientId
 import com.wire.crypto.CoreCrypto
 import com.wire.crypto.CoreCryptoCallbacks
+import com.wire.crypto.client.Ciphersuites
 import com.wire.crypto.coreCryptoDeferredInit
 import com.wire.kalium.cryptography.MLSClientImpl.Companion.toCrlRegistration
 import com.wire.kalium.cryptography.exceptions.CryptographyException
 import java.io.File
 
-<<<<<<< HEAD
-<<<<<<< HEAD
-actual suspend fun coreCryptoCentral(rootDir: String, databaseKey: String): CoreCryptoCentral {
-=======
-actual suspend fun coreCryptoCentral(
-    rootDir: String,
-    databaseKey: String,
-    allowedCipherSuites: Ciphersuites,
-    defaultCipherSuite: UShort?
-): CoreCryptoCentral {
->>>>>>> 614244ee
-    val path = "$rootDir/${CoreCryptoCentralImpl.KEYSTORE_NAME}"
-    File(rootDir).mkdirs()
-    val coreCrypto = coreCryptoDeferredInit(path, databaseKey, allowedCipherSuites, null)
-    coreCrypto.setCallbacks(Callbacks())
-<<<<<<< HEAD
-    return CoreCryptoCentralImpl(coreCrypto, rootDir)
-=======
 actual suspend fun coreCryptoCentral(
     rootDir: String,
     databaseKey: String
@@ -61,15 +43,6 @@
         cc = coreCrypto,
         rootDir = rootDir
     )
->>>>>>> d8ec03ef73 (feat: fetch MLS config when not available locally (#2740))
-=======
-    return CoreCryptoCentralImpl(
-        cc = coreCrypto,
-        rootDir = rootDir,
-        cipherSuite = allowedCipherSuites,
-        defaultCipherSuite = defaultCipherSuite
-    )
->>>>>>> 614244ee
 }
 
 private class Callbacks : CoreCryptoCallbacks {
@@ -99,15 +72,6 @@
     }
 }
 
-<<<<<<< HEAD
-<<<<<<< HEAD
-class CoreCryptoCentralImpl(private val cc: CoreCrypto, private val rootDir: String) : CoreCryptoCentral {
-    fun getCoreCrypto() = cc
-
-    override suspend fun mlsClient(clientId: CryptoQualifiedClientId): MLSClient {
-        cc.mlsInit(clientId.toString().encodeToByteArray(), Ciphersuites.DEFAULT.lower(), null)
-        return MLSClientImpl(cc)
-=======
 class CoreCryptoCentralImpl(
     private val cc: CoreCrypto,
     private val rootDir: String
@@ -121,21 +85,6 @@
     ): MLSClient {
         cc.mlsInit(clientId.toString().encodeToByteArray(), cipherSuite, null)
         return MLSClientImpl(cc, defaultCipherSuite)
->>>>>>> d8ec03ef73 (feat: fetch MLS config when not available locally (#2740))
-=======
-class CoreCryptoCentralImpl(
-    private val cc: CoreCrypto,
-    private val rootDir: String,
-    // TODO: remove one they are removed from the CC api
-    private val cipherSuite: Ciphersuites,
-    private val defaultCipherSuite: UShort?
-) : CoreCryptoCentral {
-    fun getCoreCrypto() = cc
-
-    override suspend fun mlsClient(clientId: CryptoQualifiedClientId): MLSClient {
-        cc.mlsInit(clientId.toString().encodeToByteArray(), cipherSuite, null)
-        return MLSClientImpl(cc, defaultCipherSuite!!)
->>>>>>> 614244ee
     }
 
     override suspend fun mlsClient(
@@ -149,15 +98,7 @@
             (enrollment as E2EIClientImpl).wireE2eIdentity,
             certificateChain, newMLSKeyPackageCount
         )
-<<<<<<< HEAD
-<<<<<<< HEAD
-        return MLSClientImpl(cc)
-=======
         return MLSClientImpl(cc, defaultCipherSuite)
->>>>>>> d8ec03ef73 (feat: fetch MLS config when not available locally (#2740))
-=======
-        return MLSClientImpl(cc, defaultCipherSuite!!)
->>>>>>> 614244ee
     }
 
     override suspend fun proteusClient(): ProteusClient {
@@ -179,15 +120,7 @@
                 handle,
                 teamId,
                 expiry.inWholeSeconds.toUInt(),
-<<<<<<< HEAD
-<<<<<<< HEAD
-                Ciphersuites.DEFAULT.lower().first()
-=======
                 defaultCipherSuite
->>>>>>> d8ec03ef73 (feat: fetch MLS config when not available locally (#2740))
-=======
-                defaultCipherSuite!!
->>>>>>> 614244ee
             )
 
         )
