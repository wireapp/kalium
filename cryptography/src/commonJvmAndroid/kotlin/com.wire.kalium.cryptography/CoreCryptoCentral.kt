/*
 * Wire
 * Copyright (C) 2024 Wire Swiss GmbH
 *
 * This program is free software: you can redistribute it and/or modify
 * it under the terms of the GNU General Public License as published by
 * the Free Software Foundation, either version 3 of the License, or
 * (at your option) any later version.
 *
 * This program is distributed in the hope that it will be useful,
 * but WITHOUT ANY WARRANTY; without even the implied warranty of
 * MERCHANTABILITY or FITNESS FOR A PARTICULAR PURPOSE. See the
 * GNU General Public License for more details.
 *
 * You should have received a copy of the GNU General Public License
 * along with this program. If not, see http://www.gnu.org/licenses/.
 */
package com.wire.kalium.cryptography

import com.wire.crypto.Ciphersuites
import com.wire.crypto.ClientId
import com.wire.crypto.CoreCrypto
import com.wire.crypto.CoreCryptoCallbacks
import com.wire.crypto.coreCryptoDeferredInit
import com.wire.kalium.cryptography.MLSClientImpl.Companion.toCrlRegistration
import com.wire.kalium.cryptography.exceptions.CryptographyException
import java.io.File

actual suspend fun coreCryptoCentral(
    rootDir: String,
    databaseKey: String
): CoreCryptoCentral {
    val path = "$rootDir/${CoreCryptoCentralImpl.KEYSTORE_NAME}"
    File(rootDir).mkdirs()
<<<<<<< HEAD
    val coreCrypto = coreCryptoDeferredInit(path, databaseKey, emptyList(), null)
=======
    val coreCrypto = coreCryptoDeferredInit(
        path = path,
        key = databaseKey,
        ciphersuites = emptyList(),
        nbKeyPackage = null
    )
>>>>>>> c6feb00d
    coreCrypto.setCallbacks(Callbacks())
    return CoreCryptoCentralImpl(
        cc = coreCrypto,
        rootDir = rootDir
    )
}

private class Callbacks : CoreCryptoCallbacks {

    override fun authorize(conversationId: ByteArray, clientId: ClientId): Boolean {
        // We always return true because our BE is currently enforcing that this constraint is always true
        return true
    }

    override fun clientIsExistingGroupUser(
        conversationId: ConversationId,
        clientId: ClientId,
        existingClients: List<ClientId>,
        parentConversationClients: List<ClientId>?
    ): Boolean {
        // We always return true because our BE is currently enforcing that this constraint is always true
        return true
    }

    override fun userAuthorize(
        conversationId: ConversationId,
        externalClientId: ClientId,
        existingClients: List<ClientId>
    ): Boolean {
        // We always return true because our BE is currently enforcing that this constraint is always true
        return true
    }
}

class CoreCryptoCentralImpl(
    private val cc: CoreCrypto,
    private val rootDir: String
) : CoreCryptoCentral {
    fun getCoreCrypto() = cc

    override suspend fun mlsClient(
        clientId: CryptoQualifiedClientId,
        allowedCipherSuites: Ciphersuites,
        defaultCipherSuite: UShort
    ): MLSClient {
        cc.mlsInit(clientId.toString().encodeToByteArray(), allowedCipherSuites, null)
        return MLSClientImpl(cc, defaultCipherSuite)
    }

    override suspend fun mlsClient(
        enrollment: E2EIClient,
        certificateChain: CertificateChain,
        newMLSKeyPackageCount: UInt,
        defaultCipherSuite: UShort
    ): MLSClient {
        // todo: use DPs list from here, and return alongside with the mls client
        cc.e2eiMlsInitOnly(
            (enrollment as E2EIClientImpl).wireE2eIdentity,
            certificateChain, newMLSKeyPackageCount
        )
        return MLSClientImpl(cc, defaultCipherSuite)
    }

    override suspend fun proteusClient(): ProteusClient {
        return ProteusClientCoreCryptoImpl(cc, rootDir)
    }

    override suspend fun newAcmeEnrollment(
        clientId: CryptoQualifiedClientId,
        displayName: String,
        handle: String,
        teamId: String?,
        expiry: kotlin.time.Duration,
        defaultCipherSuite: UShort
    ): E2EIClient {
        return E2EIClientImpl(
            cc.e2eiNewEnrollment(
                clientId.toString(),
                displayName,
                handle,
                teamId,
                expiry.inWholeSeconds.toUInt(),
                defaultCipherSuite
            )

        )
    }

    override suspend fun registerTrustAnchors(pem: CertificateChain) {
        try {
            cc.e2eiRegisterAcmeCa(pem)
        } catch (e: CryptographyException) {
            kaliumLogger.w("Registering TrustAnchors failed")
        }
    }

    @Suppress("TooGenericExceptionCaught")
    override suspend fun registerCrl(url: String, crl: JsonRawData): CrlRegistration = try {
        toCrlRegistration(cc.e2eiRegisterCrl(url, crl))
    } catch (exception: Exception) {
        kaliumLogger.w("Registering Crl failed, exception: $exception")
        CrlRegistration(
            dirty = false,
            expiration = null
        )
    }

    @Suppress("TooGenericExceptionCaught")
    override suspend fun registerIntermediateCa(pem: CertificateChain) {
        try {
            cc.e2eiRegisterIntermediateCa(pem)
        } catch (exception: Exception) {
            kaliumLogger.w("Registering IntermediateCa failed, exception: $exception")
        }
    }

    companion object {
        const val KEYSTORE_NAME = "keystore"
    }
}<|MERGE_RESOLUTION|>--- conflicted
+++ resolved
@@ -32,16 +32,12 @@
 ): CoreCryptoCentral {
     val path = "$rootDir/${CoreCryptoCentralImpl.KEYSTORE_NAME}"
     File(rootDir).mkdirs()
-<<<<<<< HEAD
-    val coreCrypto = coreCryptoDeferredInit(path, databaseKey, emptyList(), null)
-=======
     val coreCrypto = coreCryptoDeferredInit(
         path = path,
         key = databaseKey,
         ciphersuites = emptyList(),
         nbKeyPackage = null
     )
->>>>>>> c6feb00d
     coreCrypto.setCallbacks(Callbacks())
     return CoreCryptoCentralImpl(
         cc = coreCrypto,
