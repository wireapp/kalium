--- conflicted
+++ resolved
@@ -32,14 +32,7 @@
 ): CoreCryptoCentral {
     val path = "$rootDir/${CoreCryptoCentralImpl.KEYSTORE_NAME}"
     File(rootDir).mkdirs()
-<<<<<<< HEAD
-    val coreCrypto = coreCryptoDeferredInit(
-        path = path,
-        key = databaseKey
-    )
-=======
-    val coreCrypto = coreCryptoDeferredInit(path, databaseKey, allowedCipherSuites, null)
->>>>>>> a50a9298
+    val coreCrypto = coreCryptoDeferredInit(path, databaseKey)
     coreCrypto.setCallbacks(Callbacks())
     return CoreCryptoCentralImpl(
         cc = coreCrypto,
