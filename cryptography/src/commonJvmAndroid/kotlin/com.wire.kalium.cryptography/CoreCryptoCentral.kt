--- conflicted
+++ resolved
@@ -77,21 +77,6 @@
 ) : CoreCryptoCentral {
     fun getCoreCrypto() = cc
 
-<<<<<<< HEAD
-<<<<<<< HEAD
-    override suspend fun mlsClient(clientId: CryptoQualifiedClientId): MLSClient {
-        cc.mlsInit(clientId.toString().encodeToByteArray(), Ciphersuites.DEFAULT.lower(), null)
-        return MLSClientImpl(cc)
-=======
-    override suspend fun mlsClient(
-        clientId: CryptoQualifiedClientId,
-        allowedCipherSuites: Ciphersuites,
-        defaultCipherSuite: UShort
-    ): MLSClient {
-        cc.mlsInit(clientId.toString().encodeToByteArray(), allowedCipherSuites, null)
-        return MLSClientImpl(cc, defaultCipherSuite)
->>>>>>> d726d685a9 (feat: set the correct external sender key when creating MLS conversation (#2735))
-=======
     override suspend fun mlsClient(
         clientId: CryptoQualifiedClientId,
         allowedCipherSuites: List<UShort>,
@@ -103,7 +88,6 @@
             nbKeyPackage = null
         )
         return MLSClientImpl(cc, defaultCipherSuite)
->>>>>>> 753914ee
     }
 
     override suspend fun mlsClient(
