--- conflicted
+++ resolved
@@ -17,7 +17,6 @@
  */
 package com.wire.kalium.cryptography
 
-import com.wire.crypto.Ciphersuites
 import com.wire.crypto.ClientId
 import com.wire.crypto.CoreCrypto
 import com.wire.crypto.CoreCryptoCallbacks
@@ -26,24 +25,6 @@
 import com.wire.kalium.cryptography.exceptions.CryptographyException
 import java.io.File
 
-<<<<<<< HEAD
-<<<<<<< HEAD
-actual suspend fun coreCryptoCentral(rootDir: String, databaseKey: String): CoreCryptoCentral {
-=======
-actual suspend fun coreCryptoCentral(
-    rootDir: String,
-    databaseKey: String,
-    allowedCipherSuites: Ciphersuites,
-    defaultCipherSuite: UShort?
-): CoreCryptoCentral {
->>>>>>> cc49c2d8
-    val path = "$rootDir/${CoreCryptoCentralImpl.KEYSTORE_NAME}"
-    File(rootDir).mkdirs()
-    val coreCrypto = coreCryptoDeferredInit(path, databaseKey, allowedCipherSuites, null)
-    coreCrypto.setCallbacks(Callbacks())
-<<<<<<< HEAD
-    return CoreCryptoCentralImpl(coreCrypto, rootDir)
-=======
 actual suspend fun coreCryptoCentral(
     rootDir: String,
     databaseKey: String
@@ -61,15 +42,6 @@
         cc = coreCrypto,
         rootDir = rootDir
     )
->>>>>>> f8c4a14166 (feat: fetch MLS config when not available locally [WPB-8592] 🍒 (#2744))
-=======
-    return CoreCryptoCentralImpl(
-        cc = coreCrypto,
-        rootDir = rootDir,
-        cipherSuite = allowedCipherSuites,
-        defaultCipherSuite = defaultCipherSuite
-    )
->>>>>>> cc49c2d8
 }
 
 private class Callbacks : CoreCryptoCallbacks {
@@ -99,15 +71,6 @@
     }
 }
 
-<<<<<<< HEAD
-<<<<<<< HEAD
-class CoreCryptoCentralImpl(private val cc: CoreCrypto, private val rootDir: String) : CoreCryptoCentral {
-    fun getCoreCrypto() = cc
-
-    override suspend fun mlsClient(clientId: CryptoQualifiedClientId): MLSClient {
-        cc.mlsInit(clientId.toString().encodeToByteArray(), Ciphersuites.DEFAULT.lower(), null)
-        return MLSClientImpl(cc)
-=======
 class CoreCryptoCentralImpl(
     private val cc: CoreCrypto,
     private val rootDir: String
@@ -125,21 +88,6 @@
             nbKeyPackage = null
         )
         return MLSClientImpl(cc, defaultCipherSuite)
->>>>>>> f8c4a14166 (feat: fetch MLS config when not available locally [WPB-8592] 🍒 (#2744))
-=======
-class CoreCryptoCentralImpl(
-    private val cc: CoreCrypto,
-    private val rootDir: String,
-    // TODO: remove one they are removed from the CC api
-    private val cipherSuite: Ciphersuites,
-    private val defaultCipherSuite: UShort?
-) : CoreCryptoCentral {
-    fun getCoreCrypto() = cc
-
-    override suspend fun mlsClient(clientId: CryptoQualifiedClientId): MLSClient {
-        cc.mlsInit(clientId.toString().encodeToByteArray(), cipherSuite, null)
-        return MLSClientImpl(cc, defaultCipherSuite!!)
->>>>>>> cc49c2d8
     }
 
     override suspend fun mlsClient(
@@ -153,15 +101,7 @@
             (enrollment as E2EIClientImpl).wireE2eIdentity,
             certificateChain, newMLSKeyPackageCount
         )
-<<<<<<< HEAD
-<<<<<<< HEAD
-        return MLSClientImpl(cc)
-=======
         return MLSClientImpl(cc, defaultCipherSuite)
->>>>>>> f8c4a14166 (feat: fetch MLS config when not available locally [WPB-8592] 🍒 (#2744))
-=======
-        return MLSClientImpl(cc, defaultCipherSuite!!)
->>>>>>> cc49c2d8
     }
 
     override suspend fun proteusClient(): ProteusClient {
@@ -183,15 +123,7 @@
                 handle,
                 teamId,
                 expiry.inWholeSeconds.toUInt(),
-<<<<<<< HEAD
-<<<<<<< HEAD
-                Ciphersuites.DEFAULT.lower().first()
-=======
                 defaultCipherSuite
->>>>>>> f8c4a14166 (feat: fetch MLS config when not available locally [WPB-8592] 🍒 (#2744))
-=======
-                defaultCipherSuite!!
->>>>>>> cc49c2d8
             )
 
         )
