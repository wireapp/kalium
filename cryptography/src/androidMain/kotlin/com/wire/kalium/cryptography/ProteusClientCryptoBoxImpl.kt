--- conflicted
+++ resolved
@@ -4,10 +4,6 @@
 import com.wire.cryptobox.CryptoBox
 import com.wire.cryptobox.CryptoException
 import com.wire.kalium.cryptography.exceptions.ProteusException
-<<<<<<< HEAD
-import kotlinx.coroutines.Dispatchers
-=======
->>>>>>> fd191a0d
 import kotlinx.coroutines.withContext
 import java.io.File
 import kotlin.coroutines.CoroutineContext
@@ -15,12 +11,8 @@
 @Suppress("TooManyFunctions")
 class ProteusClientCryptoBoxImpl constructor(
     rootDir: String,
-<<<<<<< HEAD
-    private val coroutineContext: CoroutineContext = Dispatchers.Default
-=======
     private val ioContext: CoroutineContext,
     private val defaultContext: CoroutineContext
->>>>>>> fd191a0d
 ) : ProteusClient {
 
     private val path: String
@@ -43,11 +35,7 @@
      * Create the crypto files if missing and call box.open
      * this must be called only one time
      */
-<<<<<<< HEAD
-    override suspend fun openOrCreate() = withContext(coroutineContext) {
-=======
     override suspend fun openOrCreate() {
->>>>>>> fd191a0d
         val directory = File(path)
         box = wrapException {
             directory.mkdirs()
@@ -59,11 +47,7 @@
      * open the crypto box if and only if the local files are already created
      * this must be called only one time
      */
-<<<<<<< HEAD
-    override suspend fun openOrError() = withContext(coroutineContext) {
-=======
     override suspend fun openOrError() = withContext(ioContext) {
->>>>>>> fd191a0d
         val directory = File(path)
         if (directory.exists()) {
             box = wrapException {
@@ -75,28 +59,14 @@
         }
     }
 
-<<<<<<< HEAD
-    override suspend fun getIdentity(): ByteArray = withContext(coroutineContext) {
-        wrapException { box.copyIdentity() }
-    }
-
-    override suspend fun getLocalFingerprint(): ByteArray = withContext(coroutineContext) {
-        wrapException { box.localFingerprint }
-    }
-
-    override suspend fun newPreKeys(from: Int, count: Int): ArrayList<PreKeyCrypto> = withContext(coroutineContext) {
-        wrapException { box.newPreKeys(from, count).map { toPreKey(it) } as ArrayList<PreKeyCrypto> }
-    }
-=======
     override fun getIdentity(): ByteArray = wrapException { box.copyIdentity() }
 
     override fun getLocalFingerprint(): ByteArray = wrapException { box.localFingerprint }
 
     override suspend fun newPreKeys(from: Int, count: Int): ArrayList<PreKeyCrypto> =
         wrapException { box.newPreKeys(from, count).map { toPreKey(it) } as ArrayList<PreKeyCrypto> }
->>>>>>> fd191a0d
 
-    override suspend fun newLastPreKey(): PreKeyCrypto {
+    override fun newLastPreKey(): PreKeyCrypto {
         return wrapException { toPreKey(box.newLastPreKey()) }
     }
 
@@ -104,29 +74,17 @@
     //  parse it content we can consider changing it to a simple check if the session file exists on the local storage or not
     //  or rename it to doesValidSessionExist
     override suspend fun doesSessionExist(sessionId: CryptoSessionId): Boolean =
-<<<<<<< HEAD
-        withContext(coroutineContext) {
-=======
         withContext(ioContext) {
->>>>>>> fd191a0d
             box.tryGetSession(sessionId.value)?.let { true } ?: false
         }
 
     override suspend fun createSession(preKeyCrypto: PreKeyCrypto, sessionId: CryptoSessionId) {
-<<<<<<< HEAD
-        withContext(coroutineContext) {
-=======
         withContext(ioContext) {
->>>>>>> fd191a0d
             wrapException { box.initSessionFromPreKey(sessionId.value, toPreKey(preKeyCrypto)) }
         }
     }
 
-<<<<<<< HEAD
-    override suspend fun decrypt(message: ByteArray, sessionId: CryptoSessionId): ByteArray = withContext(coroutineContext) {
-=======
     override suspend fun decrypt(message: ByteArray, sessionId: CryptoSessionId): ByteArray = withContext(defaultContext) {
->>>>>>> fd191a0d
         val session = box.tryGetSession(sessionId.value)
         wrapException {
             if (session != null) {
@@ -141,11 +99,7 @@
         }
     }
 
-<<<<<<< HEAD
-    override suspend fun encrypt(message: ByteArray, sessionId: CryptoSessionId): ByteArray = withContext(coroutineContext) {
-=======
     override suspend fun encrypt(message: ByteArray, sessionId: CryptoSessionId): ByteArray = withContext(defaultContext) {
->>>>>>> fd191a0d
         wrapException {
             val session = box.getSession(sessionId.value)
             val encryptedMessage = session.encrypt(message)
@@ -158,11 +112,7 @@
         message: ByteArray,
         preKeyCrypto: PreKeyCrypto,
         sessionId: CryptoSessionId
-<<<<<<< HEAD
-    ): ByteArray = withContext(coroutineContext) {
-=======
     ): ByteArray = withContext(defaultContext) {
->>>>>>> fd191a0d
         wrapException {
             val session = box.initSessionFromPreKey(sessionId.value, toPreKey(preKeyCrypto))
             val encryptedMessage = session.encrypt(message)
@@ -172,11 +122,7 @@
     }
 
     override suspend fun deleteSession(sessionId: CryptoSessionId) {
-<<<<<<< HEAD
-        withContext(coroutineContext) {
-=======
         withContext(defaultContext) {
->>>>>>> fd191a0d
             wrapException {
                 box.deleteSession(sessionId.value)
             }
@@ -184,15 +130,15 @@
     }
 
     @Suppress("TooGenericExceptionCaught")
-    private inline fun <T> wrapException(b: () -> T): T =
+    private fun <T> wrapException(b: () -> T): T {
         try {
-            b()
+            return b()
         } catch (e: CryptoException) {
             throw ProteusException(e.message, fromCryptoException(e))
         } catch (e: Exception) {
             throw ProteusException(e.message, ProteusException.Code.UNKNOWN_ERROR)
         }
-
+    }
 
         @Suppress("ComplexMethod")
         private fun fromCryptoException(e: CryptoException): ProteusException.Code {
