package com.wire.kalium.cryptography

import android.util.Base64
import com.wire.cryptobox.CryptoBox
import com.wire.cryptobox.CryptoException
import com.wire.kalium.cryptography.exceptions.ProteusException
<<<<<<< HEAD
=======
import kotlinx.coroutines.Dispatchers
>>>>>>> 3d6563d0
import kotlinx.coroutines.withContext
import java.io.File
import kotlin.coroutines.CoroutineContext

@Suppress("TooManyFunctions")
class ProteusClientCryptoBoxImpl constructor(
    rootDir: String,
<<<<<<< HEAD
    private val ioContext: CoroutineContext,
    private val defaultContext: CoroutineContext
=======
    private val coroutineContext: CoroutineContext = Dispatchers.Default
>>>>>>> 3d6563d0
) : ProteusClient {

    private val path: String
    private lateinit var box: CryptoBox

    init {
        path = rootDir
    }

    override fun clearLocalFiles(): Boolean {
        box.close()
        return File(path).deleteRecursively()
    }

    override fun needsMigration(): Boolean {
        return false
    }

<<<<<<< HEAD
    override suspend fun openOrCreate() {
        withContext(ioContext) {
            val directory = File(path)
            box = wrapException {
                directory.mkdirs()
                CryptoBox.open(path)
            }
        }
    }

    override suspend fun openOrError() {
        withContext(ioContext) {
            val directory = File(path)
            if (directory.exists()) {
                box = wrapException {
                    directory.mkdirs()
                    CryptoBox.open(path)
                }
            } else {
                throw ProteusException("Local files were not found", ProteusException.Code.LOCAL_FILES_NOT_FOUND)
            }
=======
    /**
     * Create the crypto files if missing and call box.open
     * this must be called only one time
     */
    override suspend fun openOrCreate() = withContext(coroutineContext) {
        val directory = File(path)
        box = wrapException {
            directory.mkdirs()
            CryptoBox.open(path)
        }
    }

    /**
     * open the crypto box if and only if the local files are already created
     * this must be called only one time
     */
    override suspend fun openOrError() = withContext(coroutineContext) {
        val directory = File(path)
        if (directory.exists()) {
            box = wrapException {
                directory.mkdirs()
                CryptoBox.open(path)
            }
        } else {
            throw ProteusException("Local files were not found in: ${directory.absolutePath}", ProteusException.Code.LOCAL_FILES_NOT_FOUND)
>>>>>>> 3d6563d0
        }
    }

    override suspend fun getIdentity(): ByteArray = withContext(coroutineContext) {
        wrapException { box.copyIdentity() }
    }

    override suspend fun getLocalFingerprint(): ByteArray = withContext(coroutineContext) {
        wrapException { box.localFingerprint }
    }

    override suspend fun newPreKeys(from: Int, count: Int): ArrayList<PreKeyCrypto> = withContext(coroutineContext) {
        wrapException { box.newPreKeys(from, count).map { toPreKey(it) } as ArrayList<PreKeyCrypto> }
    }

    override suspend fun newLastPreKey(): PreKeyCrypto {
        return wrapException { toPreKey(box.newLastPreKey()) }
    }

<<<<<<< HEAD
    override suspend fun doesSessionExist(sessionId: CryptoSessionId): Boolean = withContext(ioContext) {

        return@withContext try {
            box.getSession(sessionId.value)
            true
        } catch (e: CryptoException) {
            if (e.code == CryptoException.Code.SESSION_NOT_FOUND) {
                false
            } else {
                throw e
            }
=======
    // TODO: this function calls the native function session_load which does open the session file and
    //  parse it content we can consider changing it to a simple check if the session file exists on the local storage or not
    //  or rename it to doesValidSessionExist
    override suspend fun doesSessionExist(sessionId: CryptoSessionId): Boolean =
        withContext(coroutineContext) {
            box.tryGetSession(sessionId.value)?.let { true } ?: false
>>>>>>> 3d6563d0
        }

    override suspend fun createSession(preKeyCrypto: PreKeyCrypto, sessionId: CryptoSessionId) {
<<<<<<< HEAD
        withContext(ioContext) {
=======
        withContext(coroutineContext) {
>>>>>>> 3d6563d0
            wrapException { box.initSessionFromPreKey(sessionId.value, toPreKey(preKeyCrypto)) }
        }
    }

<<<<<<< HEAD
    override suspend fun decrypt(message: ByteArray, sessionId: CryptoSessionId): ByteArray = withContext(defaultContext) {
        val session = box.tryGetSession(sessionId.value)
        return@withContext wrapException {
=======
    override suspend fun decrypt(message: ByteArray, sessionId: CryptoSessionId): ByteArray = withContext(coroutineContext) {
        val session = box.tryGetSession(sessionId.value)
        wrapException {
>>>>>>> 3d6563d0
            if (session != null) {
                val decryptedMessage = session.decrypt(message)
                session.save()
                decryptedMessage
            } else {
                val result = box.initSessionFromMessage(sessionId.value, message)
                result.session.save()
                result.message
            }
        }
    }

<<<<<<< HEAD
    override suspend fun encrypt(message: ByteArray, sessionId: CryptoSessionId): ByteArray = withContext(defaultContext) {
        return@withContext wrapException {
=======
    override suspend fun encrypt(message: ByteArray, sessionId: CryptoSessionId): ByteArray = withContext(coroutineContext) {
        wrapException {
>>>>>>> 3d6563d0
            val session = box.getSession(sessionId.value)
            val encryptedMessage = session.encrypt(message)
            session.save()
            encryptedMessage
        }
    }

    override suspend fun encryptWithPreKey(
        message: ByteArray,
        preKeyCrypto: PreKeyCrypto,
        sessionId: CryptoSessionId
<<<<<<< HEAD
    ): ByteArray = withContext(defaultContext) {
        return@withContext wrapException {
=======
    ): ByteArray = withContext(coroutineContext) {
        wrapException {
>>>>>>> 3d6563d0
            val session = box.initSessionFromPreKey(sessionId.value, toPreKey(preKeyCrypto))
            val encryptedMessage = session.encrypt(message)
            session.save()
            encryptedMessage
        }
    }

    override suspend fun deleteSession(sessionId: CryptoSessionId) {
        withContext(coroutineContext) {
            wrapException {
                box.deleteSession(sessionId.value)
            }
        }
    }

    @Suppress("TooGenericExceptionCaught")
    private inline fun <T> wrapException(b: () -> T): T =
        try {
            b()
        } catch (e: CryptoException) {
            throw ProteusException(e.message, fromCryptoException(e))
        } catch (e: Exception) {
            throw ProteusException(e.message, ProteusException.Code.UNKNOWN_ERROR)
        }


    @Suppress("ComplexMethod")
    private fun fromCryptoException(e: CryptoException): ProteusException.Code {
        return when (e.code) {
            CryptoException.Code.SESSION_NOT_FOUND -> ProteusException.Code.SESSION_NOT_FOUND
            CryptoException.Code.REMOTE_IDENTITY_CHANGED -> ProteusException.Code.REMOTE_IDENTITY_CHANGED
            CryptoException.Code.INVALID_SIGNATURE -> ProteusException.Code.INVALID_SIGNATURE
            CryptoException.Code.INVALID_MESSAGE -> ProteusException.Code.INVALID_MESSAGE
            CryptoException.Code.DUPLICATE_MESSAGE -> ProteusException.Code.DUPLICATE_MESSAGE
            CryptoException.Code.TOO_DISTANT_FUTURE -> ProteusException.Code.TOO_DISTANT_FUTURE
            CryptoException.Code.OUTDATED_MESSAGE -> ProteusException.Code.OUTDATED_MESSAGE
            CryptoException.Code.DECODE_ERROR -> ProteusException.Code.DECODE_ERROR
            CryptoException.Code.STORAGE_ERROR -> ProteusException.Code.STORAGE_ERROR
            CryptoException.Code.IDENTITY_ERROR -> ProteusException.Code.IDENTITY_ERROR
            CryptoException.Code.PREKEY_NOT_FOUND -> ProteusException.Code.PREKEY_NOT_FOUND
            CryptoException.Code.PANIC -> ProteusException.Code.PANIC
            CryptoException.Code.INIT_ERROR -> ProteusException.Code.UNKNOWN_ERROR
            CryptoException.Code.DEGENERATED_KEY -> ProteusException.Code.UNKNOWN_ERROR
            CryptoException.Code.INVALID_STRING -> ProteusException.Code.UNKNOWN_ERROR
            CryptoException.Code.UNKNOWN_ERROR -> ProteusException.Code.UNKNOWN_ERROR
            else -> ProteusException.Code.UNKNOWN_ERROR
        }
    }

    companion object {
        private fun toPreKey(preKey: PreKeyCrypto): com.wire.cryptobox.PreKey =
            com.wire.cryptobox.PreKey(preKey.id, Base64.decode(preKey.encodedData, Base64.NO_WRAP))

        private fun toPreKey(preKey: com.wire.cryptobox.PreKey): PreKeyCrypto =
            PreKeyCrypto(preKey.id, Base64.encodeToString(preKey.data, Base64.NO_WRAP))
    }

}<|MERGE_RESOLUTION|>--- conflicted
+++ resolved
@@ -4,23 +4,14 @@
 import com.wire.cryptobox.CryptoBox
 import com.wire.cryptobox.CryptoException
 import com.wire.kalium.cryptography.exceptions.ProteusException
-<<<<<<< HEAD
-=======
-import kotlinx.coroutines.Dispatchers
->>>>>>> 3d6563d0
 import kotlinx.coroutines.withContext
 import java.io.File
-import kotlin.coroutines.CoroutineContext
 
 @Suppress("TooManyFunctions")
 class ProteusClientCryptoBoxImpl constructor(
     rootDir: String,
-<<<<<<< HEAD
     private val ioContext: CoroutineContext,
     private val defaultContext: CoroutineContext
-=======
-    private val coroutineContext: CoroutineContext = Dispatchers.Default
->>>>>>> 3d6563d0
 ) : ProteusClient {
 
     private val path: String
@@ -39,34 +30,11 @@
         return false
     }
 
-<<<<<<< HEAD
-    override suspend fun openOrCreate() {
-        withContext(ioContext) {
-            val directory = File(path)
-            box = wrapException {
-                directory.mkdirs()
-                CryptoBox.open(path)
-            }
-        }
-    }
-
-    override suspend fun openOrError() {
-        withContext(ioContext) {
-            val directory = File(path)
-            if (directory.exists()) {
-                box = wrapException {
-                    directory.mkdirs()
-                    CryptoBox.open(path)
-                }
-            } else {
-                throw ProteusException("Local files were not found", ProteusException.Code.LOCAL_FILES_NOT_FOUND)
-            }
-=======
     /**
      * Create the crypto files if missing and call box.open
      * this must be called only one time
      */
-    override suspend fun openOrCreate() = withContext(coroutineContext) {
+    override suspend fun openOrCreate() = withContext(ioContext) {
         val directory = File(path)
         box = wrapException {
             directory.mkdirs()
@@ -78,7 +46,7 @@
      * open the crypto box if and only if the local files are already created
      * this must be called only one time
      */
-    override suspend fun openOrError() = withContext(coroutineContext) {
+    override suspend fun openOrError() = withContext(ioContext) {
         val directory = File(path)
         if (directory.exists()) {
             box = wrapException {
@@ -87,7 +55,6 @@
             }
         } else {
             throw ProteusException("Local files were not found in: ${directory.absolutePath}", ProteusException.Code.LOCAL_FILES_NOT_FOUND)
->>>>>>> 3d6563d0
         }
     }
 
@@ -107,47 +74,23 @@
         return wrapException { toPreKey(box.newLastPreKey()) }
     }
 
-<<<<<<< HEAD
-    override suspend fun doesSessionExist(sessionId: CryptoSessionId): Boolean = withContext(ioContext) {
-
-        return@withContext try {
-            box.getSession(sessionId.value)
-            true
-        } catch (e: CryptoException) {
-            if (e.code == CryptoException.Code.SESSION_NOT_FOUND) {
-                false
-            } else {
-                throw e
-            }
-=======
     // TODO: this function calls the native function session_load which does open the session file and
     //  parse it content we can consider changing it to a simple check if the session file exists on the local storage or not
     //  or rename it to doesValidSessionExist
     override suspend fun doesSessionExist(sessionId: CryptoSessionId): Boolean =
-        withContext(coroutineContext) {
+        withContext(ioContext) {
             box.tryGetSession(sessionId.value)?.let { true } ?: false
->>>>>>> 3d6563d0
         }
 
     override suspend fun createSession(preKeyCrypto: PreKeyCrypto, sessionId: CryptoSessionId) {
-<<<<<<< HEAD
         withContext(ioContext) {
-=======
-        withContext(coroutineContext) {
->>>>>>> 3d6563d0
             wrapException { box.initSessionFromPreKey(sessionId.value, toPreKey(preKeyCrypto)) }
         }
     }
 
-<<<<<<< HEAD
     override suspend fun decrypt(message: ByteArray, sessionId: CryptoSessionId): ByteArray = withContext(defaultContext) {
         val session = box.tryGetSession(sessionId.value)
-        return@withContext wrapException {
-=======
-    override suspend fun decrypt(message: ByteArray, sessionId: CryptoSessionId): ByteArray = withContext(coroutineContext) {
-        val session = box.tryGetSession(sessionId.value)
         wrapException {
->>>>>>> 3d6563d0
             if (session != null) {
                 val decryptedMessage = session.decrypt(message)
                 session.save()
@@ -160,13 +103,8 @@
         }
     }
 
-<<<<<<< HEAD
     override suspend fun encrypt(message: ByteArray, sessionId: CryptoSessionId): ByteArray = withContext(defaultContext) {
-        return@withContext wrapException {
-=======
-    override suspend fun encrypt(message: ByteArray, sessionId: CryptoSessionId): ByteArray = withContext(coroutineContext) {
         wrapException {
->>>>>>> 3d6563d0
             val session = box.getSession(sessionId.value)
             val encryptedMessage = session.encrypt(message)
             session.save()
@@ -178,13 +116,8 @@
         message: ByteArray,
         preKeyCrypto: PreKeyCrypto,
         sessionId: CryptoSessionId
-<<<<<<< HEAD
     ): ByteArray = withContext(defaultContext) {
-        return@withContext wrapException {
-=======
-    ): ByteArray = withContext(coroutineContext) {
         wrapException {
->>>>>>> 3d6563d0
             val session = box.initSessionFromPreKey(sessionId.value, toPreKey(preKeyCrypto))
             val encryptedMessage = session.encrypt(message)
             session.save()
