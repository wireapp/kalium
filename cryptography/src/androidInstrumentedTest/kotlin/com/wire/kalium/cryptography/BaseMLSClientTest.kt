--- conflicted
+++ resolved
@@ -22,14 +22,6 @@
 
 actual open class BaseMLSClientTest {
 
-<<<<<<< HEAD
-<<<<<<< HEAD
-    actual suspend fun createMLSClient(clientId: CryptoQualifiedClientId): MLSClient {
-        return createCoreCrypto(clientId).mlsClient(clientId)
-    }
-
-    actual suspend fun createCoreCrypto(clientId: CryptoQualifiedClientId): CoreCryptoCentral {
-=======
     actual suspend fun createMLSClient(
         clientId: CryptoQualifiedClientId,
         allowedCipherSuites: List<UShort>,
@@ -39,27 +31,13 @@
     }
 
     actual suspend fun createCoreCrypto(
-        clientId: CryptoQualifiedClientId
-    ): CoreCryptoCentral {
->>>>>>> d8ec03ef73 (feat: fetch MLS config when not available locally (#2740))
-=======
-    actual suspend fun createMLSClient(
-        clientId: CryptoQualifiedClientId,
-        allowedCipherSuites: List<UShort>,
-        defaultCipherSuite: UShort
-    ): MLSClient {
-        return createCoreCrypto(clientId, allowedCipherSuites, defaultCipherSuite).mlsClient(clientId)
-    }
-
-    actual suspend fun createCoreCrypto(
         clientId: CryptoQualifiedClientId,
         allowedCipherSuites: List<UShort>,
         defaultCipherSuite: UShort
     ): CoreCryptoCentral {
->>>>>>> 614244ee
         val root = Files.createTempDirectory("mls").toFile()
         val keyStore = root.resolve("keystore-$clientId")
-        return coreCryptoCentral(keyStore.absolutePath, "test", allowedCipherSuites, defaultCipherSuite)
+        return coreCryptoCentral(keyStore.absolutePath, "test")
     }
 
 }