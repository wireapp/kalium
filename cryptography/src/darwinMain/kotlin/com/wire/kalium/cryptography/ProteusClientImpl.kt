/*
 * Wire
 * Copyright (C) 2023 Wire Swiss GmbH
 *
 * This program is free software: you can redistribute it and/or modify
 * it under the terms of the GNU General Public License as published by
 * the Free Software Foundation, either version 3 of the License, or
 * (at your option) any later version.
 *
 * This program is distributed in the hope that it will be useful,
 * but WITHOUT ANY WARRANTY; without even the implied warranty of
 * MERCHANTABILITY or FITNESS FOR A PARTICULAR PURPOSE. See the
 * GNU General Public License for more details.
 *
 * You should have received a copy of the GNU General Public License
 * along with this program. If not, see http://www.gnu.org/licenses/.
 */

package com.wire.kalium.cryptography

import kotlin.coroutines.CoroutineContext

@Suppress("TooManyFunctions")
actual class ProteusClientImpl actual constructor(
    private val rootDir: String,
    databaseKey: ProteusDBSecret?,
<<<<<<< HEAD
    ioContext: CoroutineContext,
    defaultContext: CoroutineContext
=======
    defaultContext: CoroutineContext,
    ioContext: CoroutineContext
>>>>>>> d4bcbb52
) : ProteusClient {
    private var client: ProteusClient = databaseKey?.let {
        ProteusClientCoreCryptoImpl(rootDir, it)
    } ?: throw IllegalArgumentException("Unencrypted proteus storage not supported")

    override fun clearLocalFiles(): Boolean {
        return client.clearLocalFiles()
    }

    override fun needsMigration(): Boolean {
        return client.needsMigration()
    }

    override suspend fun openOrCreate() {
        client.openOrCreate()
    }

    override suspend fun openOrError() {
        client.openOrError()
    }

    override fun getIdentity(): ByteArray {
        return client.getIdentity()
    }

    override fun getLocalFingerprint(): ByteArray {
        return client.getLocalFingerprint()
    }

    override suspend fun newPreKeys(from: Int, count: Int): List<PreKeyCrypto> {
        return client.newPreKeys(from, count)
    }

    override suspend fun newLastPreKey(): PreKeyCrypto {
        return client.newLastPreKey()
    }

    override suspend fun doesSessionExist(sessionId: CryptoSessionId): Boolean {
        return client.doesSessionExist(sessionId)
    }

    override suspend fun createSession(preKeyCrypto: PreKeyCrypto, sessionId: CryptoSessionId) {
        return client.createSession(preKeyCrypto, sessionId)
    }

    override suspend fun decrypt(message: ByteArray, sessionId: CryptoSessionId): ByteArray {
        return client.decrypt(message, sessionId)
    }

    override suspend fun encrypt(message: ByteArray, sessionId: CryptoSessionId): ByteArray {
        return client.encrypt(message, sessionId)
    }

    override suspend fun encryptBatched(message: ByteArray, sessionIds: List<CryptoSessionId>): Map<CryptoSessionId, ByteArray> {
        return client.encryptBatched(message, sessionIds)
    }

    override suspend fun encryptWithPreKey(message: ByteArray, preKeyCrypto: PreKeyCrypto, sessionId: CryptoSessionId): ByteArray {
        return client.encryptWithPreKey(message, preKeyCrypto, sessionId)
    }

    override suspend fun deleteSession(sessionId: CryptoSessionId) {
        client.deleteSession(sessionId)
    }
}<|MERGE_RESOLUTION|>--- conflicted
+++ resolved
@@ -24,13 +24,8 @@
 actual class ProteusClientImpl actual constructor(
     private val rootDir: String,
     databaseKey: ProteusDBSecret?,
-<<<<<<< HEAD
-    ioContext: CoroutineContext,
-    defaultContext: CoroutineContext
-=======
     defaultContext: CoroutineContext,
     ioContext: CoroutineContext
->>>>>>> d4bcbb52
 ) : ProteusClient {
     private var client: ProteusClient = databaseKey?.let {
         ProteusClientCoreCryptoImpl(rootDir, it)
