--- conflicted
+++ resolved
@@ -35,11 +35,7 @@
     }
 
     private suspend fun createE2EIClient(user: SampleUser): E2EIClient {
-<<<<<<< HEAD
-        return createMLSClient(user.qualifiedClientId, listOf(1.toUShort()), 1.toUShort()).e2eiNewActivationEnrollment(
-=======
         return createMLSClient(user.qualifiedClientId, ALLOWED_CIPHER_SUITES, DEFAULT_CIPHER_SUITE).e2eiNewActivationEnrollment(
->>>>>>> 42db0701
             user.name, user.handle, user.teamId,90.days
         )
     }
@@ -116,11 +112,7 @@
 
     @Test
     fun givenClient_whenCallingCheckOrderRequest_ReturnNonEmptyResult() = runTest {
-<<<<<<< HEAD
-        val coreCryptoCentral = createCoreCrypto(ALICE1.qualifiedClientId, listOf(1.toUShort()), 1.toUShort())
-=======
         val coreCryptoCentral = createCoreCrypto(ALICE1.qualifiedClientId,  ALLOWED_CIPHER_SUITES, DEFAULT_CIPHER_SUITE)
->>>>>>> 42db0701
         val e2eiClient = createE2EIClient(ALICE1)
         e2eiClient.directoryResponse(ACME_DIRECTORY_API_RESPONSE)
         e2eiClient.setAccountResponse(NEW_ACCOUNT_API_RESPONSE)
@@ -138,11 +130,7 @@
 
     @Test
     fun givenClient_whenCallingFinalizeRequest_ReturnNonEmptyResult() = runTest {
-<<<<<<< HEAD
-        val coreCryptoCentral = createCoreCrypto(ALICE1.qualifiedClientId, listOf(1.toUShort()), 1.toUShort())
-=======
         val coreCryptoCentral = createCoreCrypto(ALICE1.qualifiedClientId,  ALLOWED_CIPHER_SUITES, DEFAULT_CIPHER_SUITE)
->>>>>>> 42db0701
         val e2eiClient = createE2EIClient(ALICE1)
         e2eiClient.directoryResponse(ACME_DIRECTORY_API_RESPONSE)
         e2eiClient.setAccountResponse(NEW_ACCOUNT_API_RESPONSE)
@@ -161,11 +149,7 @@
 
     @Test
     fun givenClient_whenCallingCertificateRequest_ReturnNonEmptyResult() = runTest {
-<<<<<<< HEAD
-        val coreCryptoCentral = createCoreCrypto(ALICE1.qualifiedClientId, listOf(1.toUShort()), 1.toUShort())
-=======
         val coreCryptoCentral = createCoreCrypto(ALICE1.qualifiedClientId,  ALLOWED_CIPHER_SUITES, DEFAULT_CIPHER_SUITE)
->>>>>>> 42db0701
         val e2eiClient = createE2EIClient(ALICE1)
         e2eiClient.directoryResponse(ACME_DIRECTORY_API_RESPONSE)
         e2eiClient.setAccountResponse(NEW_ACCOUNT_API_RESPONSE)
