/*
 * Wire
 * Copyright (C) 2024 Wire Swiss GmbH
 *
 * This program is free software: you can redistribute it and/or modify
 * it under the terms of the GNU General Public License as published by
 * the Free Software Foundation, either version 3 of the License, or
 * (at your option) any later version.
 *
 * This program is distributed in the hope that it will be useful,
 * but WITHOUT ANY WARRANTY; without even the implied warranty of
 * MERCHANTABILITY or FITNESS FOR A PARTICULAR PURPOSE. See the
 * GNU General Public License for more details.
 *
 * You should have received a copy of the GNU General Public License
 * along with this program. If not, see http://www.gnu.org/licenses/.
 */

package com.wire.kalium.cryptography

import kotlinx.coroutines.test.runTest
import kotlin.test.Test
import kotlin.test.assertEquals
import kotlin.test.assertNull
import kotlin.test.assertTrue

@IgnoreJS
@IgnoreIOS
class MLSClientTest : BaseMLSClientTest() {

    data class SampleUser(val id: CryptoQualifiedID, val clientId: CryptoClientId, val name: String) {
        val qualifiedClientId: CryptoQualifiedClientId = CryptoQualifiedClientId(clientId.value, id)
    }

    private suspend fun createClient(user: SampleUser): MLSClient {
<<<<<<< HEAD
        return createMLSClient(user.qualifiedClientId, listOf(1.toUShort()), 1.toUShort())
=======
        return createMLSClient(user.qualifiedClientId, ALLOWED_CIPHER_SUITES, DEFAULT_CIPHER_SUITES)
>>>>>>> 42db0701
    }

    @Test
    fun givenClient_whenCallingGetPublicKey_ReturnNonEmptyResult() = runTest {
        val mlsClient = createClient(ALICE1)
        assertTrue(mlsClient.getPublicKey().first.isNotEmpty())
    }

    @Test
    fun givenClient_whenCallingGenerateKeyPackages_ReturnListOfExpectedSize() = runTest {
        val mlsClient = createClient(ALICE1)
        assertTrue(mlsClient.generateKeyPackages(10).isNotEmpty())
    }

    @Test
    fun givenNewConversation_whenCallingConversationEpoch_ReturnZeroEpoch() = runTest {
        val mlsClient = createClient(ALICE1)
        mlsClient.createConversation(MLS_CONVERSATION_ID)
        assertEquals(0UL, mlsClient.conversationEpoch(MLS_CONVERSATION_ID))
    }

    // TODO figure out why this test crashes on iosX64
    @IgnoreIOS
    @Test
    fun givenTwoClients_whenCallingUpdateKeyingMaterial_weCanProcessTheCommitMessage() = runTest {
        val aliceClient = createClient(ALICE1)
        val bobClient = createClient(BOB1)

        val aliceKeyPackage = aliceClient.generateKeyPackages(1).first()
        val clientKeyPackageList = listOf(aliceKeyPackage)
        bobClient.createConversation(MLS_CONVERSATION_ID)
        val welcome = bobClient.addMember(MLS_CONVERSATION_ID, clientKeyPackageList)?.welcome!!
        bobClient.commitAccepted(MLS_CONVERSATION_ID)
        val welcomeBundle = aliceClient.processWelcomeMessage(welcome)

        val commit = bobClient.updateKeyingMaterial(MLS_CONVERSATION_ID).commit
        val result = aliceClient.decryptMessage(welcomeBundle.groupId, commit)

        assertNull(result.first().message)
    }

    @Test
    fun givenTwoClients_whenCallingCreateConversation_weCanProcessTheWelcomeMessage() = runTest {
        val aliceClient = createClient(ALICE1)
        val bobClient = createClient(BOB1)

        val aliceKeyPackage = aliceClient.generateKeyPackages(1).first()
        val clientKeyPackageList = listOf(aliceKeyPackage)
        bobClient.createConversation(MLS_CONVERSATION_ID)
        val welcome = bobClient.addMember(MLS_CONVERSATION_ID, clientKeyPackageList)!!.welcome!!
        val welcomeBundle = aliceClient.processWelcomeMessage(welcome)

        assertEquals(MLS_CONVERSATION_ID, welcomeBundle.groupId)
    }

    @Test
    fun givenTwoClients_whenCallingJoinConversation_weCanProcessTheAddProposalMessage() = runTest {
        val alice1Client = createClient(ALICE1)
        val alice2Client = createClient(ALICE2)
        val bobClient = createClient(BOB1)

        val alice1KeyPackage = alice1Client.generateKeyPackages(1).first()
        val clientKeyPackageList = listOf(alice1KeyPackage)

        bobClient.createConversation(MLS_CONVERSATION_ID)
        bobClient.addMember(MLS_CONVERSATION_ID, clientKeyPackageList)
        bobClient.commitAccepted(MLS_CONVERSATION_ID)
        val proposal = alice2Client.joinConversation(MLS_CONVERSATION_ID, 1UL)
        bobClient.decryptMessage(MLS_CONVERSATION_ID, proposal)
        val welcome = bobClient.commitPendingProposals(MLS_CONVERSATION_ID)?.welcome
        bobClient.commitAccepted(MLS_CONVERSATION_ID)
        val welcomeBundle = alice2Client.processWelcomeMessage(welcome!!)

        assertEquals(MLS_CONVERSATION_ID, welcomeBundle.groupId)
    }

    @Test
    fun givenTwoClients_whenCallingEncryptMessage_weCanDecryptTheMessage() = runTest {
        val aliceClient = createClient(ALICE1)
        val bobClient = createClient(BOB1)

        val clientKeyPackageList = listOf(aliceClient.generateKeyPackages(1).first())

        bobClient.createConversation(MLS_CONVERSATION_ID)
        val welcome = bobClient.addMember(MLS_CONVERSATION_ID, clientKeyPackageList)?.welcome!!
        bobClient.commitAccepted(MLS_CONVERSATION_ID)
        val welcomeBundle = aliceClient.processWelcomeMessage(welcome)

        val applicationMessage = aliceClient.encryptMessage(welcomeBundle.groupId, PLAIN_TEXT.encodeToByteArray())
        val plainMessage = bobClient.decryptMessage(welcomeBundle.groupId, applicationMessage).first().message

        assertEquals(PLAIN_TEXT, plainMessage?.decodeToString())
    }

    @Test
    fun givenTwoClients_whenCallingAddMember_weCanProcessTheWelcomeMessage() = runTest {
        val aliceClient = createClient(ALICE1)
        val bobClient = createClient(BOB1)

        val clientKeyPackageList = listOf(aliceClient.generateKeyPackages(1).first())

        bobClient.createConversation(MLS_CONVERSATION_ID)
        val welcome = bobClient.addMember(MLS_CONVERSATION_ID, clientKeyPackageList)?.welcome!!
        bobClient.commitAccepted((MLS_CONVERSATION_ID))
        val welcomeBundle = aliceClient.processWelcomeMessage(welcome)

        assertEquals(MLS_CONVERSATION_ID, welcomeBundle.groupId)
    }

    @Test
    fun givenThreeClients_whenCallingAddMember_weCanProcessTheHandshakeMessage() = runTest {
        val aliceClient = createClient(ALICE1)
        val bobClient = createClient(BOB1)
        val carolClient = createClient(CAROL1)

        bobClient.createConversation(MLS_CONVERSATION_ID)
        val welcome = bobClient.addMember(
            MLS_CONVERSATION_ID,
            listOf(aliceClient.generateKeyPackages(1).first())
        )?.welcome!!
        bobClient.commitAccepted(MLS_CONVERSATION_ID)

        aliceClient.processWelcomeMessage(welcome)

        val commit = bobClient.addMember(
            MLS_CONVERSATION_ID,
            listOf( carolClient.generateKeyPackages(1).first())
        )?.commit!!

        assertNull(aliceClient.decryptMessage(MLS_CONVERSATION_ID, commit).first().message)
    }

    @Test
    fun givenThreeClients_whenCallingRemoveMember_weCanProcessTheHandshakeMessage() = runTest {
        val aliceClient = createClient(ALICE1)
        val bobClient = createClient(BOB1)
        val carolClient = createClient(CAROL1)

        val clientKeyPackageList = listOf(
            aliceClient.generateKeyPackages(1).first(),
            carolClient.generateKeyPackages(1).first()
        )
        bobClient.createConversation(MLS_CONVERSATION_ID)
        val welcome = bobClient.addMember(MLS_CONVERSATION_ID, clientKeyPackageList)?.welcome!!
        bobClient.commitAccepted(MLS_CONVERSATION_ID)
        val welcomeBundle = aliceClient.processWelcomeMessage(welcome)

        val clientRemovalList = listOf(CAROL1.qualifiedClientId)
        val commit = bobClient.removeMember(welcomeBundle.groupId, clientRemovalList).commit

        assertNull(aliceClient.decryptMessage(welcomeBundle.groupId, commit).first().message)
    }

    companion object {
        val ALLOWED_CIPHER_SUITES = listOf(1.toUShort())
        val DEFAULT_CIPHER_SUITES = 1.toUShort()
        const val MLS_CONVERSATION_ID = "JfflcPtUivbg+1U3Iyrzsh5D2ui/OGS5Rvf52ipH5KY="
        const val PLAIN_TEXT = "Hello World"
        val ALICE1 = SampleUser(
            CryptoQualifiedID("837655f7-b448-465a-b4b2-93f0919b38f0", "wire.com"),
            CryptoClientId("fb4b58152e20"),
            "Alice"
        )
        val ALICE2 = ALICE1.copy(clientId = CryptoClientId("fb4b58152e21"))
        val BOB1 = SampleUser(
            CryptoQualifiedID("6980b74d-f358-4b1b-b7ad-557a77501e40", "wire.com"),
            CryptoClientId("ab4c8153e19"),
            "Bob"
        )
        val CAROL1 = SampleUser(
            CryptoQualifiedID("2380b74d-f321-4c11-b7dd-552a74502e30", "wire.com"),
            CryptoClientId("244c2153e18"),
            "Carol"
        )
    }

}<|MERGE_RESOLUTION|>--- conflicted
+++ resolved
@@ -33,11 +33,7 @@
     }
 
     private suspend fun createClient(user: SampleUser): MLSClient {
-<<<<<<< HEAD
-        return createMLSClient(user.qualifiedClientId, listOf(1.toUShort()), 1.toUShort())
-=======
         return createMLSClient(user.qualifiedClientId, ALLOWED_CIPHER_SUITES, DEFAULT_CIPHER_SUITES)
->>>>>>> 42db0701
     }
 
     @Test
@@ -213,5 +209,4 @@
             "Carol"
         )
     }
-
 }