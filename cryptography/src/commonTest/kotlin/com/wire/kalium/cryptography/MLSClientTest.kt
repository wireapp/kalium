/*
 * Wire
 * Copyright (C) 2024 Wire Swiss GmbH
 *
 * This program is free software: you can redistribute it and/or modify
 * it under the terms of the GNU General Public License as published by
 * the Free Software Foundation, either version 3 of the License, or
 * (at your option) any later version.
 *
 * This program is distributed in the hope that it will be useful,
 * but WITHOUT ANY WARRANTY; without even the implied warranty of
 * MERCHANTABILITY or FITNESS FOR A PARTICULAR PURPOSE. See the
 * GNU General Public License for more details.
 *
 * You should have received a copy of the GNU General Public License
 * along with this program. If not, see http://www.gnu.org/licenses/.
 */

package com.wire.kalium.cryptography

import kotlinx.coroutines.test.runTest
import kotlin.test.Test
import kotlin.test.assertEquals
import kotlin.test.assertNull
import kotlin.test.assertTrue

@IgnoreJS
@IgnoreIOS
class MLSClientTest : BaseMLSClientTest() {

    data class SampleUser(val id: CryptoQualifiedID, val clientId: CryptoClientId, val name: String) {
        val qualifiedClientId: CryptoQualifiedClientId = CryptoQualifiedClientId(clientId.value, id)
    }

    private suspend fun createClient(user: SampleUser): MLSClient {
<<<<<<< HEAD
        return createMLSClient(user.qualifiedClientId)
=======
        return createMLSClient(user.qualifiedClientId, allowedCipherSuites = ALLOWED_CIPHER_SUITES, DEFAULT_CIPHER_SUITES)
>>>>>>> c6a9c302
    }

    @Test
    fun givemMlsClient_whenCallingGetDefaultCipherSuite_ReturnExpectedValue() = runTest {
        val mlsClient = createClient(ALICE1)
        assertEquals(DEFAULT_CIPHER_SUITES, mlsClient.getDefaultCipherSuite())
    }

    @Test
    fun givenClient_whenCallingGetPublicKey_ReturnNonEmptyResult() = runTest {
        val mlsClient = createClient(ALICE1)
        assertTrue(mlsClient.getPublicKey().isNotEmpty())
    }

    @Test
    fun givenClient_whenCallingGenerateKeyPackages_ReturnListOfExpectedSize() = runTest {
        val mlsClient = createClient(ALICE1)
        assertTrue(mlsClient.generateKeyPackages(10).isNotEmpty())
    }

    @Test
    fun givenNewConversation_whenCallingConversationEpoch_ReturnZeroEpoch() = runTest {
        val mlsClient = createClient(ALICE1)
        mlsClient.createConversation(MLS_CONVERSATION_ID, externalSenderKey)
        assertEquals(0UL, mlsClient.conversationEpoch(MLS_CONVERSATION_ID))
    }

    // TODO figure out why this test crashes on iosX64
    @IgnoreIOS
    @Test
    fun givenTwoClients_whenCallingUpdateKeyingMaterial_weCanProcessTheCommitMessage() = runTest {
        val aliceClient = createClient(ALICE1)
        val bobClient = createClient(BOB1)

        val aliceKeyPackage = aliceClient.generateKeyPackages(1).first()
        val clientKeyPackageList = listOf(aliceKeyPackage)
        bobClient.createConversation(MLS_CONVERSATION_ID, externalSenderKey)
        val welcome = bobClient.addMember(MLS_CONVERSATION_ID, clientKeyPackageList)?.welcome!!
        bobClient.commitAccepted(MLS_CONVERSATION_ID)
        val welcomeBundle = aliceClient.processWelcomeMessage(welcome)

        val commit = bobClient.updateKeyingMaterial(MLS_CONVERSATION_ID).commit
        val result = aliceClient.decryptMessage(welcomeBundle.groupId, commit)

        assertNull(result.first().message)
    }

    @Test
    fun givenTwoClients_whenCallingCreateConversation_weCanProcessTheWelcomeMessage() = runTest {
        val aliceClient = createClient(ALICE1)
        val bobClient = createClient(BOB1)

        val aliceKeyPackage = aliceClient.generateKeyPackages(1).first()
        val clientKeyPackageList = listOf(aliceKeyPackage)
        bobClient.createConversation(MLS_CONVERSATION_ID, externalSenderKey)
        val welcome = bobClient.addMember(MLS_CONVERSATION_ID, clientKeyPackageList)!!.welcome!!
        val welcomeBundle = aliceClient.processWelcomeMessage(welcome)

        assertEquals(MLS_CONVERSATION_ID, welcomeBundle.groupId)
    }

    @Test
    fun givenTwoClients_whenCallingJoinConversation_weCanProcessTheAddProposalMessage() = runTest {
        val alice1Client = createClient(ALICE1)
        val alice2Client = createClient(ALICE2)
        val bobClient = createClient(BOB1)

        val alice1KeyPackage = alice1Client.generateKeyPackages(1).first()
        val clientKeyPackageList = listOf(alice1KeyPackage)

        bobClient.createConversation(MLS_CONVERSATION_ID, externalSenderKey)
        bobClient.addMember(MLS_CONVERSATION_ID, clientKeyPackageList)
        bobClient.commitAccepted(MLS_CONVERSATION_ID)
        val proposal = alice2Client.joinConversation(MLS_CONVERSATION_ID, 1UL)
        bobClient.decryptMessage(MLS_CONVERSATION_ID, proposal)
        val welcome = bobClient.commitPendingProposals(MLS_CONVERSATION_ID)?.welcome
        bobClient.commitAccepted(MLS_CONVERSATION_ID)
        val welcomeBundle = alice2Client.processWelcomeMessage(welcome!!)

        assertEquals(MLS_CONVERSATION_ID, welcomeBundle.groupId)
    }

    @Test
    fun givenTwoClients_whenCallingEncryptMessage_weCanDecryptTheMessage() = runTest {
        val aliceClient = createClient(ALICE1)
        val bobClient = createClient(BOB1)

        val clientKeyPackageList = listOf(aliceClient.generateKeyPackages(1).first())

        bobClient.createConversation(MLS_CONVERSATION_ID, externalSenderKey)
        val welcome = bobClient.addMember(MLS_CONVERSATION_ID, clientKeyPackageList)?.welcome!!
        bobClient.commitAccepted(MLS_CONVERSATION_ID)
        val welcomeBundle = aliceClient.processWelcomeMessage(welcome)

        val applicationMessage = aliceClient.encryptMessage(welcomeBundle.groupId, PLAIN_TEXT.encodeToByteArray())
        val plainMessage = bobClient.decryptMessage(welcomeBundle.groupId, applicationMessage).first().message

        assertEquals(PLAIN_TEXT, plainMessage?.decodeToString())
    }

    @Test
    fun givenTwoClients_whenCallingAddMember_weCanProcessTheWelcomeMessage() = runTest {
        val aliceClient = createClient(ALICE1)
        val bobClient = createClient(BOB1)

        val clientKeyPackageList = listOf(aliceClient.generateKeyPackages(1).first())

        bobClient.createConversation(MLS_CONVERSATION_ID, externalSenderKey)
        val welcome = bobClient.addMember(MLS_CONVERSATION_ID, clientKeyPackageList)?.welcome!!
        bobClient.commitAccepted((MLS_CONVERSATION_ID))
        val welcomeBundle = aliceClient.processWelcomeMessage(welcome)

        assertEquals(MLS_CONVERSATION_ID, welcomeBundle.groupId)
    }

    @Test
    fun givenThreeClients_whenCallingAddMember_weCanProcessTheHandshakeMessage() = runTest {
        val aliceClient = createClient(ALICE1)
        val bobClient = createClient(BOB1)
        val carolClient = createClient(CAROL1)

        bobClient.createConversation(MLS_CONVERSATION_ID, externalSenderKey)
        val welcome = bobClient.addMember(
            MLS_CONVERSATION_ID,
            listOf(aliceClient.generateKeyPackages(1).first())
        )?.welcome!!
        bobClient.commitAccepted(MLS_CONVERSATION_ID)

        aliceClient.processWelcomeMessage(welcome)

        val commit = bobClient.addMember(
            MLS_CONVERSATION_ID,
            listOf(carolClient.generateKeyPackages(1).first())
        )?.commit!!

        assertNull(aliceClient.decryptMessage(MLS_CONVERSATION_ID, commit).first().message)
    }

    @Test
    fun givenThreeClients_whenCallingRemoveMember_weCanProcessTheHandshakeMessage() = runTest {
        val aliceClient = createClient(ALICE1)
        val bobClient = createClient(BOB1)
        val carolClient = createClient(CAROL1)

        val clientKeyPackageList = listOf(
            aliceClient.generateKeyPackages(1).first(),
            carolClient.generateKeyPackages(1).first()
        )
        bobClient.createConversation(MLS_CONVERSATION_ID, externalSenderKey)
        val welcome = bobClient.addMember(MLS_CONVERSATION_ID, clientKeyPackageList)?.welcome!!
        bobClient.commitAccepted(MLS_CONVERSATION_ID)
        val welcomeBundle = aliceClient.processWelcomeMessage(welcome)

        val clientRemovalList = listOf(CAROL1.qualifiedClientId)
        val commit = bobClient.removeMember(welcomeBundle.groupId, clientRemovalList).commit

        assertNull(aliceClient.decryptMessage(welcomeBundle.groupId, commit).first().message)
    }

    companion object {
        val externalSenderKey = ByteArray(32)
        val DEFAULT_CIPHER_SUITES = 1.toUShort()
        val ALLOWED_CIPHER_SUITES = listOf(1.toUShort())
        const val MLS_CONVERSATION_ID = "JfflcPtUivbg+1U3Iyrzsh5D2ui/OGS5Rvf52ipH5KY="
        const val PLAIN_TEXT = "Hello World"
        val ALICE1 = SampleUser(
            CryptoQualifiedID("837655f7-b448-465a-b4b2-93f0919b38f0", "wire.com"),
            CryptoClientId("fb4b58152e20"),
            "Alice"
        )
        val ALICE2 = ALICE1.copy(clientId = CryptoClientId("fb4b58152e21"))
        val BOB1 = SampleUser(
            CryptoQualifiedID("6980b74d-f358-4b1b-b7ad-557a77501e40", "wire.com"),
            CryptoClientId("ab4c8153e19"),
            "Bob"
        )
        val CAROL1 = SampleUser(
            CryptoQualifiedID("2380b74d-f321-4c11-b7dd-552a74502e30", "wire.com"),
            CryptoClientId("244c2153e18"),
            "Carol"
        )
    }
}<|MERGE_RESOLUTION|>--- conflicted
+++ resolved
@@ -33,15 +33,11 @@
     }
 
     private suspend fun createClient(user: SampleUser): MLSClient {
-<<<<<<< HEAD
         return createMLSClient(user.qualifiedClientId)
-=======
-        return createMLSClient(user.qualifiedClientId, allowedCipherSuites = ALLOWED_CIPHER_SUITES, DEFAULT_CIPHER_SUITES)
->>>>>>> c6a9c302
-    }
-
-    @Test
-    fun givemMlsClient_whenCallingGetDefaultCipherSuite_ReturnExpectedValue() = runTest {
+    }
+
+    @Test
+    fun givenMlsClient_whenCallingGetDefaultCipherSuite_ReturnExpectedValue() = runTest {
         val mlsClient = createClient(ALICE1)
         assertEquals(DEFAULT_CIPHER_SUITES, mlsClient.getDefaultCipherSuite())
     }
