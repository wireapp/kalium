/*
 * Wire
 * Copyright (C) 2023 Wire Swiss GmbH
 *
 * This program is free software: you can redistribute it and/or modify
 * it under the terms of the GNU General Public License as published by
 * the Free Software Foundation, either version 3 of the License, or
 * (at your option) any later version.
 *
 * This program is distributed in the hope that it will be useful,
 * but WITHOUT ANY WARRANTY; without even the implied warranty of
 * MERCHANTABILITY or FITNESS FOR A PARTICULAR PURPOSE. See the
 * GNU General Public License for more details.
 *
 * You should have received a copy of the GNU General Public License
 * along with this program. If not, see http://www.gnu.org/licenses/.
 */

package com.wire.kalium.cryptography

import com.wire.kalium.cryptography.exceptions.ProteusException
import com.wire.kalium.cryptography.externals.Cryptobox
import com.wire.kalium.cryptography.externals.IdentityKey
import com.wire.kalium.cryptography.externals.MemoryEngine
import com.wire.kalium.cryptography.externals.PreKeyBundle
import io.ktor.util.InternalAPI
import io.ktor.util.decodeBase64Bytes
import io.ktor.util.encodeBase64
import kotlinx.coroutines.await
import org.khronos.webgl.ArrayBuffer
import org.khronos.webgl.Int8Array
import org.khronos.webgl.Uint8Array
import kotlin.coroutines.CoroutineContext

@Suppress("TooManyFunctions")
actual class ProteusClientImpl actual constructor(
    rootDir: String,
    databaseKey: ProteusDBSecret?,
<<<<<<< HEAD
    ioContext: CoroutineContext,
    defaultContext: CoroutineContext
=======
    defaultContext: CoroutineContext,
    ioContext: CoroutineContext
>>>>>>> d4bcbb52
) : ProteusClient {

    private lateinit var box: Cryptobox

    override fun clearLocalFiles(): Boolean {
        TODO("Not yet implemented")
    }

    override fun needsMigration(): Boolean {
        return false
    }

    override suspend fun openOrCreate() {
        val engine = MemoryEngine()
        engine.init("in-memory").await()

        box = Cryptobox(engine)
        box.create().await()
    }

    override suspend fun openOrError() {
        openOrCreate() // JS cryptobox is in-memory only
    }

    override fun getIdentity(): ByteArray {
        val encodedIdentity = box.getIdentity().serialise()
        return Int8Array(encodedIdentity).unsafeCast<ByteArray>()
    }

    override fun getLocalFingerprint(): ByteArray {
        return box.identity.public_key.fingerprint().encodeToByteArray()
    }

    override suspend fun newPreKeys(
        from: Int,
        count: Int
    ): ArrayList<PreKeyCrypto> {
        val preKeys = box.new_prekeys(from, count).await()
        return preKeys.map { toPreKey(box.getIdentity().public_key, it) } as ArrayList<PreKeyCrypto>
    }

    override suspend fun newLastPreKey(): PreKeyCrypto {
        val preKey = box.lastResortPreKey
        if (preKey != null) {
            return toPreKey(box.getIdentity().public_key, preKey)
        } else {
            throw ProteusException("Local identity doesn't exist", ProteusException.Code.UNKNOWN_ERROR)
        }
    }

    override suspend fun doesSessionExist(sessionId: CryptoSessionId): Boolean = try {
        box.session_load(sessionId.value).await()
        true
        // TODO check the internals of cryptobox.js to see what happens if the session doesn't exist
    } catch (e: Exception) {
        false
    }

    @OptIn(InternalAPI::class)
    override suspend fun createSession(
        preKeyCrypto: PreKeyCrypto,
        sessionId: CryptoSessionId
    ) {
        val preKeyBundle = preKeyCrypto.encodedData.decodeBase64Bytes()
        box.session_from_prekey(sessionId.value, preKeyBundle.toArrayBuffer()).await()
    }

    override suspend fun decrypt(
        message: ByteArray,
        sessionId: CryptoSessionId
    ): ByteArray {
        val decryptedMessage = box.decrypt(sessionId.value, message.toArrayBuffer()).await()
        return Int8Array(decryptedMessage.buffer).unsafeCast<ByteArray>()
    }

    override suspend fun encrypt(
        message: ByteArray,
        sessionId: CryptoSessionId
    ): ByteArray {
        val encryptedMessage = box.encrypt(sessionId.value, payload = message.toUint8Array())
        return Int8Array(encryptedMessage.await()).unsafeCast<ByteArray>()
    }

    override suspend fun encryptBatched(message: ByteArray, sessionIds: List<CryptoSessionId>): Map<CryptoSessionId, ByteArray> {
        TODO("Not yet implemented")
    }

    override suspend fun deleteSession(sessionId: CryptoSessionId) {
        box.session_delete(sessionId.value)
    }

    @OptIn(InternalAPI::class)
    override suspend fun encryptWithPreKey(
        message: ByteArray,
        preKeyCrypto: PreKeyCrypto,
        sessionId: CryptoSessionId
    ): ByteArray {
        val preKeyBundle = preKeyCrypto.encodedData.decodeBase64Bytes()
        val encryptedMessage = box.encrypt(sessionId.value, payload = message.toUint8Array(), preKeyBundle = preKeyBundle.toArrayBuffer())
        return Int8Array(encryptedMessage.await()).unsafeCast<ByteArray>()
    }

    fun ByteArray.toUint8Array(): Uint8Array {
        val int8Array = this.unsafeCast<Int8Array>()
        return Uint8Array(int8Array.buffer)
    }

    fun ByteArray.toArrayBuffer(): ArrayBuffer {
        val int8Array = this.unsafeCast<Int8Array>()
        return int8Array.buffer
    }

    companion object {
        @OptIn(InternalAPI::class)
        private fun toPreKey(localIdentityKey: IdentityKey, preKey: com.wire.kalium.cryptography.externals.PreKey): PreKeyCrypto {
            val preKeyBundle = PreKeyBundle(localIdentityKey, preKey)
            val encodedData = Uint8Array(preKeyBundle.serialise()).unsafeCast<ByteArray>().encodeBase64()
            return PreKeyCrypto(preKey.key_id.toInt(), encodedData)
        }
    }
}<|MERGE_RESOLUTION|>--- conflicted
+++ resolved
@@ -36,13 +36,8 @@
 actual class ProteusClientImpl actual constructor(
     rootDir: String,
     databaseKey: ProteusDBSecret?,
-<<<<<<< HEAD
-    ioContext: CoroutineContext,
-    defaultContext: CoroutineContext
-=======
     defaultContext: CoroutineContext,
     ioContext: CoroutineContext
->>>>>>> d4bcbb52
 ) : ProteusClient {
 
     private lateinit var box: Cryptobox
