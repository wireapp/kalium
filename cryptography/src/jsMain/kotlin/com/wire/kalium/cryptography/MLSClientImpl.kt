/*
 * Wire
 * Copyright (C) 2024 Wire Swiss GmbH
 *
 * This program is free software: you can redistribute it and/or modify
 * it under the terms of the GNU General Public License as published by
 * the Free Software Foundation, either version 3 of the License, or
 * (at your option) any later version.
 *
 * This program is distributed in the hope that it will be useful,
 * but WITHOUT ANY WARRANTY; without even the implied warranty of
 * MERCHANTABILITY or FITNESS FOR A PARTICULAR PURPOSE. See the
 * GNU General Public License for more details.
 *
 * You should have received a copy of the GNU General Public License
 * along with this program. If not, see http://www.gnu.org/licenses/.
 */

package com.wire.kalium.cryptography

@Suppress("TooManyFunctions")
class MLSClientImpl : MLSClient {
    override suspend fun close() {
        TODO("Not yet implemented")
    }

    override suspend fun getPublicKey(): ByteArray {
        TODO("Not yet implemented")
    }

    override suspend fun generateKeyPackages(amount: Int): List<ByteArray> {
        TODO("Not yet implemented")
    }

    override suspend fun validKeyPackageCount(): ULong {
        TODO("Not yet implemented")
    }

    override suspend fun updateKeyingMaterial(groupId: MLSGroupId): CommitBundle {
        TODO("Not yet implemented")
    }

    override suspend fun joinConversation(groupId: MLSGroupId, epoch: ULong): HandshakeMessage {
        TODO("Not yet implemented")
    }

    override suspend fun joinByExternalCommit(publicGroupState: ByteArray): CommitBundle {
        TODO("Not yet implemented")
    }

    override suspend fun mergePendingGroupFromExternalCommit(groupId: MLSGroupId) {
        TODO("Not yet implemented")
    }

    override suspend fun clearPendingGroupExternalCommit(groupId: MLSGroupId) {
        TODO("Not yet implemented")
    }

    override suspend fun conversationExists(groupId: MLSGroupId): Boolean {
        TODO("Not yet implemented")
    }

    override suspend fun conversationEpoch(groupId: MLSGroupId): ULong {
        TODO("Not yet implemented")
    }

    override suspend fun createConversation(groupId: MLSGroupId, externalSenders: List<Ed22519Key>) {
        TODO("Not yet implemented")
    }

    override suspend fun wipeConversation(groupId: MLSGroupId) {
        TODO("Not yet implemented")
    }

    override suspend fun processWelcomeMessage(message: WelcomeMessage): MLSGroupId {
        TODO("Not yet implemented")
    }

    override suspend fun commitAccepted(groupId: MLSGroupId) {
        TODO("Not yet implemented")
    }

    override suspend fun commitPendingProposals(groupId: MLSGroupId): CommitBundle? {
        TODO("Not yet implemented")
    }

    override suspend fun clearPendingCommit(groupId: MLSGroupId) {
        TODO("Not yet implemented")
    }

    override suspend fun encryptMessage(groupId: MLSGroupId, message: PlainMessage): ApplicationMessage {
        TODO("Not yet implemented")
    }

    override suspend fun decryptMessage(groupId: MLSGroupId, message: ApplicationMessage): List<DecryptedMessageBundle> {
        TODO("Not yet implemented")
    }

    override suspend fun members(groupId: MLSGroupId): List<CryptoQualifiedClientId> {
        TODO("Not yet implemented")
    }

    override suspend fun addMember(groupId: MLSGroupId, membersKeyPackages: List<MLSKeyPackage>): CommitBundle? {
        TODO("Not yet implemented")
    }

    override suspend fun removeMember(groupId: MLSGroupId, members: List<CryptoQualifiedClientId>): CommitBundle {
        TODO("Not yet implemented")
    }

    override suspend fun deriveSecret(groupId: MLSGroupId, keyLength: UInt): ByteArray {
        TODO("Not yet implemented")
    }

    override suspend fun newAcmeEnrollment(
        clientId: CryptoQualifiedClientId,
        displayName: String,
        handle: String,
        teamId: String?
    ): E2EIClient {
        TODO("Not yet implemented")
    }

    override suspend fun e2eiNewActivationEnrollment(
        displayName: String,
        handle: String,
        teamId: String?
    ): E2EIClient {
        TODO("Not yet implemented")
    }

    override suspend fun e2eiNewRotateEnrollment(
        displayName: String?,
        handle: String?,
        teamId: String?
    ): E2EIClient {
        TODO("Not yet implemented")
    }

    override suspend fun e2eiMlsInitOnly(enrollment: E2EIClient, certificateChain: CertificateChain) {
        TODO("Not yet implemented")
    }

    override suspend fun isE2EIEnabled(): Boolean {
        TODO("Not yet implemented")
    }

    override suspend fun getMLSCredentials(): CredentialType {
        TODO("Not yet implemented")
    }

    override suspend fun e2eiRotateAll(
        enrollment: E2EIClient,
        certificateChain: CertificateChain,
        newMLSKeyPackageCount: UInt
    ): RotateBundle {
        TODO("Not yet implemented")
    }

    override suspend fun isGroupVerified(groupId: MLSGroupId): E2EIConversationState {
        TODO("Not supported on js")
    }

    override suspend fun getDeviceIdentities(groupId: MLSGroupId, clients: List<CryptoQualifiedClientId>): List<WireIdentity> {
        TODO("Not yet implemented")
    }

    override suspend fun getUserIdentities(groupId: MLSGroupId, users: List<CryptoQualifiedID>): Map<String, List<WireIdentity>> {
        TODO("Not yet implemented")
    }

<<<<<<< HEAD
    override suspend fun registerExternalCertificates(data: ByteArray) = RegisterCRLResult()
=======
    override suspend fun registerTrustAnchors(pem: CertificateChain) {
        TODO("Not yet implemented")
    }

    override suspend fun registerCrl(url: String, crl: JsonRawData): CrlRegistration {
        TODO("Not yet implemented")
    }

    override suspend fun registerIntermediateCa(pem: CertificateChain) {
        TODO("Not yet implemented")
    }
>>>>>>> fe322c91
}<|MERGE_RESOLUTION|>--- conflicted
+++ resolved
@@ -169,9 +169,6 @@
         TODO("Not yet implemented")
     }
 
-<<<<<<< HEAD
-    override suspend fun registerExternalCertificates(data: ByteArray) = RegisterCRLResult()
-=======
     override suspend fun registerTrustAnchors(pem: CertificateChain) {
         TODO("Not yet implemented")
     }
@@ -183,5 +180,4 @@
     override suspend fun registerIntermediateCa(pem: CertificateChain) {
         TODO("Not yet implemented")
     }
->>>>>>> fe322c91
 }