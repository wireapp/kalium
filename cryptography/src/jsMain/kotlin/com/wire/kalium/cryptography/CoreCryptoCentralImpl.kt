/*
 * Wire
 * Copyright (C) 2024 Wire Swiss GmbH
 *
 * This program is free software: you can redistribute it and/or modify
 * it under the terms of the GNU General Public License as published by
 * the Free Software Foundation, either version 3 of the License, or
 * (at your option) any later version.
 *
 * This program is distributed in the hope that it will be useful,
 * but WITHOUT ANY WARRANTY; without even the implied warranty of
 * MERCHANTABILITY or FITNESS FOR A PARTICULAR PURPOSE. See the
 * GNU General Public License for more details.
 *
 * You should have received a copy of the GNU General Public License
 * along with this program. If not, see http://www.gnu.org/licenses/.
 */
package com.wire.kalium.cryptography

<<<<<<< HEAD
<<<<<<< HEAD
actual suspend fun coreCryptoCentral(rootDir: String, databaseKey: String): CoreCryptoCentral = TODO("Not yet implemented")
=======
actual suspend fun coreCryptoCentral(
    rootDir: String,
    databaseKey: String
): CoreCryptoCentral = TODO("Not yet implemented")
>>>>>>> f8c4a14166 (feat: fetch MLS config when not available locally [WPB-8592] 🍒 (#2744))
=======
actual suspend fun coreCryptoCentral(
    rootDir: String,
    databaseKey: String,
    allowedCipherSuites: List<UShort>,
    defaultCipherSuite: UShort?
): CoreCryptoCentral = TODO("Not yet implemented")
>>>>>>> cc49c2d8
<|MERGE_RESOLUTION|>--- conflicted
+++ resolved
@@ -17,20 +17,7 @@
  */
 package com.wire.kalium.cryptography
 
-<<<<<<< HEAD
-<<<<<<< HEAD
-actual suspend fun coreCryptoCentral(rootDir: String, databaseKey: String): CoreCryptoCentral = TODO("Not yet implemented")
-=======
 actual suspend fun coreCryptoCentral(
     rootDir: String,
     databaseKey: String
-): CoreCryptoCentral = TODO("Not yet implemented")
->>>>>>> f8c4a14166 (feat: fetch MLS config when not available locally [WPB-8592] 🍒 (#2744))
-=======
-actual suspend fun coreCryptoCentral(
-    rootDir: String,
-    databaseKey: String,
-    allowedCipherSuites: List<UShort>,
-    defaultCipherSuite: UShort?
-): CoreCryptoCentral = TODO("Not yet implemented")
->>>>>>> cc49c2d8
+): CoreCryptoCentral = TODO("Not yet implemented")