--- conflicted
+++ resolved
@@ -17,20 +17,7 @@
  */
 package com.wire.kalium.cryptography
 
-<<<<<<< HEAD
-<<<<<<< HEAD
-actual suspend fun coreCryptoCentral(rootDir: String, databaseKey: String): CoreCryptoCentral = TODO("Not yet implemented")
-=======
 actual suspend fun coreCryptoCentral(
     rootDir: String,
     databaseKey: String
-): CoreCryptoCentral = TODO("Not yet implemented")
->>>>>>> d8ec03ef73 (feat: fetch MLS config when not available locally (#2740))
-=======
-actual suspend fun coreCryptoCentral(
-    rootDir: String,
-    databaseKey: String,
-    allowedCipherSuites: List<UShort>,
-    defaultCipherSuite: UShort?
-): CoreCryptoCentral = TODO("Not yet implemented")
->>>>>>> 614244ee
+): CoreCryptoCentral = TODO("Not yet implemented")