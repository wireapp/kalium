/*
 * Wire
 * Copyright (C) 2024 Wire Swiss GmbH
 *
 * This program is free software: you can redistribute it and/or modify
 * it under the terms of the GNU General Public License as published by
 * the Free Software Foundation, either version 3 of the License, or
 * (at your option) any later version.
 *
 * This program is distributed in the hope that it will be useful,
 * but WITHOUT ANY WARRANTY; without even the implied warranty of
 * MERCHANTABILITY or FITNESS FOR A PARTICULAR PURPOSE. See the
 * GNU General Public License for more details.
 *
 * You should have received a copy of the GNU General Public License
 * along with this program. If not, see http://www.gnu.org/licenses/.
 */

package com.wire.kalium.cryptography

import platform.Foundation.NSFileManager
import platform.Foundation.NSTemporaryDirectory
import platform.Foundation.NSURL
import platform.Foundation.URLByAppendingPathComponent

actual open class BaseMLSClientTest actual constructor() {
    actual suspend fun createMLSClient(
        clientId: CryptoQualifiedClientId,
<<<<<<< HEAD
        cipherSuite: List<UShort>,
        defaultCipherSuite: UShort
    ): MLSClient {
        return createCoreCrypto(clientId, cipherSuite, defaultCipherSuite).mlsClient(clientId)
=======
        allowedCipherSuites: List<UShort>,
        defaultCipherSuite: UShort
    ): MLSClient {
        return createCoreCrypto(clientId, allowedCipherSuites, defaultCipherSuite).mlsClient(clientId)
>>>>>>> 42db0701
    }

    actual suspend fun createCoreCrypto(
        clientId: CryptoQualifiedClientId,
<<<<<<< HEAD
        cipherSuite: List<UShort>,
=======
        allowedCipherSuites: List<UShort>,
>>>>>>> 42db0701
        defaultCipherSuite: UShort
    ): CoreCryptoCentral {
        val rootDir = NSURL.fileURLWithPath(NSTemporaryDirectory() + "/mls", isDirectory = true)
        NSFileManager.defaultManager.createDirectoryAtURL(rootDir, true, null, null)
        val keyStore = rootDir.URLByAppendingPathComponent("keystore-$clientId")!!
<<<<<<< HEAD
        return coreCryptoCentral(keyStore.path!!, "test", cipherSuite, defaultCipherSuite)
=======
        return coreCryptoCentral(keyStore.path!!, "test", allowedCipherSuites, defaultCipherSuite)
>>>>>>> 42db0701
    }
}<|MERGE_RESOLUTION|>--- conflicted
+++ resolved
@@ -26,35 +26,20 @@
 actual open class BaseMLSClientTest actual constructor() {
     actual suspend fun createMLSClient(
         clientId: CryptoQualifiedClientId,
-<<<<<<< HEAD
-        cipherSuite: List<UShort>,
-        defaultCipherSuite: UShort
-    ): MLSClient {
-        return createCoreCrypto(clientId, cipherSuite, defaultCipherSuite).mlsClient(clientId)
-=======
         allowedCipherSuites: List<UShort>,
         defaultCipherSuite: UShort
     ): MLSClient {
         return createCoreCrypto(clientId, allowedCipherSuites, defaultCipherSuite).mlsClient(clientId)
->>>>>>> 42db0701
     }
 
     actual suspend fun createCoreCrypto(
         clientId: CryptoQualifiedClientId,
-<<<<<<< HEAD
-        cipherSuite: List<UShort>,
-=======
         allowedCipherSuites: List<UShort>,
->>>>>>> 42db0701
         defaultCipherSuite: UShort
     ): CoreCryptoCentral {
         val rootDir = NSURL.fileURLWithPath(NSTemporaryDirectory() + "/mls", isDirectory = true)
         NSFileManager.defaultManager.createDirectoryAtURL(rootDir, true, null, null)
         val keyStore = rootDir.URLByAppendingPathComponent("keystore-$clientId")!!
-<<<<<<< HEAD
-        return coreCryptoCentral(keyStore.path!!, "test", cipherSuite, defaultCipherSuite)
-=======
         return coreCryptoCentral(keyStore.path!!, "test", allowedCipherSuites, defaultCipherSuite)
->>>>>>> 42db0701
     }
 }