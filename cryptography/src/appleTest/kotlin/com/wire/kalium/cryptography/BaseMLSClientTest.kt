/*
 * Wire
 * Copyright (C) 2024 Wire Swiss GmbH
 *
 * This program is free software: you can redistribute it and/or modify
 * it under the terms of the GNU General Public License as published by
 * the Free Software Foundation, either version 3 of the License, or
 * (at your option) any later version.
 *
 * This program is distributed in the hope that it will be useful,
 * but WITHOUT ANY WARRANTY; without even the implied warranty of
 * MERCHANTABILITY or FITNESS FOR A PARTICULAR PURPOSE. See the
 * GNU General Public License for more details.
 *
 * You should have received a copy of the GNU General Public License
 * along with this program. If not, see http://www.gnu.org/licenses/.
 */

package com.wire.kalium.cryptography

import platform.Foundation.NSFileManager
import platform.Foundation.NSTemporaryDirectory
import platform.Foundation.NSURL
import platform.Foundation.URLByAppendingPathComponent

actual open class BaseMLSClientTest actual constructor() {
<<<<<<< HEAD
<<<<<<< HEAD
    actual suspend fun createMLSClient(clientId: CryptoQualifiedClientId): MLSClient {
        return createCoreCrypto(clientId).mlsClient(clientId)
    }

    actual suspend fun createCoreCrypto(clientId: CryptoQualifiedClientId): CoreCryptoCentral {
=======
    actual suspend fun createMLSClient(
        clientId: CryptoQualifiedClientId,
        allowedCipherSuites: List<UShort>,
        defaultCipherSuite: UShort
    ): MLSClient {
        return createCoreCrypto(clientId).mlsClient(clientId, allowedCipherSuites, defaultCipherSuite)
    }

    actual suspend fun createCoreCrypto(
        clientId: CryptoQualifiedClientId
    ): CoreCryptoCentral {
>>>>>>> d8ec03ef73 (feat: fetch MLS config when not available locally (#2740))
=======
    actual suspend fun createMLSClient(
        clientId: CryptoQualifiedClientId,
        allowedCipherSuites: List<UShort>,
        defaultCipherSuite: UShort
    ): MLSClient {
        return createCoreCrypto(clientId, allowedCipherSuites, defaultCipherSuite).mlsClient(clientId)
    }

    actual suspend fun createCoreCrypto(
        clientId: CryptoQualifiedClientId,
        allowedCipherSuites: List<UShort>,
        defaultCipherSuite: UShort
    ): CoreCryptoCentral {
>>>>>>> 614244ee
        val rootDir = NSURL.fileURLWithPath(NSTemporaryDirectory() + "/mls", isDirectory = true)
        NSFileManager.defaultManager.createDirectoryAtURL(rootDir, true, null, null)
        val keyStore = rootDir.URLByAppendingPathComponent("keystore-$clientId")!!
        return coreCryptoCentral(keyStore.path!!, "test", allowedCipherSuites, defaultCipherSuite)
    }
}<|MERGE_RESOLUTION|>--- conflicted
+++ resolved
@@ -24,14 +24,6 @@
 import platform.Foundation.URLByAppendingPathComponent
 
 actual open class BaseMLSClientTest actual constructor() {
-<<<<<<< HEAD
-<<<<<<< HEAD
-    actual suspend fun createMLSClient(clientId: CryptoQualifiedClientId): MLSClient {
-        return createCoreCrypto(clientId).mlsClient(clientId)
-    }
-
-    actual suspend fun createCoreCrypto(clientId: CryptoQualifiedClientId): CoreCryptoCentral {
-=======
     actual suspend fun createMLSClient(
         clientId: CryptoQualifiedClientId,
         allowedCipherSuites: List<UShort>,
@@ -43,25 +35,9 @@
     actual suspend fun createCoreCrypto(
         clientId: CryptoQualifiedClientId
     ): CoreCryptoCentral {
->>>>>>> d8ec03ef73 (feat: fetch MLS config when not available locally (#2740))
-=======
-    actual suspend fun createMLSClient(
-        clientId: CryptoQualifiedClientId,
-        allowedCipherSuites: List<UShort>,
-        defaultCipherSuite: UShort
-    ): MLSClient {
-        return createCoreCrypto(clientId, allowedCipherSuites, defaultCipherSuite).mlsClient(clientId)
-    }
-
-    actual suspend fun createCoreCrypto(
-        clientId: CryptoQualifiedClientId,
-        allowedCipherSuites: List<UShort>,
-        defaultCipherSuite: UShort
-    ): CoreCryptoCentral {
->>>>>>> 614244ee
         val rootDir = NSURL.fileURLWithPath(NSTemporaryDirectory() + "/mls", isDirectory = true)
         NSFileManager.defaultManager.createDirectoryAtURL(rootDir, true, null, null)
         val keyStore = rootDir.URLByAppendingPathComponent("keystore-$clientId")!!
-        return coreCryptoCentral(keyStore.path!!, "test", allowedCipherSuites, defaultCipherSuite)
+        return coreCryptoCentral(keyStore.path!!, "test")
     }
 }