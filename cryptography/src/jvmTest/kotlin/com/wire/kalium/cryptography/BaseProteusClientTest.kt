/*
 * Wire
 * Copyright (C) 2024 Wire Swiss GmbH
 *
 * This program is free software: you can redistribute it and/or modify
 * it under the terms of the GNU General Public License as published by
 * the Free Software Foundation, either version 3 of the License, or
 * (at your option) any later version.
 *
 * This program is distributed in the hope that it will be useful,
 * but WITHOUT ANY WARRANTY; without even the implied warranty of
 * MERCHANTABILITY or FITNESS FOR A PARTICULAR PURPOSE. See the
 * GNU General Public License for more details.
 *
 * You should have received a copy of the GNU General Public License
 * along with this program. If not, see http://www.gnu.org/licenses/.
 */

package com.wire.kalium.cryptography

import kotlinx.coroutines.test.TestCoroutineScheduler
import java.nio.file.Files

actual open class BaseProteusClientTest {

    private val testCoroutineScheduler = TestCoroutineScheduler()

    actual fun createProteusStoreRef(userId: CryptoUserID): ProteusStoreRef {
        val root = Files.createTempDirectory("proteus").toFile()
        val keyStore = root.resolve("keystore-${userId.value}")
        return ProteusStoreRef(keyStore.absolutePath)
    }

    actual suspend fun createProteusClient(
        proteusStore: ProteusStoreRef,
        databaseKey: ProteusDBSecret?
    ): ProteusClient {
        return databaseKey?.let {
<<<<<<< HEAD
            coreCryptoCentral(proteusStore.value, it.value).proteusClient()
<<<<<<< HEAD
=======
            coreCryptoCentral(proteusStore.value, it.value, emptyList(), null).proteusClient()
>>>>>>> 614244ee
        } ?: cryptoboxProteusClient(proteusStore.value, testCoroutineScheduler,testCoroutineScheduler)
=======
        } ?: cryptoboxProteusClient(proteusStore.value, testCoroutineScheduler, testCoroutineScheduler)
>>>>>>> d8ec03ef73 (feat: fetch MLS config when not available locally (#2740))
    }
}<|MERGE_RESOLUTION|>--- conflicted
+++ resolved
@@ -36,15 +36,7 @@
         databaseKey: ProteusDBSecret?
     ): ProteusClient {
         return databaseKey?.let {
-<<<<<<< HEAD
             coreCryptoCentral(proteusStore.value, it.value).proteusClient()
-<<<<<<< HEAD
-=======
-            coreCryptoCentral(proteusStore.value, it.value, emptyList(), null).proteusClient()
->>>>>>> 614244ee
-        } ?: cryptoboxProteusClient(proteusStore.value, testCoroutineScheduler,testCoroutineScheduler)
-=======
         } ?: cryptoboxProteusClient(proteusStore.value, testCoroutineScheduler, testCoroutineScheduler)
->>>>>>> d8ec03ef73 (feat: fetch MLS config when not available locally (#2740))
     }
 }