/*
 * Wire
 * Copyright (C) 2024 Wire Swiss GmbH
 *
 * This program is free software: you can redistribute it and/or modify
 * it under the terms of the GNU General Public License as published by
 * the Free Software Foundation, either version 3 of the License, or
 * (at your option) any later version.
 *
 * This program is distributed in the hope that it will be useful,
 * but WITHOUT ANY WARRANTY; without even the implied warranty of
 * MERCHANTABILITY or FITNESS FOR A PARTICULAR PURPOSE. See the
 * GNU General Public License for more details.
 *
 * You should have received a copy of the GNU General Public License
 * along with this program. If not, see http://www.gnu.org/licenses/.
 */

package com.wire.kalium.cryptography

import kotlinx.coroutines.test.TestCoroutineScheduler
import java.nio.file.Files

actual open class BaseProteusClientTest {

    private val testCoroutineScheduler = TestCoroutineScheduler()

    actual fun createProteusStoreRef(userId: CryptoUserID): ProteusStoreRef {
        val root = Files.createTempDirectory("proteus").toFile()
        val keyStore = root.resolve("keystore-${userId.value}")
        return ProteusStoreRef(keyStore.absolutePath)
    }

    actual suspend fun createProteusClient(
        proteusStore: ProteusStoreRef,
        databaseKey: ProteusDBSecret?
    ): ProteusClient {
        return databaseKey?.let {
            coreCryptoCentral(proteusStore.value, it.value).proteusClient()
<<<<<<< HEAD
        } ?: cryptoboxProteusClient(proteusStore.value, testCoroutineScheduler,testCoroutineScheduler)
=======
        } ?: cryptoboxProteusClient(proteusStore.value, testCoroutineScheduler, testCoroutineScheduler)
>>>>>>> c6feb00d
    }
}<|MERGE_RESOLUTION|>--- conflicted
+++ resolved
@@ -37,10 +37,6 @@
     ): ProteusClient {
         return databaseKey?.let {
             coreCryptoCentral(proteusStore.value, it.value).proteusClient()
-<<<<<<< HEAD
-        } ?: cryptoboxProteusClient(proteusStore.value, testCoroutineScheduler,testCoroutineScheduler)
-=======
         } ?: cryptoboxProteusClient(proteusStore.value, testCoroutineScheduler, testCoroutineScheduler)
->>>>>>> c6feb00d
     }
 }