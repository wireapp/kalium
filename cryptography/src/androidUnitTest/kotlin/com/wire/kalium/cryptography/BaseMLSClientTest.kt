--- conflicted
+++ resolved
@@ -23,34 +23,19 @@
 actual open class BaseMLSClientTest {
     actual suspend fun createMLSClient(
         clientId: CryptoQualifiedClientId,
-<<<<<<< HEAD
-        cipherSuite: List<UShort>,
-        defaultCipherSuite: UShort
-    ): MLSClient {
-        return createCoreCrypto(clientId, cipherSuite, defaultCipherSuite).mlsClient(clientId)
-=======
         allowedCipherSuites: List<UShort>,
         defaultCipherSuite: UShort
     ): MLSClient {
         return createCoreCrypto(clientId, allowedCipherSuites, defaultCipherSuite).mlsClient(clientId)
->>>>>>> 42db0701
     }
 
     actual suspend fun createCoreCrypto(
         clientId: CryptoQualifiedClientId,
-<<<<<<< HEAD
-        cipherSuite: List<UShort>,
-=======
         allowedCipherSuites: List<UShort>,
->>>>>>> 42db0701
         defaultCipherSuite: UShort
     ): CoreCryptoCentral {
         val root = Files.createTempDirectory("mls").toFile()
         val keyStore = root.resolve("keystore-$clientId")
-<<<<<<< HEAD
-        return coreCryptoCentral(keyStore.absolutePath, "test", cipherSuite, defaultCipherSuite)
-=======
         return coreCryptoCentral(keyStore.absolutePath, "test", allowedCipherSuites, defaultCipherSuite)
->>>>>>> 42db0701
     }
 }