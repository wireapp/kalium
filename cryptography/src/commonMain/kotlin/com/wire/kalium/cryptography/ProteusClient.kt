package com.wire.kalium.cryptography

import com.wire.kalium.cryptography.exceptions.ProteusException
import kotlin.coroutines.CoroutineContext
import kotlin.coroutines.cancellation.CancellationException

data class CryptoSessionId(val userId: CryptoUserID, val cryptoClientId: CryptoClientId) {
    val value: String = "${userId}_$cryptoClientId"
}

data class PreKeyCrypto(
    val id: Int,
    val encodedData: String
)

@Suppress("TooManyFunctions")
/**
 * @sample samples.cryptography.ProteusClient.basicEncryption
 */
interface ProteusClient {

    @Throws(ProteusException::class)
    fun clearLocalFiles(): Boolean

    fun needsMigration(): Boolean

    @Throws(ProteusException::class, CancellationException::class)
    suspend fun openOrCreate()

    @Throws(ProteusException::class, CancellationException::class)
    suspend fun openOrError()

    @Throws(ProteusException::class, CancellationException::class)
<<<<<<< HEAD
    suspend fun getIdentity(): ByteArray

    @Throws(ProteusException::class, CancellationException::class)
    suspend fun getLocalFingerprint(): ByteArray
=======
    fun getIdentity(): ByteArray

    @Throws(ProteusException::class, CancellationException::class)
    fun getLocalFingerprint(): ByteArray
>>>>>>> fd191a0d

    @Throws(ProteusException::class, CancellationException::class)
    suspend fun newPreKeys(from: Int, count: Int): List<PreKeyCrypto>

    @Throws(ProteusException::class, CancellationException::class)
<<<<<<< HEAD
    suspend fun newLastPreKey(): PreKeyCrypto
=======
    fun newLastPreKey(): PreKeyCrypto
>>>>>>> fd191a0d

    @Throws(ProteusException::class, CancellationException::class)
    suspend fun doesSessionExist(sessionId: CryptoSessionId): Boolean

    @Throws(ProteusException::class, CancellationException::class)
    suspend fun createSession(preKeyCrypto: PreKeyCrypto, sessionId: CryptoSessionId)

    @Throws(ProteusException::class, CancellationException::class)
    suspend fun decrypt(message: ByteArray, sessionId: CryptoSessionId): ByteArray

    @Throws(ProteusException::class, CancellationException::class)
    suspend fun encrypt(message: ByteArray, sessionId: CryptoSessionId): ByteArray

    @Throws(ProteusException::class, CancellationException::class)
    suspend fun encryptWithPreKey(message: ByteArray, preKeyCrypto: PreKeyCrypto, sessionId: CryptoSessionId): ByteArray

    @Throws(ProteusException::class, CancellationException::class)
    suspend fun deleteSession(sessionId: CryptoSessionId)
}

suspend fun ProteusClient.createSessions(preKeysCrypto: Map<String, Map<String, Map<String, PreKeyCrypto>>>) {
    preKeysCrypto.forEach { domainMap ->
        val domain = domainMap.key
        domainMap.value.forEach { userToClientsMap ->
            val userId = userToClientsMap.key
            userToClientsMap.value.forEach { clientsToPreKeyMap ->
                val clientId = clientsToPreKeyMap.key
                val id = CryptoSessionId(CryptoUserID(userId, domain), CryptoClientId(clientId))
                createSession(clientsToPreKeyMap.value, id)
            }
        }
    }
}

expect class ProteusClientImpl(
    rootDir: String,
    databaseKey: ProteusDBSecret? = null,
    ioContext: CoroutineContext,
    defaultContext: CoroutineContext
) : ProteusClient<|MERGE_RESOLUTION|>--- conflicted
+++ resolved
@@ -31,27 +31,16 @@
     suspend fun openOrError()
 
     @Throws(ProteusException::class, CancellationException::class)
-<<<<<<< HEAD
-    suspend fun getIdentity(): ByteArray
-
-    @Throws(ProteusException::class, CancellationException::class)
-    suspend fun getLocalFingerprint(): ByteArray
-=======
     fun getIdentity(): ByteArray
 
     @Throws(ProteusException::class, CancellationException::class)
     fun getLocalFingerprint(): ByteArray
->>>>>>> fd191a0d
 
     @Throws(ProteusException::class, CancellationException::class)
     suspend fun newPreKeys(from: Int, count: Int): List<PreKeyCrypto>
 
     @Throws(ProteusException::class, CancellationException::class)
-<<<<<<< HEAD
-    suspend fun newLastPreKey(): PreKeyCrypto
-=======
     fun newLastPreKey(): PreKeyCrypto
->>>>>>> fd191a0d
 
     @Throws(ProteusException::class, CancellationException::class)
     suspend fun doesSessionExist(sessionId: CryptoSessionId): Boolean
