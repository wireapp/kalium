/*
 * Wire
 * Copyright (C) 2024 Wire Swiss GmbH
 *
 * This program is free software: you can redistribute it and/or modify
 * it under the terms of the GNU General Public License as published by
 * the Free Software Foundation, either version 3 of the License, or
 * (at your option) any later version.
 *
 * This program is distributed in the hope that it will be useful,
 * but WITHOUT ANY WARRANTY; without even the implied warranty of
 * MERCHANTABILITY or FITNESS FOR A PARTICULAR PURPOSE. See the
 * GNU General Public License for more details.
 *
 * You should have received a copy of the GNU General Public License
 * along with this program. If not, see http://www.gnu.org/licenses/.
 */

package com.wire.kalium.cryptography

import kotlin.jvm.JvmInline

typealias WelcomeMessage = ByteArray
typealias HandshakeMessage = ByteArray
typealias ApplicationMessage = ByteArray
typealias PlainMessage = ByteArray
typealias MLSKeyPackage = ByteArray
typealias CertificateChain = String

enum class GroupInfoEncryptionType {
    PLAINTEXT,
    JWE_ENCRYPTED
}

enum class RatchetTreeType {
    FULL,
    DELTA,
    BY_REF
}

enum class E2EIConversationState {
    VERIFIED, NOT_VERIFIED, NOT_ENABLED;
}

open class GroupInfoBundle(
    var encryptionType: GroupInfoEncryptionType,
    var ratchetTreeType: RatchetTreeType,
    var payload: ByteArray
)

open class CommitBundle(
    val commit: ByteArray,
    val welcome: ByteArray?,
    val groupInfoBundle: GroupInfoBundle
)

open class RotateBundle(
    var commits: Map<MLSGroupId, CommitBundle>,
    var newKeyPackages: List<ByteArray>,
    var keyPackageRefsToRemove: List<ByteArray>
)

class DecryptedMessageBundle(
    val message: ByteArray?,
    val commitDelay: Long?,
    val senderClientId: CryptoQualifiedClientId?,
    val hasEpochChanged: Boolean,
    val identity: WireIdentity?
)

@JvmInline
value class Ed22519Key(
    val value: ByteArray
)

enum class CredentialType {
    Basic,
    X509;

    companion object {
        val DEFAULT = Basic
    }
}

data class CrlRegistration(
    var dirty: Boolean,
    var expiration: ULong?
)

@Suppress("TooManyFunctions")
interface MLSClient {

    /**
     * Free up any resources and shutdown the client.
     *
     * It's illegal to perform any operation after calling closing a client.
     */
    suspend fun close()

    /**
     * Public key of the client's identity.
     *
     * @return public key of the client
     */
    suspend fun getPublicKey(): ByteArray

    /**
     * Generate a fresh set of key packages.
     *
     * @return list of generated key packages. NOTE: can be more than the requested amount.
     */
    suspend fun generateKeyPackages(amount: Int): List<ByteArray>

    /**
     * Number of valid key packages which haven't been consumed
     *
     * @return valid key package count
     */
    suspend fun validKeyPackageCount(): ULong

    /**
     * Update your keying material for an existing conversation you're a member of.
     *
     * @param groupId MLS group ID for an existing conversation
     *
     * @return commit bundle, which needs to be sent to the distribution service.
     */
    suspend fun updateKeyingMaterial(groupId: MLSGroupId): CommitBundle

    /**
     * Request to join an existing conversation
     *
     * @param groupId MLS group ID for an existing conversation
     * @param epoch current epoch for the conversation
     *
     * @return proposal, which needs to be sent to the distribution service.
     */
    suspend fun joinConversation(
        groupId: MLSGroupId,
        epoch: ULong
    ): HandshakeMessage

    /**
     * Request to join an existing conversation by external commit
     *
     * @param publicGroupState MLS group state for an existing conversation
     *
     * @return commit bundle, which needs to be sent to the distribution service.
     */
    suspend fun joinByExternalCommit(
        publicGroupState: ByteArray
    ): CommitBundle

    /**
     * Request to merge an existing conversation by external commit
     *
     * @param groupId MLS group ID provided by BE
     */
    suspend fun mergePendingGroupFromExternalCommit(groupId: MLSGroupId)

    /**
     * Clear pending external commits
     *
     * @param groupId MLS group ID provided by BE
     */
    suspend fun clearPendingGroupExternalCommit(groupId: MLSGroupId)

    /**
     * Query if a conversation exists
     *
     * @param groupId MLS group ID provided by BE
     *
     * @return true if conversation exists in store
     */
    suspend fun conversationExists(groupId: MLSGroupId): Boolean

    /**
     * Query the current epoch of a conversation
     *
     * @return conversation epoch
     */
    suspend fun conversationEpoch(groupId: MLSGroupId): ULong

    /**
     * Create a new MLS conversation
     *
     * @param groupId MLS group ID provided by BE
     */
    suspend fun createConversation(
        groupId: MLSGroupId,
        externalSenders: List<Ed22519Key> = emptyList()
    )

    suspend fun wipeConversation(groupId: MLSGroupId)

    /**
     * Process an incoming welcome message
     *
     * @param message the incoming welcome message
     * @return MLS group ID
     */
    suspend fun processWelcomeMessage(message: WelcomeMessage): MLSGroupId

    /**
     * Signal that last sent commit was accepted by the distribution service
     */
    suspend fun commitAccepted(groupId: MLSGroupId)

    /**
     * Create a commit for any pending proposals
     *
     * @return commit bundle, which needs to be sent to the distribution service. If there are no
     * pending proposals null is returned.
     */
    suspend fun commitPendingProposals(groupId: MLSGroupId): CommitBundle?

    /**
     * Clear a pending commit which has not yet been accepted by the distribution service
     */
    suspend fun clearPendingCommit(groupId: MLSGroupId)

    /**
     * Encrypt a message for distribution in a group
     *
     * @param groupId MLS group ID provided by BE
     * @param message plain text message
     *
     * @return encrypted ApplicationMessage
     */
    suspend fun encryptMessage(
        groupId: MLSGroupId,
        message: PlainMessage
    ): ApplicationMessage

    /**
     * Decrypt an application message or a handshake message
     *
     * **NOTE**: handshake messages doesn't return any decrypted message.
     *
     * @param groupId MLS group where the message was received
     * @param message application message or handshake message
     *
     * @return decrypted message bundle, which contains the decrypted message.
     */
    suspend fun decryptMessage(
        groupId: MLSGroupId,
        message: ApplicationMessage
    ): List<DecryptedMessageBundle>

    /**
     * Current members of the group.
     *
     * @param groupId MLS group
     *
     * @return list of client IDs for all current members.
     */
    suspend fun members(groupId: MLSGroupId): List<CryptoQualifiedClientId>

    /**
     * Add a user/client to an existing MLS group
     *
     * @param groupId MLS group
     * @param membersKeyPackages list of claimed key package for each member.
     *
     * @return commit bundle, which needs to be sent to the distribution service.
     */
    suspend fun addMember(
        groupId: MLSGroupId,
        membersKeyPackages: List<MLSKeyPackage>
    ): CommitBundle?

    /**
     * Remove a user/client from an existing MLS group
     *
     * @param groupId MLS group
     * @param members list of clients
     *
     * @return commit bundle, which needs to be sent to the distribution service.
     */
    suspend fun removeMember(
        groupId: MLSGroupId,
        members: List<CryptoQualifiedClientId>
    ): CommitBundle

    /**
     * Derive a secret key from the current MLS group state
     *
     * @param groupId MLS group
     * @param keyLength length of derived key in bytes
     *
     * @return secret key
     */
    suspend fun deriveSecret(groupId: MLSGroupId, keyLength: UInt): ByteArray

    /**
     * Enroll Wire E2EIdentity Client for E2EI before MLSClient Initialization
     *
     * @return wire end to end identity client
     */
    suspend fun newAcmeEnrollment(
        clientId: CryptoQualifiedClientId,
        displayName: String,
        handle: String,
        teamId: String?
    ): E2EIClient

    /**
     * Enroll Wire E2EIdentity Client for E2EI when MLSClient already initialized
     *
     * @return wire end to end identity client
     */
    suspend fun e2eiNewActivationEnrollment(
        displayName: String,
        handle: String,
        teamId: String?
    ): E2EIClient

    /**
     * Enroll Wire E2EI Enrollment Client for renewing certificate
     *
     * @return wire end to end identity client
     */
    suspend fun e2eiNewRotateEnrollment(
        displayName: String?,
        handle: String?,
        teamId: String?
    ): E2EIClient

    /**
     * Init MLSClient after enrollment
     */
    suspend fun e2eiMlsInitOnly(enrollment: E2EIClient, certificateChain: CertificateChain)

    /**
     * The E2EI State for the current MLS Client
     *
     * @return the E2EI state for the current MLS Client
     */
    suspend fun isE2EIEnabled(): Boolean

    /**
     * The MLS Credentials based on the E2EI State
     *
     * @return the MLS Credentials for the current MLS Client
     */
    suspend fun getMLSCredentials(): CredentialType

    /**
     * Generate new keypackages after E2EI certificate issued
     */
    suspend fun e2eiRotateAll(enrollment: E2EIClient, certificateChain: CertificateChain, newMLSKeyPackageCount: UInt): RotateBundle

    /**
     * Conversation E2EI Verification Status
     *
     * @return the conversation verification status
     */
    suspend fun isGroupVerified(groupId: MLSGroupId): E2EIConversationState

    /**
     * Get the identity of given clients in the given conversation
     *
     * @param clients a list of E2EIClientId of the requested clients
     * @param groupId MLS group ID for an existing conversation
     *
     * @return the exist identities for requested clients
     */
    suspend fun getDeviceIdentities(groupId: MLSGroupId, clients: List<CryptoQualifiedClientId>): List<WireIdentity>

    /**
     * Get the identity of given users in the given conversation
     *
     * @param users list of requested users
     * @param groupId MLS group ID for an existing conversation
     *
     * @return the exist identities for requested clients
     */
    suspend fun getUserIdentities(groupId: MLSGroupId, users: List<CryptoQualifiedID>): Map<String, List<WireIdentity>>

    /**
     * Register ACME-CA certificates for E2EI
     * @param pem is the certificate string in pem format
     */
    suspend fun registerTrustAnchors(pem: CertificateChain)

    /**
     * Register Certificate Revocations List for a url for E2EI
     * @param url that the CRL downloaded from
     * @param crl fetched crl from the url
     */
    suspend fun registerCrl(url: String, crl: JsonRawData): CrlRegistration

    /**
     * Register Intermediate CA for E2EI
     * @param pem fetched certificate chain in pem format from the CA
     */
<<<<<<< HEAD
    suspend fun registerExternalCertificates(data: ByteArray): RegisterCRLResult
=======
    suspend fun registerIntermediateCa(pem: CertificateChain)
>>>>>>> fe322c91
}<|MERGE_RESOLUTION|>--- conflicted
+++ resolved
@@ -394,9 +394,5 @@
      * Register Intermediate CA for E2EI
      * @param pem fetched certificate chain in pem format from the CA
      */
-<<<<<<< HEAD
-    suspend fun registerExternalCertificates(data: ByteArray): RegisterCRLResult
-=======
     suspend fun registerIntermediateCa(pem: CertificateChain)
->>>>>>> fe322c91
 }