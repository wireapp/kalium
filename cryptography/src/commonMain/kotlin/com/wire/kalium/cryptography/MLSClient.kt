--- conflicted
+++ resolved
@@ -280,11 +280,9 @@
         handle: String
     ): E2EIClient
 
-<<<<<<< HEAD
     fun initMLSWithE2EI(e2eiClient: E2EIClient, certificate: CertificateChain)
-=======
+
     fun isGroupVerified(groupId: MLSGroupId): Boolean
->>>>>>> 1a3db5fd
 }
 
 expect class MLSClientImpl(rootDir: String, databaseKey: MlsDBSecret, clientId: CryptoQualifiedClientId) : MLSClient