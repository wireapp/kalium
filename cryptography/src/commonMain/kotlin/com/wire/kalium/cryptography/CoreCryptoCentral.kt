/*
 * Wire
 * Copyright (C) 2024 Wire Swiss GmbH
 *
 * This program is free software: you can redistribute it and/or modify
 * it under the terms of the GNU General Public License as published by
 * the Free Software Foundation, either version 3 of the License, or
 * (at your option) any later version.
 *
 * This program is distributed in the hope that it will be useful,
 * but WITHOUT ANY WARRANTY; without even the implied warranty of
 * MERCHANTABILITY or FITNESS FOR A PARTICULAR PURPOSE. See the
 * GNU General Public License for more details.
 *
 * You should have received a copy of the GNU General Public License
 * along with this program. If not, see http://www.gnu.org/licenses/.
 */
package com.wire.kalium.cryptography

import kotlin.time.Duration

interface CoreCryptoCentral {
    suspend fun mlsClient(
        clientId: CryptoQualifiedClientId,
        allowedCipherSuites: List<UShort>,
        defaultCipherSuite: UShort
    ): MLSClient

<<<<<<< HEAD
<<<<<<< HEAD
    suspend fun mlsClient(enrollment: E2EIClient, certificateChain: CertificateChain, newMLSKeyPackageCount: UInt): MLSClient
=======
    suspend fun mlsClient(
        enrollment: E2EIClient,
        certificateChain: CertificateChain,
        newMLSKeyPackageCount: UInt,
        defaultCipherSuite: UShort
    ): MLSClient
>>>>>>> f8c4a14166 (feat: fetch MLS config when not available locally [WPB-8592] 🍒 (#2744))
=======
    suspend fun mlsClient(
        enrollment: E2EIClient,
        certificateChain: CertificateChain,
        newMLSKeyPackageCount: UInt
    ): MLSClient
>>>>>>> cc49c2d8

    suspend fun proteusClient(): ProteusClient

    /**
     * Enroll Wire E2EIdentity Client for E2EI before MLSClient Initialization
     *
     * @return wire end to end identity client
     */
    @Suppress("LongParameterList")
    suspend fun newAcmeEnrollment(
        clientId: CryptoQualifiedClientId,
        displayName: String,
        handle: String,
        teamId: String?,
        expiry: Duration,
        defaultCipherSuite: UShort
    ): E2EIClient

    /**
     * Register ACME-CA certificates for E2EI
     * @param pem is the certificate string in pem format
     */
    suspend fun registerTrustAnchors(pem: CertificateChain)

    /**
     * Register Certificate Revocations List for an url for E2EI
     * @param url that the CRL downloaded from
     * @param crl fetched crl from the url
     */
    suspend fun registerCrl(url: String, crl: JsonRawData): CrlRegistration

    /**
     * Register Intermediate CA for E2EI
     * @param pem fetched certificate chain in pem format from the CA
     */
    suspend fun registerIntermediateCa(pem: CertificateChain)
}

<<<<<<< HEAD
<<<<<<< HEAD
expect suspend fun coreCryptoCentral(rootDir: String, databaseKey: String): CoreCryptoCentral
=======
expect suspend fun coreCryptoCentral(
    rootDir: String,
    databaseKey: String
): CoreCryptoCentral
>>>>>>> f8c4a14166 (feat: fetch MLS config when not available locally [WPB-8592] 🍒 (#2744))
=======
expect suspend fun coreCryptoCentral(
    rootDir: String,
    databaseKey: String,
    allowedCipherSuites: List<UShort>,
    defaultCipherSuite: UShort?
): CoreCryptoCentral
>>>>>>> cc49c2d8
<|MERGE_RESOLUTION|>--- conflicted
+++ resolved
@@ -26,24 +26,12 @@
         defaultCipherSuite: UShort
     ): MLSClient
 
-<<<<<<< HEAD
-<<<<<<< HEAD
-    suspend fun mlsClient(enrollment: E2EIClient, certificateChain: CertificateChain, newMLSKeyPackageCount: UInt): MLSClient
-=======
     suspend fun mlsClient(
         enrollment: E2EIClient,
         certificateChain: CertificateChain,
         newMLSKeyPackageCount: UInt,
         defaultCipherSuite: UShort
     ): MLSClient
->>>>>>> f8c4a14166 (feat: fetch MLS config when not available locally [WPB-8592] 🍒 (#2744))
-=======
-    suspend fun mlsClient(
-        enrollment: E2EIClient,
-        certificateChain: CertificateChain,
-        newMLSKeyPackageCount: UInt
-    ): MLSClient
->>>>>>> cc49c2d8
 
     suspend fun proteusClient(): ProteusClient
 
@@ -82,20 +70,7 @@
     suspend fun registerIntermediateCa(pem: CertificateChain)
 }
 
-<<<<<<< HEAD
-<<<<<<< HEAD
-expect suspend fun coreCryptoCentral(rootDir: String, databaseKey: String): CoreCryptoCentral
-=======
 expect suspend fun coreCryptoCentral(
     rootDir: String,
     databaseKey: String
-): CoreCryptoCentral
->>>>>>> f8c4a14166 (feat: fetch MLS config when not available locally [WPB-8592] 🍒 (#2744))
-=======
-expect suspend fun coreCryptoCentral(
-    rootDir: String,
-    databaseKey: String,
-    allowedCipherSuites: List<UShort>,
-    defaultCipherSuite: UShort?
-): CoreCryptoCentral
->>>>>>> cc49c2d8
+): CoreCryptoCentral