--- conflicted
+++ resolved
@@ -66,10 +66,6 @@
 expect suspend fun coreCryptoCentral(
     rootDir: String,
     databaseKey: String,
-<<<<<<< HEAD
-    cipherSuite: List<UShort>,
-=======
     allowedCipherSuites: List<UShort>,
->>>>>>> 42db0701
     defaultCipherSuite: UShort?
 ): CoreCryptoCentral