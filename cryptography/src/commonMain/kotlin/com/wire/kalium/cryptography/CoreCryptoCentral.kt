/*
 * Wire
 * Copyright (C) 2024 Wire Swiss GmbH
 *
 * This program is free software: you can redistribute it and/or modify
 * it under the terms of the GNU General Public License as published by
 * the Free Software Foundation, either version 3 of the License, or
 * (at your option) any later version.
 *
 * This program is distributed in the hope that it will be useful,
 * but WITHOUT ANY WARRANTY; without even the implied warranty of
 * MERCHANTABILITY or FITNESS FOR A PARTICULAR PURPOSE. See the
 * GNU General Public License for more details.
 *
 * You should have received a copy of the GNU General Public License
 * along with this program. If not, see http://www.gnu.org/licenses/.
 */
package com.wire.kalium.cryptography

<<<<<<< HEAD
import io.mockative.Mockable
import kotlin.time.Duration

@Mockable
=======
import kotlinx.coroutines.CoroutineScope
import kotlin.time.Duration

@Suppress("LongParameterList")
>>>>>>> 9761edfd
interface CoreCryptoCentral {
    suspend fun mlsClient(
        clientId: CryptoQualifiedClientId,
        allowedCipherSuites: List<MLSCiphersuite>,
        defaultCipherSuite: MLSCiphersuite,
        mlsTransporter: MLSTransporter,
        epochObserver: MLSEpochObserver,
        coroutineScope: CoroutineScope
    ): MLSClient

    suspend fun mlsClient(
        enrollment: E2EIClient,
        certificateChain: CertificateChain,
        newMLSKeyPackageCount: UInt,
        defaultCipherSuite: MLSCiphersuite,
        mlsTransporter: MLSTransporter,
        epochObserver: MLSEpochObserver,
        coroutineScope: CoroutineScope
    ): MLSClient

    suspend fun proteusClient(): ProteusClient

    /**
     * Enroll Wire E2EIdentity Client for E2EI before MLSClient Initialization
     *
     * @return wire end to end identity client
     */
    @Suppress("LongParameterList")
    suspend fun newAcmeEnrollment(
        clientId: CryptoQualifiedClientId,
        displayName: String,
        handle: String,
        teamId: String?,
        expiry: Duration,
        defaultCipherSuite: MLSCiphersuite
    ): E2EIClient

    /**
     * Register ACME-CA certificates for E2EI
     * @param pem is the certificate string in pem format
     */
    suspend fun registerTrustAnchors(pem: CertificateChain)

    /**
     * Register Certificate Revocations List for an url for E2EI
     * @param url that the CRL downloaded from
     * @param crl fetched crl from the url
     */
    suspend fun registerCrl(url: String, crl: JsonRawData): CrlRegistration

    /**
     * Register Intermediate CA for E2EI
     * @param pem fetched certificate chain in pem format from the CA
     */
    suspend fun registerIntermediateCa(pem: CertificateChain)
}

expect suspend fun coreCryptoCentral(
    rootDir: String,
    databaseKey: String
): CoreCryptoCentral<|MERGE_RESOLUTION|>--- conflicted
+++ resolved
@@ -17,17 +17,12 @@
  */
 package com.wire.kalium.cryptography
 
-<<<<<<< HEAD
+import kotlinx.coroutines.CoroutineScope
 import io.mockative.Mockable
 import kotlin.time.Duration
 
+@Suppress("LongParameterList")
 @Mockable
-=======
-import kotlinx.coroutines.CoroutineScope
-import kotlin.time.Duration
-
-@Suppress("LongParameterList")
->>>>>>> 9761edfd
 interface CoreCryptoCentral {
     suspend fun mlsClient(
         clientId: CryptoQualifiedClientId,
