package com.wire.kalium.cryptography

import com.wire.kalium.cryptography.exceptions.ProteusException

data class CryptoClientId(val value: String) {
    override fun toString() = value
}

data class UserId(val value: String) {
    override fun toString() = value
}

data class CryptoSessionId(val userId: UserId, val cryptoClientId: CryptoClientId) {
    //TODO Take domain into consideration here too
    val value: String = "${userId}_${cryptoClientId}"
}

data class PreKeyCrypto(
    val id: Int,
    val encodedData: String
)

interface ProteusClient {

    @Throws(ProteusException::class)
    suspend fun open()

    @Throws(ProteusException::class)
    fun close()

    @Throws(ProteusException::class)
    fun getIdentity(): ByteArray

    @Throws(ProteusException::class)
    fun getLocalFingerprint(): ByteArray

    @Throws(ProteusException::class)
    suspend fun newPreKeys(from: Int, count: Int): List<PreKeyCrypto>

    @Throws(ProteusException::class)
    fun newLastPreKey(): PreKeyCrypto

    @Throws(ProteusException::class)
<<<<<<< HEAD
    suspend fun doesSessionExist(sessionId: CryptoSessionId): Boolean

    @Throws(ProteusException::class)
    suspend fun createSession(preKey: PreKey, sessionId: CryptoSessionId)
=======
    suspend fun createSession(preKeyCrypto: PreKeyCrypto, sessionId: CryptoSessionId)
>>>>>>> 302b789b

    @Throws(ProteusException::class)
    suspend fun decrypt(message: ByteArray, sessionId: CryptoSessionId): ByteArray

    @Throws(ProteusException::class)
    suspend fun encrypt(message: ByteArray, sessionId: CryptoSessionId): ByteArray?

    @Throws(ProteusException::class)
    suspend fun encryptWithPreKey(message: ByteArray, preKeyCrypto: PreKeyCrypto, sessionId: CryptoSessionId): ByteArray
}

expect class ProteusClientImpl(rootDir: String, userId: String): ProteusClient

suspend fun ProteusClient.createSessions(preKeysCrypto: Map<String, Map<String, PreKeyCrypto>>) {
    for (userId in preKeysCrypto.keys) {
        val clients = preKeysCrypto.getValue(userId)
        for (clientId in clients.keys) {
            val pk = clients[clientId]
            if (pk != null) {
                val id = CryptoSessionId(UserId(userId), CryptoClientId(clientId))
                createSession(pk, id)
            }
        }
    }
}<|MERGE_RESOLUTION|>--- conflicted
+++ resolved
@@ -41,14 +41,10 @@
     fun newLastPreKey(): PreKeyCrypto
 
     @Throws(ProteusException::class)
-<<<<<<< HEAD
     suspend fun doesSessionExist(sessionId: CryptoSessionId): Boolean
 
     @Throws(ProteusException::class)
-    suspend fun createSession(preKey: PreKey, sessionId: CryptoSessionId)
-=======
     suspend fun createSession(preKeyCrypto: PreKeyCrypto, sessionId: CryptoSessionId)
->>>>>>> 302b789b
 
     @Throws(ProteusException::class)
     suspend fun decrypt(message: ByteArray, sessionId: CryptoSessionId): ByteArray
