--- conflicted
+++ resolved
@@ -79,16 +79,11 @@
     val status: CryptoCertificateStatus,
     val thumbprint: String,
     val serialNumber: String,
-<<<<<<< HEAD
-    val endTimestamp: Long
+    val endTimestampSeconds: Long
 ) {
     val handleWithoutSchemeAtSignAndDomain: String
         get() = handle.substringAfter("://%40").removeSuffix("@$domain")
 }
-=======
-    val endTimestampSeconds: Long
-)
->>>>>>> 6f2869df
 
 enum class CryptoCertificateStatus {
     VALID, EXPIRED, REVOKED;
