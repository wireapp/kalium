--- conflicted
+++ resolved
@@ -101,12 +101,6 @@
     userId: UserIDEntity,
     dispatcher: CoroutineDispatcher
 ): UserDatabaseBuilder = InMemoryDatabaseCache.getOrCreate(userId) {
-<<<<<<< HEAD
-    val driver = databaseDriver(null, FileNameUtil.userDBName(userId), UserDatabase.Schema) {
-        isWALEnabled = false
-    }
-
-=======
     val rawDriver = databaseDriver(null, FileNameUtil.userDBName(userId), UserDatabase.Schema) {
         isWALEnabled = false
     }
@@ -121,7 +115,6 @@
         invalidationController = invalidationController
     )
 
->>>>>>> 019b1999
     UserDatabaseBuilder(
         userId,
         driver,
@@ -130,6 +123,18 @@
         false,
         invalidationController
     )
+}
+
+/**
+ * Clears the in-memory database for the given user.
+ * This closes the database connection and removes it from the cache,
+ * causing SQLite to delete the shared in-memory database.
+ *
+ * @param userId The ID of the user whose database should be cleared.
+ * @return `true` if the database was cleared, `false` if it didn't exist.
+ */
+fun clearInMemoryDatabase(userId: UserIDEntity): Boolean {
+    return InMemoryDatabaseCache.clearEntry(userId)
 }
 
 /**
