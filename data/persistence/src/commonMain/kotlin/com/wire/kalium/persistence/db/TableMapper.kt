/*
 * Wire
 * Copyright (C) 2024 Wire Swiss GmbH
 *
 * This program is free software: you can redistribute it and/or modify
 * it under the terms of the GNU General Public License as published by
 * the Free Software Foundation, either version 3 of the License, or
 * (at your option) any later version.
 *
 * This program is distributed in the hope that it will be useful,
 * but WITHOUT ANY WARRANTY; without even the implied warranty of
 * MERCHANTABILITY or FITNESS FOR A PARTICULAR PURPOSE. See the
 * GNU General Public License for more details.
 *
 * You should have received a copy of the GNU General Public License
 * along with this program. If not, see http://www.gnu.org/licenses/.
 */

package com.wire.kalium.persistence.db

import app.cash.sqldelight.EnumColumnAdapter
import app.cash.sqldelight.adapter.primitive.FloatColumnAdapter
import app.cash.sqldelight.adapter.primitive.IntColumnAdapter
import com.wire.kalium.persistence.Call
import com.wire.kalium.persistence.Client
import com.wire.kalium.persistence.Connection
import com.wire.kalium.persistence.Conversation
import com.wire.kalium.persistence.ConversationFolder
import com.wire.kalium.persistence.ConversationLegalHoldStatusChangeNotified
import com.wire.kalium.persistence.HistoryClient
import com.wire.kalium.persistence.LabeledConversation
import com.wire.kalium.persistence.LastMessage
import com.wire.kalium.persistence.Member
import com.wire.kalium.persistence.Message
import com.wire.kalium.persistence.MessageAssetContent
import com.wire.kalium.persistence.MessageAssetTransferStatus
import com.wire.kalium.persistence.MessageAttachmentDraft
import com.wire.kalium.persistence.MessageAttachments
import com.wire.kalium.persistence.MessageConversationLocationContent
<<<<<<< HEAD
=======
import com.wire.kalium.persistence.MessageConversationProtocolChangedDuringACallContent
>>>>>>> eb3e071f
import com.wire.kalium.persistence.MessageDraft
import com.wire.kalium.persistence.MessageLinkPreview
import com.wire.kalium.persistence.MessageMention
import com.wire.kalium.persistence.MessageMissedCallContent
import com.wire.kalium.persistence.MessageRecipientFailure
import com.wire.kalium.persistence.MessageRestrictedAssetContent
import com.wire.kalium.persistence.MessageSystemContent
import com.wire.kalium.persistence.MessageTextContent
import com.wire.kalium.persistence.MessageUnknownContent
import com.wire.kalium.persistence.NewClient
import com.wire.kalium.persistence.Reaction
import com.wire.kalium.persistence.Receipt
import com.wire.kalium.persistence.SelfUser
import com.wire.kalium.persistence.Service
import com.wire.kalium.persistence.UnreadEvent
import com.wire.kalium.persistence.User
import com.wire.kalium.persistence.adapter.BotServiceAdapter
import com.wire.kalium.persistence.adapter.ContentTypeAdapter
import com.wire.kalium.persistence.adapter.ConversationAccessListAdapter
import com.wire.kalium.persistence.adapter.ConversationAccessRoleListAdapter
import com.wire.kalium.persistence.adapter.InstantTypeAdapter
import com.wire.kalium.persistence.adapter.MLSPublicKeysAdapter
import com.wire.kalium.persistence.adapter.MemberRoleAdapter
import com.wire.kalium.persistence.adapter.MentionListAdapter
import com.wire.kalium.persistence.adapter.QualifiedIDAdapter
import com.wire.kalium.persistence.adapter.QualifiedIDListAdapter
import com.wire.kalium.persistence.adapter.ServiceTagListAdapter
import com.wire.kalium.persistence.adapter.SupportedProtocolSetAdapter
import com.wire.kalium.persistence.content.ButtonContent

internal object TableMapper {
    val callAdapter = Call.Adapter(
        conversation_idAdapter = QualifiedIDAdapter,
        statusAdapter = EnumColumnAdapter(),
        conversation_typeAdapter = EnumColumnAdapter(),
        typeAdapter = EnumColumnAdapter()
    )
    val clientAdapter = Client.Adapter(
        user_idAdapter = QualifiedIDAdapter,
        device_typeAdapter = EnumColumnAdapter(),
        client_typeAdapter = EnumColumnAdapter(),
        registration_dateAdapter = InstantTypeAdapter,
        last_activeAdapter = InstantTypeAdapter,
        mls_public_keysAdapter = MLSPublicKeysAdapter
    )
    val connectionAdapter = Connection.Adapter(
        qualified_conversationAdapter = QualifiedIDAdapter,
        qualified_toAdapter = QualifiedIDAdapter,
        statusAdapter = EnumColumnAdapter(),
        last_update_dateAdapter = InstantTypeAdapter,
    )
    val conversationAdapter = Conversation.Adapter(
        qualified_idAdapter = QualifiedIDAdapter,
        typeAdapter = EnumColumnAdapter(),
        mls_group_stateAdapter = EnumColumnAdapter(),
        protocolAdapter = EnumColumnAdapter(),
        muted_statusAdapter = EnumColumnAdapter(),
        access_listAdapter = ConversationAccessListAdapter(),
        access_role_listAdapter = ConversationAccessRoleListAdapter(),
        mls_cipher_suiteAdapter = EnumColumnAdapter(),
        receipt_modeAdapter = EnumColumnAdapter(),
        last_read_dateAdapter = InstantTypeAdapter,
        last_modified_dateAdapter = InstantTypeAdapter,
        last_notified_dateAdapter = InstantTypeAdapter,
        mls_last_keying_material_update_dateAdapter = InstantTypeAdapter,
        archived_date_timeAdapter = InstantTypeAdapter,
        verification_statusAdapter = EnumColumnAdapter(),
        proteus_verification_statusAdapter = EnumColumnAdapter(),
        legal_hold_statusAdapter = EnumColumnAdapter(),
        channel_accessAdapter = EnumColumnAdapter(),
        channel_add_permissionAdapter = EnumColumnAdapter()
    )
    val memberAdapter = Member.Adapter(
        userAdapter = QualifiedIDAdapter,
        conversationAdapter = QualifiedIDAdapter,
        roleAdapter = MemberRoleAdapter
    )
    val messageAdapter = Message.Adapter(
        conversation_idAdapter = QualifiedIDAdapter,
        sender_user_idAdapter = QualifiedIDAdapter,
        statusAdapter = EnumColumnAdapter(),
        content_typeAdapter = ContentTypeAdapter,
        visibilityAdapter = EnumColumnAdapter(),
        creation_dateAdapter = InstantTypeAdapter,
        last_edit_dateAdapter = InstantTypeAdapter,
        self_deletion_end_dateAdapter = InstantTypeAdapter
    )
    val messageAssetContentAdapter = MessageAssetContent.Adapter(
        conversation_idAdapter = QualifiedIDAdapter,
        asset_widthAdapter = IntColumnAdapter,
        asset_heightAdapter = IntColumnAdapter,
    )

    val messageLinkPreviewAdapter = MessageLinkPreview.Adapter(
        conversation_idAdapter = QualifiedIDAdapter,
        url_offsetAdapter = IntColumnAdapter
    )
    val messageMentionAdapter = MessageMention.Adapter(
        conversation_idAdapter = QualifiedIDAdapter,
        user_idAdapter = QualifiedIDAdapter,
        startAdapter = IntColumnAdapter,
        lengthAdapter = IntColumnAdapter
    )
    val messageMissedCallContentAdapter = MessageMissedCallContent.Adapter(
        conversation_idAdapter = QualifiedIDAdapter,
        caller_idAdapter = QualifiedIDAdapter
    )
    val messageRestrictedAssetContentAdapter = MessageRestrictedAssetContent.Adapter(
        conversation_idAdapter = QualifiedIDAdapter
    )
    val messageTextContentAdapter = MessageTextContent.Adapter(
        conversation_idAdapter = QualifiedIDAdapter
    )
    val messageUnknownContentAdapter = MessageUnknownContent.Adapter(
        conversation_idAdapter = QualifiedIDAdapter
    )
    val reactionAdapter = Reaction.Adapter(
        conversation_idAdapter = QualifiedIDAdapter,
        sender_idAdapter = QualifiedIDAdapter
    )
    val receiptAdapter = Receipt.Adapter(
        conversation_idAdapter = QualifiedIDAdapter,
        user_idAdapter = QualifiedIDAdapter,
        typeAdapter = EnumColumnAdapter()
    )
    val selfUserAdapter = SelfUser.Adapter(
        idAdapter = QualifiedIDAdapter
    )
    val userAdapter = User.Adapter(
        qualified_idAdapter = QualifiedIDAdapter,
        accent_idAdapter = IntColumnAdapter,
        connection_statusAdapter = EnumColumnAdapter(),
        user_availability_statusAdapter = EnumColumnAdapter(),
        preview_asset_idAdapter = QualifiedIDAdapter,
        complete_asset_idAdapter = QualifiedIDAdapter,
        user_typeAdapter = EnumColumnAdapter(),
        bot_serviceAdapter = BotServiceAdapter(),
        expires_atAdapter = InstantTypeAdapter,
        supported_protocolsAdapter = SupportedProtocolSetAdapter,
        active_one_on_one_conversation_idAdapter = QualifiedIDAdapter
    )

<<<<<<< HEAD
=======
    val messageConversationProtocolChangedDuringACAllContentAdapter = MessageConversationProtocolChangedDuringACallContent.Adapter(
        conversation_idAdapter = QualifiedIDAdapter
    )
>>>>>>> eb3e071f
    val unreadEventAdapter = UnreadEvent.Adapter(
        conversation_idAdapter = QualifiedIDAdapter,
        typeAdapter = EnumColumnAdapter(),
        creation_dateAdapter = InstantTypeAdapter,
    )

    val serviceAdapter = Service.Adapter(
        idAdapter = BotServiceAdapter(),
        tagsAdapter = ServiceTagListAdapter,
        preview_asset_idAdapter = QualifiedIDAdapter,
        complete_asset_idAdapter = QualifiedIDAdapter
    )

    val newClientAdapter = NewClient.Adapter(
        device_typeAdapter = EnumColumnAdapter(),
        registration_dateAdapter = InstantTypeAdapter
    )

    val messageRecipientFailureAdapter = MessageRecipientFailure.Adapter(
        conversation_idAdapter = QualifiedIDAdapter,
        recipient_failure_listAdapter = QualifiedIDListAdapter,
        recipient_failure_typeAdapter = EnumColumnAdapter()
    )

    val buttonContentAdapter = ButtonContent.Adapter(
        conversation_idAdapter = QualifiedIDAdapter
    )

    val messageConversationLocationContentAdapter = MessageConversationLocationContent.Adapter(
        conversation_idAdapter = QualifiedIDAdapter,
        latitudeAdapter = FloatColumnAdapter,
        longitudeAdapter = FloatColumnAdapter,
        zoomAdapter = IntColumnAdapter
    )

    val conversationLegalHoldStatusChangeNotifiedAdapter = ConversationLegalHoldStatusChangeNotified.Adapter(
        conversation_idAdapter = QualifiedIDAdapter
    )

    val messageAssetTransferStatusAdapter = MessageAssetTransferStatus.Adapter(
        conversation_idAdapter = QualifiedIDAdapter,
        transfer_statusAdapter = EnumColumnAdapter(),
    )

    val messageDraftsAdapter = MessageDraft.Adapter(
        conversation_idAdapter = QualifiedIDAdapter,
        mention_listAdapter = MentionListAdapter()
    )

    val lastMessageAdapter = LastMessage.Adapter(
        conversation_idAdapter = QualifiedIDAdapter,
        creation_dateAdapter = InstantTypeAdapter,
    )

    val labeledConversationAdapter = LabeledConversation.Adapter(
        conversation_idAdapter = QualifiedIDAdapter
    )

    val conversationFolderAdapter = ConversationFolder.Adapter(
        folder_typeAdapter = EnumColumnAdapter()
    )

    val messageAttachmentDraftAdapter = MessageAttachmentDraft.Adapter(
        conversation_idAdapter = QualifiedIDAdapter,
        asset_widthAdapter = IntColumnAdapter,
        asset_heightAdapter = IntColumnAdapter,
    )

    val messageAttachmentsAdapter = MessageAttachments.Adapter(
        conversation_idAdapter = QualifiedIDAdapter,
        asset_widthAdapter = IntColumnAdapter,
        asset_heightAdapter = IntColumnAdapter,
        asset_indexAdapter = IntColumnAdapter,
    )

    val historyClientAdapter = HistoryClient.Adapter(
        conversation_idAdapter = QualifiedIDAdapter,
        creation_dateAdapter = InstantTypeAdapter,
    )

    val messageSystemContentAdapter = MessageSystemContent.Adapter(
        conversation_idAdapter = QualifiedIDAdapter
    )
}<|MERGE_RESOLUTION|>--- conflicted
+++ resolved
@@ -37,10 +37,7 @@
 import com.wire.kalium.persistence.MessageAttachmentDraft
 import com.wire.kalium.persistence.MessageAttachments
 import com.wire.kalium.persistence.MessageConversationLocationContent
-<<<<<<< HEAD
-=======
 import com.wire.kalium.persistence.MessageConversationProtocolChangedDuringACallContent
->>>>>>> eb3e071f
 import com.wire.kalium.persistence.MessageDraft
 import com.wire.kalium.persistence.MessageLinkPreview
 import com.wire.kalium.persistence.MessageMention
@@ -183,12 +180,6 @@
         active_one_on_one_conversation_idAdapter = QualifiedIDAdapter
     )
 
-<<<<<<< HEAD
-=======
-    val messageConversationProtocolChangedDuringACAllContentAdapter = MessageConversationProtocolChangedDuringACallContent.Adapter(
-        conversation_idAdapter = QualifiedIDAdapter
-    )
->>>>>>> eb3e071f
     val unreadEventAdapter = UnreadEvent.Adapter(
         conversation_idAdapter = QualifiedIDAdapter,
         typeAdapter = EnumColumnAdapter(),
