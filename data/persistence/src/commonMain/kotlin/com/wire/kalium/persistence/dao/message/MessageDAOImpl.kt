--- conflicted
+++ resolved
@@ -481,15 +481,10 @@
         conversationId: QualifiedIDEntity,
         userId: QualifiedIDEntity,
         clientId: String,
-<<<<<<< HEAD
-    ) = withContext(writeDispatcher.value) {
-        queries.updateSystemMessageDecryptionResolved(userId, clientId)
-=======
-    ) {
-        withContext(writeDispatcher.value) {
-            queries.markMessagesAsDecryptionResolved(userId, clientId)
-        }
->>>>>>> c7cf788d
+    ) {
+        withContext(writeDispatcher.value) {
+            queries.updateSystemMessageDecryptionResolved(userId, clientId)
+        }
     }
 
     override suspend fun getMessageIdsThatExpectReadConfirmationWithinDates(
