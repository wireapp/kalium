/*
 * Wire
 * Copyright (C) 2024 Wire Swiss GmbH
 *
 * This program is free software: you can redistribute it and/or modify
 * it under the terms of the GNU General Public License as published by
 * the Free Software Foundation, either version 3 of the License, or
 * (at your option) any later version.
 *
 * This program is distributed in the hope that it will be useful,
 * but WITHOUT ANY WARRANTY; without even the implied warranty of
 * MERCHANTABILITY or FITNESS FOR A PARTICULAR PURPOSE. See the
 * GNU General Public License for more details.
 *
 * You should have received a copy of the GNU General Public License
 * along with this program. If not, see http://www.gnu.org/licenses/.
 */

package com.wire.kalium.persistence.dao.message

import app.cash.sqldelight.coroutines.asFlow
import com.wire.kalium.persistence.ConversationsQueries
import com.wire.kalium.persistence.MessageAssetTransferStatus
import com.wire.kalium.persistence.MessageAssetTransferStatusQueries
import com.wire.kalium.persistence.MessageAssetViewQueries
import com.wire.kalium.persistence.MessageAttachmentsQueries
import com.wire.kalium.persistence.MessagePreviewQueries
import com.wire.kalium.persistence.MessagesQueries
import com.wire.kalium.persistence.NotificationQueries
import com.wire.kalium.persistence.ReactionsQueries
import com.wire.kalium.persistence.UnreadEventsQueries
import com.wire.kalium.persistence.UsersQueries
import com.wire.kalium.persistence.adapter.QualifiedIDListAdapter
import com.wire.kalium.persistence.content.ButtonContentQueries
import com.wire.kalium.persistence.dao.ConversationIDEntity
import com.wire.kalium.persistence.dao.QualifiedIDEntity
import com.wire.kalium.persistence.dao.UserIDEntity
import com.wire.kalium.persistence.dao.asset.AssetMessageEntity
import com.wire.kalium.persistence.dao.asset.AssetTransferStatusEntity
import com.wire.kalium.persistence.dao.conversation.ConversationEntity
import com.wire.kalium.persistence.dao.unread.ConversationUnreadEventEntity
import com.wire.kalium.persistence.dao.unread.UnreadEventEntity
import com.wire.kalium.persistence.dao.unread.UnreadEventMapper
import com.wire.kalium.persistence.dao.unread.UnreadEventTypeEntity
import com.wire.kalium.persistence.db.ReadDispatcher
import com.wire.kalium.persistence.db.WriteDispatcher
import com.wire.kalium.persistence.util.mapToList
import com.wire.kalium.persistence.util.mapToOneOrNull
import kotlinx.coroutines.flow.Flow
import kotlinx.coroutines.flow.buffer
import kotlinx.coroutines.flow.distinctUntilChanged
import kotlinx.coroutines.flow.flow
import kotlinx.coroutines.flow.flowOn
import kotlinx.coroutines.flow.map
import kotlinx.coroutines.withContext
import kotlinx.datetime.Instant
import kotlinx.datetime.toInstant

@Suppress("TooManyFunctions", "LongParameterList")
internal class MessageDAOImpl internal constructor(
    private val queries: MessagesQueries,
    private val attachmentsQueries: MessageAttachmentsQueries,
    private val assetViewQueries: MessageAssetViewQueries,
    private val notificationQueries: NotificationQueries,
    private val conversationsQueries: ConversationsQueries,
    private val unreadEventsQueries: UnreadEventsQueries,
    private val messagePreviewQueries: MessagePreviewQueries,
    private val selfUserId: UserIDEntity,
    private val reactionsQueries: ReactionsQueries,
    private val userQueries: UsersQueries,
    private val readDispatcher: ReadDispatcher,
    private val writeDispatcher: WriteDispatcher,
    private val assetStatusQueries: MessageAssetTransferStatusQueries,
    private val buttonContentQueries: ButtonContentQueries
) : MessageDAO,
    MessageInsertExtension by MessageInsertExtensionImpl(
        queries,
        attachmentsQueries,
        unreadEventsQueries,
        conversationsQueries,
        buttonContentQueries,
        selfUserId
    ) {
    private val mapper = MessageMapper
    private val unreadEventMapper = UnreadEventMapper

    override suspend fun deleteMessage(id: String, conversationsId: QualifiedIDEntity) {
        withContext(writeDispatcher.value) {
            queries.deleteMessage(id, conversationsId)
        }
    }

    override suspend fun markMessageAsDeleted(id: String, conversationsId: QualifiedIDEntity) {
        withContext(writeDispatcher.value) {
            queries.markMessageAsDeleted(
                message_id = id,
                conversation_id = conversationsId
            )
            unreadEventsQueries.deleteUnreadEvent(id, conversationsId)
        }
    }

    override suspend fun deleteAllMessages() {
        withContext(writeDispatcher.value) {
            queries.deleteAllMessages()
        }
    }

    override suspend fun insertOrIgnoreMessage(
        message: MessageEntity,
        updateConversationModifiedDate: Boolean
    ) = withContext(writeDispatcher.value) {
        queries.transactionWithResult {
            val messageCreationInstant = message.date

            insertInDB(message)

            val needsToBeNotified = nonSuspendNeedsToBeNotified(message.id, message.conversationId)
            if (!needsToBeNotified) {
                conversationsQueries.updateConversationNotificationsDate(messageCreationInstant, message.conversationId)
            }

            if (updateConversationModifiedDate) {
                conversationsQueries.updateConversationModifiedDate(messageCreationInstant, message.conversationId)
            }

            if (needsToBeNotified) InsertMessageResult.INSERTED_NEED_TO_NOTIFY_USER
            else InsertMessageResult.INSERTED_INTO_MUTED_CONVERSATION
        }
    }

    override suspend fun needsToBeNotified(id: String, conversationId: QualifiedIDEntity) = withContext(readDispatcher.value) {
        nonSuspendNeedsToBeNotified(id, conversationId)
    }

    private fun nonSuspendNeedsToBeNotified(id: String, conversationId: QualifiedIDEntity) =
        queries.needsToBeNotified(id, conversationId).executeAsList().firstOrNull() == 1L

    override suspend fun insertOrIgnoreMessages(
        messages: List<MessageEntity>,
        withUnreadEvents: Boolean,
        checkAssetUpdate: Boolean,
    ) = withContext(writeDispatcher.value) {
        queries.transaction {
            messages.forEach {
                insertInDB(
                    message = it,
                    withUnreadEvents = withUnreadEvents
                )
            }
        }
    }

    override suspend fun persistSystemMessageToAllConversations(message: MessageEntity.System) {
        queries.insertOrIgnoreBulkSystemMessage(
            id = message.id,
            creation_date = message.date,
            sender_user_id = message.senderUserId,
            sender_client_id = null,
            visibility = message.visibility,
            status = message.status,
            content_type = contentTypeOf(message.content),
            expects_read_confirmation = false
        )
    }

    /**
     * Be careful and run this operation in ONE wrapping transaction.
     */
    private fun insertInDB(message: MessageEntity, withUnreadEvents: Boolean = true, checkAssetUpdate: Boolean = true) {
        // do not add withContext
        if (!updateIdIfAlreadyExists(message)) {
            if (checkAssetUpdate && isValidAssetMessageUpdate(message)) {
                updateAssetMessage(message)
                return
            } else {
                insertMessageOrIgnore(message, withUnreadEvents)
            }
        }
    }

    /**
    When the user leaves a group, the app generates MemberChangeType.REMOVED and saves it locally because the socket doesn't send such
    message for the author of the change, so it's generated by the app and stored with local id, but the REST request to get all events
    the user missed when offline still returns this event, so in order to avoid duplicates and to have a valid remote id, the app needs
    to check and replace the id of the already existing system message instead of adding another one.
    This behavior is similar for all requests which generate events:
    - [MessageEntityContent.MemberChange]
    - [MessageEntityContent.ConversationRenamed]
    - [MessageEntityContent.ConversationMessageTimerChanged]
    - [MessageEntityContent.ConversationStartedUnverifiedWarning]
     */
    @Suppress("ComplexMethod")
    private fun updateIdIfAlreadyExists(message: MessageEntity): Boolean =
        when (message.content) {
            is MessageEntityContent.MemberChange, is MessageEntityContent.ConversationRenamed,
            is MessageEntityContent.ConversationStartedUnverifiedWarning,
            is MessageEntityContent.ConversationMessageTimerChanged -> message.content

            else -> null
        }?.let {
            if (message.senderUserId == selfUserId) it else null
        }?.let { messageContent ->
            val messagesQuery = if (messageContent is MessageEntityContent.ConversationStartedUnverifiedWarning) {
                // Conversation could have only one ConversationStartedUnverifiedWarning message (very first message),
                // all the others are duplicates.
                queries.selectByConversationIdAndSenderIdAndType(
                    message.conversationId,
                    message.senderUserId,
                    contentTypeOf(messageContent)
                )
            } else {
                // Check if the message with given time and type already exists in the local DB.
                queries.selectByConversationIdAndSenderIdAndTimeAndType(
                    message.conversationId,
                    message.senderUserId,
                    message.date,
                    contentTypeOf(messageContent)
                )
            }

            messagesQuery
                .executeAsList()
                .firstOrNull {
                    LocalId.check(it.id) && when (messageContent) {
                        is MessageEntityContent.MemberChange ->
                            messageContent.memberChangeType == MessageEntity.MemberChangeType.entries.first { entries ->
                                entries.name == it.memberChangeType
                            } &&
                                    it.memberChangeList?.toSet() == messageContent.memberUserIdList.toSet()

                        is MessageEntityContent.ConversationRenamed ->
                            it.conversationName == messageContent.conversationName

                        is MessageEntityContent.ConversationMessageTimerChanged ->
                            it.messageTimerChanged == messageContent.messageTimer

                        is MessageEntityContent.ConversationStartedUnverifiedWarning -> true

                        is MessageEntityContent.ConversationAppsAccessChanged ->
                            it.isConversationAppsEnabled == messageContent.isEnabled

                        else -> false
                    }
                }?.let {
                    // The message already exists in the local DB, if its id is different then just update id.
                    if (it.id != message.id) queries.updateMessageId(message.id, it.id, message.conversationId)
                    true
                }
        } ?: false

    override suspend fun updateAssetTransferStatus(
        transferStatus: AssetTransferStatusEntity,
        id: String,
        conversationId: QualifiedIDEntity
    ) {
        withContext(writeDispatcher.value) {
            assetStatusQueries.upsertMessageAssetStatus(
                id,
                conversationId,
                transferStatus
            )
        }
    }

    override suspend fun updateMessageStatus(status: MessageEntity.Status, id: String, conversationId: QualifiedIDEntity) {
        withContext(writeDispatcher.value) {
            queries.updateMessageStatus(status, id, conversationId)
        }
    }

    override suspend fun updateMessagesStatus(
        status: MessageEntity.Status,
        id: List<String>,
        conversationId: QualifiedIDEntity
    ) = withContext(writeDispatcher.value) {
        queries.transaction {
            id.forEach { queries.updateMessageStatus(status, it, conversationId) }
        }
    }

    override suspend fun getMessageById(id: String, conversationId: QualifiedIDEntity): MessageEntity? = withContext(readDispatcher.value) {
        queries.selectById(id, conversationId, mapper::toEntityMessageFromView).executeAsOneOrNull()
    }

    override suspend fun observeMessageById(id: String, conversationId: QualifiedIDEntity): Flow<MessageEntity?> =
        queries.selectById(id, conversationId, mapper::toEntityMessageFromView)
            .asFlow()
            .flowOn(readDispatcher.value)
            .mapToOneOrNull()
            .distinctUntilChanged()

    override suspend fun getImageMessageAssets(
        conversationId: QualifiedIDEntity,
        mimeTypes: Set<String>,
        limit: Int,
        offset: Int
    ): List<AssetMessageEntity> =
        withContext(readDispatcher.value) {
            assetViewQueries.getImageAssetMessagesByConversationIdAndMimeTypes(
                conversationId,
                listOf(MessageEntity.Visibility.VISIBLE),
                listOf(MessageEntity.ContentType.ASSET),
                mimeTypes,
                limit.toLong(),
                offset.toLong(),
                mapper::toEntityAssetMessageFromView
            ).executeAsList()
        }

    override suspend fun updateMessagesStatusIfNotRead(
        status: MessageEntity.Status,
        conversationId: QualifiedIDEntity,
        messageIds: List<String>
    ) {
        withContext(writeDispatcher.value) {
            queries.updateMessagesStatusIfNotRead(status, messageIds, conversationId)
        }
    }

    override suspend fun getMessagesByConversationAndVisibility(
        conversationId: QualifiedIDEntity,
        limit: Int,
        offset: Int,
        visibility: List<MessageEntity.Visibility>
    ): Flow<List<MessageEntity>> =
        queries.selectByConversationIdAndVisibility(
            conversationId,
            visibility,
            limit.toLong(),
            offset.toLong(),
            mapper::toEntityMessageFromView
        )
            .asFlow()
            .flowOn(readDispatcher.value)
            .mapToList()

    override suspend fun getLastMessagesByConversations(conversationIds: List<QualifiedIDEntity>): Map<QualifiedIDEntity, MessageEntity> =
        withContext(readDispatcher.value) {
            queries.selectLastMessagesByConversationIds(conversationIds, mapper::toEntityMessageFromView)
                .executeAsList()
                .associateBy { it.conversationId }
        }

    override suspend fun getNotificationMessage(maxNumberOfMessagesPerConversation: Int): List<NotificationMessageEntity> =
        withContext(readDispatcher.value) {
            notificationQueries.getNotificationsMessages(mapper::toNotificationEntity)
                .executeAsList()
        }

    override suspend fun observeMessagesByConversationAndVisibilityAfterDate(
        conversationId: QualifiedIDEntity,
        date: String,
        visibility: List<MessageEntity.Visibility>
    ): Flow<List<MessageEntity>> =
        queries.selectMessagesByConversationIdAndVisibilityAfterDate(
            conversationId,
            visibility,
            date.toInstant(),
            mapper::toEntityMessageFromView
        )
            .asFlow()
            .flowOn(readDispatcher.value)
            .mapToList()

    override suspend fun getAllPendingMessagesFromUser(userId: UserIDEntity): List<MessageEntity> =
        withContext(readDispatcher.value) {
            queries.selectMessagesFromUserByStatus(
                userId,
                MessageEntity.Status.PENDING,
                mapper::toEntityMessageFromView
            )
                .executeAsList()
        }

    override suspend fun updateTextMessageContent(
        editInstant: Instant,
        conversationId: QualifiedIDEntity,
        currentMessageId: String,
        newTextContent: MessageEntityContent.Text,
        newMessageId: String
    ): Unit = withContext(writeDispatcher.value) {
        queries.transaction {
            updateTextMessageContentInDB(
                editInstant = editInstant,
                conversationId = conversationId,
                currentMessageId = currentMessageId,
                newTextContent = newTextContent,
                newMessageId = newMessageId
            )
        }
    }

    /**
     * Be careful and run this operation in ONE wrapping transaction.
     */
    private fun updateTextMessageContentInDB(
        editInstant: Instant,
        conversationId: QualifiedIDEntity,
        currentMessageId: String,
        newTextContent: MessageEntityContent.Text,
        newMessageId: String
    ) {
        // do not add withContext
        queries.markMessageAsEdited(editInstant, currentMessageId, conversationId)
        reactionsQueries.deleteAllReactionsForMessage(currentMessageId, conversationId)
        queries.deleteMessageMentions(currentMessageId, conversationId)
        queries.deleteMessageLinkPreviews(currentMessageId, conversationId)
        queries.updateMessageTextContent(newTextContent.messageBody, currentMessageId, conversationId)
        newTextContent.linkPreview.forEach {
            queries.insertMessageLinkPreview(
                message_id = currentMessageId,
                conversation_id = conversationId,
                url = it.url,
                url_offset = it.urlOffset,
                permanent_url = it.permanentUrl,
                title = it.title,
                summary = it.summary
            )
        }
        newTextContent.mentions.forEach {
            queries.insertMessageMention(
                message_id = currentMessageId,
                conversation_id = conversationId,
                start = it.start,
                length = it.length,
                user_id = it.userId
            )
        }

        val selfMention = newTextContent.mentions.firstOrNull { it.userId == selfUserId }
        if (selfMention != null) {
            unreadEventsQueries.updateEvent(UnreadEventTypeEntity.MENTION, currentMessageId, conversationId)
        } else {
            unreadEventsQueries.updateEvent(UnreadEventTypeEntity.MESSAGE, currentMessageId, conversationId)
        }

        queries.updateMessageId(newMessageId, currentMessageId, conversationId)
        queries.updateQuotedMessageId(newMessageId, currentMessageId, conversationId)
    }

    override suspend fun updateLegalHoldMessageMembers(
        conversationId: QualifiedIDEntity,
        messageId: String,
        newMembers: List<QualifiedIDEntity>
    ): Unit = withContext(writeDispatcher.value) {
        queries.updateSystemMessageLegalHoldMembers(QualifiedIDListAdapter.encode(newMembers), messageId, conversationId)
    }

    override suspend fun observeLastMessages(): Flow<List<MessagePreviewEntity>> =
        messagePreviewQueries.getLastMessages(mapper::toPreviewEntity)
            .asFlow()
            .flowOn(readDispatcher.value)
            .mapToList()

    override suspend fun observeConversationsUnreadEvents(): Flow<List<ConversationUnreadEventEntity>> {
        return unreadEventsQueries.getConversationsUnreadEventCountsGrouped(unreadEventMapper::toConversationUnreadEntity)
            .asFlow()
            .flowOn(readDispatcher.value)
            .mapToList()
    }

    override suspend fun observeUnreadEvents(): Flow<Map<ConversationIDEntity, List<UnreadEventEntity>>> =
        withContext(readDispatcher.value) {
            unreadEventsQueries.getUnreadEvents(unreadEventMapper::toUnreadEntity).asFlow().mapToList()
                .map { it.groupBy { event -> event.conversationId } }
        }

    override suspend fun observeUnreadMessageCounter(): Flow<Map<ConversationIDEntity, Int>> =
        queries.getUnreadMessagesCount { conversationId, count ->
            conversationId to count.toInt()
        }.asFlow().flowOn(readDispatcher.value).mapToList().map { it.toMap() }

    override suspend fun resetAssetTransferStatus() {
        withContext(writeDispatcher.value) {
            assetStatusQueries.resetAssetTransferStatus()
        }
    }

    override suspend fun markMessagesAsDecryptionResolved(
        conversationId: QualifiedIDEntity,
        userId: QualifiedIDEntity,
        clientId: String,
<<<<<<< HEAD
    ) = withContext(writeDispatcher.value) {
        queries.updateSystemMessageDecryptionResolved(userId, clientId)
=======
    ) {
        withContext(writeDispatcher.value) {
            queries.updateSystemMessageDecryptionResolved(userId, clientId)
        }
>>>>>>> eb3e071f
    }

    override suspend fun getMessageIdsThatExpectReadConfirmationWithinDates(
        conversationId: QualifiedIDEntity,
        afterDate: Instant,
        untilDate: Instant,
        visibility: List<MessageEntity.Visibility>
    ): List<String> = withContext(readDispatcher.value) {
        queries.selectMessageIdsThatExpectReadConfirmationWithinDates(
            conversation_id = conversationId,
            visibility = visibility,
            creation_date = afterDate,
            creation_date_ = untilDate
        ).executeAsList()
    }

    override suspend fun getReceiptModeFromGroupConversationByQualifiedID(qualifiedID: QualifiedIDEntity): ConversationEntity.ReceiptMode? =
        withContext(readDispatcher.value) {
            conversationsQueries.selectReceiptModeFromGroupConversationByQualifiedId(qualifiedID)
                .executeAsOneOrNull()
        }

    override suspend fun promoteMessageToSentUpdatingServerTime(
        conversationId: ConversationIDEntity,
        messageUuid: String,
        serverDate: Instant?,
        millis: Long
    ) {
        withContext(writeDispatcher.value) {
            queries.promoteMessageToSentUpdatingServerTime(
                server_creation_date = serverDate,
                conversation_id = conversationId,
                message_id = messageUuid,
                delivery_duration = Instant.fromEpochMilliseconds(millis)
            )
        }
    }

    override suspend fun getAllPendingEphemeralMessages(): List<MessageEntity> {
        return withContext(readDispatcher.value) {
            queries.selectPendingEphemeralMessages(mapper::toEntityMessageFromView).executeAsList()
        }
    }

    override suspend fun getAllAlreadyEndedEphemeralMessages(): List<MessageEntity> {
        return withContext(readDispatcher.value) {
            queries.selectAlreadyEndedEphemeralMessages(mapper::toEntityMessageFromView).executeAsList()
        }
    }

    override suspend fun updateSelfDeletionEndDate(
        conversationId: QualifiedIDEntity,
        messageId: String,
        selfDeletionEndDate: Instant
    ) {
        return withContext(writeDispatcher.value) {
            queries.markSelfDeletionEndDate(selfDeletionEndDate, conversationId, messageId)
        }
    }

    override suspend fun insertFailedRecipientDelivery(
        id: String,
        conversationsId: QualifiedIDEntity,
        recipientsFailed: List<QualifiedIDEntity>,
        recipientFailureTypeEntity: RecipientFailureTypeEntity
    ) {
        withContext(writeDispatcher.value) {
            queries.insertMessageRecipientsFailure(id, conversationsId, recipientsFailed, recipientFailureTypeEntity)
        }
    }

    override suspend fun moveMessages(from: ConversationIDEntity, to: ConversationIDEntity) {
        withContext(writeDispatcher.value) {
            queries.moveMessages(to, from)
        }
    }

    override suspend fun getConversationUnreadEventsCount(conversationId: QualifiedIDEntity): Long = withContext(readDispatcher.value) {
        unreadEventsQueries.getConversationUnreadEventsCount(conversationId).executeAsOne()
    }

    override suspend fun observeMessageVisibility(
        messageUuid: String,
        conversationId: QualifiedIDEntity
    ): Flow<MessageEntity.Visibility?> {
        return queries.selectMessageVisibility(messageUuid, conversationId)
            .asFlow()
            .flowOn(readDispatcher.value)
            .mapToOneOrNull()
            .distinctUntilChanged()
    }

    override suspend fun getSearchedConversationMessagePosition(
        conversationId: QualifiedIDEntity,
        messageId: String
    ): Int = withContext(readDispatcher.value) {
        queries
            .selectSearchedConversationMessagePosition(conversationId, messageId)
            .executeAsOne()
            .toInt()
    }

    override suspend fun observeAssetStatuses(conversationId: QualifiedIDEntity): Flow<List<MessageAssetStatusEntity>> =
        assetStatusQueries.selectConversationAssetStatus(conversationId, mapper::fromAssetStatus)
            .asFlow()
            .flowOn(readDispatcher.value)
            .mapToList()

    override suspend fun getMessageAssetTransferStatus(messageId: String, conversationId: QualifiedIDEntity): AssetTransferStatusEntity =
        withContext(readDispatcher.value) {
            assetStatusQueries.selectMessageAssetStatus(conversationId, messageId)
                .executeAsOne()
        }

    override suspend fun observeAssetStatuses(): Flow<List<MessageAssetTransferStatus>> =
        assetStatusQueries.selectAllAssetTransferStatuses()
            .asFlow()
            .mapToList()
            .flowOn(readDispatcher.value)

    override suspend fun getAllMessageAssetIdsForConversationId(
        conversationId: QualifiedIDEntity
    ): List<String> {
        return withContext(readDispatcher.value) {
            assetViewQueries.getAllAssetMessagesByConversationId(
                conversationId,
                listOf(MessageEntity.ContentType.ASSET)
            ).executeAsList().mapNotNull { it.assetId }
        }
    }

    override suspend fun getSenderNameById(id: String, conversationId: QualifiedIDEntity): String? = withContext(readDispatcher.value) {
        userQueries.selectNameByMessageId(id, conversationId).executeAsOneOrNull()?.name
    }

    override suspend fun getNextAudioMessageInConversation(prevMessageId: String, conversationId: QualifiedIDEntity): String? =
        withContext(readDispatcher.value) {
            queries.selectNextAudioMessage(conversationId, prevMessageId).executeAsOneOrNull()
        }

    override suspend fun countMessagesForBackup(contentTypes: Collection<MessageEntity.ContentType>): Long =
        withContext(readDispatcher.value) {
            queries.countBackupMessages(contentTypes).executeAsOne()
        }

    override suspend fun getPagedMessagesFlow(
        contentTypes: Collection<MessageEntity.ContentType>,
        pageSize: Int,
    ): Flow<List<MessageEntity>> = flow {
        var lastFetchedId = ""
        var page: List<MessageEntity>

        do {
            page = getMessagesPage(contentTypes, lastFetchedId, pageSize.toLong())
            if (page.isEmpty()) break
            emit(page)
            lastFetchedId = page.last().id
        } while (page.size == pageSize)
    }.buffer()
        .flowOn(readDispatcher.value)

    private fun getMessagesPage(
        contentTypes: Collection<MessageEntity.ContentType>,
        afterId: String,
        pageSize: Long,
    ) = queries.selectForBackup(
        contentType = contentTypes,
        afterId = afterId,
        limit = pageSize,
        mapper::toEntityMessageFromView
    ).executeAsList()

    override suspend fun updateCompositeMessageContent(
        conversationId: QualifiedIDEntity,
        currentMessageId: String,
        editInstant: Instant,
        newCompositeContent: MessageEntityContent.Composite,
        newMessageId: String
    ) = withContext(writeDispatcher.value) {
        with(newCompositeContent) {
            // start a transaction for operations in message and button content tables.
            queries.transaction {
                // delete all buttons for the current message
                buttonContentQueries.deleteAllButtons(conversationId, currentMessageId)

                // update the message content associated with the composite message
                text?.let { textContent ->
                    updateTextMessageContentInDB(
                        editInstant = editInstant,
                        conversationId = conversationId,
                        currentMessageId = currentMessageId,
                        newTextContent = textContent,
                        newMessageId = newMessageId
                    )
                }

                // insert new buttons if any
                buttonList.forEach { button ->
                    buttonContentQueries.insertButton(
                        message_id = newMessageId,
                        conversation_id = conversationId,
                        id = button.id,
                        text = button.text
                    )
                }
            }
        }
    }

    override suspend fun updateAudioMessageNormalizedLoudness(
        conversationId: QualifiedIDEntity,
        messageId: String,
        normalizedLoudness: ByteArray
    ) {
        withContext(writeDispatcher.value) {
            queries.updateAudioMessageNormalizedLoudness(
                asset_normalized_loudness = normalizedLoudness,
                conversation_id = conversationId,
                message_id = messageId
            )
        }
    }

    override val platformExtensions: MessageExtensions = MessageExtensionsImpl(
        queries,
        assetViewQueries,
        mapper,
        readDispatcher,
    )

}<|MERGE_RESOLUTION|>--- conflicted
+++ resolved
@@ -481,15 +481,10 @@
         conversationId: QualifiedIDEntity,
         userId: QualifiedIDEntity,
         clientId: String,
-<<<<<<< HEAD
-    ) = withContext(writeDispatcher.value) {
-        queries.updateSystemMessageDecryptionResolved(userId, clientId)
-=======
     ) {
         withContext(writeDispatcher.value) {
             queries.updateSystemMessageDecryptionResolved(userId, clientId)
         }
->>>>>>> eb3e071f
     }
 
     override suspend fun getMessageIdsThatExpectReadConfirmationWithinDates(
