/*
 * Wire
 * Copyright (C) 2024 Wire Swiss GmbH
 *
 * This program is free software: you can redistribute it and/or modify
 * it under the terms of the GNU General Public License as published by
 * the Free Software Foundation, either version 3 of the License, or
 * (at your option) any later version.
 *
 * This program is distributed in the hope that it will be useful,
 * but WITHOUT ANY WARRANTY; without even the implied warranty of
 * MERCHANTABILITY or FITNESS FOR A PARTICULAR PURPOSE. See the
 * GNU General Public License for more details.
 *
 * You should have received a copy of the GNU General Public License
 * along with this program. If not, see http://www.gnu.org/licenses/.
 */

package com.wire.kalium.logic.data.conversation

import com.wire.kalium.logic.data.conversation.Conversation.Access
import com.wire.kalium.logic.data.conversation.Conversation.AccessRole
import com.wire.kalium.logic.data.conversation.Conversation.ProtocolInfo
import com.wire.kalium.logic.data.conversation.Conversation.ReceiptMode
import com.wire.kalium.logic.data.conversation.Conversation.Type
import com.wire.kalium.logic.data.id.ConversationId
import com.wire.kalium.logic.data.id.GroupID
import com.wire.kalium.logic.data.id.PlainId
import com.wire.kalium.logic.data.id.TeamId
import com.wire.kalium.logic.data.message.MessagePreview
import com.wire.kalium.logic.data.message.UnreadEventType
import com.wire.kalium.logic.data.mls.CipherSuite
import com.wire.kalium.logic.data.mls.MLSPublicKeys
import com.wire.kalium.logic.data.user.ConnectionState
import com.wire.kalium.logic.data.user.OtherUser
import com.wire.kalium.logic.data.user.User
import com.wire.kalium.logic.data.user.UserId
import com.wire.kalium.logic.data.user.type.UserType
import com.wire.kalium.util.serialization.toJsonElement
import kotlinx.datetime.Instant
import kotlin.time.Duration

/**
 * A conversation is a group of users that can exchange messages.
 * @param id the conversation id
 * @param name the conversation name
 * @param type the conversation [Type]
 * @param teamId the team id if the conversation was created on a team, null if there is no team
 * @param protocol the [ProtocolInfo] for the communication between users
 * @param mutedStatus the [MutedConversationStatus] informing about the conversation muting settings
 * @param removedBy the user id of the user that removed the conversation if self user was removed, null otherwise
 * @param lastNotificationDate the last notification date for the conversation, null if there are no notifications yet
 * @param lastModifiedDate the last modified date for the conversation, null if there are no modifications yet
 * @param lastReadDate the self user's last read date for the conversation
 * @param access the list of available [Access] types that can be used to invite users to the conversation
 * @param accessRole the list of available [AccessRole] user types that can be members of the conversation
 * @param creatorId the user id of the user that created the conversation
 * @param receiptMode the [ReceiptMode] flag indicating whether the conversation has read receipts enabled or not
 * @param messageTimer the enforced timer by group conversation for self deleting messages, always NULL for 1on1 conversation
 * @param userMessageTimer the timer duration picked by the user in absence of team or conversation enforced timers
 */
data class Conversation(
    val id: ConversationId,
    val name: String?,
    val type: Type,
    val teamId: TeamId?,
    val protocol: ProtocolInfo,
    val mutedStatus: MutedConversationStatus,
    val removedBy: UserId?,
    val lastNotificationDate: Instant?,
    val lastModifiedDate: Instant?,
    val lastReadDate: Instant,
    val access: List<Access>,
    val accessRole: List<AccessRole>,
    val creatorId: String?,
    val receiptMode: ReceiptMode,
    val messageTimer: Duration?,
    val userMessageTimer: Duration?,
    val archived: Boolean,
    val archivedDateTime: Instant?,
    val mlsVerificationStatus: VerificationStatus,
    val proteusVerificationStatus: VerificationStatus,
    val legalHoldStatus: LegalHoldStatus,
    val mlsPublicKeys: MLSPublicKeys? = null
) {

    companion object {
        /**
         * A set of default [AccessRole] valid for Group Conversations
         * for both personal and team users.
         *
         * @see [AccessRole]
         */
        val defaultGroupAccessRoles = setOf(AccessRole.TEAM_MEMBER, AccessRole.NON_TEAM_MEMBER)

        /**
         * A set of default [Access] modes valid for Group Conversations
         * for both personal and team users.
         *
         * @see [Access]
         */
        val defaultGroupAccess = setOf(Access.INVITE)

        /**
         * Returns a sensible set of [AccessRole] given a combination of
         * flags
         *
         * @see [AccessRole]
         */
        fun accessRolesFor(
            guestAllowed: Boolean,
            servicesAllowed: Boolean,
            nonTeamMembersAllowed: Boolean
        ): Set<AccessRole> =
            defaultGroupAccessRoles.toMutableSet().apply {
                if (servicesAllowed) {
                    add(AccessRole.SERVICE)
                } else {
                    remove(AccessRole.SERVICE)
                }

                if (guestAllowed) {
                    add(AccessRole.GUEST)
                } else {
                    remove(AccessRole.GUEST)
                }

                if (nonTeamMembersAllowed) {
                    add(AccessRole.NON_TEAM_MEMBER)
                } else {
                    remove(AccessRole.NON_TEAM_MEMBER)
                }
            }.toSet()

        /**
         * Returns a sensible set of [Access] given a combination of
         * flags
         *
         * @see [Access]
         */
        fun accessFor(
            guestsAllowed: Boolean,
        ): Set<Access> =
            defaultGroupAccess.toMutableSet().apply {
                if (guestsAllowed) {
                    add(Access.CODE)
                }
            }.toSet()

    }

    fun isTeamGroup(): Boolean = (teamId != null)

    fun isGuestAllowed(): Boolean = accessRole.let {
        (it.contains(AccessRole.GUEST))
    }

    fun isNonTeamMemberAllowed(): Boolean = accessRole.let {
        (it.contains(AccessRole.NON_TEAM_MEMBER))
    }

    fun isServicesAllowed(): Boolean = accessRole.let {
        (it.contains(AccessRole.SERVICE))
    }

    enum class Type {
        SELF,
        ONE_ON_ONE,
        GROUP,
        CONNECTION_PENDING
    }

    enum class AccessRole {
        TEAM_MEMBER,
        NON_TEAM_MEMBER,
        GUEST,
        SERVICE,
        EXTERNAL;
    }

    enum class Access {
        PRIVATE,
        INVITE,
        SELF_INVITE,
        LINK,
        CODE;
    }

    enum class Protocol {
        PROTEUS,
        MIXED,
        MLS
    }

    enum class ReceiptMode { DISABLED, ENABLED }
    enum class TypingIndicatorMode { STARTED, STOPPED }

    enum class VerificationStatus { VERIFIED, NOT_VERIFIED, DEGRADED }
    enum class LegalHoldStatus { ENABLED, DISABLED, DEGRADED, UNKNOWN }

    val supportsUnreadMessageCount
        get() = type in setOf(Type.ONE_ON_ONE, Type.GROUP)

    sealed interface ProtocolInfo {
        data object Proteus : ProtocolInfo {
            override fun name() = "Proteus"
            override fun toLogMap() = mapOf("name" to name())
        }

        data class MLS(
            override val groupId: GroupID,
            override val groupState: MLSCapable.GroupState,
            override val epoch: ULong,
            override val keyingMaterialLastUpdate: Instant,
            override val cipherSuite: CipherSuite
        ) : MLSCapable {
            override fun name() = "MLS"

            override fun toLogMap() = mapOf(
                "name" to name(),
                "groupId" to groupId.toLogString(),
                "groupState" to groupState.name,
                "epoch" to "$epoch",
                "keyingMaterialLastUpdate" to keyingMaterialLastUpdate.toString(),
                "cipherSuite" to cipherSuite.toString()
            )
        }

        data class Mixed(
            override val groupId: GroupID,
            override val groupState: MLSCapable.GroupState,
            override val epoch: ULong,
            override val keyingMaterialLastUpdate: Instant,
            override val cipherSuite: CipherSuite
        ) : MLSCapable {
            override fun name() = "Mixed"
            override fun toLogMap() = mapOf(
                "name" to name(),
                "groupId" to groupId.toLogString(),
                "groupState" to groupState.name,
                "epoch" to "$epoch",
                "keyingMaterialLastUpdate" to keyingMaterialLastUpdate.toString(),
                "cipherSuite" to cipherSuite.toString()
            )
        }

        sealed interface MLSCapable : ProtocolInfo {
            val groupId: GroupID
            val groupState: GroupState
            val epoch: ULong
            val keyingMaterialLastUpdate: Instant
            val cipherSuite: CipherSuite

            enum class GroupState { PENDING_CREATION, PENDING_JOIN, PENDING_WELCOME_MESSAGE, ESTABLISHED }
        }

        fun name(): String
        fun toLogMap(): Map<String, Any?>
    }

    data class Member(val id: UserId, val role: Role) {
        sealed class Role {
            data object Member : Role()
            data object Admin : Role()
            data class Unknown(val name: String) : Role()

            override fun toString(): String =
                when (this) {
                    is Member -> "member"
                    is Admin -> "admin"
                    is Unknown -> this.name
                }
        }

        override fun toString(): String {
            return "${this.toMap().toJsonElement()}"
        }

        fun toMap(): Map<String, String> = mapOf(
            "id" to id.toLogString(),
            "role" to "$role"
        )
    }
}

sealed class ConversationDetails(open val conversation: Conversation) {

    data class Team(override val conversation: Conversation) : ConversationDetails(conversation)

    data class Self(override val conversation: Conversation) : ConversationDetails(conversation)

    data class OneOne(
        override val conversation: Conversation,
        val otherUser: OtherUser,
        val userType: UserType,
        val isFavorite: Boolean = false
    ) : ConversationDetails(conversation)

    data class Group(
        override val conversation: Conversation,
        val hasOngoingCall: Boolean = false,
        val isSelfUserMember: Boolean,
<<<<<<< HEAD
        val selfRole: Conversation.Member.Role?
=======
        val isSelfUserCreator: Boolean,
        val selfRole: Conversation.Member.Role?,
        val isFavorite: Boolean = false
>>>>>>> a02f920b
//         val isTeamAdmin: Boolean, TODO kubaz
    ) : ConversationDetails(conversation)

    data class Connection(
        val conversationId: ConversationId,
        val otherUser: OtherUser?,
        val userType: UserType,
        val lastModifiedDate: Instant,
        val connection: com.wire.kalium.logic.data.user.Connection,
        val protocolInfo: ProtocolInfo,
        val access: List<Access>,
        val accessRole: List<AccessRole>
    ) : ConversationDetails(
        Conversation(
            id = conversationId,
            name = otherUser?.name,
            type = Type.CONNECTION_PENDING,
            teamId = otherUser?.teamId,
            protocol = protocolInfo,
            mutedStatus = MutedConversationStatus.AllAllowed,
            removedBy = null,
            lastNotificationDate = null,
            lastModifiedDate = lastModifiedDate,
            lastReadDate = Instant.DISTANT_PAST,
            access = access,
            accessRole = accessRole,
            creatorId = null,
            receiptMode = ReceiptMode.DISABLED,
            messageTimer = null,
            userMessageTimer = null,
            archived = false,
            archivedDateTime = null,
            mlsVerificationStatus = Conversation.VerificationStatus.NOT_VERIFIED,
            proteusVerificationStatus = Conversation.VerificationStatus.NOT_VERIFIED,
            legalHoldStatus = Conversation.LegalHoldStatus.DISABLED
        )
    )
}

data class ConversationDetailsWithEvents(
    val conversationDetails: ConversationDetails,
    val unreadEventCount: UnreadEventCount = emptyMap(),
    val lastMessage: MessagePreview? = null,
    val hasNewActivitiesToShow: Boolean = false,
)

fun ConversationDetails.interactionAvailability(): InteractionAvailability {
    val availability = when (this) {
        is ConversationDetails.Connection -> InteractionAvailability.DISABLED
        is ConversationDetails.Group -> {
            if (isSelfUserMember) InteractionAvailability.ENABLED
            else InteractionAvailability.NOT_MEMBER
        }

        is ConversationDetails.OneOne -> when {
            otherUser.defederated -> InteractionAvailability.DISABLED
            otherUser.deleted -> InteractionAvailability.DELETED_USER
            otherUser.connectionStatus == ConnectionState.BLOCKED -> InteractionAvailability.BLOCKED_USER
            conversation.legalHoldStatus == Conversation.LegalHoldStatus.DEGRADED ->
                InteractionAvailability.LEGAL_HOLD

            else -> InteractionAvailability.ENABLED
        }

        is ConversationDetails.Self, is ConversationDetails.Team -> InteractionAvailability.DISABLED
    }
    return availability
}

enum class InteractionAvailability {
    /**User is able to send messages and make calls */
    ENABLED,

    /**Self user is no longer conversation member */
    NOT_MEMBER,

    /**Other user is blocked by self user */
    BLOCKED_USER,

    /**Other team member or public user has been removed */
    DELETED_USER,

    /**
     * This indicates that the conversation is using a protocol that self user does not support.
     */
    UNSUPPORTED_PROTOCOL,

    /**Conversation type doesn't support messaging */
    DISABLED,

    /**
     * One of conversation members is under legal hold and self user is not able to interact with it.
     * This applies to 1:1 conversations only when other member is a guest.
     */
    LEGAL_HOLD
}

data class MembersInfo(val self: Conversation.Member, val otherMembers: List<Conversation.Member>)

data class MemberDetails(val user: User, val role: Conversation.Member.Role)

typealias ClientId = PlainId

data class Recipient(val id: UserId, val clients: List<ClientId>)

typealias UnreadEventCount = Map<UnreadEventType, Int>
typealias OneOnOneMembers = Map<ConversationId, UserId>
typealias GroupConversationMembers = Map<ConversationId, List<UserId>><|MERGE_RESOLUTION|>--- conflicted
+++ resolved
@@ -300,13 +300,8 @@
         override val conversation: Conversation,
         val hasOngoingCall: Boolean = false,
         val isSelfUserMember: Boolean,
-<<<<<<< HEAD
-        val selfRole: Conversation.Member.Role?
-=======
-        val isSelfUserCreator: Boolean,
         val selfRole: Conversation.Member.Role?,
         val isFavorite: Boolean = false
->>>>>>> a02f920b
 //         val isTeamAdmin: Boolean, TODO kubaz
     ) : ConversationDetails(conversation)
 
