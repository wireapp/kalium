/*
 * Wire
 * Copyright (C) 2024 Wire Swiss GmbH
 *
 * This program is free software: you can redistribute it and/or modify
 * it under the terms of the GNU General Public License as published by
 * the Free Software Foundation, either version 3 of the License, or
 * (at your option) any later version.
 *
 * This program is distributed in the hope that it will be useful,
 * but WITHOUT ANY WARRANTY; without even the implied warranty of
 * MERCHANTABILITY or FITNESS FOR A PARTICULAR PURPOSE. See the
 * GNU General Public License for more details.
 *
 * You should have received a copy of the GNU General Public License
 * along with this program. If not, see http://www.gnu.org/licenses/.
 */

package com.wire.kalium.logic.data.conversation

import com.wire.kalium.logic.data.conversation.Conversation.Access
import com.wire.kalium.logic.data.conversation.Conversation.AccessRole
import com.wire.kalium.logic.data.conversation.Conversation.ProtocolInfo
import com.wire.kalium.logic.data.conversation.Conversation.ReceiptMode
import com.wire.kalium.logic.data.conversation.Conversation.Type
import com.wire.kalium.logic.data.id.ConversationId
import com.wire.kalium.logic.data.id.GroupID
import com.wire.kalium.logic.data.id.PlainId
import com.wire.kalium.logic.data.id.TeamId
import com.wire.kalium.logic.data.message.MessagePreview
import com.wire.kalium.logic.data.message.UnreadEventType
import com.wire.kalium.logic.data.mls.CipherSuite
import com.wire.kalium.logic.data.mls.MLSPublicKeys
import com.wire.kalium.logic.data.user.ConnectionState
import com.wire.kalium.logic.data.user.OtherUser
import com.wire.kalium.logic.data.user.User
import com.wire.kalium.logic.data.user.UserId
import com.wire.kalium.logic.data.user.type.UserType
import com.wire.kalium.util.serialization.toJsonElement
import kotlinx.datetime.Instant
import kotlinx.serialization.SerialName
import kotlinx.serialization.Serializable
import kotlin.time.Duration

/**
 * A conversation is a group of users that can exchange messages.
 * @param id the conversation id
 * @param name the conversation name
 * @param type the conversation [Type]
 * @param teamId the team id if the conversation was created on a team, null if there is no team
 * @param protocol the [ProtocolInfo] for the communication between users
 * @param mutedStatus the [MutedConversationStatus] informing about the conversation muting settings
 * @param removedBy the user id of the user that removed the conversation if self user was removed, null otherwise
 * @param lastNotificationDate the last notification date for the conversation, null if there are no notifications yet
 * @param lastModifiedDate the last modified date for the conversation, null if there are no modifications yet
 * @param lastReadDate the self user's last read date for the conversation
 * @param access the list of available [Access] types that can be used to invite users to the conversation
 * @param accessRole the list of available [AccessRole] user types that can be members of the conversation
 * @param creatorId the user id of the user that created the conversation
 * @param receiptMode the [ReceiptMode] flag indicating whether the conversation has read receipts enabled or not
 * @param messageTimer the enforced timer by group conversation for self deleting messages, always NULL for 1on1 conversation
 * @param userMessageTimer the timer duration picked by the user in absence of team or conversation enforced timers
 */
data class Conversation(
    val id: ConversationId,
    val name: String?,
    val type: Type,
    val teamId: TeamId?,
    val protocol: ProtocolInfo,
    val mutedStatus: MutedConversationStatus,
    val removedBy: UserId?,
    val lastNotificationDate: Instant?,
    val lastModifiedDate: Instant?,
    val lastReadDate: Instant,
    val access: List<Access>,
    val accessRole: List<AccessRole>,
    val creatorId: String?,
    val receiptMode: ReceiptMode,
    val messageTimer: Duration?,
    val userMessageTimer: Duration?,
    val archived: Boolean,
    val archivedDateTime: Instant?,
    val mlsVerificationStatus: VerificationStatus,
    val proteusVerificationStatus: VerificationStatus,
    val legalHoldStatus: LegalHoldStatus,
    val mlsPublicKeys: MLSPublicKeys? = null
) {

    companion object {
        /**
         * A set of default [AccessRole] valid for Group Conversations
         * for both personal and team users.
         *
         * @see [AccessRole]
         */
        val defaultGroupAccessRoles = setOf(AccessRole.TEAM_MEMBER, AccessRole.NON_TEAM_MEMBER)

        /**
         * A set of default [Access] modes valid for Group Conversations
         * for both personal and team users.
         *
         * @see [Access]
         */
        val defaultGroupAccess = setOf(Access.INVITE)

        /**
         * Returns a sensible set of [AccessRole] given a combination of
         * flags
         *
         * @see [AccessRole]
         */
        fun accessRolesFor(
            guestAllowed: Boolean,
            servicesAllowed: Boolean,
            nonTeamMembersAllowed: Boolean
        ): Set<AccessRole> =
            defaultGroupAccessRoles.toMutableSet().apply {
                if (servicesAllowed) {
                    add(AccessRole.SERVICE)
                } else {
                    remove(AccessRole.SERVICE)
                }

                if (guestAllowed) {
                    add(AccessRole.GUEST)
                } else {
                    remove(AccessRole.GUEST)
                }

                if (nonTeamMembersAllowed) {
                    add(AccessRole.NON_TEAM_MEMBER)
                } else {
                    remove(AccessRole.NON_TEAM_MEMBER)
                }
            }.toSet()

        /**
         * Returns a sensible set of [Access] given a combination of
         * flags
         *
         * @see [Access]
         */
        fun accessFor(
            guestsAllowed: Boolean,
        ): Set<Access> =
            defaultGroupAccess.toMutableSet().apply {
                if (guestsAllowed) {
                    add(Access.CODE)
                }
            }.toSet()

    }

    fun isTeamGroup(): Boolean = (teamId != null)

    fun isGuestAllowed(): Boolean = accessRole.let {
        (it.contains(AccessRole.GUEST))
    }

    fun isNonTeamMemberAllowed(): Boolean = accessRole.let {
        (it.contains(AccessRole.NON_TEAM_MEMBER))
    }

    fun isServicesAllowed(): Boolean = accessRole.let {
        (it.contains(AccessRole.SERVICE))
    }

    sealed interface Type {
        data object Self : Type
        data object OneOnOne : Type
        data object ConnectionPending : Type
        sealed class Group : Type {
            data object Regular : Group()
            data object Channel : Group()
        }
    }

    enum class AccessRole {
        TEAM_MEMBER,
        NON_TEAM_MEMBER,
        GUEST,
        SERVICE,
        EXTERNAL;
    }

    enum class Access {
        PRIVATE,
        INVITE,
        SELF_INVITE,
        LINK,
        CODE;
    }

    enum class Protocol {
        PROTEUS,
        MIXED,
        MLS
    }

    enum class ReceiptMode { DISABLED, ENABLED }
    enum class TypingIndicatorMode { STARTED, STOPPED }

    enum class VerificationStatus { VERIFIED, NOT_VERIFIED, DEGRADED }
    enum class LegalHoldStatus { ENABLED, DISABLED, DEGRADED, UNKNOWN }

    val supportsUnreadMessageCount
        get() = type is Type.OneOnOne || type is Type.Group

    sealed interface ProtocolInfo {
        data object Proteus : ProtocolInfo {
            override fun name() = "Proteus"
            override fun toLogMap() = mapOf("name" to name())
        }

        data class MLS(
            override val groupId: GroupID,
            override val groupState: MLSCapable.GroupState,
            override val epoch: ULong,
            override val keyingMaterialLastUpdate: Instant,
            override val cipherSuite: CipherSuite
        ) : MLSCapable {
            override fun name() = "MLS"

            override fun toLogMap() = mapOf(
                "name" to name(),
                "groupId" to groupId.toLogString(),
                "groupState" to groupState.name,
                "epoch" to "$epoch",
                "keyingMaterialLastUpdate" to keyingMaterialLastUpdate.toString(),
                "cipherSuite" to cipherSuite.toString()
            )
        }

        data class Mixed(
            override val groupId: GroupID,
            override val groupState: MLSCapable.GroupState,
            override val epoch: ULong,
            override val keyingMaterialLastUpdate: Instant,
            override val cipherSuite: CipherSuite
        ) : MLSCapable {
            override fun name() = "Mixed"
            override fun toLogMap() = mapOf(
                "name" to name(),
                "groupId" to groupId.toLogString(),
                "groupState" to groupState.name,
                "epoch" to "$epoch",
                "keyingMaterialLastUpdate" to keyingMaterialLastUpdate.toString(),
                "cipherSuite" to cipherSuite.toString()
            )
        }

        sealed interface MLSCapable : ProtocolInfo {
            val groupId: GroupID
            val groupState: GroupState
            val epoch: ULong
            val keyingMaterialLastUpdate: Instant
            val cipherSuite: CipherSuite

            enum class GroupState { PENDING_CREATION, PENDING_JOIN, PENDING_WELCOME_MESSAGE, ESTABLISHED }
        }

        fun name(): String
        fun toLogMap(): Map<String, Any?>
    }

    @Serializable
    data class Member(
        @SerialName("id") val id: UserId,
        @SerialName("role") val role: Role
    ) {

        @Serializable
        sealed class Role {

            @Serializable
            data object Member : Role()

            @Serializable
            data object Admin : Role()

            @Serializable
            data class Unknown(@SerialName("name") val name: String) : Role()

            override fun toString(): String =
                when (this) {
                    is Member -> "member"
                    is Admin -> "admin"
                    is Unknown -> this.name
                }
        }

        override fun toString(): String {
            return "${this.toMap().toJsonElement()}"
        }

        fun toMap(): Map<String, String> = mapOf(
            "id" to id.toLogString(),
            "role" to "$role"
        )
    }
}

data class ConversationDetailsWithEvents(
    val conversationDetails: ConversationDetails,
    val unreadEventCount: UnreadEventCount = emptyMap(),
    val lastMessage: MessagePreview? = null,
    val hasNewActivitiesToShow: Boolean = false,
)

sealed interface ConversationDetails {
    val conversation: Conversation

    data class Team(override val conversation: Conversation) : ConversationDetails

    data class Self(override val conversation: Conversation) : ConversationDetails

    data class OneOne(
        override val conversation: Conversation,
        val otherUser: OtherUser,
        val userType: UserType,
        val isFavorite: Boolean = false,
        val folder: ConversationFolder? = null
    ) : ConversationDetails

    sealed interface Group : ConversationDetails {
        val hasOngoingCall: Boolean
        val isSelfUserMember: Boolean
        val selfRole: Conversation.Member.Role?
        val isFavorite: Boolean
        val folder: ConversationFolder?
//         val isTeamAdmin: Boolean, TODO kubaz

<<<<<<< HEAD
    data class Group(
        override val conversation: Conversation,
        val hasOngoingCall: Boolean = false,
        val isSelfUserMember: Boolean,
        val selfRole: Conversation.Member.Role?,
        val isFavorite: Boolean = false,
        val folder: ConversationFolder? = null,
        val wireCell: String? = null,
=======
        data class Regular(
            override val conversation: Conversation,
            override val hasOngoingCall: Boolean = false,
            override val isSelfUserMember: Boolean,
            override val selfRole: Conversation.Member.Role?,
            override val isFavorite: Boolean = false,
            override val folder: ConversationFolder? = null
>>>>>>> 77fe6ff3
//         val isTeamAdmin: Boolean, TODO kubaz
        ) : Group

        data class Channel(
            override val conversation: Conversation,
            override val hasOngoingCall: Boolean = false,
            override val isSelfUserMember: Boolean,
            override val selfRole: Conversation.Member.Role?,
            override val isFavorite: Boolean = false,
            override val folder: ConversationFolder? = null,
            // TODO: Add channel-specific fields
//         val isTeamAdmin: Boolean, TODO kubaz
        ) : Group
    }

    data class Connection(
        val conversationId: ConversationId,
        val otherUser: OtherUser?,
        val userType: UserType,
        val lastModifiedDate: Instant,
        val connection: com.wire.kalium.logic.data.user.Connection,
        val protocolInfo: ProtocolInfo,
        val access: List<Access>,
        val accessRole: List<AccessRole>
    ) : ConversationDetails {
        override val conversation: Conversation
            get() = Conversation(
                id = conversationId,
                name = otherUser?.name,
                type = Type.ConnectionPending,
                teamId = otherUser?.teamId,
                protocol = protocolInfo,
                mutedStatus = MutedConversationStatus.AllAllowed,
                removedBy = null,
                lastNotificationDate = null,
                lastModifiedDate = lastModifiedDate,
                lastReadDate = Instant.DISTANT_PAST,
                access = access,
                accessRole = accessRole,
                creatorId = null,
                receiptMode = ReceiptMode.DISABLED,
                messageTimer = null,
                userMessageTimer = null,
                archived = false,
                archivedDateTime = null,
                mlsVerificationStatus = Conversation.VerificationStatus.NOT_VERIFIED,
                proteusVerificationStatus = Conversation.VerificationStatus.NOT_VERIFIED,
                legalHoldStatus = Conversation.LegalHoldStatus.DISABLED
            )
    }
}

fun ConversationDetails.interactionAvailability(): InteractionAvailability {
    val availability = when (this) {
        is ConversationDetails.Connection -> InteractionAvailability.DISABLED
        is ConversationDetails.Group -> {
            if (isSelfUserMember) InteractionAvailability.ENABLED
            else InteractionAvailability.NOT_MEMBER
        }

        is ConversationDetails.OneOne -> when {
            otherUser.defederated -> InteractionAvailability.DISABLED
            otherUser.deleted -> InteractionAvailability.DELETED_USER
            otherUser.connectionStatus == ConnectionState.BLOCKED -> InteractionAvailability.BLOCKED_USER
            conversation.legalHoldStatus == Conversation.LegalHoldStatus.DEGRADED ->
                InteractionAvailability.LEGAL_HOLD

            else -> InteractionAvailability.ENABLED
        }

        is ConversationDetails.Self, is ConversationDetails.Team -> InteractionAvailability.DISABLED
    }
    return availability
}

enum class InteractionAvailability {
    /**User is able to send messages and make calls */
    ENABLED,

    /**Self user is no longer conversation member */
    NOT_MEMBER,

    /**Other user is blocked by self user */
    BLOCKED_USER,

    /**Other team member or public user has been removed */
    DELETED_USER,

    /**
     * This indicates that the conversation is using a protocol that self user does not support.
     */
    UNSUPPORTED_PROTOCOL,

    /**Conversation type doesn't support messaging */
    DISABLED,

    /**
     * One of conversation members is under legal hold and self user is not able to interact with it.
     * This applies to 1:1 conversations only when other member is a guest.
     */
    LEGAL_HOLD
}

data class MembersInfo(val self: Conversation.Member, val otherMembers: List<Conversation.Member>)

data class MemberDetails(val user: User, val role: Conversation.Member.Role)

typealias ClientId = PlainId

data class Recipient(val id: UserId, val clients: List<ClientId>)

typealias UnreadEventCount = Map<UnreadEventType, Int>
typealias OneOnOneMembers = Map<ConversationId, UserId>
typealias GroupConversationMembers = Map<ConversationId, List<UserId>><|MERGE_RESOLUTION|>--- conflicted
+++ resolved
@@ -330,24 +330,14 @@
         val folder: ConversationFolder?
 //         val isTeamAdmin: Boolean, TODO kubaz
 
-<<<<<<< HEAD
-    data class Group(
-        override val conversation: Conversation,
-        val hasOngoingCall: Boolean = false,
-        val isSelfUserMember: Boolean,
-        val selfRole: Conversation.Member.Role?,
-        val isFavorite: Boolean = false,
-        val folder: ConversationFolder? = null,
-        val wireCell: String? = null,
-=======
         data class Regular(
             override val conversation: Conversation,
             override val hasOngoingCall: Boolean = false,
             override val isSelfUserMember: Boolean,
             override val selfRole: Conversation.Member.Role?,
             override val isFavorite: Boolean = false,
-            override val folder: ConversationFolder? = null
->>>>>>> 77fe6ff3
+            override val folder: ConversationFolder? = null,
+            val wireCell: String? = null,
 //         val isTeamAdmin: Boolean, TODO kubaz
         ) : Group
 
