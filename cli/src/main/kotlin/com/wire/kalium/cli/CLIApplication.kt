package com.wire.kalium.cli

import com.github.ajalt.clikt.core.CliktCommand
import com.github.ajalt.clikt.core.PrintMessage
import com.github.ajalt.clikt.core.requireObject
import com.github.ajalt.clikt.core.subcommands
import com.github.ajalt.clikt.output.TermUi.echo
import com.github.ajalt.clikt.output.TermUi.prompt
import com.github.ajalt.clikt.parameters.options.default
import com.github.ajalt.clikt.parameters.options.flag
import com.github.ajalt.clikt.parameters.options.option
import com.github.ajalt.clikt.parameters.options.prompt
import com.github.ajalt.clikt.parameters.types.enum
import com.github.ajalt.clikt.parameters.types.file
import com.wire.kalium.logger.FileLogger
import com.wire.kalium.logger.KaliumLogLevel
import com.wire.kalium.logic.CoreLogger
import com.wire.kalium.logic.CoreLogic
import com.wire.kalium.logic.configuration.server.ServerConfig
import com.wire.kalium.logic.data.client.DeleteClientParam
import com.wire.kalium.logic.data.conversation.Conversation
import com.wire.kalium.logic.data.conversation.ConversationOptions
import com.wire.kalium.logic.data.id.ConversationId
import com.wire.kalium.logic.data.message.MessageContent
import com.wire.kalium.logic.data.user.OtherUser
import com.wire.kalium.logic.data.user.User
import com.wire.kalium.logic.feature.UserSessionScope
import com.wire.kalium.logic.feature.auth.AuthenticationResult
import com.wire.kalium.logic.feature.auth.AuthenticationScope
import com.wire.kalium.logic.feature.auth.autoVersioningAuth.AutoVersionAuthScopeUseCase
import com.wire.kalium.logic.feature.client.DeleteClientResult
import com.wire.kalium.logic.feature.client.RegisterClientResult
import com.wire.kalium.logic.feature.client.RegisterClientUseCase.RegisterClientParam
import com.wire.kalium.logic.feature.client.SelfClientsResult
import com.wire.kalium.logic.feature.conversation.AddMemberToConversationUseCase
import com.wire.kalium.logic.feature.conversation.CreateGroupConversationUseCase
import com.wire.kalium.logic.feature.conversation.GetConversationsUseCase
import com.wire.kalium.logic.feature.conversation.RemoveMemberFromConversationUseCase
import com.wire.kalium.logic.feature.keypackage.RefillKeyPackagesResult
import com.wire.kalium.logic.feature.publicuser.GetAllContactsResult
import com.wire.kalium.logic.feature.server.GetServerConfigResult
import com.wire.kalium.logic.featureFlags.KaliumConfigs
import kotlinx.coroutines.Dispatchers
import kotlinx.coroutines.GlobalScope
import kotlinx.coroutines.flow.first
import kotlinx.coroutines.launch
import kotlinx.coroutines.runBlocking
import java.io.File

<<<<<<< HEAD
=======
private val coreLogic = CoreLogic(
    clientLabel = "Kalium CLI",
    rootPath = "${CLIApplication.HOME_DIRECTORY}/.kalium/accounts",
    kaliumConfigs = KaliumConfigs(developmentApiEnabled = true)
)

fun restoreSession(): AccountInfo? {
    return coreLogic.globalScope {
        when (val currentSessionResult = session.currentSession()) {
            is CurrentSessionResult.Success -> currentSessionResult.accountInfo
            else -> null
        }
    }
}

fun currentUserSession(): UserSessionScope {
    val accountInfo = restoreSession() ?: throw PrintMessage("no active session")
    return coreLogic.getSessionScope(accountInfo.userId)
}

>>>>>>> 6803e271
suspend fun selectConversation(userSession: UserSessionScope): Conversation {
    userSession.syncManager.waitUntilLive()

    val conversations = userSession.conversations.getConversations().let {
        when (it) {
            is GetConversationsUseCase.Result.Success -> it.convFlow.first()
            else -> throw PrintMessage("Failed to retrieve conversation: $it")
        }
    }

    conversations.forEachIndexed { index, conversation ->
        echo("$index) ${conversation.id.value}  Name: ${conversation.name}")
    }

    val selectedConversationIndex =
        prompt("Enter conversation index", promptSuffix = ": ")?.toInt() ?: throw PrintMessage("Index must be an integer")
    return conversations[selectedConversationIndex]
}

suspend fun selectMember(userSession: UserSessionScope, conversationId: ConversationId): User {

    val members = userSession.conversations.observeConversationMembers(conversationId).first()

    members.forEachIndexed { index, member ->
        echo("$index) ${member.user.id.value} Name: ${member.user.name}")
    }

    val selectedMemberIndex =
        prompt("Enter member index", promptSuffix = ": ")?.toInt() ?: throw PrintMessage("Index must be an integer")

    return members[selectedMemberIndex].user
}

suspend fun selectConnection(userSession: UserSessionScope): OtherUser {
    val connections = userSession.users.getAllKnownUsers().let {
        when (it) {
            is GetAllContactsResult.Failure -> throw PrintMessage("Failed to retrieve connections: ${it.storageFailure}")
            is GetAllContactsResult.Success -> it.allContacts
        }
    }

    connections.forEachIndexed { index, connection ->
        echo("$index) ${connection.id.value}  Name: ${connection.name}")
    }
    val selectedConnectionIndex =
        prompt("Enter connection index", promptSuffix = ": ")?.toInt() ?: throw PrintMessage("Index must be an integer")
    return connections[selectedConnectionIndex]
}

class DeleteClientCommand : CliktCommand(name = "delete-client") {

    private val userSession by requireObject<UserSessionScope>()
    private val password: String by option(help = "Account password").prompt("password", promptSuffix = ": ", hideInput = true)

    override fun run() = runBlocking {
        val selfClientsResult = userSession.client.selfClients()

        if (selfClientsResult !is SelfClientsResult.Success) {
            throw PrintMessage("failed to retrieve self clients")
        }

        selfClientsResult.clients.forEachIndexed { index, client ->
            echo("$index) ${client.model ?: "Unknown"}(${client.label ?: "-"}) ${client.registrationTime}")
        }

        val clientIndex = prompt("Enter client index", promptSuffix = ": ")?.toInt() ?: throw PrintMessage("Index must be an integer")
        val deleteClientResult =
            userSession.client.deleteClient(DeleteClientParam(password, selfClientsResult.clients[clientIndex].id))

        when (deleteClientResult) {
            is DeleteClientResult.Failure.Generic -> throw PrintMessage("Delete client failed: ${deleteClientResult.genericFailure}")
            DeleteClientResult.Failure.InvalidCredentials -> throw PrintMessage("Invalid credentials")
            DeleteClientResult.Success -> echo("Client successfully deleted")
        }
    }
}

class CreateGroupCommand : CliktCommand(name = "create-group") {

    private val userSession by requireObject<UserSessionScope>()
    private val name: String by option(help = "Name of the group").prompt()
    private val protocol: ConversationOptions.Protocol
<<<<<<< HEAD
        by option(help = "Protocol for sending messages").enum<ConversationOptions.Protocol>().default(ConversationOptions.Protocol.MLS)
=======
            by option(help = "Protocol for sending messages").enum<ConversationOptions.Protocol>().default(ConversationOptions.Protocol.MLS)
>>>>>>> 6803e271

    override fun run() = runBlocking {
        val users = userSession.users.getAllKnownUsers().let {
            when (it) {
                is GetAllContactsResult.Failure -> throw PrintMessage("Failed to retrieve connections: ${it.storageFailure}")
                is GetAllContactsResult.Success -> it.allContacts
            }
        }

        users.forEachIndexed { index, user ->
            echo("$index) ${user.id.value}  Name: ${user.name}")
        }

        val userIndicesRaw = prompt("Enter user indexes", promptSuffix = ": ")
        val userIndices = userIndicesRaw?.split("\\s".toRegex())?.map(String::toInt) ?: emptyList()
        val userToAddList = userIndices.map { users[it].id }

        val result = userSession.conversations.createGroupConversation(
            name,
            userToAddList,
            ConversationOptions(protocol = protocol)
        )
        when (result) {
            is CreateGroupConversationUseCase.Result.Success -> echo("group created successfully")
            else -> throw PrintMessage("group creation failed: $result")
        }
    }

}

class LoginCommand : CliktCommand(name = "login") {

    private val coreLogic by requireObject<CoreLogic>()
    private var userSession: UserSessionScope? = null
    private val email: String by option(help = "Account email").prompt("email", promptSuffix = ": ")
    private val password: String by option(help = "Account password").prompt("password", promptSuffix = ": ", hideInput = true)
    private val environment: String? by option(
        help = "Choose backend environment: can be production, staging or an URL to a server configuration"
    )

    private suspend fun serverConfig(): ServerConfig.Links {
        return environment?.let { env ->
            when (env) {
                "staging" -> ServerConfig.STAGING
                "production" -> ServerConfig.PRODUCTION
                else -> {
                    coreLogic.globalScope {
                        when (val result = fetchServerConfigFromDeepLink(env)) {
                            is GetServerConfigResult.Success -> result.serverConfigLinks
                            is GetServerConfigResult.Failure ->
                                throw PrintMessage("failed to fetch server config from: $env")
                        }
                    }
                }
            }
        } ?: ServerConfig.DEFAULT
    }

    private suspend fun provideVersionedAuthenticationScope(serverLinks: ServerConfig.Links): AuthenticationScope =
        when (val result = coreLogic.versionedAuthenticationScope(serverLinks).invoke()) {
            is AutoVersionAuthScopeUseCase.Result.Failure.Generic ->
                throw PrintMessage("failed to create authentication scope: ${result.genericFailure}")

            AutoVersionAuthScopeUseCase.Result.Failure.TooNewVersion ->
                throw PrintMessage("failed to create authentication scope: api version not supported")

            AutoVersionAuthScopeUseCase.Result.Failure.UnknownServerVersion ->
                throw PrintMessage("failed to create authentication scope: unknown server version")

            is AutoVersionAuthScopeUseCase.Result.Success -> result.authenticationScope
        }

    override fun run(): Unit = runBlocking {
        val loginResult = provideVersionedAuthenticationScope(serverConfig()).login(email, password, true).let {
            if (it !is AuthenticationResult.Success) {
                throw PrintMessage("Login failed, check your credentials")
            } else {
                it
            }
        }

        val userId = coreLogic.globalScope {
            addAuthenticatedAccount(loginResult.serverConfigId, loginResult.ssoID, loginResult.authData, true)
            loginResult.authData.userId
        }

        coreLogic.sessionScope(userId) {
            if (client.needsToRegisterClient()) {
                when (client.register(RegisterClientParam(password, emptyList()))) {
                    is RegisterClientResult.Failure -> throw PrintMessage("Client registration failed")
                    is RegisterClientResult.Success -> echo("Login successful")
                }
            }
        }

        userSession = currentContext.findOrSetObject { coreLogic.getSessionScope(userId) }
    }
}

class ListenGroupCommand : CliktCommand(name = "listen-group") {

    private val userSession by requireObject<UserSessionScope>()

    override fun run() = runBlocking {
        val conversationID = selectConversation(userSession).id

        GlobalScope.launch(Dispatchers.Default) {
            userSession.messages.getRecentMessages(conversationID, limit = 1).collect {
                for (message in it) {
                    when (val content = message.content) {
                        is MessageContent.Text -> echo("> ${content.value}")
                        is MessageContent.Unknown -> { /* do nothing */
                        }
                    }
                }
            }
        }

        while (true) {
            val message = readLine()!!
            userSession.messages.sendTextMessage(conversationID, message)
        }
    }
}

class AddMemberToGroupCommand : CliktCommand(name = "add-member") {

    private val userSession by requireObject<UserSessionScope>()

    override fun run(): Unit = runBlocking {
        val selectedConversation = selectConversation(userSession)
        val selectedConnection = selectConnection(userSession)

        when (val result = userSession.conversations.addMemberToConversationUseCase(
            selectedConversation.id,
            listOf(selectedConnection.id)
        )) {
            is AddMemberToConversationUseCase.Result.Success -> echo("Added user successfully")
            is AddMemberToConversationUseCase.Result.Failure -> throw PrintMessage("Add user failed: $result")
        }
    }
}

class RemoveMemberFromGroupCommand : CliktCommand(name = "remove-member") {
<<<<<<< HEAD

    private val userSession by requireObject<UserSessionScope>()

    override fun run(): Unit = runBlocking {
=======
    override fun run(): Unit = runBlocking {

        val userSession = currentUserSession()

>>>>>>> 6803e271
        val selectedConversation = selectConversation(userSession)
        val selectedMember = selectMember(userSession, selectedConversation.id)

        when (val result = userSession.conversations.removeMemberFromConversation(
            selectedConversation.id,
            selectedMember.id
        )) {
            is RemoveMemberFromConversationUseCase.Result.Success -> echo("Removed user successfully")
            is RemoveMemberFromConversationUseCase.Result.Failure -> throw PrintMessage("Remove user failed: $result")
        }
    }
}

class RefillKeyPackagesCommand : CliktCommand(name = "refill-key-packages") {

    private val userSession by requireObject<UserSessionScope>()

    override fun run() = runBlocking {
        when (val result = userSession.client.refillKeyPackages()) {
            is RefillKeyPackagesResult.Success -> echo("key packages were refilled")
            is RefillKeyPackagesResult.Failure -> throw PrintMessage("refill key packages failed: ${result.failure}")
        }
    }
}

class CLIApplication : CliktCommand(allowMultipleSubcommands = true) {

    private val logLevel by option(help = "log level").enum<KaliumLogLevel>().default(KaliumLogLevel.WARN)
    private val logOutputFile by option(help = "output file for logs").file(canBeDir = false)
    private val developmentApiEnabled by option(help = "use development API if supported by backend").flag(default = false)
    private val fileLogger: FileLogger by lazy { FileLogger(logOutputFile ?: File("kalium.log")) }

    override fun run() = runBlocking {
        currentContext.findOrSetObject {
            CoreLogic(
                clientLabel = "Kalium CLI",
                rootPath = "$HOME_DIRECTORY/.kalium/accounts",
                kaliumConfigs = KaliumConfigs(developmentApiEnabled = developmentApiEnabled)
            )
        }

        if (logOutputFile != null) {
            CoreLogger.setLoggingLevel(logLevel, fileLogger)
        } else {
            CoreLogger.setLoggingLevel(logLevel)
        }
    }

    companion object {
        val HOME_DIRECTORY: String = System.getProperty("user.home")
    }

}

fun main(args: Array<String>) = CLIApplication().subcommands(
<<<<<<< HEAD
    LoginCommand().subcommands(
        CreateGroupCommand(),
        ListenGroupCommand(),
        DeleteClientCommand(),
        AddMemberToGroupCommand(),
        RemoveMemberFromGroupCommand(),
        RefillKeyPackagesCommand()
    )
=======
    LoginCommand(),
    CreateGroupCommand(),
    ListenGroupCommand(),
    DeleteClientCommand(),
    AddMemberToGroupCommand(),
    RemoveMemberFromGroupCommand(),
    RefillKeyPackagesCommand()
>>>>>>> 6803e271
).main(args)<|MERGE_RESOLUTION|>--- conflicted
+++ resolved
@@ -47,29 +47,6 @@
 import kotlinx.coroutines.runBlocking
 import java.io.File
 
-<<<<<<< HEAD
-=======
-private val coreLogic = CoreLogic(
-    clientLabel = "Kalium CLI",
-    rootPath = "${CLIApplication.HOME_DIRECTORY}/.kalium/accounts",
-    kaliumConfigs = KaliumConfigs(developmentApiEnabled = true)
-)
-
-fun restoreSession(): AccountInfo? {
-    return coreLogic.globalScope {
-        when (val currentSessionResult = session.currentSession()) {
-            is CurrentSessionResult.Success -> currentSessionResult.accountInfo
-            else -> null
-        }
-    }
-}
-
-fun currentUserSession(): UserSessionScope {
-    val accountInfo = restoreSession() ?: throw PrintMessage("no active session")
-    return coreLogic.getSessionScope(accountInfo.userId)
-}
-
->>>>>>> 6803e271
 suspend fun selectConversation(userSession: UserSessionScope): Conversation {
     userSession.syncManager.waitUntilLive()
 
@@ -152,11 +129,7 @@
     private val userSession by requireObject<UserSessionScope>()
     private val name: String by option(help = "Name of the group").prompt()
     private val protocol: ConversationOptions.Protocol
-<<<<<<< HEAD
-        by option(help = "Protocol for sending messages").enum<ConversationOptions.Protocol>().default(ConversationOptions.Protocol.MLS)
-=======
             by option(help = "Protocol for sending messages").enum<ConversationOptions.Protocol>().default(ConversationOptions.Protocol.MLS)
->>>>>>> 6803e271
 
     override fun run() = runBlocking {
         val users = userSession.users.getAllKnownUsers().let {
@@ -301,17 +274,10 @@
 }
 
 class RemoveMemberFromGroupCommand : CliktCommand(name = "remove-member") {
-<<<<<<< HEAD
 
     private val userSession by requireObject<UserSessionScope>()
 
     override fun run(): Unit = runBlocking {
-=======
-    override fun run(): Unit = runBlocking {
-
-        val userSession = currentUserSession()
-
->>>>>>> 6803e271
         val selectedConversation = selectConversation(userSession)
         val selectedMember = selectMember(userSession, selectedConversation.id)
 
@@ -367,7 +333,6 @@
 }
 
 fun main(args: Array<String>) = CLIApplication().subcommands(
-<<<<<<< HEAD
     LoginCommand().subcommands(
         CreateGroupCommand(),
         ListenGroupCommand(),
@@ -376,13 +341,4 @@
         RemoveMemberFromGroupCommand(),
         RefillKeyPackagesCommand()
     )
-=======
-    LoginCommand(),
-    CreateGroupCommand(),
-    ListenGroupCommand(),
-    DeleteClientCommand(),
-    AddMemberToGroupCommand(),
-    RemoveMemberFromGroupCommand(),
-    RefillKeyPackagesCommand()
->>>>>>> 6803e271
 ).main(args)