--- conflicted
+++ resolved
@@ -53,13 +53,8 @@
 }
 
 fun currentUserSession(): UserSessionScope {
-<<<<<<< HEAD
-    val authSession = restoreSession() ?: throw PrintMessage("no active session")
-    return coreLogic.getSessionScope(authSession.token.userId)
-=======
     val accountInfo = restoreSession() ?: throw PrintMessage("no active session")
     return coreLogic.getSessionScope(accountInfo.userId)
->>>>>>> a859842b
 }
 
 suspend fun selectConversation(userSession: UserSessionScope): Conversation {
@@ -198,13 +193,8 @@
         }
 
         val userId = coreLogic.globalScope {
-<<<<<<< HEAD
-            addAuthenticatedAccount(loginResult, ssoId, true)
-            loginResult.token.userId
-=======
             addAuthenticatedAccount(loginResult.serverConfigId, loginResult.ssoID, loginResult.authData, true)
             loginResult.authData.userId
->>>>>>> a859842b
         }
 
         coreLogic.sessionScope(userId) {
