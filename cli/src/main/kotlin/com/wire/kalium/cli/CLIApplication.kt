package com.wire.kalium.cli

import com.github.ajalt.clikt.core.CliktCommand
import com.github.ajalt.clikt.core.PrintMessage
import com.github.ajalt.clikt.core.subcommands
import com.github.ajalt.clikt.parameters.options.option
import com.github.ajalt.clikt.parameters.options.prompt
import com.wire.kalium.logger.KaliumLogLevel
import com.wire.kalium.logic.CoreLogger
import com.wire.kalium.logic.CoreLogic
import com.wire.kalium.logic.configuration.server.ServerConfig
import com.wire.kalium.logic.data.client.DeleteClientParam
import com.wire.kalium.logic.data.conversation.ConversationOptions
import com.wire.kalium.logic.data.conversation.Member
import com.wire.kalium.logic.data.message.MessageContent
import com.wire.kalium.logic.feature.auth.AddAuthenticatedUserUseCase
import com.wire.kalium.logic.feature.auth.AuthSession
import com.wire.kalium.logic.feature.auth.AuthenticationResult
import com.wire.kalium.logic.feature.client.DeleteClientResult
import com.wire.kalium.logic.feature.client.RegisterClientResult
import com.wire.kalium.logic.feature.client.RegisterClientUseCase.RegisterClientParam
import com.wire.kalium.logic.feature.client.SelfClientsResult
import com.wire.kalium.logic.feature.conversation.GetConversationsUseCase
import com.wire.kalium.logic.feature.session.CurrentSessionResult
import com.wire.kalium.logic.feature.session.GetAllSessionsResult
import com.wire.kalium.logic.featureFlags.KaliumConfigs
import com.wire.kalium.logic.functional.Either
import kotlinx.coroutines.Dispatchers
import kotlinx.coroutines.GlobalScope
import kotlinx.coroutines.flow.first
import kotlinx.coroutines.launch
import kotlinx.coroutines.runBlocking

private val coreLogic = CoreLogic("Kalium CLI", "${CLIApplication.HOME_DIRECTORY}/.kalium/accounts", kaliumConfigs = KaliumConfigs())

fun restoreSession(): AuthSession? {
    return coreLogic.globalScope {
        when (val currentSessionResult = session.currentSession()) {
            is CurrentSessionResult.Success -> currentSessionResult.authSession
            else -> null
        }
    }
}

class DeleteClientCommand : CliktCommand(name = "delete-client") {

    private val password: String by option(help = "Account password").prompt("password", promptSuffix = ": ", hideInput = true)

    override fun run() = runBlocking {
        val authSession = restoreSession() ?: throw PrintMessage("no active session")
        val userSession = coreLogic.getSessionScope(authSession.tokens.userId)

        val selfClientsResult = userSession.client.selfClients()

        if (selfClientsResult !is SelfClientsResult.Success) {
            throw PrintMessage("failed to retrieve self clients")
        }

        selfClientsResult.clients.forEachIndexed { index, client ->
            echo("$index) ${client.model ?: "Unknown"}(${client.label ?: "-"}) ${client.registrationTime}")
        }

        val clientIndex = prompt("Enter client index", promptSuffix = ": ")?.toInt() ?: throw PrintMessage("Index must be an integer")
<<<<<<< HEAD
        val deleteClientResult =  userSession.client.deleteClient(DeleteClientParam(password, selfClientsResult.clients[clientIndex].id))
=======
        val deleteClientResult =
            userSession.client.deleteClient(DeleteClientParam(password, selfClientsResult.clients[clientIndex].clientId))
>>>>>>> b48259c3

        when (deleteClientResult) {
            is DeleteClientResult.Failure.Generic -> throw PrintMessage("Delete client failed: ${deleteClientResult.genericFailure}")
            DeleteClientResult.Failure.InvalidCredentials -> throw PrintMessage("Invalid credentials")
            DeleteClientResult.Success -> echo("Client successfully deleted")
        }
    }
}

class CreateGroupCommand : CliktCommand(name = "create-group") {

    private val name: String by option(help = "Name of the group").prompt()

    override fun run() = runBlocking {
        val authSession = restoreSession() ?: throw PrintMessage("no active session")
        val userSession = coreLogic.getSessionScope(authSession.tokens.userId)

        val users = userSession.users.getAllKnownUsers()

        users.forEachIndexed { index, user ->
            echo("$index) ${user.id.value}  Name: ${user.name}")
        }

        val userIndicesRaw = prompt("Enter user indexes", promptSuffix = ": ")
        val userIndices = userIndicesRaw?.split("\\s".toRegex())?.map(String::toInt) ?: emptyList()
        val members = userIndices.map { Member(users[it].id) }

        val result = userSession.conversations.createGroupConversation(
            name,
            members,
            ConversationOptions(protocol = ConversationOptions.Protocol.MLS)
        )
        when (result) {
            is Either.Right -> echo("group created successfully")
            is Either.Left -> throw PrintMessage("group creation failed: ${result.value}")
        }
    }

}

class LoginCommand : CliktCommand(name = "login") {

    private val email: String by option(help = "Account email").prompt("email", promptSuffix = ": ")
    private val password: String by option(help = "Account password").prompt("password", promptSuffix = ": ", hideInput = true)
    private val environment: String? by option(help = "Choose backend environment: can be production or staging")

    private val serverConfig: ServerConfig.Links by lazy {
        if (environment == "production") {
            ServerConfig.PRODUCTION
        } else {
            ServerConfig.DEFAULT
        }
    }

    override fun run() = runBlocking {
        val loginResult = coreLogic.authenticationScope(serverConfig) {
            login(email, password, true).let {
                if (it !is AuthenticationResult.Success) {
                    throw PrintMessage("Login failed, check your credentials")
                } else {
                    it.userSession
                }
            }
        }

        val userId = coreLogic.globalScope {
            val allSessionsResult = this.session.allSessions()
            if (allSessionsResult !is GetAllSessionsResult.Success) {
                throw PrintMessage("Failed retrieve existing sessions")
            }

            if (allSessionsResult.sessions.map { it.tokens.userId }.contains(loginResult.tokens.userId)) {
                this.session.updateCurrentSession(loginResult.tokens.userId)
            } else {
                val addAccountResult = addAuthenticatedAccount(loginResult, true)
                if (addAccountResult !is AddAuthenticatedUserUseCase.Result.Success) {
                    throw PrintMessage("Failed to save session")
                }
            }
            loginResult.tokens.userId
        }

        coreLogic.sessionScope(userId) {
            if (client.needsToRegisterClient()) {
                when (client.register(RegisterClientParam(password, emptyList()))) {
                    is RegisterClientResult.Failure -> throw PrintMessage("Client registration failed")
                    is RegisterClientResult.Success -> echo("Login successful")
                }
            }
        }
    }
}

class ListenGroupCommand : CliktCommand(name = "listen-group") {

    override fun run() = runBlocking {
        val authSession = restoreSession() ?: throw PrintMessage("no active session")
        val userSession = coreLogic.getSessionScope(authSession.tokens.userId)
        val conversations = userSession.conversations.getConversations().let {
            when (it) {
                is GetConversationsUseCase.Result.Success -> it.convFlow.first()
                is GetConversationsUseCase.Result.Failure -> throw PrintMessage("Failed to retrieve conversation: ${it.storageFailure}")
                else -> throw PrintMessage("Failed to retrieve conversation: Unknown reason")
            }
        }

        conversations.forEachIndexed { index, conversation ->
            echo("$index) ${conversation.id.value}  Name: ${conversation.name}")
        }

        val conversationIndex =
            prompt("Enter conversation index", promptSuffix = ": ")?.toInt() ?: throw PrintMessage("Index must be an integer")
        val conversationID = conversations[conversationIndex].id

        GlobalScope.launch(Dispatchers.Default) {
            userSession.listenToEvents()
        }

        GlobalScope.launch(Dispatchers.Default) {
            userSession.messages.getRecentMessages(conversationID, limit = 1).collect {
                for (message in it) {
                    when (val content = message.content) {
                        is MessageContent.Text -> echo("> ${content.value}")
                        is MessageContent.Unknown -> { /* do nothing */ }
                    }
                }
            }

        }

        while (true) {
            val message = readLine()!!
            userSession.messages.sendTextMessage(conversationID, message)
        }
    }

}

class CLIApplication : CliktCommand(allowMultipleSubcommands = true) {

    override fun run() = runBlocking {
        CoreLogger.setLoggingLevel(KaliumLogLevel.DEBUG)
    }

    companion object {
        val HOME_DIRECTORY: String = System.getProperty("user.home")
    }

}

fun main(args: Array<String>) = CLIApplication()
    .subcommands(LoginCommand(), CreateGroupCommand(), ListenGroupCommand(), DeleteClientCommand())
    .main(args)<|MERGE_RESOLUTION|>--- conflicted
+++ resolved
@@ -61,12 +61,8 @@
         }
 
         val clientIndex = prompt("Enter client index", promptSuffix = ": ")?.toInt() ?: throw PrintMessage("Index must be an integer")
-<<<<<<< HEAD
-        val deleteClientResult =  userSession.client.deleteClient(DeleteClientParam(password, selfClientsResult.clients[clientIndex].id))
-=======
         val deleteClientResult =
             userSession.client.deleteClient(DeleteClientParam(password, selfClientsResult.clients[clientIndex].clientId))
->>>>>>> b48259c3
 
         when (deleteClientResult) {
             is DeleteClientResult.Failure.Generic -> throw PrintMessage("Delete client failed: ${deleteClientResult.genericFailure}")
