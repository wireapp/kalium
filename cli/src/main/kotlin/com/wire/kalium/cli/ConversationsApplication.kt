package com.wire.kalium.cli

import com.github.ajalt.clikt.core.CliktCommand
import com.github.ajalt.clikt.parameters.options.option
import com.github.ajalt.clikt.parameters.options.required
import com.wire.kalium.cli.CLIUtils.getResource
import com.wire.kalium.cryptography.utils.calcMd5
import com.wire.kalium.logic.configuration.ServerConfig
import com.wire.kalium.logic.configuration.ServerConfigMapper
import com.wire.kalium.logic.configuration.ServerConfigMapperImpl
import com.wire.kalium.network.AuthenticatedNetworkContainer
import com.wire.kalium.network.LoginNetworkContainer
import com.wire.kalium.network.api.asset.AssetMetadataRequest
import com.wire.kalium.network.api.model.AssetRetentionType
import com.wire.kalium.network.api.user.login.LoginApi
import com.wire.kalium.network.tools.BackendConfig
import com.wire.kalium.network.utils.isSuccessful
import kotlinx.coroutines.runBlocking

class ConversationsApplication : CliktCommand() {
    private val email: String by option(help = "wire account email").required()
    private val password: String by option(help = "wire account password").required()

    override fun run(): Unit = runBlocking {
        val serverConfigMapper: ServerConfigMapper = ServerConfigMapperImpl()
        val backendConfig: BackendConfig = serverConfigMapper.toBackendConfig(ServerConfig.DEFAULT)
        val loginContainer = LoginNetworkContainer()

        val loginResult = loginContainer.loginApi.login(
            LoginApi.LoginParam.LoginWithEmail(email = email, password = password, label = "ktor"), false, backendConfig.apiBaseUrl
        )

        if (!loginResult.isSuccessful()) {
            println("There was an error on the login :( check the credentials and the internet connection and try again please")
        } else {
            val sessionData = loginResult.value
<<<<<<< HEAD
            //TODO: Get them 🍪 refresh token
            val networkModule = AuthenticatedNetworkContainer(
                sessionDTO = sessionData,
                backendConfig = backendConfig
            )
=======
            // TODO: Get them 🍪 refresh token
            val networkModule = AuthenticatedNetworkContainer(sessionDTO = sessionData, backendConfig = backendConfig)
>>>>>>> c98f76d2
            val conversationsResponse = networkModule.conversationApi.conversationsByBatch(null, 100)

            if (!conversationsResponse.isSuccessful()) {
                println("There was an error loading the conversations :( check the internet connection and try again please")
            } else {
                println("Your conversations:")
                conversationsResponse.value.conversations.forEach {
                    println("ID:${it.id}, Name: ${it.name}")
                }
            }

            uploadTestAsset(networkModule)
        }
    }

    private suspend fun uploadTestAsset(networkModule: AuthenticatedNetworkContainer) {
        val imageBytes: ByteArray = getResource("moon1.jpg")
        val uploadResult = networkModule.assetApi.uploadAsset(
            AssetMetadataRequest("image/jpeg", true, AssetRetentionType.ETERNAL, calcMd5(imageBytes)),
            imageBytes
        )
        println("The upload result is -> $uploadResult")
    }
}

fun main(args: Array<String>) = ConversationsApplication().main(args)<|MERGE_RESOLUTION|>--- conflicted
+++ resolved
@@ -34,16 +34,8 @@
             println("There was an error on the login :( check the credentials and the internet connection and try again please")
         } else {
             val sessionData = loginResult.value
-<<<<<<< HEAD
-            //TODO: Get them 🍪 refresh token
-            val networkModule = AuthenticatedNetworkContainer(
-                sessionDTO = sessionData,
-                backendConfig = backendConfig
-            )
-=======
             // TODO: Get them 🍪 refresh token
             val networkModule = AuthenticatedNetworkContainer(sessionDTO = sessionData, backendConfig = backendConfig)
->>>>>>> c98f76d2
             val conversationsResponse = networkModule.conversationApi.conversationsByBatch(null, 100)
 
             if (!conversationsResponse.isSuccessful()) {
