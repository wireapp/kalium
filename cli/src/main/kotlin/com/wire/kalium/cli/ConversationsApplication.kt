--- conflicted
+++ resolved
@@ -12,11 +12,8 @@
 import com.wire.kalium.logic.configuration.server.ServerConfigMapperImpl
 import com.wire.kalium.network.AuthenticatedNetworkContainer
 import com.wire.kalium.network.NetworkLogger
-<<<<<<< HEAD
+import com.wire.kalium.network.UnauthenticatedNetworkContainer
 import com.wire.kalium.network.ServerMetaDataManager
-=======
->>>>>>> 38f5f28b
-import com.wire.kalium.network.UnauthenticatedNetworkContainer
 import com.wire.kalium.network.api.SessionDTO
 import com.wire.kalium.network.api.asset.AssetMetadataRequest
 import com.wire.kalium.network.api.model.AccessTokenDTO
@@ -75,13 +72,7 @@
         val loginContainer = UnauthenticatedNetworkContainer(serverConfigDTO, InMemoryServerMetaDataManager())
 
         val loginResult = loginContainer.loginApi.login(
-<<<<<<< HEAD
             LoginApi.LoginParam.LoginWithEmail(email = email, password = password, label = "ktor"), false
-=======
-            LoginApi.LoginParam.LoginWithEmail(email = email, password = password, label = "ktor"),
-            false,
-            serverConfigDTO.apiBaseUrl.toString()
->>>>>>> 38f5f28b
         )
 
         if (!loginResult.isSuccessful()) {
@@ -90,14 +81,8 @@
             println("There was an error on the login :( check the credentials and the internet connection and try again please")
         } else {
             val sessionData = loginResult.value
-<<<<<<< HEAD
-            val networkModule =
-                AuthenticatedNetworkContainer(InMemorySessionManager(serverConfigDTO, sessionData), InMemoryServerMetaDataManager())
-            val conversationsResponse = networkModule.conversationApi.conversationsByBatch(null, 100)
-=======
             val networkModule = AuthenticatedNetworkContainer(InMemorySessionManager(serverConfigDTO, sessionData))
             val conversationsResponse = networkModule.conversationApi.fetchConversationsIds(null)
->>>>>>> 38f5f28b
 
             if (!conversationsResponse.isSuccessful()) {
                 println("There was an error loading the conversations :( check the internet connection and try again please")
