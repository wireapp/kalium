package com.wire.kalium.cli

import com.github.ajalt.clikt.core.CliktCommand
import com.github.ajalt.clikt.parameters.options.option
import com.github.ajalt.clikt.parameters.options.required
import com.wire.kalium.cli.CLIUtils.getResource
import com.wire.kalium.cryptography.utils.calcMd5
import com.wire.kalium.logic.configuration.ServerConfig
import com.wire.kalium.logic.configuration.ServerConfigMapper
import com.wire.kalium.logic.configuration.ServerConfigMapperImpl
import com.wire.kalium.network.AuthenticatedNetworkContainer
import com.wire.kalium.network.LoginNetworkContainer
<<<<<<< HEAD
import com.wire.kalium.network.api.SessionCredentials
import com.wire.kalium.network.api.asset.AssetMetadataRequest
=======
import com.wire.kalium.network.api.model.AssetMetadataRequest
>>>>>>> 7c753d77
import com.wire.kalium.network.api.model.AssetRetentionType
import com.wire.kalium.network.api.user.login.LoginApi
import com.wire.kalium.network.tools.BackendConfig
import com.wire.kalium.network.utils.isSuccessful
import kotlinx.coroutines.runBlocking

class ConversationsApplication : CliktCommand() {
    private val email: String by option(help = "wire account email").required()
    private val password: String by option(help = "wire account password").required()

    override fun run(): Unit = runBlocking {
        val serverConfigMapper: ServerConfigMapper = ServerConfigMapperImpl()
        val backendConfig: BackendConfig = serverConfigMapper.toBackendConfig(ServerConfig.DEFAULT)
        val loginContainer = LoginNetworkContainer(isRequestLoggingEnabled = true)

        val loginResult = loginContainer.loginApi.login(
            LoginApi.LoginParam.LoginWithEmail(email = email, password = password, label = "ktor"), false, backendConfig.apiBaseUrl
        )

        if (!loginResult.isSuccessful()) {
            println("There was an error on the login :( check the credentials and the internet connection and try again please")
        } else {
            val sessionData = loginResult.value
<<<<<<< HEAD
            // TODO: Get them 🍪 refresh token
            val sessionCredentials = SessionCredentials(sessionData.tokenType, sessionData.accessToken, "refreshToken")
            val networkModule = AuthenticatedNetworkContainer(sessionCredentials = sessionCredentials, backendConfig = backendConfig)
=======
            //TODO: Get them 🍪 refresh token
            val networkModule = AuthenticatedNetworkContainer(sessionDTO = sessionData, backendConfig = backendConfig)
>>>>>>> 7c753d77
            val conversationsResponse = networkModule.conversationApi.conversationsByBatch(null, 100)

            if (!conversationsResponse.isSuccessful()) {
                println("There was an error loading the conversations :( check the internet connection and try again please")
            } else {
                println("Your conversations:")
                conversationsResponse.value.conversations.forEach {
                    println("ID:${it.id}, Name: ${it.name}")
                }
            }

            uploadTestAsset(networkModule)
        }
    }

    private suspend fun uploadTestAsset(networkModule: AuthenticatedNetworkContainer) {
        val imageBytes: ByteArray = getResource("moon1.jpg")
        val uploadResult = networkModule.assetApi.uploadAsset(
            AssetMetadataRequest("image/jpeg", true, AssetRetentionType.ETERNAL, calcMd5(imageBytes)),
            imageBytes
        )
        println("The upload result is -> $uploadResult")
    }
}

fun main(args: Array<String>) = ConversationsApplication().main(args)<|MERGE_RESOLUTION|>--- conflicted
+++ resolved
@@ -10,12 +10,7 @@
 import com.wire.kalium.logic.configuration.ServerConfigMapperImpl
 import com.wire.kalium.network.AuthenticatedNetworkContainer
 import com.wire.kalium.network.LoginNetworkContainer
-<<<<<<< HEAD
-import com.wire.kalium.network.api.SessionCredentials
-import com.wire.kalium.network.api.asset.AssetMetadataRequest
-=======
 import com.wire.kalium.network.api.model.AssetMetadataRequest
->>>>>>> 7c753d77
 import com.wire.kalium.network.api.model.AssetRetentionType
 import com.wire.kalium.network.api.user.login.LoginApi
 import com.wire.kalium.network.tools.BackendConfig
@@ -39,14 +34,8 @@
             println("There was an error on the login :( check the credentials and the internet connection and try again please")
         } else {
             val sessionData = loginResult.value
-<<<<<<< HEAD
-            // TODO: Get them 🍪 refresh token
-            val sessionCredentials = SessionCredentials(sessionData.tokenType, sessionData.accessToken, "refreshToken")
-            val networkModule = AuthenticatedNetworkContainer(sessionCredentials = sessionCredentials, backendConfig = backendConfig)
-=======
             //TODO: Get them 🍪 refresh token
             val networkModule = AuthenticatedNetworkContainer(sessionDTO = sessionData, backendConfig = backendConfig)
->>>>>>> 7c753d77
             val conversationsResponse = networkModule.conversationApi.conversationsByBatch(null, 100)
 
             if (!conversationsResponse.isSuccessful()) {
