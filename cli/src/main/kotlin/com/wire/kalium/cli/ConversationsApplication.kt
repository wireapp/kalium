package com.wire.kalium.cli

import com.github.ajalt.clikt.core.CliktCommand
import com.github.ajalt.clikt.parameters.options.option
import com.github.ajalt.clikt.parameters.options.required
import com.wire.kalium.cli.CLIUtils.getResource
import com.wire.kalium.cryptography.utils.calcMd5
import com.wire.kalium.logger.KaliumLogLevel
import com.wire.kalium.logic.configuration.ServerConfig
import com.wire.kalium.logic.configuration.ServerConfigMapper
import com.wire.kalium.logic.configuration.ServerConfigMapperImpl
import com.wire.kalium.network.AuthenticatedNetworkContainer
import com.wire.kalium.network.LoginNetworkContainer
import com.wire.kalium.network.NetworkLogger
import com.wire.kalium.network.api.SessionDTO
import com.wire.kalium.network.api.asset.AssetMetadataRequest
import com.wire.kalium.network.api.model.AccessTokenDTO
import com.wire.kalium.network.api.model.AssetRetentionType
import com.wire.kalium.network.api.model.RefreshTokenDTO
import com.wire.kalium.network.api.user.login.LoginApi
import com.wire.kalium.network.session.SessionManager
import com.wire.kalium.network.tools.BackendConfig
import com.wire.kalium.network.utils.isSuccessful
import kotlinx.coroutines.runBlocking

class InMemorySessionManager(
    private val backendConfig: BackendConfig,
    private var session: SessionDTO
) : SessionManager {

    override fun session(): Pair<SessionDTO, BackendConfig> = Pair(session, backendConfig)

    override fun updateSession(newAccessTokenDTO: AccessTokenDTO, newRefreshTokenDTO: RefreshTokenDTO?): SessionDTO =
        SessionDTO(
            session.userIdValue,
            newAccessTokenDTO.tokenType,
            newAccessTokenDTO.value,
            newRefreshTokenDTO?.value ?: session.refreshToken
        )

    override fun onSessionExpired() {
        throw IllegalAccessError("cookie expired userId: ${session().first.userIdValue}")
    }
}

class ConversationsApplication : CliktCommand() {
    private val email: String by option(help = "wire account email").required()
    private val password: String by option(help = "wire account password").required()

    override fun run(): Unit = runBlocking {
        NetworkLogger.setLoggingLevel(level = KaliumLogLevel.DEBUG)

        val serverConfigMapper: ServerConfigMapper = ServerConfigMapperImpl()
        val backendConfig: BackendConfig = serverConfigMapper.toBackendConfig(ServerConfig.DEFAULT)
        val loginContainer = LoginNetworkContainer()

        val loginResult = loginContainer.loginApi.login(
            LoginApi.LoginParam.LoginWithEmail(email = email, password = password, label = "ktor"), false, backendConfig.apiBaseUrl
        )

        if (!loginResult.isSuccessful()) {
            println("There was an error on the login :( check the credentials and the internet connection and try again please")
        } else {
<<<<<<< HEAD
            val authResult = loginResult.value
            // TODO: Get them 🍪 refresh token
            val networkModule = AuthenticatedNetworkContainer(sessionDTO = authResult.session, backendConfig = backendConfig)
=======
            val sessionData = loginResult.value
            val networkModule = AuthenticatedNetworkContainer(InMemorySessionManager(backendConfig, sessionData))
>>>>>>> 19eb25dc
            val conversationsResponse = networkModule.conversationApi.conversationsByBatch(null, 100)

            if (!conversationsResponse.isSuccessful()) {
                println("There was an error loading the conversations :( check the internet connection and try again please")
            } else {
                println("Your conversations:")
                conversationsResponse.value.conversations.forEach {
                    println("ID:${it.id}, Name: ${it.name}")
                }
            }
            uploadTestAsset(networkModule)
        }
    }

    private suspend fun uploadTestAsset(networkModule: AuthenticatedNetworkContainer) {
        val imageBytes: ByteArray = getResource("moon1.jpg")
        val uploadResult = networkModule.assetApi.uploadAsset(
            AssetMetadataRequest("image/jpeg", true, AssetRetentionType.ETERNAL, calcMd5(imageBytes)),
            imageBytes
        )
        println("The upload result is -> $uploadResult")
    }
}

fun main(args: Array<String>) = ConversationsApplication().main(args)<|MERGE_RESOLUTION|>--- conflicted
+++ resolved
@@ -61,14 +61,9 @@
         if (!loginResult.isSuccessful()) {
             println("There was an error on the login :( check the credentials and the internet connection and try again please")
         } else {
-<<<<<<< HEAD
             val authResult = loginResult.value
             // TODO: Get them 🍪 refresh token
-            val networkModule = AuthenticatedNetworkContainer(sessionDTO = authResult.session, backendConfig = backendConfig)
-=======
-            val sessionData = loginResult.value
-            val networkModule = AuthenticatedNetworkContainer(InMemorySessionManager(backendConfig, sessionData))
->>>>>>> 19eb25dc
+            val networkModule = AuthenticatedNetworkContainer( InMemorySessionManager(backendConfig, authResult.session))
             val conversationsResponse = networkModule.conversationApi.conversationsByBatch(null, 100)
 
             if (!conversationsResponse.isSuccessful()) {
