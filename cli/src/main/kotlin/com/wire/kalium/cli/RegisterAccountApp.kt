--- conflicted
+++ resolved
@@ -50,30 +50,18 @@
         }
     }
 
-<<<<<<< HEAD
     private suspend fun requestCode() = coreLogic.authenticationScope(serverConfig) {
         register.requestActivationCode(email)
     }
 
     private suspend fun activate() = coreLogic.authenticationScope(serverConfig) {
-=======
-    private suspend fun requestCode() = coreLogic.authenticationScope(serverConfig.links) {
-        register.requestActivationCode(email)
-    }
-
-    private suspend fun activate() = coreLogic.authenticationScope(serverConfig.links) {
->>>>>>> a6f41a00
         val reader = Scanner(System.`in`)
         echo("Enter the activation code: ")
         code = reader.nextInt()
         register.activate(email, code.toString())
     }
 
-<<<<<<< HEAD
-    private suspend fun register() = coreLogic.authenticationScope(serverConfig) {
-=======
-    private suspend fun register() = coreLogic.authenticationScope(serverConfig.links) {
->>>>>>> a6f41a00
+    private suspend fun register() = coreLogic.authenticationScope {
         val reader = Scanner(System.`in`)
         echo("Enter the activation code: ")
         code = reader.nextInt()
