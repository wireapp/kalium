plugins {
    Plugins.androidLibrary(this)
    Plugins.multiplatform(this)
    Plugins.sqlDelight(this)
}

group = "com.wire.kalium"
version = "0.0.1-SNAPSHOT"

dependencies {
    implementation("org.jetbrains.kotlin:kotlin-native-utils:1.6.0")
}

sqldelight {
    database("AppDatabase") {
        packageName = "com.wire.kalium.persistence.db"
    }
}

android {
    compileSdk = Android.Sdk.compile
    sourceSets["main"].manifest.srcFile("src/androidMain/AndroidManifest.xml")
    defaultConfig {
        minSdk = Android.Sdk.min
        targetSdk = Android.Sdk.target
        testInstrumentationRunner = "androidx.test.runner.AndroidJUnitRunner"
    }
    // Remove Android Unit tests, as it's currently impossible to run native-through-NDK code on simple Unit tests.
    sourceSets.remove(sourceSets["test"])
    compileOptions {
        sourceCompatibility = JavaVersion.VERSION_1_8
        targetCompatibility = JavaVersion.VERSION_1_8
    }
}

kotlin {
    jvm {
        compilations.all {
            kotlinOptions.jvmTarget = "1.8"
            kotlinOptions.freeCompilerArgs += "-Xopt-in=kotlin.RequiresOptIn"
        }
        testRuns["test"].executionTask.configure {
            useJUnit()

            testLogging {
                showStandardStreams = true
            }
        }
    }
    android()
    iosX64()
    js(IR) {
        browser {
            testTask {
                useMocha {
                    timeout = "5s"
                }
            }
        }
    }

    sourceSets {
        val commonMain by getting {
            dependencies {
                // coroutines
                implementation(Dependencies.Coroutines.core) {
                    version {
                        strictly(Versions.coroutines)
                    }
                }
                implementation(Dependencies.SqlDelight.runtime)
                implementation(Dependencies.SqlDelight.coroutinesExtension)
                implementation(Dependencies.Kotlinx.serialization)
                implementation(Dependencies.MultiplatformSettings.settings)
            }
        }
        val commonTest by getting {
            dependencies {
                implementation(kotlin("test"))
                // coroutines
                implementation(Dependencies.Coroutines.test)
            }
        }
        val jvmMain by getting {
            dependencies {
                implementation(Dependencies.SqlDelight.jvmDriver)
            }
        }
        val jvmTest by getting
        val jsMain by getting {
            dependencies {
                implementation(Dependencies.SqlDelight.jsDriver)
                implementation(npm("sql.js", "1.6.2"))
                implementation(devNpm("copy-webpack-plugin", "9.1.0"))
            }
        }
        val jsTest by getting
        val androidMain by getting {
            dependencies {
<<<<<<< HEAD
                implementation(Dependencies.Android.securityCrypto)
=======
                implementation(Dependencies.Android.dataStorePreferences)
                implementation(Dependencies.SqlDelight.androidDriver)
                implementation("net.zetetic:android-database-sqlcipher:4.5.0@aar")
                implementation("androidx.sqlite:sqlite:2.0.1")
>>>>>>> 28aeaf00
            }
        }
        val androidAndroidTest by getting {
            dependencies {
                implementation(Dependencies.AndroidInstruments.androidTestRunner)
                implementation(Dependencies.AndroidInstruments.androidTestRules)
                implementation(Dependencies.AndroidInstruments.androidTestCore)
            }
        }

        val iosX64Main by getting {
            dependencies {
                implementation(Dependencies.SqlDelight.nativeDriver)
            }
        }
        val iosX64Test by getting
    }
}<|MERGE_RESOLUTION|>--- conflicted
+++ resolved
@@ -65,6 +65,7 @@
                 // coroutines
                 implementation(Dependencies.Coroutines.core) {
                     version {
+                        // strictly using the native-mt version on coroutines
                         strictly(Versions.coroutines)
                     }
                 }
@@ -97,14 +98,10 @@
         val jsTest by getting
         val androidMain by getting {
             dependencies {
-<<<<<<< HEAD
                 implementation(Dependencies.Android.securityCrypto)
-=======
-                implementation(Dependencies.Android.dataStorePreferences)
                 implementation(Dependencies.SqlDelight.androidDriver)
                 implementation("net.zetetic:android-database-sqlcipher:4.5.0@aar")
                 implementation("androidx.sqlite:sqlite:2.0.1")
->>>>>>> 28aeaf00
             }
         }
         val androidAndroidTest by getting {
