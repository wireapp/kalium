/*
 * Wire
 * Copyright (C) 2024 Wire Swiss GmbH
 *
 * This program is free software: you can redistribute it and/or modify
 * it under the terms of the GNU General Public License as published by
 * the Free Software Foundation, either version 3 of the License, or
 * (at your option) any later version.
 *
 * This program is distributed in the hope that it will be useful,
 * but WITHOUT ANY WARRANTY; without even the implied warranty of
 * MERCHANTABILITY or FITNESS FOR A PARTICULAR PURPOSE. See the
 * GNU General Public License for more details.
 *
 * You should have received a copy of the GNU General Public License
 * along with this program. If not, see http://www.gnu.org/licenses/.
 */

@Suppress("DSL_SCOPE_VIOLATION")
plugins {
    id(libs.plugins.android.library.get().pluginId)
    id(libs.plugins.kotlin.multiplatform.get().pluginId)
    alias(libs.plugins.kotlin.serialization)
    id(libs.plugins.sqldelight.get().pluginId)
    id(libs.plugins.kalium.library.get().pluginId)
}

kaliumLibrary {
    multiplatform {
        enableJsTests.set(false)
    }
}

dependencies {
    implementation(libs.kotlin.nativeUtils)
}

sqldelight {
    databases {
        create("UserDatabase") {
            dialect(libs.sqldelight.dialect.get().toString())
            packageName.set("com.wire.kalium.persistence")
            val sourceFolderName = "db_user"
            srcDirs.setFrom(listOf("src/commonMain/$sourceFolderName"))
            schemaOutputDirectory.set(file("src/commonMain/$sourceFolderName/schemas"))
        }

        create("GlobalDatabase") {
            dialect(libs.sqldelight.dialect.get().toString())
            packageName.set("com.wire.kalium.persistence")
            val sourceFolderName = "db_global"
            srcDirs.setFrom(listOf("src/commonMain/$sourceFolderName"))
            schemaOutputDirectory.set(file("src/commonMain/$sourceFolderName/schemas"))
        }
    }
}

kotlin {

    sourceSets {
        val commonMain by getting {
            dependencies {
                // coroutines
                implementation(libs.coroutines.core)

                implementation(libs.sqldelight.runtime)
                implementation(libs.sqldelight.coroutinesExtension)
                implementation(libs.sqldelight.primitiveAdapters)
                implementation(libs.ktxSerialization)
                implementation(libs.settings.kmp)
                implementation(libs.ktxDateTime)
                implementation(libs.sqldelight.androidxPaging)

                implementation(project(":util"))
                api(project(":logger"))
            }
        }
        val commonTest by getting {
            dependencies {
                // coroutines
                implementation(libs.coroutines.test)
                implementation(libs.turbine)
                // MultiplatformSettings
                implementation(libs.settings.kmpTest)
            }
        }
        val jvmMain by getting {
            dependencies {
                implementation(libs.sqldelight.jvmDriver)
<<<<<<< HEAD
                implementation(libs.sqldelight.jdbcDriver)
                implementation(libs.hikaricp)
                implementation(libs.postgres.driver)
=======
                implementation(libs.sqlite.xerialDriver)
>>>>>>> 5b9d85f8
            }
        }
        val jvmTest by getting
        val jsMain by getting {
            dependencies {
                implementation(libs.sqldelight.jsDriver)
                implementation(npm("sql.js", "1.6.2"))
                implementation(devNpm("copy-webpack-plugin", "9.1.0"))
            }
        }
        val jsTest by getting
        val androidMain by getting {
            dependencies {
                implementation(libs.androidCrypto)
                implementation(libs.sqldelight.androidDriver)
                implementation(libs.sqlite.androidx)
                implementation(libs.sql.android.cipher)
            }
        }
        val appleMain by getting {
            dependencies {
                implementation(libs.sqldelight.nativeDriver)
            }
        }
    }
}

android {
    testOptions.unitTests.all {
        it.enabled = false
    }
}<|MERGE_RESOLUTION|>--- conflicted
+++ resolved
@@ -87,13 +87,10 @@
         val jvmMain by getting {
             dependencies {
                 implementation(libs.sqldelight.jvmDriver)
-<<<<<<< HEAD
                 implementation(libs.sqldelight.jdbcDriver)
+                implementation(libs.sqlite.xerialDriver)
                 implementation(libs.hikaricp)
                 implementation(libs.postgres.driver)
-=======
-                implementation(libs.sqlite.xerialDriver)
->>>>>>> 5b9d85f8
             }
         }
         val jvmTest by getting
