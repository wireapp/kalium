package com.wire.kalium.persistence.db

import app.cash.sqldelight.EnumColumnAdapter
import app.cash.sqldelight.adapter.primitive.IntColumnAdapter
import app.cash.sqldelight.db.SqlDriver
import app.cash.sqldelight.driver.jdbc.sqlite.JdbcSqliteDriver
import com.wire.kalium.persistence.dao.ConversationDAO
import com.wire.kalium.persistence.dao.ConversationDAOImpl
import com.wire.kalium.persistence.dao.MetadataDAO
import com.wire.kalium.persistence.dao.MetadataDAOImpl
import com.wire.kalium.persistence.dao.QualifiedIDAdapter
import com.wire.kalium.persistence.dao.TeamDAO
import com.wire.kalium.persistence.dao.TeamDAOImpl
import com.wire.kalium.persistence.dao.UserDAO
import com.wire.kalium.persistence.dao.UserDAOImpl
import com.wire.kalium.persistence.dao.asset.AssetDAO
import com.wire.kalium.persistence.dao.asset.AssetDAOImpl
import com.wire.kalium.persistence.dao.client.ClientDAO
import com.wire.kalium.persistence.dao.client.ClientDAOImpl
import com.wire.kalium.persistence.dao.message.MessageDAO
import com.wire.kalium.persistence.dao.message.MessageDAOImpl

actual class Database {

    val database: AppDatabase

    init {
        val driver: SqlDriver = JdbcSqliteDriver(JdbcSqliteDriver.IN_MEMORY)
        AppDatabase.Schema.create(driver)
        database = AppDatabase(
            driver,
            Client.Adapter(user_idAdapter = QualifiedIDAdapter()),
<<<<<<< HEAD
            Conversation.Adapter(qualified_idAdapter = QualifiedIDAdapter(), EnumColumnAdapter()),
=======
            Conversation.Adapter(qualified_idAdapter = QualifiedIDAdapter(), typeAdapter = EnumColumnAdapter()),
>>>>>>> 6818ce96
            Member.Adapter(userAdapter = QualifiedIDAdapter(), conversationAdapter = QualifiedIDAdapter()),
            Message.Adapter(
                conversation_idAdapter = QualifiedIDAdapter(),
                sender_user_idAdapter = QualifiedIDAdapter(),
                statusAdapter = EnumColumnAdapter(),
                visibilityAdapter = EnumColumnAdapter()
            ),
            User.Adapter(qualified_idAdapter = QualifiedIDAdapter(), IntColumnAdapter)
        )
        driver.execute(null, "PRAGMA foreign_keys=ON", 0)
    }

    actual val userDAO: UserDAO
        get() = UserDAOImpl(database.usersQueries)

    actual val conversationDAO: ConversationDAO
        get() = ConversationDAOImpl(database.converationsQueries, database.usersQueries, database.membersQueries)

    actual val metadataDAO: MetadataDAO
        get() = MetadataDAOImpl(database.metadataQueries)

    actual val clientDAO: ClientDAO
        get() = ClientDAOImpl(database.clientsQueries)

    actual val messageDAO: MessageDAO
        get() = MessageDAOImpl(database.messagesQueries)

    actual val assetDAO: AssetDAO
        get() = AssetDAOImpl(database.assetsQueries)

    actual val teamDAO: TeamDAO
        get() = TeamDAOImpl(database.teamsQueries)

    actual fun nuke(): Boolean {
        TODO("Not yet implemented")
    }
}<|MERGE_RESOLUTION|>--- conflicted
+++ resolved
@@ -30,11 +30,7 @@
         database = AppDatabase(
             driver,
             Client.Adapter(user_idAdapter = QualifiedIDAdapter()),
-<<<<<<< HEAD
-            Conversation.Adapter(qualified_idAdapter = QualifiedIDAdapter(), EnumColumnAdapter()),
-=======
             Conversation.Adapter(qualified_idAdapter = QualifiedIDAdapter(), typeAdapter = EnumColumnAdapter()),
->>>>>>> 6818ce96
             Member.Adapter(userAdapter = QualifiedIDAdapter(), conversationAdapter = QualifiedIDAdapter()),
             Message.Adapter(
                 conversation_idAdapter = QualifiedIDAdapter(),
