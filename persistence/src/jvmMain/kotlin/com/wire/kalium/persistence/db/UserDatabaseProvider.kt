package com.wire.kalium.persistence.db

import app.cash.sqldelight.EnumColumnAdapter
import app.cash.sqldelight.adapter.primitive.IntColumnAdapter
import app.cash.sqldelight.db.SqlDriver
import app.cash.sqldelight.driver.jdbc.sqlite.JdbcSqliteDriver
import com.wire.kalium.persistence.Client
import com.wire.kalium.persistence.Connection
import com.wire.kalium.persistence.Conversation
import com.wire.kalium.persistence.Member
import com.wire.kalium.persistence.Message
import com.wire.kalium.persistence.User
import com.wire.kalium.persistence.UserDatabase
import com.wire.kalium.persistence.dao.ConnectionDAO
import com.wire.kalium.persistence.dao.ConnectionDAOImpl
import com.wire.kalium.persistence.dao.ContentTypeAdapter
import com.wire.kalium.persistence.dao.ConversationDAO
import com.wire.kalium.persistence.dao.ConversationDAOImpl
import com.wire.kalium.persistence.dao.MetadataDAO
import com.wire.kalium.persistence.dao.MetadataDAOImpl
import com.wire.kalium.persistence.dao.QualifiedIDAdapter
import com.wire.kalium.persistence.dao.TeamDAO
import com.wire.kalium.persistence.dao.TeamDAOImpl
import com.wire.kalium.persistence.dao.UserDAO
import com.wire.kalium.persistence.dao.UserDAOImpl
import com.wire.kalium.persistence.dao.asset.AssetDAO
import com.wire.kalium.persistence.dao.asset.AssetDAOImpl
import com.wire.kalium.persistence.dao.client.ClientDAO
import com.wire.kalium.persistence.dao.client.ClientDAOImpl
import com.wire.kalium.persistence.dao.message.MessageDAO
import com.wire.kalium.persistence.dao.message.MessageDAOImpl
import java.io.File
import java.util.Properties

actual class UserDatabaseProvider(private val storePath: File) {

    private val database: UserDatabase

    init {
        val databasePath = storePath.resolve(DATABASE_NAME)
        val databaseExists = databasePath.exists()

        // Make sure all intermediate directories exist
        storePath.mkdirs()

        val driver: SqlDriver = JdbcSqliteDriver(
            "jdbc:sqlite:${databasePath.absolutePath}",
            Properties(1).apply { put("foreign_keys", "true") })

        if (!databaseExists) {
            UserDatabase.Schema.create(driver)
        }

        database = UserDatabase(
            driver,
            Client.Adapter(user_idAdapter = QualifiedIDAdapter()),
            Connection.Adapter(
                qualified_conversationAdapter = QualifiedIDAdapter(),
                qualified_toAdapter = QualifiedIDAdapter(),
                statusAdapter = EnumColumnAdapter()
            ),
            Conversation.Adapter(
                qualified_idAdapter = QualifiedIDAdapter(),
                typeAdapter = EnumColumnAdapter(),
                mls_group_stateAdapter = EnumColumnAdapter(),
                protocolAdapter = EnumColumnAdapter(),
                muted_statusAdapter = EnumColumnAdapter()
            ),
            Member.Adapter(
                userAdapter = QualifiedIDAdapter(),
                conversationAdapter = QualifiedIDAdapter()),
            Message.Adapter(
                conversation_idAdapter = QualifiedIDAdapter(),
                sender_user_idAdapter = QualifiedIDAdapter(),
                statusAdapter = EnumColumnAdapter(),
                asset_download_statusAdapter = EnumColumnAdapter(),
                asset_image_widthAdapter = IntColumnAdapter,
                asset_image_heightAdapter = IntColumnAdapter,
                content_typeAdapter = ContentTypeAdapter(),
                visibilityAdapter = EnumColumnAdapter()
            ),
            User.Adapter(
                qualified_idAdapter = QualifiedIDAdapter(),
                accent_idAdapter = IntColumnAdapter,
                connection_statusAdapter = EnumColumnAdapter(),
<<<<<<< HEAD
                preview_asset_idAdapter = QualifiedIDAdapter(),
                complete_asset_idAdapter = QualifiedIDAdapter(),
=======
                user_availability_statusAdapter = EnumColumnAdapter(),
>>>>>>> 49ebfe89
            )
        )
    }

    actual val userDAO: UserDAO
        get() = UserDAOImpl(database.usersQueries)

    actual val connectionDAO: ConnectionDAO
        get() = ConnectionDAOImpl(database.connectionsQueries)

    actual val conversationDAO: ConversationDAO
        get() = ConversationDAOImpl(database.conversationsQueries, database.usersQueries, database.membersQueries)

    actual val metadataDAO: MetadataDAO
        get() = MetadataDAOImpl(database.metadataQueries)

    actual val clientDAO: ClientDAO
        get() = ClientDAOImpl(database.clientsQueries)

    actual val messageDAO: MessageDAO
        get() = MessageDAOImpl(database.messagesQueries)

    actual val assetDAO: AssetDAO
        get() = AssetDAOImpl(database.assetsQueries)

    actual val teamDAO: TeamDAO
        get() = TeamDAOImpl(database.teamsQueries)

    actual fun nuke(): Boolean {
        return storePath.resolve(DATABASE_NAME).delete()
    }

    private companion object {
        // FIXME: user id/domain as the db name
        const val DATABASE_NAME = "main.db"
    }
}<|MERGE_RESOLUTION|>--- conflicted
+++ resolved
@@ -83,12 +83,9 @@
                 qualified_idAdapter = QualifiedIDAdapter(),
                 accent_idAdapter = IntColumnAdapter,
                 connection_statusAdapter = EnumColumnAdapter(),
-<<<<<<< HEAD
+                user_availability_statusAdapter = EnumColumnAdapter(),
                 preview_asset_idAdapter = QualifiedIDAdapter(),
                 complete_asset_idAdapter = QualifiedIDAdapter(),
-=======
-                user_availability_statusAdapter = EnumColumnAdapter(),
->>>>>>> 49ebfe89
             )
         )
     }
