package com.wire.kalium.persistence.db

import app.cash.sqldelight.EnumColumnAdapter
import app.cash.sqldelight.adapter.primitive.IntColumnAdapter
import app.cash.sqldelight.db.SqlDriver
import app.cash.sqldelight.driver.jdbc.sqlite.JdbcSqliteDriver
import com.wire.kalium.persistence.Client
import com.wire.kalium.persistence.Connection
import com.wire.kalium.persistence.Conversation
import com.wire.kalium.persistence.Member
import com.wire.kalium.persistence.Message
import com.wire.kalium.persistence.MessageAssetContent
import com.wire.kalium.persistence.MessageMemberChangeContent
import com.wire.kalium.persistence.MessageTextContent
import com.wire.kalium.persistence.MessageUnknownContent
import com.wire.kalium.persistence.User
import com.wire.kalium.persistence.UserDatabase
import com.wire.kalium.persistence.dao.ConnectionDAO
import com.wire.kalium.persistence.dao.ConnectionDAOImpl
import com.wire.kalium.persistence.dao.ContentTypeAdapter
import com.wire.kalium.persistence.dao.ConversationDAO
import com.wire.kalium.persistence.dao.ConversationDAOImpl
import com.wire.kalium.persistence.dao.MetadataDAO
import com.wire.kalium.persistence.dao.MetadataDAOImpl
import com.wire.kalium.persistence.dao.QualifiedIDAdapter
import com.wire.kalium.persistence.dao.QualifiedIDListAdapter
import com.wire.kalium.persistence.dao.TeamDAO
import com.wire.kalium.persistence.dao.TeamDAOImpl
import com.wire.kalium.persistence.dao.UserDAO
import com.wire.kalium.persistence.dao.UserDAOImpl
import com.wire.kalium.persistence.dao.asset.AssetDAO
import com.wire.kalium.persistence.dao.asset.AssetDAOImpl
import com.wire.kalium.persistence.dao.client.ClientDAO
import com.wire.kalium.persistence.dao.client.ClientDAOImpl
import com.wire.kalium.persistence.dao.message.MessageDAO
import com.wire.kalium.persistence.dao.message.MessageDAOImpl
import java.io.File
import java.util.Properties

actual class UserDatabaseProvider(private val storePath: File) {

    private val database: UserDatabase

    init {
        val databasePath = storePath.resolve(DATABASE_NAME)
        val databaseExists = databasePath.exists()

        // Make sure all intermediate directories exist
        storePath.mkdirs()

        val driver: SqlDriver = JdbcSqliteDriver(
            "jdbc:sqlite:${databasePath.absolutePath}",
            Properties(1).apply { put("foreign_keys", "true") })

        if (!databaseExists) {
            UserDatabase.Schema.create(driver)
        }

        database = UserDatabase(
            driver,
            Client.Adapter(user_idAdapter = QualifiedIDAdapter()),
            Connection.Adapter(
                qualified_conversationAdapter = QualifiedIDAdapter(),
                qualified_toAdapter = QualifiedIDAdapter(),
                statusAdapter = EnumColumnAdapter()
            ),
            Conversation.Adapter(
                qualified_idAdapter = QualifiedIDAdapter(),
                typeAdapter = EnumColumnAdapter(),
                mls_group_stateAdapter = EnumColumnAdapter(),
                protocolAdapter = EnumColumnAdapter(),
                muted_statusAdapter = EnumColumnAdapter()
            ),
            Member.Adapter(
                userAdapter = QualifiedIDAdapter(),
                conversationAdapter = QualifiedIDAdapter()),
            Message.Adapter(
                conversation_idAdapter = QualifiedIDAdapter(),
                sender_user_idAdapter = QualifiedIDAdapter(),
                statusAdapter = EnumColumnAdapter(),
                content_typeAdapter = ContentTypeAdapter(),
                visibilityAdapter = EnumColumnAdapter(),
            ),
            MessageAssetContent.Adapter(
                conversation_idAdapter = QualifiedIDAdapter(),
                asset_widthAdapter = IntColumnAdapter,
                asset_heightAdapter = IntColumnAdapter,
                asset_download_statusAdapter = EnumColumnAdapter(),
            ),
            MessageMemberChangeContent.Adapter(
                conversation_idAdapter = QualifiedIDAdapter(),
                member_change_listAdapter = QualifiedIDListAdapter(),
                member_change_typeAdapter = EnumColumnAdapter()
            ),
            MessageTextContent.Adapter(
                conversation_idAdapter = QualifiedIDAdapter()
            ),
            MessageUnknownContent.Adapter(
                conversation_idAdapter = QualifiedIDAdapter()
            ),
            User.Adapter(
                qualified_idAdapter = QualifiedIDAdapter(),
                accent_idAdapter = IntColumnAdapter,
                connection_statusAdapter = EnumColumnAdapter(),
<<<<<<< HEAD
=======
                user_availability_statusAdapter = EnumColumnAdapter(),
>>>>>>> 49ebfe89
            )
        )
    }

    actual val userDAO: UserDAO
        get() = UserDAOImpl(database.usersQueries)

    actual val connectionDAO: ConnectionDAO
        get() = ConnectionDAOImpl(database.connectionsQueries)

    actual val conversationDAO: ConversationDAO
        get() = ConversationDAOImpl(database.conversationsQueries, database.usersQueries, database.membersQueries)

    actual val metadataDAO: MetadataDAO
        get() = MetadataDAOImpl(database.metadataQueries)

    actual val clientDAO: ClientDAO
        get() = ClientDAOImpl(database.clientsQueries)

    actual val messageDAO: MessageDAO
        get() = MessageDAOImpl(database.messagesQueries)

    actual val assetDAO: AssetDAO
        get() = AssetDAOImpl(database.assetsQueries)

    actual val teamDAO: TeamDAO
        get() = TeamDAOImpl(database.teamsQueries)

    actual fun nuke(): Boolean {
        return storePath.resolve(DATABASE_NAME).delete()
    }

    private companion object {
        // FIXME: user id/domain as the db name
        const val DATABASE_NAME = "main.db"
    }
}<|MERGE_RESOLUTION|>--- conflicted
+++ resolved
@@ -102,10 +102,7 @@
                 qualified_idAdapter = QualifiedIDAdapter(),
                 accent_idAdapter = IntColumnAdapter,
                 connection_statusAdapter = EnumColumnAdapter(),
-<<<<<<< HEAD
-=======
                 user_availability_statusAdapter = EnumColumnAdapter(),
->>>>>>> 49ebfe89
             )
         )
     }
