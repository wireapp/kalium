--- conflicted
+++ resolved
@@ -96,7 +96,6 @@
 updateUserAvailabilityStatus:
 UPDATE User SET user_availability_status = ? WHERE qualified_id = ?;
 
-<<<<<<< HEAD
 getUsersNotInConversationByNameOrHandleOrEmail:
 SELECT * FROM User
 WHERE NOT EXISTS (SELECT user FROM Member WHERE conversation == :conversation_id)
@@ -110,9 +109,8 @@
 WHERE NOT EXISTS (SELECT user FROM Member WHERE conversation == :conversation_id)
 AND handle LIKE ('%' || :searchQuery || '%')
 AND connection_status = "ACCEPTED";
-=======
+
 getUsersNotPartOfTheConversation:
 SELECT * FROM User
  WHERE NOT EXISTS (SELECT user FROM Member WHERE conversation == ?)
- AND connection_status = "ACCEPTED";
->>>>>>> a1c08186
+ AND connection_status = "ACCEPTED";