import com.wire.kalium.persistence.dao.conversation.ConversationEntity;
import com.wire.kalium.persistence.dao.QualifiedIDEntity;
import com.wire.kalium.persistence.dao.message.MessageEntity.ContentType;
import com.wire.kalium.persistence.dao.message.MessageEntity.FederationType;
import com.wire.kalium.persistence.dao.message.MessageEntity.MemberChangeType;
import com.wire.kalium.persistence.dao.message.MessageEntity;
import com.wire.kalium.persistence.dao.message.RecipientFailureTypeEntity;
import kotlin.Boolean;
import kotlin.Int;
import kotlin.String;
import kotlin.collections.List;
import kotlinx.datetime.Instant;

CREATE TABLE Message (
      id TEXT NOT NULL,
      content_type TEXT AS ContentType NOT NULL,
      conversation_id TEXT AS QualifiedIDEntity NOT NULL,
      creation_date INTEGER AS Instant NOT NULL,
      sender_user_id TEXT AS QualifiedIDEntity NOT NULL,
      sender_client_id TEXT,
      status TEXT AS MessageEntity.Status NOT NULL,
      last_edit_date INTEGER AS Instant,
      visibility TEXT AS MessageEntity.Visibility NOT NULL DEFAULT 'visible',
      expects_read_confirmation INTEGER AS Boolean NOT NULL DEFAULT(0),
      expire_after_millis INTEGER DEFAULT(NULL),
      self_deletion_start_date INTEGER AS Instant DEFAULT(NULL),

      FOREIGN KEY (conversation_id) REFERENCES Conversation(qualified_id) ON DELETE CASCADE,
      FOREIGN KEY (sender_user_id) REFERENCES User(qualified_id),
      PRIMARY KEY (id, conversation_id)
);

-- Allows optimized querying of messages sorting by date.
CREATE INDEX message_creation_date_index ON Message(creation_date);
CREATE INDEX message_content_type_index ON Message(content_type);
CREATE INDEX message_visibility_index ON Message(visibility);
CREATE INDEX message_sender_user_index ON Message(sender_user_id);
CREATE INDEX message_conversation_index ON Message(conversation_id);
CREATE INDEX message_status_index ON Message(status);
CREATE INDEX message_expire_after_millis_index ON Message(expire_after_millis, self_deletion_start_date);

CREATE TABLE MessageMention (
      message_id TEXT NOT NULL,
      conversation_id TEXT AS QualifiedIDEntity NOT NULL,

      start INTEGER AS Int NOT NULL,
      length INTEGER AS Int NOT NULL,
      user_id TEXT AS QualifiedIDEntity NOT NULL,

      FOREIGN KEY (message_id, conversation_id) REFERENCES Message(id, conversation_id) ON DELETE CASCADE ON UPDATE CASCADE,
      PRIMARY KEY (message_id, conversation_id, start) -- there should not be any overlapping mentions
);
CREATE INDEX message_mentioned_user_id_index ON MessageMention(user_id);

CREATE TABLE MessageTextContent (
      message_id TEXT NOT NULL,
      conversation_id TEXT AS QualifiedIDEntity NOT NULL,

      text_body TEXT,
      quoted_message_id TEXT,
      is_quote_verified INTEGER AS Boolean,
      is_quoting_self INTEGER AS Boolean NOT NULL,

      FOREIGN KEY (message_id, conversation_id) REFERENCES Message(id, conversation_id) ON DELETE CASCADE ON UPDATE CASCADE,
      PRIMARY KEY (message_id, conversation_id)
);
CREATE INDEX message_text_content_quoted_id_index ON MessageTextContent(quoted_message_id) WHERE quoted_message_id IS NOT NULL;

CREATE TABLE MessageRestrictedAssetContent (
      message_id TEXT NOT NULL,
      conversation_id TEXT AS QualifiedIDEntity NOT NULL,

      asset_mime_type TEXT NOT NULL,
      asset_size INTEGER NOT NULL,
      asset_name TEXT NOT NULL,

      FOREIGN KEY (message_id, conversation_id) REFERENCES Message(id, conversation_id) ON DELETE CASCADE,
      PRIMARY KEY (message_id, conversation_id)
);

CREATE TABLE MessageAssetContent (
      message_id TEXT NOT NULL,
      conversation_id TEXT AS QualifiedIDEntity NOT NULL,

      asset_size INTEGER NOT NULL,
      asset_name TEXT,
      asset_mime_type TEXT NOT NULL,
      asset_upload_status TEXT AS MessageEntity.UploadStatus,
      asset_download_status TEXT AS MessageEntity.DownloadStatus,

      -- remote data fields
      asset_otr_key BLOB NOT NULL,
      asset_sha256 BLOB NOT NULL,
      asset_id TEXT NOT NULL,
      asset_token TEXT,
      asset_domain TEXT,
      asset_encryption_algorithm TEXT,

      -- metadata fields
      asset_width INTEGER AS Int,
      asset_height INTEGER AS Int,
      asset_duration_ms INTEGER,
      asset_normalized_loudness BLOB,

      FOREIGN KEY (message_id, conversation_id) REFERENCES Message(id, conversation_id) ON DELETE CASCADE ON UPDATE CASCADE,
      PRIMARY KEY (message_id, conversation_id)
);

CREATE TABLE MessageMemberChangeContent (
      message_id TEXT NOT NULL,
      conversation_id TEXT AS QualifiedIDEntity NOT NULL,

      member_change_list TEXT AS List<QualifiedIDEntity> NOT NULL,
      member_change_type TEXT AS MemberChangeType NOT NULL,

      FOREIGN KEY (message_id, conversation_id) REFERENCES Message(id, conversation_id) ON DELETE CASCADE ON UPDATE CASCADE,
      PRIMARY KEY (message_id, conversation_id)
);

CREATE TABLE MessageFederationTerminatedContent (
      message_id TEXT NOT NULL,
      conversation_id TEXT AS QualifiedIDEntity NOT NULL,

      domain_list TEXT AS List<String> NOT NULL,
      federation_type TEXT AS FederationType NOT NULL,

      FOREIGN KEY (message_id, conversation_id) REFERENCES Message(id, conversation_id) ON DELETE CASCADE ON UPDATE CASCADE,
      PRIMARY KEY (message_id, conversation_id)
);

CREATE TABLE MessageUnknownContent (
      message_id TEXT NOT NULL,
      conversation_id TEXT AS QualifiedIDEntity NOT NULL,

      unknown_type_name TEXT,
      unknown_encoded_data BLOB,

      FOREIGN KEY (message_id, conversation_id) REFERENCES Message(id, conversation_id) ON DELETE CASCADE ON UPDATE CASCADE,
      PRIMARY KEY (message_id, conversation_id)
);

CREATE TABLE MessageFailedToDecryptContent (
      message_id TEXT NOT NULL,
      conversation_id TEXT AS QualifiedIDEntity NOT NULL,

      unknown_encoded_data BLOB,
      is_decryption_resolved INTEGER AS Boolean NOT NULL DEFAULT(0),

      FOREIGN KEY (message_id, conversation_id) REFERENCES Message(id, conversation_id) ON DELETE CASCADE ON UPDATE CASCADE,
      PRIMARY KEY (message_id, conversation_id)
);

CREATE TABLE MessageMissedCallContent (
      message_id TEXT NOT NULL,
      conversation_id TEXT AS QualifiedIDEntity NOT NULL,

      caller_id TEXT AS QualifiedIDEntity NOT NULL,

      FOREIGN KEY (message_id, conversation_id) REFERENCES Message(id, conversation_id) ON DELETE CASCADE ON UPDATE CASCADE,
      PRIMARY KEY (message_id, conversation_id)
);
CREATE INDEX message_missed_call_caller_index ON MessageMissedCallContent(caller_id);

CREATE TABLE MessageConversationChangedContent (
      message_id TEXT NOT NULL,
      conversation_id TEXT AS QualifiedIDEntity NOT NULL,

      conversation_name TEXT NOT NULL,

      FOREIGN KEY (message_id, conversation_id) REFERENCES Message(id, conversation_id) ON DELETE CASCADE ON UPDATE CASCADE,
      PRIMARY KEY (message_id, conversation_id)
);

CREATE TABLE MessageNewConversationReceiptModeContent (
      message_id TEXT NOT NULL,
      conversation_id TEXT AS QualifiedIDEntity NOT NULL,

      receipt_mode INTEGER AS Boolean  NOT NULL DEFAULT(0),

      FOREIGN KEY (message_id, conversation_id) REFERENCES Message(id, conversation_id) ON DELETE CASCADE ON UPDATE CASCADE,
      PRIMARY KEY (message_id, conversation_id)
);

CREATE TABLE MessageConversationReceiptModeChangedContent (
      message_id TEXT NOT NULL,
      conversation_id TEXT AS QualifiedIDEntity NOT NULL,

      receipt_mode INTEGER AS Boolean  NOT NULL DEFAULT(0),

      FOREIGN KEY (message_id, conversation_id) REFERENCES Message(id, conversation_id) ON DELETE CASCADE ON UPDATE CASCADE,
      PRIMARY KEY (message_id, conversation_id)
);

CREATE TABLE MessageConversationTimerChangedContent (
      message_id TEXT NOT NULL,
      conversation_id TEXT AS QualifiedIDEntity NOT NULL,

      message_timer INTEGER DEFAULT(NULL),

      FOREIGN KEY (message_id, conversation_id) REFERENCES Message(id, conversation_id) ON DELETE CASCADE ON UPDATE CASCADE,
      PRIMARY KEY (message_id, conversation_id)
);

CREATE TABLE MessageRecipientFailure (
      message_id TEXT NOT NULL,
      conversation_id TEXT AS QualifiedIDEntity NOT NULL,

      recipient_failure_list TEXT AS List<QualifiedIDEntity> NOT NULL, -- list of user ids that have failed to receive the message
      recipient_failure_type TEXT AS RecipientFailureTypeEntity NOT NULL, -- failure type, indicating the reason why this users have failed to receive the message

      FOREIGN KEY (message_id, conversation_id) REFERENCES Message(id, conversation_id) ON DELETE CASCADE ON UPDATE CASCADE,
      PRIMARY KEY (message_id, conversation_id, recipient_failure_type)
);

CREATE TABLE MessageConversationProtocolChangedContent (
      message_id TEXT NOT NULL,
      conversation_id TEXT AS QualifiedIDEntity NOT NULL,
      protocol TEXT AS ConversationEntity.Protocol NOT NULL,

      FOREIGN KEY (message_id, conversation_id) REFERENCES Message(id, conversation_id) ON DELETE CASCADE ON UPDATE CASCADE,
      PRIMARY KEY (message_id, conversation_id)
);

needsToBeNotified:
WITH targetMessage(isSelfMessage, isMentioningSelfUser, isQuotingSelfUser, mutedStatus) AS (
SELECT isSelfMessage,
 IFNULL( isMentioningSelfUser, 0 ) == 1 AS  isMentioningSelfUser,
	IFNULL( isQuotingSelfUser, 0 ) == 1 AS isQuotingSelfUser,
	mutedStatus  FROM MessagePreview WHERE id = ? AND conversationId = ?)
SELECT (
    CASE mutedStatus
    WHEN 'ALL_MUTED' THEN 0
    WHEN 'ALL_ALLOWED' THEN (
        SELECT CASE (SELECT User.user_availability_status FROM SelfUser LEFT JOIN User ON SelfUser.id = User.qualified_id)
            WHEN 'BUSY' THEN (SELECT
                isSelfMessage == 0
                AND isMentioningSelfUser == 1
                OR  isQuotingSelfUser == 1
                FROM targetMessage)
            WHEN 'AWAY' THEN 0
            WHEN 'NONE' THEN  (SELECT isSelfMessage == 0 FROM targetMessage)
            WHEN 'AVAILABLE' THEN (SELECT isSelfMessage == 0 FROM targetMessage)
            ELSE (SELECT isSelfMessage == 0 FROM targetMessage)  END
        )
    WHEN 'ONLY_MENTIONS_AND_REPLIES_ALLOWED' THEN (
        SELECT CASE (SELECT User.user_availability_status FROM SelfUser LEFT JOIN User ON SelfUser.id = User.qualified_id)
            WHEN 'AWAY' THEN 0
            ELSE  (SELECT isSelfMessage == 0
                  AND isMentioningSelfUser == 1
                  OR isQuotingSelfUser== 1
									FROM targetMessage)
            END
        )
    ELSE (SELECT isSelfMessage == 0 FROM targetMessage) END)
     AS needsToBeNotified FROM targetMessage;

getUnreadMessagesCount:
SELECT
    conversation_id,
    COUNT()
FROM Message
JOIN SelfUser
JOIN Conversation ON Conversation.qualified_id = Message.conversation_id
WHERE Message.creation_date > Conversation.last_read_date
AND Message.sender_user_id != SelfUser.id
AND visibility = 'VISIBLE'
AND content_type IN ('TEXT', 'ASSET', 'KNOCK', 'MISSED_CALL')
GROUP BY conversation_id;

deleteAllMessages:
DELETE FROM Message;

deleteMessage:
DELETE FROM Message WHERE id = ? AND conversation_id = ?;

deleteMessageMentions:
DELETE FROM MessageMention WHERE  message_id = ? AND conversation_id = ?;

deleteMessageById:
DELETE FROM Message WHERE id = ?;

markMessageAsDeleted {
   UPDATE Message
   SET visibility = 'DELETED'
   WHERE id = :message_id AND conversation_id = :conversation_id;

   DELETE FROM MessageTextContent WHERE message_id = :message_id AND conversation_id = :conversation_id;
   DELETE FROM MessageAssetContent WHERE message_id = :message_id AND conversation_id = :conversation_id;
   DELETE FROM MessageMemberChangeContent WHERE message_id = :message_id AND conversation_id = :conversation_id;
   DELETE FROM MessageUnknownContent WHERE message_id = :message_id AND conversation_id = :conversation_id;
   DELETE FROM MessageRestrictedAssetContent WHERE message_id = :message_id AND conversation_id = :conversation_id;
   -- deleted messages will not have a quote 100%
   -- TODO: why inserting a NULL here? Shouldn't we just not insert anything?
   INSERT INTO MessageTextContent(message_id, conversation_id, text_body, is_quoting_self) VALUES(:message_id, :conversation_id, NULL, 0);
}

markMessageAsEdited:
UPDATE Message
SET last_edit_date = ?
WHERE id = ? AND conversation_id = ?;

getMessageSenderId:
SELECT sender_user_id FROM Message WHERE id = ? AND conversation_id = ?;

insertOrIgnoreMessage:
INSERT OR IGNORE INTO Message(id, content_type, conversation_id, creation_date, sender_user_id, sender_client_id, status, visibility, expects_read_confirmation)
VALUES(?, ?, ?, ?, ?, ?, ?, ?, ?);

insertMessage:
INSERT INTO Message(id, content_type, conversation_id, creation_date, sender_user_id, sender_client_id, status, visibility, expects_read_confirmation, expire_after_millis, self_deletion_start_date)
VALUES(?, ?, ?, ?, ?, ?, ?, ?, ?, ?, ?);

insertOrIgnoreBulkSystemMessage:
INSERT OR IGNORE INTO Message(id, content_type, conversation_id, creation_date, sender_user_id, sender_client_id, status, visibility, expects_read_confirmation)
SELECT ?, ?, qualified_id, ?, ?, ?, ?, ?, ? FROM Conversation WHERE type IN ('ONE_ON_ONE', 'GROUP');
-- TODO: check if conversation type have an index

insertMessageMention:
INSERT OR IGNORE INTO MessageMention(message_id, conversation_id, start, length, user_id)
VALUES (?, ?, ?, ?, ?);

insertMessageTextContent:
INSERT OR IGNORE INTO MessageTextContent(message_id, conversation_id, text_body, quoted_message_id, is_quote_verified, is_quoting_self)
VALUES(:message_id, :conversation_id, :text_body, :quoted_message_id, :is_quote_verified,
CASE WHEN
                :quoted_message_id IS NULL
                    THEN 0
                    ELSE (
                        IFNULL(
                        (SELECT (Message.sender_user_id == SelfUser.id)
                            FROM Message
                            LEFT JOIN SelfUser
                            WHERE
                                Message.id = :quoted_message_id AND
                                conversation_id = :conversation_id),
                        0 ))END);

insertMessageRestrictedAssetContent:
INSERT OR IGNORE INTO MessageRestrictedAssetContent(message_id, conversation_id, asset_mime_type,asset_size,asset_name)
VALUES(?, ?, ?,?,?);

insertMessageAssetContent:
INSERT OR IGNORE INTO MessageAssetContent(message_id, conversation_id, asset_size, asset_name, asset_mime_type, asset_upload_status, asset_download_status, asset_otr_key, asset_sha256, asset_id, asset_token, asset_domain, asset_encryption_algorithm, asset_width, asset_height, asset_duration_ms, asset_normalized_loudness)
VALUES(?, ?, ?, ?, ?, ? ,?, ?, ?, ?, ?, ?, ?, ?, ?, ?, ?);

insertMemberChangeMessage:
INSERT OR IGNORE INTO MessageMemberChangeContent(message_id, conversation_id, member_change_list, member_change_type)
VALUES(?, ?, ?, ?);

insertFederationTerminatedMessage:
INSERT OR IGNORE INTO MessageFederationTerminatedContent(message_id, conversation_id, domain_list, federation_type)
VALUES(?, ?, ?, ?);

insertMessageUnknownContent:
INSERT OR IGNORE INTO MessageUnknownContent(message_id, conversation_id, unknown_type_name, unknown_encoded_data)
VALUES(?, ?, ?, ?);

insertFailedDecryptionMessageContent:
INSERT OR IGNORE INTO MessageFailedToDecryptContent(message_id, conversation_id, unknown_encoded_data)
VALUES(?, ?, ?);

insertMissedCallMessage:
INSERT OR IGNORE INTO MessageMissedCallContent(message_id, conversation_id, caller_id)
VALUES(?, ?, ?);

insertConversationRenamedMessage:
INSERT OR IGNORE INTO MessageConversationChangedContent(message_id, conversation_id, conversation_name)
VALUES(?, ?, ?);

insertNewConversationReceiptMode:
INSERT OR IGNORE INTO MessageNewConversationReceiptModeContent(message_id, conversation_id, receipt_mode)
VALUES(?, ?, ?);

insertConversationReceiptModeChanged:
INSERT OR IGNORE INTO MessageConversationReceiptModeChangedContent(message_id, conversation_id, receipt_mode)
VALUES(?, ?, ?);

insertConversationMessageTimerChanged:
INSERT OR IGNORE INTO MessageConversationTimerChangedContent(message_id, conversation_id, message_timer)
VALUES(?, ?, ?);

insertConversationProtocolChanged:
INSERT OR IGNORE INTO MessageConversationProtocolChangedContent(message_id, conversation_id, protocol)
VALUES(?, ?, ?);

updateMessageStatus:
UPDATE Message
SET status = ?
WHERE id = ? AND conversation_id = ?;

updateQuotedMessageId:
UPDATE MessageTextContent
SET quoted_message_id = ?
WHERE quoted_message_id = ? AND conversation_id = ?;

updateAssetUploadStatus:
UPDATE MessageAssetContent
SET asset_upload_status = ?
WHERE message_id = ? AND conversation_id = ?;

selectMessageVisibility:
SELECT visibility FROM Message WHERE id = ? AND conversation_id = ?;

updateAssetDownloadStatus:
UPDATE MessageAssetContent
SET asset_download_status = ?
WHERE message_id = ? AND conversation_id = ?;

updateAssetContent {
    UPDATE OR ROLLBACK Message
    SET visibility = :visibility
    WHERE id = :messageId AND conversation_id = :conversationId AND visibility IS NOT 'DELETED';

    UPDATE OR ROLLBACK MessageAssetContent
    SET asset_id = :assetId, asset_domain = :assetDomain, asset_otr_key = :assetOtrKey, asset_sha256 = :assetSha256, asset_name = :assetName, asset_download_status = :assetDownloadStatus, asset_upload_status = :assetUploadStatus, asset_size = :assetSize, asset_mime_type = :assetMimeType, asset_token = :assetToken, asset_encryption_algorithm = :assetEncryptionAlgorithm
    WHERE message_id = :messageId AND conversation_id = :conversationId;
}

updateMessageTextContent:
UPDATE MessageTextContent
SET text_body = ?
WHERE message_id = ? AND conversation_id = ?;

updateMessageId:
UPDATE Message
SET id = :newId
WHERE id = :oldId AND conversation_id = :conversationId;

selectAllMessages:
SELECT * FROM Message ORDER BY Message.creation_date DESC LIMIT ? OFFSET ?;

selectById:
SELECT * FROM MessageDetailsView WHERE id = ? AND conversationId = ?;

countByConversationIdAndVisibility:
SELECT count(*) FROM Message WHERE conversation_id = ? AND visibility IN ? ORDER BY creation_date DESC;

selectByConversationIdAndVisibility:
SELECT * FROM MessageDetailsView WHERE conversationId = :conversationId AND visibility IN :visibility ORDER BY date DESC LIMIT :limit OFFSET :offset;

selectMessagesByConversationIdAndVisibilityAfterDate:
SELECT * FROM MessageDetailsView WHERE MessageDetailsView.conversationId = ? AND visibility IN ? AND date > ? ORDER BY date DESC;

selectMessagesFromUserByStatus:
SELECT * FROM MessageDetailsView WHERE senderUserId = ? AND status = ?;

selectByConversationIdAndSenderIdAndTimeAndType:
SELECT * FROM MessageDetailsView WHERE conversationId = ? AND senderUserId = ? AND date = ? AND contentType = ?;

resetAssetUploadStatus:
UPDATE MessageAssetContent
SET asset_upload_status = 'FAILED'
WHERE asset_upload_status = 'IN_PROGRESS';

resetAssetDownloadStatus:
UPDATE MessageAssetContent
SET asset_download_status = 'FAILED'
WHERE asset_download_status = 'IN_PROGRESS';

selectPendingMessagesIdsByConversationIdAndVisibilityAfterDate:
SELECT Message.id
FROM Message
LEFT JOIN SelfUser
LEFT JOIN Conversation ON Message.conversation_id = Conversation.qualified_id
WHERE
    Message.conversation_id = ?
    AND Message.visibility IN ?
    AND (Message.expects_read_confirmation = 1)
    AND Message.creation_date > Conversation.last_read_date
    AND (Message.sender_user_id != SelfUser.id)
ORDER BY
    Message.creation_date DESC;

markMessagesAsDecryptionResolved:
UPDATE MessageFailedToDecryptContent
SET is_decryption_resolved = 1
WHERE message_id IN (
            SELECT id FROM MessageDetailsView
            WHERE senderUserId = ?
            AND senderClientId = ?
            AND contentType = 'FAILED_DECRYPTION'
            );

promoteMessageToSentUpdatingServerTime {
UPDATE Message
SET
    creation_date = CASE WHEN :server_creation_date IS NULL THEN creation_date ELSE :server_creation_date END,
    status = 'SENT'
WHERE id = :message_id AND conversation_id = :conversation_id;

UPDATE OR IGNORE Message
SET creation_date = creation_date + :delivery_duration
WHERE conversation_id = :conversation_id AND status = 'PENDING';
}

selectAllEphemeralMessagesMarkedForDeletion:
SELECT * FROM MessageDetailsView
WHERE expireAfterMillis NOT NULL
AND selfDeletionStartDate NOT NULL;

markSelfDeletionStartDate:
UPDATE Message
SET self_deletion_start_date = ?
WHERE  conversation_id = ? AND id = ?;

insertMessageRecipientsFailure:
INSERT OR IGNORE INTO MessageRecipientFailure(message_id, conversation_id, recipient_failure_list, recipient_failure_type)
VALUES(?, ?, ?, ?);

<<<<<<< HEAD
selectConversationMessagesFromSearch:
SELECT * FROM MessageDetailsView
WHERE text LIKE ('%' || :searchQuery || '%')
AND conversationId = :conversationId
AND contentType = 'TEXT'
ORDER BY date DESC;
=======
moveMessages:
UPDATE OR REPLACE Message
SET conversation_id = :to
WHERE conversation_id = :from;
>>>>>>> 6ce6fadb
<|MERGE_RESOLUTION|>--- conflicted
+++ resolved
@@ -507,16 +507,14 @@
 INSERT OR IGNORE INTO MessageRecipientFailure(message_id, conversation_id, recipient_failure_list, recipient_failure_type)
 VALUES(?, ?, ?, ?);
 
-<<<<<<< HEAD
+moveMessages:
+UPDATE OR REPLACE Message
+SET conversation_id = :to
+WHERE conversation_id = :from;
+
 selectConversationMessagesFromSearch:
 SELECT * FROM MessageDetailsView
 WHERE text LIKE ('%' || :searchQuery || '%')
 AND conversationId = :conversationId
 AND contentType = 'TEXT'
-ORDER BY date DESC;
-=======
-moveMessages:
-UPDATE OR REPLACE Message
-SET conversation_id = :to
-WHERE conversation_id = :from;
->>>>>>> 6ce6fadb
+ORDER BY date DESC;