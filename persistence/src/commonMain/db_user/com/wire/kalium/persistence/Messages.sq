import com.wire.kalium.persistence.dao.QualifiedIDEntity;
import com.wire.kalium.persistence.dao.message.MessageEntity.ContentType;
import com.wire.kalium.persistence.dao.message.MessageEntity.MemberChangeType;
import com.wire.kalium.persistence.dao.message.MessageEntity;
import kotlin.Boolean;
import kotlin.Int;
import kotlin.collections.List;
import kotlinx.datetime.Instant;

CREATE TABLE Message (
      id TEXT NOT NULL,
      content_type TEXT AS ContentType NOT NULL,
      conversation_id TEXT AS QualifiedIDEntity NOT NULL,
      creation_date INTEGER AS Instant NOT NULL,
      sender_user_id TEXT AS QualifiedIDEntity NOT NULL,
      sender_client_id TEXT,
      status TEXT AS MessageEntity.Status NOT NULL,
      last_edit_date INTEGER AS Instant,
      visibility TEXT AS MessageEntity.Visibility NOT NULL DEFAULT 'visible',
      expects_read_confirmation INTEGER AS Boolean NOT NULL DEFAULT(0),

      FOREIGN KEY (conversation_id) REFERENCES Conversation(qualified_id) ON DELETE CASCADE,
      FOREIGN KEY (sender_user_id) REFERENCES User(qualified_id),
      PRIMARY KEY (id, conversation_id)
);

-- Allows optimized querying of messages sorting by date.
CREATE INDEX message_creation_date_index ON Message(creation_date);
CREATE INDEX message_content_type_index ON Message(content_type);
CREATE INDEX message_visibility_index ON Message(visibility);
CREATE INDEX message_sender_user_index ON Message(sender_user_id);
CREATE INDEX message_conversation_index ON Message(conversation_id);
CREATE INDEX message_status_index ON Message(status);

CREATE TABLE MessageMention (
      message_id TEXT NOT NULL,
      conversation_id TEXT AS QualifiedIDEntity NOT NULL,

      start INTEGER AS Int NOT NULL,
      length INTEGER AS Int NOT NULL,
      user_id TEXT AS QualifiedIDEntity NOT NULL,

      FOREIGN KEY (message_id, conversation_id) REFERENCES Message(id, conversation_id) ON DELETE CASCADE ON UPDATE CASCADE,
      PRIMARY KEY (message_id, conversation_id, start) -- there should not be any overlapping mentions
);
CREATE INDEX message_mentioned_user_id_index ON MessageMention(user_id);

CREATE TABLE MessageTextContent (
      message_id TEXT NOT NULL,
      conversation_id TEXT AS QualifiedIDEntity NOT NULL,

      text_body TEXT,
      quoted_message_id TEXT,
      is_quote_verified INTEGER AS Boolean,
      is_quoting_self INTEGER AS Boolean NOT NULL,

      FOREIGN KEY (message_id, conversation_id) REFERENCES Message(id, conversation_id) ON DELETE CASCADE ON UPDATE CASCADE,
      PRIMARY KEY (message_id, conversation_id)
);
CREATE INDEX message_text_content_quoted_id_index ON MessageTextContent(quoted_message_id) WHERE quoted_message_id IS NOT NULL;

CREATE TABLE MessageRestrictedAssetContent (
      message_id TEXT NOT NULL,
      conversation_id TEXT AS QualifiedIDEntity NOT NULL,

      asset_mime_type TEXT NOT NULL,
      asset_size INTEGER NOT NULL,
      asset_name TEXT NOT NULL,

      FOREIGN KEY (message_id, conversation_id) REFERENCES Message(id, conversation_id) ON DELETE CASCADE,
      PRIMARY KEY (message_id, conversation_id)
);

CREATE TABLE MessageAssetContent (
      message_id TEXT NOT NULL,
      conversation_id TEXT AS QualifiedIDEntity NOT NULL,

      asset_size INTEGER NOT NULL,
      asset_name TEXT,
      asset_mime_type TEXT NOT NULL,
      asset_upload_status TEXT AS MessageEntity.UploadStatus,
      asset_download_status TEXT AS MessageEntity.DownloadStatus,

      -- remote data fields
      asset_otr_key BLOB NOT NULL,
      asset_sha256 BLOB NOT NULL,
      asset_id TEXT NOT NULL,
      asset_token TEXT,
      asset_domain TEXT,
      asset_encryption_algorithm TEXT,

      -- metadata fields
      asset_width INTEGER AS Int,
      asset_height INTEGER AS Int,
      asset_duration_ms INTEGER,
      asset_normalized_loudness BLOB,

      FOREIGN KEY (message_id, conversation_id) REFERENCES Message(id, conversation_id) ON DELETE CASCADE ON UPDATE CASCADE,
      PRIMARY KEY (message_id, conversation_id)
);

CREATE TABLE MessageMemberChangeContent (
      message_id TEXT NOT NULL,
      conversation_id TEXT AS QualifiedIDEntity NOT NULL,

      member_change_list TEXT AS List<QualifiedIDEntity> NOT NULL,
      member_change_type TEXT AS MemberChangeType NOT NULL,

      FOREIGN KEY (message_id, conversation_id) REFERENCES Message(id, conversation_id) ON DELETE CASCADE ON UPDATE CASCADE,
      PRIMARY KEY (message_id, conversation_id)
);

CREATE TABLE MessageUnknownContent (
      message_id TEXT NOT NULL,
      conversation_id TEXT AS QualifiedIDEntity NOT NULL,

      unknown_type_name TEXT,
      unknown_encoded_data BLOB,

      FOREIGN KEY (message_id, conversation_id) REFERENCES Message(id, conversation_id) ON DELETE CASCADE ON UPDATE CASCADE,
      PRIMARY KEY (message_id, conversation_id)
);

CREATE TABLE MessageFailedToDecryptContent (
      message_id TEXT NOT NULL,
      conversation_id TEXT AS QualifiedIDEntity NOT NULL,

      unknown_encoded_data BLOB,
      is_decryption_resolved INTEGER AS Boolean NOT NULL DEFAULT(0),

      FOREIGN KEY (message_id, conversation_id) REFERENCES Message(id, conversation_id) ON DELETE CASCADE ON UPDATE CASCADE,
      PRIMARY KEY (message_id, conversation_id)
);

CREATE TABLE MessageMissedCallContent (
      message_id TEXT NOT NULL,
      conversation_id TEXT AS QualifiedIDEntity NOT NULL,

      caller_id TEXT AS QualifiedIDEntity NOT NULL,

      FOREIGN KEY (message_id, conversation_id) REFERENCES Message(id, conversation_id) ON DELETE CASCADE ON UPDATE CASCADE,
      PRIMARY KEY (message_id, conversation_id)
);
CREATE INDEX message_missed_call_caller_index ON MessageMissedCallContent(caller_id);

CREATE TABLE MessageConversationChangedContent (
      message_id TEXT NOT NULL,
      conversation_id TEXT AS QualifiedIDEntity NOT NULL,

      conversation_name TEXT NOT NULL,

      FOREIGN KEY (message_id, conversation_id) REFERENCES Message(id, conversation_id) ON DELETE CASCADE ON UPDATE CASCADE,
      PRIMARY KEY (message_id, conversation_id)
);

CREATE VIEW IF NOT EXISTS MessageDetailsView
AS SELECT
Message.id AS id,
Message.conversation_id AS conversationId,
Message.content_type AS contentType,
Message.creation_date AS date,
Message.sender_user_id AS senderUserId,
Message.sender_client_id AS senderClientId,
Message.status AS status,
Message.last_edit_date AS lastEditTimestamp,
Message.visibility AS visibility,
Message.expects_read_confirmation AS expectsReadConfirmation,
User.name AS senderName,
User.handle AS senderHandle,
User.email AS senderEmail,
User.phone AS senderPhone,
User.accent_id AS senderAccentId,
User.team AS senderTeamId,
User.connection_status AS senderConnectionStatus,
User.preview_asset_id AS senderPreviewAssetId,
User.complete_asset_id AS senderCompleteAssetId,
User.user_availability_status AS senderAvailabilityStatus,
User.user_type AS senderUserType,
User.bot_service AS senderBotService,
User.deleted AS senderIsDeleted,
(Message.sender_user_id == SelfUser.id) AS isSelfMessage,
TextContent.text_body AS text,
TextContent.is_quoting_self AS isQuotingSelfUser,
AssetContent.asset_size AS assetSize,
AssetContent.asset_name AS assetName,
AssetContent.asset_mime_type AS assetMimeType,
AssetContent.asset_upload_status AS assetUploadStatus,
AssetContent.asset_download_status AS assetDownloadStatus,
AssetContent.asset_otr_key AS assetOtrKey,
AssetContent.asset_sha256 AS assetSha256,
AssetContent.asset_id AS assetId,
AssetContent.asset_token AS assetToken,
AssetContent.asset_domain AS assetDomain,
AssetContent.asset_encryption_algorithm AS assetEncryptionAlgorithm,
AssetContent.asset_width AS assetWidth,
AssetContent.asset_height AS assetHeight,
AssetContent.asset_duration_ms AS assetDuration,
AssetContent.asset_normalized_loudness AS assetNormalizedLoudness,
MissedCallContent.caller_id AS callerId,
MemberChangeContent.member_change_list AS memberChangeList,
MemberChangeContent.member_change_type AS memberChangeType,
UnknownContent.unknown_type_name AS unknownContentTypeName,
UnknownContent.unknown_encoded_data AS unknownContentData,
RestrictedAssetContent.asset_mime_type AS restrictedAssetMimeType,
RestrictedAssetContent.asset_size AS restrictedAssetSize,
RestrictedAssetContent.asset_name AS restrictedAssetName,
FailedToDecryptContent.unknown_encoded_data AS failedToDecryptData,
FailedToDecryptContent.is_decryption_resolved AS isDecryptionResolved,
ConversationNameChangedContent.conversation_name AS conversationName,
'{' || IFNULL(
    (SELECT GROUP_CONCAT('"' || emoji || '":' || count)
    FROM (
        SELECT COUNT(*) count, Reaction.emoji emoji
        FROM Reaction
        WHERE Reaction.message_id = Message.id
        AND Reaction.conversation_id = Message.conversation_id
        GROUP BY Reaction.emoji
    )),
    '')
|| '}' AS allReactionsJson,
IFNULL(
    (SELECT '[' || GROUP_CONCAT('"' || Reaction.emoji || '"') || ']'
    FROM Reaction
    WHERE Reaction.message_id = Message.id
        AND Reaction.conversation_id = Message.conversation_id
        AND Reaction.sender_id = SelfUser.id
    ),
    '[]'
) AS selfReactionsJson,
IFNULL(
    (SELECT '[' || GROUP_CONCAT(
        '{"start":' || start || ', "length":' || length ||
        ', "userId":{"value":"' || replace(substr(user_id, 0, instr(user_id, '@')), '@', '') || '"' ||
        ',"domain":"' || replace(substr(user_id, instr(user_id, '@')+1, length(user_id)), '@', '') || '"' ||
        '}' || '}') || ']'
    FROM MessageMention
    WHERE MessageMention.message_id = Message.id
        AND MessageMention.conversation_id = Message.conversation_id
    ),
    '[]'
) AS mentions,
QuotedMessage.id AS quotedMessageId,
QuotedMessage.sender_user_id AS quotedSenderId,
QuotedTextContent.is_quote_verified AS isQuoteVerified,
QuotedSender.name AS quotedSenderName,
QuotedMessage.creation_date AS quotedMessageDateTime,
QuotedMessage.last_edit_date AS quotedMessageEditTimestamp,
QuotedMessage.visibility AS quotedMessageVisibility,
QuotedMessage.content_type AS quotedMessageContentType,
QuotedTextContent.text_body AS quotedTextBody,
QuotedAssetContent.asset_mime_type AS quotedAssetMimeType,
QuotedAssetContent.asset_name AS quotedAssetName
FROM Message
JOIN User ON Message.sender_user_id = User.qualified_id
LEFT JOIN MessageTextContent AS TextContent ON Message.id = TextContent.message_id AND Message.conversation_id = TextContent.conversation_id
LEFT JOIN MessageAssetContent AS AssetContent ON Message.id = AssetContent.message_id AND Message.conversation_id = AssetContent.conversation_id
LEFT JOIN MessageMissedCallContent AS MissedCallContent ON Message.id = MissedCallContent.message_id AND Message.conversation_id = MissedCallContent.conversation_id
LEFT JOIN MessageMemberChangeContent AS MemberChangeContent ON Message.id = MemberChangeContent.message_id AND Message.conversation_id = MemberChangeContent.conversation_id
LEFT JOIN MessageUnknownContent AS UnknownContent ON Message.id = UnknownContent.message_id AND Message.conversation_id = UnknownContent.conversation_id
LEFT JOIN MessageRestrictedAssetContent AS RestrictedAssetContent ON Message.id = RestrictedAssetContent.message_id AND RestrictedAssetContent.conversation_id = RestrictedAssetContent.conversation_id
LEFT JOIN MessageFailedToDecryptContent AS FailedToDecryptContent ON Message.id = FailedToDecryptContent.message_id AND Message.conversation_id = FailedToDecryptContent.conversation_id
LEFT JOIN MessageConversationChangedContent AS ConversationNameChangedContent ON Message.id = ConversationNameChangedContent.message_id AND Message.conversation_id = ConversationNameChangedContent.conversation_id

-- joins for quted messages
LEFT JOIN Message AS QuotedMessage ON QuotedMessage.id = TextContent.quoted_message_id AND QuotedMessage.conversation_id = TextContent.conversation_id
LEFT JOIN User AS QuotedSender ON QuotedMessage.sender_user_id = QuotedSender.qualified_id
LEFT JOIN MessageTextContent AS QuotedTextContent ON QuotedTextContent.message_id = QuotedMessage.id AND QuotedMessage.conversation_id = TextContent.conversation_id
LEFT JOIN MessageAssetContent AS QuotedAssetContent ON QuotedAssetContent.message_id = QuotedMessage.id AND QuotedMessage.conversation_id = TextContent.conversation_id
-- end joins for quoted messages
JOIN SelfUser;
-- TODO: Remove IFNULL functions above if we can force SQLDelight to not unpack as notnull

CREATE VIEW IF NOT EXISTS MessagePreview
AS SELECT
    Message.id AS id,
    Message.conversation_id AS conversationId,
    Message.content_type AS contentType,
    Message.creation_date AS date,
    Message.visibility AS visibility,
    User.name AS senderName,
    User.connection_status AS senderConnectionStatus,
    User.deleted AS senderIsDeleted,
    SelfUser.id AS selfUserId,
    (Message.sender_user_id == SelfUser.id) AS isSelfMessage,
    MemberChangeContent.member_change_list AS memberChangeList,
    MemberChangeContent.member_change_type AS memberChangeType,
    ConversationNameChangedContent.conversation_name AS updateConversationName,
    Conversation.name AS conversationName,
    (Mention.user_id IS NOT NULL) AS isMentioningSelfUser,
    TextContent.is_quoting_self AS isQuotingSelfUser,
    TextContent.text_body AS text,
    AssetContent.asset_mime_type AS assetMimeType,
    (Message.creation_date > Conversation.last_read_date) AS isUnread,
    IFNULL((Message.creation_date > IFNULL(Conversation.last_notified_date, 0)), FALSE) AS shouldNotify,
    Conversation.muted_status AS mutedStatus,
    Conversation.type AS conversationType
FROM Message
LEFT JOIN SelfUser
LEFT JOIN User ON Message.sender_user_id = User.qualified_id
LEFT JOIN Conversation AS Conversation ON Message.conversation_id == Conversation.qualified_id
LEFT JOIN MessageMemberChangeContent AS MemberChangeContent ON Message.id = MemberChangeContent.message_id AND Message.conversation_id = MemberChangeContent.conversation_id
LEFT JOIN MessageMention AS Mention ON Message.id == Mention.message_id AND SelfUser.id == Mention.user_id
LEFT JOIN MessageConversationChangedContent AS ConversationNameChangedContent ON Message.id = ConversationNameChangedContent.message_id AND Message.conversation_id = ConversationNameChangedContent.conversation_id
LEFT JOIN MessageAssetContent AS AssetContent ON Message.id = AssetContent.message_id AND Message.conversation_id = AssetContent.conversation_id
LEFT JOIN MessageTextContent AS TextContent ON Message.id = TextContent.message_id AND Message.conversation_id = TextContent.conversation_id;

needsToBeNotified:
WITH targetMessage(isSelfMessage, isMentioningSelfUser, isQuotingSelfUser, mutedStatus) AS (
SELECT isSelfMessage,
 IFNULL( isMentioningSelfUser, 0 ) == 1 AS  isMentioningSelfUser,
	IFNULL( isQuotingSelfUser, 0 ) == 1 AS isQuotingSelfUser,
	mutedStatus  FROM MessagePreview WHERE id = ? AND conversationId = ?)
SELECT (
    CASE mutedStatus
    WHEN 'ALL_MUTED' THEN 0
    WHEN 'ALL_ALLOWED' THEN (
        SELECT CASE (SELECT User.user_availability_status FROM SelfUser LEFT JOIN User ON SelfUser.id = User.qualified_id)
            WHEN 'BUSY' THEN (SELECT
                isSelfMessage == 0
                AND isMentioningSelfUser == 1
                OR  isQuotingSelfUser == 1
                FROM targetMessage)
            WHEN 'AWAY' THEN 0
            WHEN 'NONE' THEN  (SELECT isSelfMessage == 0 FROM targetMessage)
            WHEN 'AVAILABLE' THEN (SELECT isSelfMessage == 0 FROM targetMessage)
            ELSE (SELECT isSelfMessage == 0 FROM targetMessage)  END
        )
    WHEN 'ONLY_MENTIONS_AND_REPLIES_ALLOWED' THEN (
        SELECT CASE (SELECT User.user_availability_status FROM SelfUser LEFT JOIN User ON SelfUser.id = User.qualified_id)
            WHEN 'AWAY' THEN 0
            ELSE  (SELECT isSelfMessage == 0
                  AND isMentioningSelfUser == 1
                  OR isQuotingSelfUser== 1
									FROM targetMessage)
            END
        )
    ELSE (SELECT isSelfMessage == 0 FROM targetMessage) END)
     AS needsToBeNotified FROM targetMessage;

getLastMessages:
SELECT * FROM MessagePreview AS message
WHERE id IN (
	SELECT id FROM Message
	WHERE
		Message.visibility = 'VISIBLE' AND
		Message.content_type IN ('TEXT', 'ASSET', 'KNOCK', 'MISSED_CALL', 'CONVERSATION_RENAMED', 'MEMBER_CHANGE')
	GROUP BY Message.conversation_id
	HAVING Message.creation_date = MAX(Message.creation_date)
);

getUnreadMessages:
SELECT * FROM MessagePreview AS message
WHERE isUnread AND isSelfMessage = 0
AND visibility = 'VISIBLE' AND contentType IN ('TEXT', 'ASSET', 'KNOCK', 'MISSED_CALL');

getUnreadMessagesCount:
SELECT
    conversation_id,
    COUNT()
FROM Message
JOIN SelfUser
JOIN Conversation ON Conversation.qualified_id = Message.conversation_id
WHERE Message.creation_date > Conversation.last_read_date
AND Message.sender_user_id != SelfUser.id
AND visibility = 'VISIBLE'
AND content_type IN ('TEXT', 'ASSET', 'KNOCK', 'MISSED_CALL')
GROUP BY conversation_id;

deleteAllMessages:
DELETE FROM Message;

deleteMessage:
DELETE FROM Message WHERE id = ? AND conversation_id = ?;

deleteMessageMentions:
DELETE FROM MessageMention WHERE  message_id = ? AND conversation_id = ?;

deleteMessageById:
DELETE FROM Message WHERE id = ?;

markMessageAsDeleted {
   UPDATE Message
   SET visibility = 'DELETED'
   WHERE id = :message_id AND conversation_id = :conversation_id;

   DELETE FROM MessageTextContent WHERE message_id = :message_id AND conversation_id = :conversation_id;
   DELETE FROM MessageAssetContent WHERE message_id = :message_id AND conversation_id = :conversation_id;
   DELETE FROM MessageMemberChangeContent WHERE message_id = :message_id AND conversation_id = :conversation_id;
   DELETE FROM MessageUnknownContent WHERE message_id = :message_id AND conversation_id = :conversation_id;
   DELETE FROM MessageRestrictedAssetContent WHERE message_id = :message_id AND conversation_id = :conversation_id;
   -- deleted messages will not have a quote 100%
   -- TODO: why inserting a NULL here? Shouldn't we just not insert anything?
   INSERT INTO MessageTextContent(message_id, conversation_id, text_body, is_quoting_self) VALUES(:message_id, :conversation_id, NULL, 0);
}

markMessageAsEdited:
UPDATE Message
SET last_edit_date = ?
WHERE id = ? AND conversation_id = ?;

insertOrIgnoreMessage:
INSERT OR IGNORE INTO Message(id, content_type, conversation_id, creation_date, sender_user_id, sender_client_id, status, visibility, expects_read_confirmation)
VALUES(?, ?, ?, ?, ?, ?, ?, ?, ?);

insertMessage:
INSERT INTO Message(id, content_type, conversation_id, creation_date, sender_user_id, sender_client_id, status, visibility, expects_read_confirmation)
VALUES(?, ?, ?, ?, ?, ?, ?, ?, ?);

insertMessageMention:
INSERT OR IGNORE INTO MessageMention(message_id, conversation_id, start, length, user_id)
VALUES (?, ?, ?, ?, ?);

insertMessageTextContent:
INSERT OR IGNORE INTO MessageTextContent(message_id, conversation_id, text_body, quoted_message_id, is_quote_verified, is_quoting_self)
VALUES(:message_id, :conversation_id, :text_body, :quoted_message_id, :is_quote_verified,
CASE WHEN
                :quoted_message_id IS NULL
                    THEN 0
                    ELSE (
                        IFNULL(
                        (SELECT (Message.sender_user_id == SelfUser.id)
                            FROM Message
                            LEFT JOIN SelfUser
                            WHERE
                                Message.id = :quoted_message_id AND
                                conversation_id = :conversation_id),
                        0 ))END);

insertMessageRestrictedAssetContent:
INSERT OR IGNORE INTO MessageRestrictedAssetContent(message_id, conversation_id, asset_mime_type,asset_size,asset_name)
VALUES(?, ?, ?,?,?);

insertMessageAssetContent:
INSERT OR IGNORE INTO MessageAssetContent(message_id, conversation_id, asset_size, asset_name, asset_mime_type, asset_upload_status, asset_download_status, asset_otr_key, asset_sha256, asset_id, asset_token, asset_domain, asset_encryption_algorithm, asset_width, asset_height, asset_duration_ms, asset_normalized_loudness)
VALUES(?, ?, ?, ?, ?, ? ,?, ?, ?, ?, ?, ?, ?, ?, ?, ?, ?);

insertMemberChangeMessage:
INSERT OR IGNORE INTO MessageMemberChangeContent(message_id, conversation_id, member_change_list, member_change_type)
VALUES(?, ?, ?, ?);

insertMessageUnknownContent:
INSERT OR IGNORE INTO MessageUnknownContent(message_id, conversation_id, unknown_type_name, unknown_encoded_data)
VALUES(?, ?, ?, ?);

insertFailedDecryptionMessageContent:
INSERT OR IGNORE INTO MessageFailedToDecryptContent(message_id, conversation_id, unknown_encoded_data)
VALUES(?, ?, ?);

insertMissedCallMessage:
INSERT OR IGNORE INTO MessageMissedCallContent(message_id, conversation_id, caller_id)
VALUES(?, ?, ?);

insertConversationRenamedMessage:
INSERT OR IGNORE INTO MessageConversationChangedContent(message_id, conversation_id, conversation_name)
VALUES(?, ?, ?);

updateMessageStatus:
UPDATE Message
SET status = ?
WHERE id = ? AND conversation_id = ?;

updateQuotedMessageId:
UPDATE MessageTextContent
SET quoted_message_id = ?
WHERE quoted_message_id = ? AND conversation_id = ?;

updateAssetUploadStatus:
UPDATE MessageAssetContent
SET asset_upload_status = ?
WHERE message_id = ? AND conversation_id = ?;

updateAssetDownloadStatus:
UPDATE MessageAssetContent
SET asset_download_status = ?
WHERE message_id = ? AND conversation_id = ?;

updateAssetContent {
    UPDATE MessageAssetContent
    SET asset_id = :assetId, asset_domain = :assetDomain, asset_otr_key = :assetOtrKey, asset_sha256 = :assetSha256, asset_name = :assetName, asset_download_status = :assetDownloadStatus, asset_upload_status = :assetUploadStatus, asset_size = :assetSize, asset_mime_type = :assetMimeType, asset_token = :assetToken, asset_encryption_algorithm = :assetEncryptionAlgorithm
    WHERE message_id = :messageId AND conversation_id = :conversationId;

    UPDATE Message
    SET visibility = :visibility
    WHERE id = :messageId AND conversation_id = : conversationId;
}

-- TODO: DELETE
updateMessageDate:
UPDATE Message
SET creation_date = ?
WHERE id = ? AND conversation_id = ?;

-- TODO: DELETE
updateMessagesAddMillisToDate:
UPDATE Message
SET creation_date = creation_date +  ?
WHERE conversation_id = ? AND status = ?;

updateMessageTextContent:
UPDATE MessageTextContent
SET text_body = ?
WHERE message_id = ? AND conversation_id = ?;

updateMessageId:
UPDATE Message
SET id = :newId
WHERE id = :oldId AND conversation_id = :conversationId;

selectAllMessages:
SELECT * FROM Message ORDER BY Message.creation_date DESC LIMIT ? OFFSET ?;

selectById:
SELECT * FROM MessageDetailsView WHERE id = ? AND conversationId = ?;

countByConversationIdAndVisibility:
SELECT count(*) FROM Message WHERE conversation_id = ? AND visibility IN ? ORDER BY creation_date DESC;

selectByConversationIdAndVisibility:
SELECT * FROM MessageDetailsView WHERE MessageDetailsView.conversationId = ? AND visibility IN ?  ORDER BY MessageDetailsView.date DESC LIMIT ? OFFSET ?;

selectMessagesByConversationIdAndVisibilityAfterDate:
SELECT * FROM MessageDetailsView WHERE MessageDetailsView.conversationId = ? AND visibility IN ? AND date > ? ORDER BY date DESC;

selectMessagesFromUserByStatus:
SELECT * FROM MessageDetailsView WHERE senderUserId = ? AND status = ?;

getConversationMessagesByContentType:
SELECT * FROM MessageDetailsView
WHERE MessageDetailsView.conversationId = :conversation_id AND contentType = :content_type;

deleteAllConversationMessages:
DELETE FROM Message
WHERE conversation_id IS :conversation_id;

selectByConversationIdAndSenderIdAndTimeAndType:
SELECT * FROM MessageDetailsView WHERE conversationId = ? AND senderUserId = ? AND date = ? AND contentType = ?;

resetAssetUploadStatus:
UPDATE MessageAssetContent
SET asset_upload_status = 'FAILED'
WHERE asset_upload_status = 'IN_PROGRESS';

resetAssetDownloadStatus:
UPDATE MessageAssetContent
SET asset_download_status = 'FAILED'
WHERE asset_download_status = 'IN_PROGRESS';

selectPendingMessagesIdsByConversationIdAndVisibilityAfterDate:
SELECT Message.id FROM Message LEFT JOIN Conversation ON Message.conversation_id = Conversation.qualified_id
WHERE Message.conversation_id = ?
AND Message.visibility IN ?
AND (Message.expects_read_confirmation = 1)
AND Message.creation_date > Conversation.last_read_date
ORDER BY Message.creation_date DESC;

selectFailedDecryptedByConversationIdAndSenderIdAndClientId:
SELECT id FROM MessageDetailsView
WHERE conversationId = ?
AND senderUserId = ?
AND senderClientId = ?
AND contentType = 'FAILED_DECRYPTION';

markMessagesAsDecryptionResolved:
UPDATE MessageFailedToDecryptContent
SET is_decryption_resolved = 1
WHERE message_id IN ?;

<<<<<<< HEAD
updateMessagesTableAfterOneIsSent {
=======
promoteMessageToSentUpdatingServerTime {
>>>>>>> 16c922b8
UPDATE Message
SET creation_date = :server_creation_date, status = 'SENT'
WHERE id = :message_id AND conversation_id = :conversation_id;

<<<<<<< HEAD
UPDATE Message
SET creation_date = creation_date + :millis
=======
UPDATE OR IGNORE Message
SET creation_date = creation_date + :delivery_duration
>>>>>>> 16c922b8
WHERE conversation_id = :conversation_id AND status = 'PENDING';
}<|MERGE_RESOLUTION|>--- conflicted
+++ resolved
@@ -152,6 +152,29 @@
       FOREIGN KEY (message_id, conversation_id) REFERENCES Message(id, conversation_id) ON DELETE CASCADE ON UPDATE CASCADE,
       PRIMARY KEY (message_id, conversation_id)
 );
+
+CREATE VIEW IF NOT EXISTS MessageQuoteDetails
+AS SELECT
+    MessageTextContent.message_id AS messageId,
+    MessageTextContent.conversation_id AS conversationId,
+    MessageTextContent.quoted_message_id AS quotedMessageId,
+    MessageTextContent.is_quote_verified AS isQuoteVerified,
+    QuotedSender.qualified_id AS quotedSenderId,
+    (qualified_id == SelfUser.id) AS isQuotingSelfUser,
+    QuotedSender.name AS quotedSenderName,
+    QuotedMessage.creation_date quotedMessageCreationInstant,
+    QuotedMessage.last_edit_date AS quotedMessageEditInstant,
+    QuotedMessage.visibility AS quotedMessageVisibility,
+    QuotedMessage.content_type AS quotedMessageContentType,
+    QuotedTextContent.text_body AS quotedTextBody,
+    QuotedAssetContent.asset_mime_type AS quotedAssetMimeType,
+    QuotedAssetContent.asset_name AS quotedAssetName
+FROM MessageTextContent
+LEFT JOIN Message AS QuotedMessage ON QuotedMessage.id = MessageTextContent.quoted_message_id AND QuotedMessage.conversation_id = MessageTextContent.conversation_id
+INNER JOIN User AS QuotedSender ON QuotedMessage.sender_user_id = QuotedSender.qualified_id
+INNER JOIN SelfUser AS SelfUser
+LEFT JOIN MessageTextContent AS QuotedTextContent ON QuotedTextContent.message_id = QuotedMessage.id AND QuotedMessage.conversation_id = MessageTextContent.conversation_id
+LEFT JOIN MessageAssetContent AS QuotedAssetContent ON QuotedAssetContent.message_id = QuotedMessage.id AND QuotedMessage.conversation_id = MessageTextContent.conversation_id;
 
 CREATE VIEW IF NOT EXISTS MessageDetailsView
 AS SELECT
@@ -180,7 +203,6 @@
 User.deleted AS senderIsDeleted,
 (Message.sender_user_id == SelfUser.id) AS isSelfMessage,
 TextContent.text_body AS text,
-TextContent.is_quoting_self AS isQuotingSelfUser,
 AssetContent.asset_size AS assetSize,
 AssetContent.asset_name AS assetName,
 AssetContent.asset_mime_type AS assetMimeType,
@@ -484,18 +506,6 @@
     WHERE id = :messageId AND conversation_id = : conversationId;
 }
 
--- TODO: DELETE
-updateMessageDate:
-UPDATE Message
-SET creation_date = ?
-WHERE id = ? AND conversation_id = ?;
-
--- TODO: DELETE
-updateMessagesAddMillisToDate:
-UPDATE Message
-SET creation_date = creation_date +  ?
-WHERE conversation_id = ? AND status = ?;
-
 updateMessageTextContent:
 UPDATE MessageTextContent
 SET text_body = ?
@@ -565,21 +575,12 @@
 SET is_decryption_resolved = 1
 WHERE message_id IN ?;
 
-<<<<<<< HEAD
-updateMessagesTableAfterOneIsSent {
-=======
 promoteMessageToSentUpdatingServerTime {
->>>>>>> 16c922b8
 UPDATE Message
 SET creation_date = :server_creation_date, status = 'SENT'
 WHERE id = :message_id AND conversation_id = :conversation_id;
 
-<<<<<<< HEAD
-UPDATE Message
-SET creation_date = creation_date + :millis
-=======
 UPDATE OR IGNORE Message
 SET creation_date = creation_date + :delivery_duration
->>>>>>> 16c922b8
 WHERE conversation_id = :conversation_id AND status = 'PENDING';
 }