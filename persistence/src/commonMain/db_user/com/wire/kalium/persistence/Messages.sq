--- conflicted
+++ resolved
@@ -78,7 +78,6 @@
 deleteMessageById:
 DELETE FROM Message WHERE  id = ?;
 
-<<<<<<< HEAD
 markMessageAsDeleted {
    UPDATE Message
    SET visibility = 'DELETED'
@@ -90,17 +89,11 @@
 
    INSERT INTO MessageTextContent(message_id, conversation_id, text_body) VALUES(:message_id, :conversation_id, NULL);
 }
-=======
-markMessageAsDeleted:
-UPDATE Message
-SET visibility = 'DELETED', text_body = NULL
-WHERE id = ? AND conversation_id = ?;
 
 markMessageAsEdited:
 UPDATE Message
 SET last_edit_timeStamp = ?
 WHERE id = ? AND conversation_id = ?;
->>>>>>> 534575a4
 
 insertMessage:
 INSERT INTO Message(id, content_type, conversation_id, date, sender_user_id, sender_client_id, status, visibility)
@@ -169,10 +162,10 @@
 SET date = strftime('%Y-%m-%dT%H:%M:%fZ', date, '+' || ROUND(CAST(? AS REAL)/1000, 3) || ' seconds')
 WHERE conversation_id = ? AND status = ?;
 
-updatMessageTextContent:
-UPDATE Message
+updateMessageTextContent:
+UPDATE MessageTextContent
 SET text_body = ?
-WHERE id = ? AND conversation_id = ?;
+WHERE message_id = ? AND conversation_id = ?;
 
 updateMessageId:
 UPDATE Message
