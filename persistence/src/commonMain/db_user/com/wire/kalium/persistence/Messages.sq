import com.wire.kalium.persistence.dao.QualifiedIDEntity;
import com.wire.kalium.persistence.dao.message.MessageEntity.ContentType;
import com.wire.kalium.persistence.dao.message.MessageEntity.MemberChangeType;
import com.wire.kalium.persistence.dao.message.MessageEntity;
import kotlin.Boolean;
import kotlin.Int;
import kotlin.collections.List;
import kotlinx.datetime.Instant;

CREATE TABLE Message (
      id TEXT NOT NULL,
      content_type TEXT AS ContentType NOT NULL,
      conversation_id TEXT AS QualifiedIDEntity NOT NULL,
      creation_date INTEGER AS Instant NOT NULL,
      sender_user_id TEXT AS QualifiedIDEntity NOT NULL,
      sender_client_id TEXT,
      status TEXT AS MessageEntity.Status NOT NULL,
      last_edit_date INTEGER AS Instant,
      visibility TEXT AS MessageEntity.Visibility NOT NULL DEFAULT 'visible',
      expects_read_confirmation INTEGER AS Boolean NOT NULL DEFAULT(0),

      FOREIGN KEY (conversation_id) REFERENCES Conversation(qualified_id) ON DELETE CASCADE,
      FOREIGN KEY (sender_user_id) REFERENCES User(qualified_id),
      PRIMARY KEY (id, conversation_id)
);

-- Allows optimized querying of messages sorting by date.
CREATE INDEX message_creation_date_index ON Message(creation_date);
CREATE INDEX message_content_type_index ON Message(content_type);
CREATE INDEX message_visibility_index ON Message(visibility);
CREATE INDEX message_sender_user_index ON Message(sender_user_id);
CREATE INDEX message_conversation_index ON Message(conversation_id);
CREATE INDEX message_status_index ON Message(status);

CREATE TABLE MessageMention (
      message_id TEXT NOT NULL,
      conversation_id TEXT AS QualifiedIDEntity NOT NULL,

      start INTEGER AS Int NOT NULL,
      length INTEGER AS Int NOT NULL,
      user_id TEXT AS QualifiedIDEntity NOT NULL,

      FOREIGN KEY (message_id, conversation_id) REFERENCES Message(id, conversation_id) ON DELETE CASCADE ON UPDATE CASCADE,
      PRIMARY KEY (message_id, conversation_id, start) -- there should not be any overlapping mentions
);
CREATE INDEX message_mentioned_user_id_index ON MessageMention(user_id);

CREATE TABLE MessageTextContent (
      message_id TEXT NOT NULL,
      conversation_id TEXT AS QualifiedIDEntity NOT NULL,

      text_body TEXT,
      quoted_message_id TEXT,
      is_quote_verified INTEGER AS Boolean,
      is_quoting_self INTEGER AS Boolean NOT NULL,

      FOREIGN KEY (message_id, conversation_id) REFERENCES Message(id, conversation_id) ON DELETE CASCADE ON UPDATE CASCADE,
      PRIMARY KEY (message_id, conversation_id)
);
CREATE INDEX message_text_content_quoted_id_index ON MessageTextContent(quoted_message_id) WHERE quoted_message_id IS NOT NULL;

CREATE TABLE MessageRestrictedAssetContent (
      message_id TEXT NOT NULL,
      conversation_id TEXT AS QualifiedIDEntity NOT NULL,

      asset_mime_type TEXT NOT NULL,
      asset_size INTEGER NOT NULL,
      asset_name TEXT NOT NULL,

      FOREIGN KEY (message_id, conversation_id) REFERENCES Message(id, conversation_id) ON DELETE CASCADE,
      PRIMARY KEY (message_id, conversation_id)
);

CREATE TABLE MessageAssetContent (
      message_id TEXT NOT NULL,
      conversation_id TEXT AS QualifiedIDEntity NOT NULL,

      asset_size INTEGER NOT NULL,
      asset_name TEXT,
      asset_mime_type TEXT NOT NULL,
      asset_upload_status TEXT AS MessageEntity.UploadStatus,
      asset_download_status TEXT AS MessageEntity.DownloadStatus,

      -- remote data fields
      asset_otr_key BLOB NOT NULL,
      asset_sha256 BLOB NOT NULL,
      asset_id TEXT NOT NULL,
      asset_token TEXT,
      asset_domain TEXT,
      asset_encryption_algorithm TEXT,

      -- metadata fields
      asset_width INTEGER AS Int,
      asset_height INTEGER AS Int,
      asset_duration_ms INTEGER,
      asset_normalized_loudness BLOB,

      FOREIGN KEY (message_id, conversation_id) REFERENCES Message(id, conversation_id) ON DELETE CASCADE ON UPDATE CASCADE,
      PRIMARY KEY (message_id, conversation_id)
);

CREATE TABLE MessageMemberChangeContent (
      message_id TEXT NOT NULL,
      conversation_id TEXT AS QualifiedIDEntity NOT NULL,

      member_change_list TEXT AS List<QualifiedIDEntity> NOT NULL,
      member_change_type TEXT AS MemberChangeType NOT NULL,

      FOREIGN KEY (message_id, conversation_id) REFERENCES Message(id, conversation_id) ON DELETE CASCADE ON UPDATE CASCADE,
      PRIMARY KEY (message_id, conversation_id)
);

CREATE TABLE MessageUnknownContent (
      message_id TEXT NOT NULL,
      conversation_id TEXT AS QualifiedIDEntity NOT NULL,

      unknown_type_name TEXT,
      unknown_encoded_data BLOB,

      FOREIGN KEY (message_id, conversation_id) REFERENCES Message(id, conversation_id) ON DELETE CASCADE ON UPDATE CASCADE,
      PRIMARY KEY (message_id, conversation_id)
);

CREATE TABLE MessageFailedToDecryptContent (
      message_id TEXT NOT NULL,
      conversation_id TEXT AS QualifiedIDEntity NOT NULL,

      unknown_encoded_data BLOB,
      is_decryption_resolved INTEGER AS Boolean NOT NULL DEFAULT(0),

      FOREIGN KEY (message_id, conversation_id) REFERENCES Message(id, conversation_id) ON DELETE CASCADE ON UPDATE CASCADE,
      PRIMARY KEY (message_id, conversation_id)
);

CREATE TABLE MessageMissedCallContent (
      message_id TEXT NOT NULL,
      conversation_id TEXT AS QualifiedIDEntity NOT NULL,

      caller_id TEXT AS QualifiedIDEntity NOT NULL,

      FOREIGN KEY (message_id, conversation_id) REFERENCES Message(id, conversation_id) ON DELETE CASCADE ON UPDATE CASCADE,
      PRIMARY KEY (message_id, conversation_id)
);
CREATE INDEX message_missed_call_caller_index ON MessageMissedCallContent(caller_id);

CREATE TABLE MessageConversationChangedContent (
      message_id TEXT NOT NULL,
      conversation_id TEXT AS QualifiedIDEntity NOT NULL,

      conversation_name TEXT NOT NULL,

      FOREIGN KEY (message_id, conversation_id) REFERENCES Message(id, conversation_id) ON DELETE CASCADE ON UPDATE CASCADE,
      PRIMARY KEY (message_id, conversation_id)
);

CREATE TABLE MessageNewConversationReceiptModeContent (
      message_id TEXT NOT NULL,
      conversation_id TEXT AS QualifiedIDEntity NOT NULL,

      receipt_mode INTEGER AS Boolean  NOT NULL DEFAULT(0),

      FOREIGN KEY (message_id, conversation_id) REFERENCES Message(id, conversation_id) ON DELETE CASCADE ON UPDATE CASCADE,
      PRIMARY KEY (message_id, conversation_id)
);

CREATE TABLE MessageConversationReceiptModeChangedContent (
      message_id TEXT NOT NULL,
      conversation_id TEXT AS QualifiedIDEntity NOT NULL,

      receipt_mode INTEGER AS Boolean  NOT NULL DEFAULT(0),

      FOREIGN KEY (message_id, conversation_id) REFERENCES Message(id, conversation_id) ON DELETE CASCADE ON UPDATE CASCADE,
      PRIMARY KEY (message_id, conversation_id)
);

CREATE VIEW IF NOT EXISTS MessageDetailsView
AS SELECT
Message.id AS id,
Message.conversation_id AS conversationId,
Message.content_type AS contentType,
Message.creation_date AS date,
Message.sender_user_id AS senderUserId,
Message.sender_client_id AS senderClientId,
Message.status AS status,
Message.last_edit_date AS lastEditTimestamp,
Message.visibility AS visibility,
Message.expects_read_confirmation AS expectsReadConfirmation,
User.name AS senderName,
User.handle AS senderHandle,
User.email AS senderEmail,
User.phone AS senderPhone,
User.accent_id AS senderAccentId,
User.team AS senderTeamId,
User.connection_status AS senderConnectionStatus,
User.preview_asset_id AS senderPreviewAssetId,
User.complete_asset_id AS senderCompleteAssetId,
User.user_availability_status AS senderAvailabilityStatus,
User.user_type AS senderUserType,
User.bot_service AS senderBotService,
User.deleted AS senderIsDeleted,
(Message.sender_user_id == SelfUser.id) AS isSelfMessage,
TextContent.text_body AS text,
TextContent.is_quoting_self AS isQuotingSelfUser,
AssetContent.asset_size AS assetSize,
AssetContent.asset_name AS assetName,
AssetContent.asset_mime_type AS assetMimeType,
AssetContent.asset_upload_status AS assetUploadStatus,
AssetContent.asset_download_status AS assetDownloadStatus,
AssetContent.asset_otr_key AS assetOtrKey,
AssetContent.asset_sha256 AS assetSha256,
AssetContent.asset_id AS assetId,
AssetContent.asset_token AS assetToken,
AssetContent.asset_domain AS assetDomain,
AssetContent.asset_encryption_algorithm AS assetEncryptionAlgorithm,
AssetContent.asset_width AS assetWidth,
AssetContent.asset_height AS assetHeight,
AssetContent.asset_duration_ms AS assetDuration,
AssetContent.asset_normalized_loudness AS assetNormalizedLoudness,
MissedCallContent.caller_id AS callerId,
MemberChangeContent.member_change_list AS memberChangeList,
MemberChangeContent.member_change_type AS memberChangeType,
UnknownContent.unknown_type_name AS unknownContentTypeName,
UnknownContent.unknown_encoded_data AS unknownContentData,
RestrictedAssetContent.asset_mime_type AS restrictedAssetMimeType,
RestrictedAssetContent.asset_size AS restrictedAssetSize,
RestrictedAssetContent.asset_name AS restrictedAssetName,
FailedToDecryptContent.unknown_encoded_data AS failedToDecryptData,
FailedToDecryptContent.is_decryption_resolved AS isDecryptionResolved,
ConversationNameChangedContent.conversation_name AS conversationName,
'{' || IFNULL(
    (SELECT GROUP_CONCAT('"' || emoji || '":' || count)
    FROM (
        SELECT COUNT(*) count, Reaction.emoji emoji
        FROM Reaction
        WHERE Reaction.message_id = Message.id
        AND Reaction.conversation_id = Message.conversation_id
        GROUP BY Reaction.emoji
    )),
    '')
|| '}' AS allReactionsJson,
IFNULL(
    (SELECT '[' || GROUP_CONCAT('"' || Reaction.emoji || '"') || ']'
    FROM Reaction
    WHERE Reaction.message_id = Message.id
        AND Reaction.conversation_id = Message.conversation_id
        AND Reaction.sender_id = SelfUser.id
    ),
    '[]'
) AS selfReactionsJson,
IFNULL(
    (SELECT '[' || GROUP_CONCAT(
        '{"start":' || start || ', "length":' || length ||
        ', "userId":{"value":"' || replace(substr(user_id, 0, instr(user_id, '@')), '@', '') || '"' ||
        ',"domain":"' || replace(substr(user_id, instr(user_id, '@')+1, length(user_id)), '@', '') || '"' ||
        '}' || '}') || ']'
    FROM MessageMention
    WHERE MessageMention.message_id = Message.id
        AND MessageMention.conversation_id = Message.conversation_id
    ),
    '[]'
) AS mentions,
QuotedMessage.id AS quotedMessageId,
QuotedMessage.sender_user_id AS quotedSenderId,
TextContent.is_quote_verified AS isQuoteVerified,
QuotedSender.name AS quotedSenderName,
QuotedMessage.creation_date AS quotedMessageDateTime,
QuotedMessage.last_edit_date AS quotedMessageEditTimestamp,
QuotedMessage.visibility AS quotedMessageVisibility,
QuotedMessage.content_type AS quotedMessageContentType,
QuotedTextContent.text_body AS quotedTextBody,
QuotedAssetContent.asset_mime_type AS quotedAssetMimeType,
QuotedAssetContent.asset_name AS quotedAssetName,
NewConversationReceiptMode.receipt_mode AS newConversationReceiptMode,
ConversationReceiptModeChanged.receipt_mode AS conversationReceiptModeChanged
FROM Message
JOIN User ON Message.sender_user_id = User.qualified_id
LEFT JOIN MessageTextContent AS TextContent ON Message.id = TextContent.message_id AND Message.conversation_id = TextContent.conversation_id
LEFT JOIN MessageAssetContent AS AssetContent ON Message.id = AssetContent.message_id AND Message.conversation_id = AssetContent.conversation_id
LEFT JOIN MessageMissedCallContent AS MissedCallContent ON Message.id = MissedCallContent.message_id AND Message.conversation_id = MissedCallContent.conversation_id
LEFT JOIN MessageMemberChangeContent AS MemberChangeContent ON Message.id = MemberChangeContent.message_id AND Message.conversation_id = MemberChangeContent.conversation_id
LEFT JOIN MessageUnknownContent AS UnknownContent ON Message.id = UnknownContent.message_id AND Message.conversation_id = UnknownContent.conversation_id
LEFT JOIN MessageRestrictedAssetContent AS RestrictedAssetContent ON Message.id = RestrictedAssetContent.message_id AND RestrictedAssetContent.conversation_id = RestrictedAssetContent.conversation_id
LEFT JOIN MessageFailedToDecryptContent AS FailedToDecryptContent ON Message.id = FailedToDecryptContent.message_id AND Message.conversation_id = FailedToDecryptContent.conversation_id
LEFT JOIN MessageConversationChangedContent AS ConversationNameChangedContent ON Message.id = ConversationNameChangedContent.message_id AND Message.conversation_id = ConversationNameChangedContent.conversation_id

-- joins for quoted messages
LEFT JOIN Message AS QuotedMessage ON QuotedMessage.id = TextContent.quoted_message_id AND QuotedMessage.conversation_id = TextContent.conversation_id
LEFT JOIN User AS QuotedSender ON QuotedMessage.sender_user_id = QuotedSender.qualified_id
LEFT JOIN MessageTextContent AS QuotedTextContent ON QuotedTextContent.message_id = QuotedMessage.id AND QuotedMessage.conversation_id = TextContent.conversation_id
LEFT JOIN MessageAssetContent AS QuotedAssetContent ON QuotedAssetContent.message_id = QuotedMessage.id AND QuotedMessage.conversation_id = TextContent.conversation_id
-- end joins for quoted messages
LEFT JOIN MessageNewConversationReceiptModeContent AS NewConversationReceiptMode ON Message.id = NewConversationReceiptMode.message_id AND Message.conversation_id = NewConversationReceiptMode.conversation_id
LEFT JOIN MessageConversationReceiptModeChangedContent AS ConversationReceiptModeChanged ON Message.id = ConversationReceiptModeChanged.message_id AND Message.conversation_id = ConversationReceiptModeChanged.conversation_id
LEFT JOIN SelfUser;
-- TODO: Remove IFNULL functions above if we can force SQLDelight to not unpack as notnull

CREATE VIEW IF NOT EXISTS MessagePreview
AS SELECT
    Message.id AS id,
    Message.conversation_id AS conversationId,
    Message.content_type AS contentType,
    Message.creation_date AS date,
    Message.visibility AS visibility,
    Message.sender_user_id AS senderUserId,
    User.name AS senderName,
    User.connection_status AS senderConnectionStatus,
    User.deleted AS senderIsDeleted,
    SelfUser.id AS selfUserId,
    (Message.sender_user_id == SelfUser.id) AS isSelfMessage,
    MemberChangeContent.member_change_list AS memberChangeList,
    MemberChangeContent.member_change_type AS memberChangeType,
    ConversationNameChangedContent.conversation_name AS updateConversationName,
    Conversation.name AS conversationName,
    (Mention.user_id IS NOT NULL) AS isMentioningSelfUser,
    TextContent.is_quoting_self AS isQuotingSelfUser,
    TextContent.text_body AS text,
    AssetContent.asset_mime_type AS assetMimeType,
    (Message.creation_date > Conversation.last_read_date) AS isUnread,
    IFNULL((Message.creation_date > IFNULL(Conversation.last_notified_date, 0)), FALSE) AS shouldNotify,
    Conversation.muted_status AS mutedStatus,
    Conversation.type AS conversationType
FROM Message
LEFT JOIN SelfUser
LEFT JOIN User ON Message.sender_user_id = User.qualified_id
LEFT JOIN Conversation AS Conversation ON Message.conversation_id == Conversation.qualified_id
LEFT JOIN MessageMemberChangeContent AS MemberChangeContent ON Message.id = MemberChangeContent.message_id AND Message.conversation_id = MemberChangeContent.conversation_id
LEFT JOIN MessageMention AS Mention ON Message.id == Mention.message_id AND SelfUser.id == Mention.user_id
LEFT JOIN MessageConversationChangedContent AS ConversationNameChangedContent ON Message.id = ConversationNameChangedContent.message_id AND Message.conversation_id = ConversationNameChangedContent.conversation_id
LEFT JOIN MessageAssetContent AS AssetContent ON Message.id = AssetContent.message_id AND Message.conversation_id = AssetContent.conversation_id
LEFT JOIN MessageTextContent AS TextContent ON Message.id = TextContent.message_id AND Message.conversation_id = TextContent.conversation_id;

needsToBeNotified:
WITH targetMessage(isSelfMessage, isMentioningSelfUser, isQuotingSelfUser, mutedStatus) AS (
SELECT isSelfMessage,
 IFNULL( isMentioningSelfUser, 0 ) == 1 AS  isMentioningSelfUser,
	IFNULL( isQuotingSelfUser, 0 ) == 1 AS isQuotingSelfUser,
	mutedStatus  FROM MessagePreview WHERE id = ? AND conversationId = ?)
SELECT (
    CASE mutedStatus
    WHEN 'ALL_MUTED' THEN 0
    WHEN 'ALL_ALLOWED' THEN (
        SELECT CASE (SELECT User.user_availability_status FROM SelfUser LEFT JOIN User ON SelfUser.id = User.qualified_id)
            WHEN 'BUSY' THEN (SELECT
                isSelfMessage == 0
                AND isMentioningSelfUser == 1
                OR  isQuotingSelfUser == 1
                FROM targetMessage)
            WHEN 'AWAY' THEN 0
            WHEN 'NONE' THEN  (SELECT isSelfMessage == 0 FROM targetMessage)
            WHEN 'AVAILABLE' THEN (SELECT isSelfMessage == 0 FROM targetMessage)
            ELSE (SELECT isSelfMessage == 0 FROM targetMessage)  END
        )
    WHEN 'ONLY_MENTIONS_AND_REPLIES_ALLOWED' THEN (
        SELECT CASE (SELECT User.user_availability_status FROM SelfUser LEFT JOIN User ON SelfUser.id = User.qualified_id)
            WHEN 'AWAY' THEN 0
            ELSE  (SELECT isSelfMessage == 0
                  AND isMentioningSelfUser == 1
                  OR isQuotingSelfUser== 1
									FROM targetMessage)
            END
        )
    ELSE (SELECT isSelfMessage == 0 FROM targetMessage) END)
     AS needsToBeNotified FROM targetMessage;

getLastMessages:
SELECT * FROM MessagePreview AS message
WHERE id IN (
	SELECT id FROM Message
	WHERE
		Message.visibility = 'VISIBLE' AND
		Message.content_type IN ('TEXT', 'ASSET', 'KNOCK', 'MISSED_CALL', 'CONVERSATION_RENAMED', 'MEMBER_CHANGE')
	GROUP BY Message.conversation_id
	HAVING Message.creation_date = MAX(Message.creation_date)
);

getUnreadMessages:
SELECT * FROM MessagePreview AS message
WHERE isUnread AND isSelfMessage = 0
AND visibility = 'VISIBLE' AND contentType IN ('TEXT', 'ASSET', 'KNOCK', 'MISSED_CALL');

getUnreadMessagesCount:
SELECT
    conversation_id,
    COUNT()
FROM Message
JOIN SelfUser
JOIN Conversation ON Conversation.qualified_id = Message.conversation_id
WHERE Message.creation_date > Conversation.last_read_date
AND Message.sender_user_id != SelfUser.id
AND visibility = 'VISIBLE'
AND content_type IN ('TEXT', 'ASSET', 'KNOCK', 'MISSED_CALL')
GROUP BY conversation_id;

deleteAllMessages:
DELETE FROM Message;

deleteMessage:
DELETE FROM Message WHERE id = ? AND conversation_id = ?;

deleteMessageMentions:
DELETE FROM MessageMention WHERE  message_id = ? AND conversation_id = ?;

deleteMessageById:
DELETE FROM Message WHERE id = ?;

markMessageAsDeleted {
   UPDATE Message
   SET visibility = 'DELETED'
   WHERE id = :message_id AND conversation_id = :conversation_id;

   DELETE FROM MessageTextContent WHERE message_id = :message_id AND conversation_id = :conversation_id;
   DELETE FROM MessageAssetContent WHERE message_id = :message_id AND conversation_id = :conversation_id;
   DELETE FROM MessageMemberChangeContent WHERE message_id = :message_id AND conversation_id = :conversation_id;
   DELETE FROM MessageUnknownContent WHERE message_id = :message_id AND conversation_id = :conversation_id;
   DELETE FROM MessageRestrictedAssetContent WHERE message_id = :message_id AND conversation_id = :conversation_id;
   -- deleted messages will not have a quote 100%
   -- TODO: why inserting a NULL here? Shouldn't we just not insert anything?
   INSERT INTO MessageTextContent(message_id, conversation_id, text_body, is_quoting_self) VALUES(:message_id, :conversation_id, NULL, 0);
}

markMessageAsEdited:
UPDATE Message
SET last_edit_date = ?
WHERE id = ? AND conversation_id = ?;

insertOrIgnoreMessage:
INSERT OR IGNORE INTO Message(id, content_type, conversation_id, creation_date, sender_user_id, sender_client_id, status, visibility, expects_read_confirmation)
VALUES(?, ?, ?, ?, ?, ?, ?, ?, ?);

insertMessage:
INSERT INTO Message(id, content_type, conversation_id, creation_date, sender_user_id, sender_client_id, status, visibility, expects_read_confirmation)
VALUES(?, ?, ?, ?, ?, ?, ?, ?, ?);

insertOrIgnoreBulkSystemMessage:
INSERT OR IGNORE INTO Message(id, content_type, conversation_id, creation_date, sender_user_id, sender_client_id, status, visibility, expects_read_confirmation)
SELECT ?, ?, qualified_id, ?, ?, ?, ?, ?, ? FROM Conversation WHERE type IN ('ONE_ON_ONE', 'GROUP');
-- TODO: check if conversation type have an index

insertMessageMention:
INSERT OR IGNORE INTO MessageMention(message_id, conversation_id, start, length, user_id)
VALUES (?, ?, ?, ?, ?);

insertMessageTextContent:
INSERT OR IGNORE INTO MessageTextContent(message_id, conversation_id, text_body, quoted_message_id, is_quote_verified, is_quoting_self)
VALUES(:message_id, :conversation_id, :text_body, :quoted_message_id, :is_quote_verified,
CASE WHEN
                :quoted_message_id IS NULL
                    THEN 0
                    ELSE (
                        IFNULL(
                        (SELECT (Message.sender_user_id == SelfUser.id)
                            FROM Message
                            LEFT JOIN SelfUser
                            WHERE
                                Message.id = :quoted_message_id AND
                                conversation_id = :conversation_id),
                        0 ))END);

insertMessageRestrictedAssetContent:
INSERT OR IGNORE INTO MessageRestrictedAssetContent(message_id, conversation_id, asset_mime_type,asset_size,asset_name)
VALUES(?, ?, ?,?,?);

insertMessageAssetContent:
INSERT OR IGNORE INTO MessageAssetContent(message_id, conversation_id, asset_size, asset_name, asset_mime_type, asset_upload_status, asset_download_status, asset_otr_key, asset_sha256, asset_id, asset_token, asset_domain, asset_encryption_algorithm, asset_width, asset_height, asset_duration_ms, asset_normalized_loudness)
VALUES(?, ?, ?, ?, ?, ? ,?, ?, ?, ?, ?, ?, ?, ?, ?, ?, ?);

insertMemberChangeMessage:
INSERT OR IGNORE INTO MessageMemberChangeContent(message_id, conversation_id, member_change_list, member_change_type)
VALUES(?, ?, ?, ?);

insertMessageUnknownContent:
INSERT OR IGNORE INTO MessageUnknownContent(message_id, conversation_id, unknown_type_name, unknown_encoded_data)
VALUES(?, ?, ?, ?);

insertFailedDecryptionMessageContent:
INSERT OR IGNORE INTO MessageFailedToDecryptContent(message_id, conversation_id, unknown_encoded_data)
VALUES(?, ?, ?);

insertMissedCallMessage:
INSERT OR IGNORE INTO MessageMissedCallContent(message_id, conversation_id, caller_id)
VALUES(?, ?, ?);

insertConversationRenamedMessage:
INSERT OR IGNORE INTO MessageConversationChangedContent(message_id, conversation_id, conversation_name)
VALUES(?, ?, ?);

insertNewConversationReceiptMode:
INSERT OR IGNORE INTO MessageNewConversationReceiptModeContent(message_id, conversation_id, receipt_mode)
VALUES(?, ?, ?);

insertConversationReceiptModeChanged:
INSERT OR IGNORE INTO MessageConversationReceiptModeChangedContent(message_id, conversation_id, receipt_mode)
VALUES(?, ?, ?);

updateMessageStatus:
UPDATE Message
SET status = ?
WHERE id = ? AND conversation_id = ?;

updateQuotedMessageId:
UPDATE MessageTextContent
SET quoted_message_id = ?
WHERE quoted_message_id = ? AND conversation_id = ?;

updateAssetUploadStatus:
UPDATE MessageAssetContent
SET asset_upload_status = ?
WHERE message_id = ? AND conversation_id = ?;

updateAssetDownloadStatus:
UPDATE MessageAssetContent
SET asset_download_status = ?
WHERE message_id = ? AND conversation_id = ?;

updateAssetContent {
    UPDATE MessageAssetContent
    SET asset_id = :assetId, asset_domain = :assetDomain, asset_otr_key = :assetOtrKey, asset_sha256 = :assetSha256, asset_name = :assetName, asset_download_status = :assetDownloadStatus, asset_upload_status = :assetUploadStatus, asset_size = :assetSize, asset_mime_type = :assetMimeType, asset_token = :assetToken, asset_encryption_algorithm = :assetEncryptionAlgorithm
    WHERE message_id = :messageId AND conversation_id = :conversationId;

    UPDATE Message
    SET visibility = :visibility
    WHERE id = :messageId AND conversation_id = : conversationId;
}

updateMessageTextContent:
UPDATE MessageTextContent
SET text_body = ?
WHERE message_id = ? AND conversation_id = ?;

updateMessageId:
UPDATE Message
SET id = :newId
WHERE id = :oldId AND conversation_id = :conversationId;

selectAllMessages:
SELECT * FROM Message ORDER BY Message.creation_date DESC LIMIT ? OFFSET ?;

selectById:
SELECT * FROM MessageDetailsView WHERE id = ? AND conversationId = ?;

countByConversationIdAndVisibility:
SELECT count(*) FROM Message WHERE conversation_id = ? AND visibility IN ? ORDER BY creation_date DESC;

selectByConversationIdAndVisibility:
SELECT * FROM MessageDetailsView WHERE MessageDetailsView.conversationId = ? AND visibility IN ?  ORDER BY MessageDetailsView.date DESC LIMIT ? OFFSET ?;

selectMessagesByConversationIdAndVisibilityAfterDate:
SELECT * FROM MessageDetailsView WHERE MessageDetailsView.conversationId = ? AND visibility IN ? AND date > ? ORDER BY date DESC;

selectMessagesFromUserByStatus:
SELECT * FROM MessageDetailsView WHERE senderUserId = ? AND status = ?;

getConversationMessagesByContentType:
SELECT * FROM MessageDetailsView
WHERE MessageDetailsView.conversationId = :conversation_id AND contentType = :content_type;

deleteAllConversationMessages:
DELETE FROM Message
WHERE conversation_id IS :conversation_id;

<<<<<<< HEAD
getNotificationsMessages:
SELECT * FROM MessagePreview AS message
WHERE shouldNotify == 1
AND visibility = 'VISIBLE'
AND isSelfMessage == 0
AND contentType IN ? ORDER BY message.date DESC;

=======
>>>>>>> d42e409b
selectByConversationIdAndSenderIdAndTimeAndType:
SELECT * FROM MessageDetailsView WHERE conversationId = ? AND senderUserId = ? AND date = ? AND contentType = ?;

resetAssetUploadStatus:
UPDATE MessageAssetContent
SET asset_upload_status = 'FAILED'
WHERE asset_upload_status = 'IN_PROGRESS';

resetAssetDownloadStatus:
UPDATE MessageAssetContent
SET asset_download_status = 'FAILED'
WHERE asset_download_status = 'IN_PROGRESS';

selectPendingMessagesIdsByConversationIdAndVisibilityAfterDate:
SELECT Message.id FROM Message LEFT JOIN Conversation ON Message.conversation_id = Conversation.qualified_id
WHERE Message.conversation_id = ?
AND Message.visibility IN ?
AND (Message.expects_read_confirmation = 1)
AND Message.creation_date > Conversation.last_read_date
ORDER BY Message.creation_date DESC;

markMessagesAsDecryptionResolved:
UPDATE MessageFailedToDecryptContent
SET is_decryption_resolved = 1
WHERE message_id IN (
            SELECT id FROM MessageDetailsView
            WHERE senderUserId = ?
            AND senderClientId = ?
            AND contentType = 'FAILED_DECRYPTION'
            );

promoteMessageToSentUpdatingServerTime {
UPDATE Message
SET creation_date = :server_creation_date, status = 'SENT'
WHERE id = :message_id AND conversation_id = :conversation_id;

UPDATE OR IGNORE Message
SET creation_date = creation_date + :delivery_duration
WHERE conversation_id = :conversation_id AND status = 'PENDING';
}<|MERGE_RESOLUTION|>--- conflicted
+++ resolved
@@ -558,16 +558,6 @@
 DELETE FROM Message
 WHERE conversation_id IS :conversation_id;
 
-<<<<<<< HEAD
-getNotificationsMessages:
-SELECT * FROM MessagePreview AS message
-WHERE shouldNotify == 1
-AND visibility = 'VISIBLE'
-AND isSelfMessage == 0
-AND contentType IN ? ORDER BY message.date DESC;
-
-=======
->>>>>>> d42e409b
 selectByConversationIdAndSenderIdAndTimeAndType:
 SELECT * FROM MessageDetailsView WHERE conversationId = ? AND senderUserId = ? AND date = ? AND contentType = ?;
 
