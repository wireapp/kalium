--- conflicted
+++ resolved
@@ -97,15 +97,11 @@
 
 updateAllNotifiedConversationsNotificationsDate:
 UPDATE Conversation
-<<<<<<< HEAD
-SET last_notified_date = ?;
-=======
 SET last_notified_date = (
     SELECT creation_date
     FROM Message
     ORDER BY Message.creation_date DESC LIMIT 1
 );
->>>>>>> d42e409b
 
 updateConversationModifiedDate:
 UPDATE Conversation
