--- conflicted
+++ resolved
@@ -46,12 +46,9 @@
     degraded_conversation_notified INTEGER AS Boolean NOT NULL DEFAULT 1,
     legal_hold_status TEXT AS ConversationEntity.LegalHoldStatus NOT NULL DEFAULT 'DISABLED',
     is_channel INTEGER AS Boolean NOT NULL DEFAULT 0,
-<<<<<<< HEAD
+    channel_access TEXT AS ConversationEntity.ChannelAccess DEFAULT NULL,
+    channel_add_permission TEXT AS ConversationEntity.ChannelAddPermission DEFAULT NULL,
     wire_cell TEXT
-=======
-    channel_access TEXT AS ConversationEntity.ChannelAccess DEFAULT NULL,
-    channel_add_permission TEXT AS ConversationEntity.ChannelAddPermission DEFAULT NULL
->>>>>>> 4c8fc1b1
 );
 
 CREATE TABLE ConversationLegalHoldStatusChangeNotified (
@@ -80,13 +77,8 @@
 DELETE FROM Conversation WHERE qualified_id = ?;
 
 insertConversation:
-<<<<<<< HEAD
-INSERT INTO Conversation(qualified_id, name, type, team_id, mls_group_id, mls_group_state, mls_epoch, protocol, muted_status, muted_time, creator_id, last_modified_date, last_notified_date, access_list, access_role_list, last_read_date, mls_last_keying_material_update_date, mls_cipher_suite, receipt_mode, message_timer, user_message_timer, incomplete_metadata, archived, archived_date_time, is_channel, wire_cell)
-VALUES(?, ?, ?, ?, ?, ?, ?, ?, ?, ?, ?, ?, ?, ?, ?, ?, ?, ?, ?, ?, ?, ?, ?, ?, ?, ?)
-=======
-INSERT INTO Conversation(qualified_id, name, type, team_id, mls_group_id, mls_group_state, mls_epoch, protocol, muted_status, muted_time, creator_id, last_modified_date, last_notified_date, access_list, access_role_list, last_read_date, mls_last_keying_material_update_date, mls_cipher_suite, receipt_mode, message_timer, user_message_timer, incomplete_metadata, archived, archived_date_time, is_channel, channel_access, channel_add_permission)
-VALUES(?, ?, ?, ?, ?, ?, ?, ?, ?, ?, ?, ?, ?, ?, ?, ?, ?, ?, ?, ?, ?, ?, ?, ?, ?, ?, ?)
->>>>>>> 4c8fc1b1
+INSERT INTO Conversation(qualified_id, name, type, team_id, mls_group_id, mls_group_state, mls_epoch, protocol, muted_status, muted_time, creator_id, last_modified_date, last_notified_date, access_list, access_role_list, last_read_date, mls_last_keying_material_update_date, mls_cipher_suite, receipt_mode, message_timer, user_message_timer, incomplete_metadata, archived, archived_date_time, is_channel, channel_access, channel_add_permission, wire_cell)
+VALUES(?, ?, ?, ?, ?, ?, ?, ?, ?, ?, ?, ?, ?, ?, ?, ?, ?, ?, ?, ?, ?, ?, ?, ?, ?, ?, ?, ?)
 ON CONFLICT(qualified_id) DO UPDATE SET
 name = excluded.name,
 type = excluded.type,
@@ -112,12 +104,9 @@
 archived = excluded.archived,
 archived_date_time = excluded.archived_date_time,
 is_channel = excluded.is_channel,
-<<<<<<< HEAD
+channel_access = excluded.channel_access,
+channel_add_permission = excluded.channel_add_permission,
 wire_cell = excluded.wire_cell;
-=======
-channel_access = excluded.channel_access,
-channel_add_permission = excluded.channel_add_permission;
->>>>>>> 4c8fc1b1
 
 updateConversation:
 UPDATE Conversation
