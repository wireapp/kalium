--- conflicted
+++ resolved
@@ -38,12 +38,9 @@
     incomplete_metadata INTEGER AS Boolean NOT NULL DEFAULT 0,
     mls_degraded_notified INTEGER AS Boolean NOT NULL DEFAULT 0,
     is_guest_password_protected INTEGER AS Boolean DEFAULT 0 NOT NULL,
-<<<<<<< HEAD
+    archived INTEGER AS Boolean NOT NULL DEFAULT 0,
+    archived_date_time INTEGER AS Instant,
     verification_status TEXT AS ConversationEntity.VerificationStatus NOT NULL DEFAULT "NOT_VERIFIED"
-=======
-    archived INTEGER AS Boolean NOT NULL DEFAULT 0,
-    archived_date_time INTEGER AS Instant
->>>>>>> 38df69bf
 );
 
 -- Optimise comparisons and sorting by dates:
@@ -217,12 +214,9 @@
 Conversation.message_timer,
 Conversation.user_message_timer,
 Conversation.incomplete_metadata,
-<<<<<<< HEAD
+Conversation.archived,
+Conversation.archived_date_time,
 Conversation.verification_status
-=======
-Conversation.archived,
-Conversation.archived_date_time
->>>>>>> 38df69bf
 FROM Conversation
 LEFT JOIN Member ON Conversation.qualified_id = Member.conversation
     AND Conversation.type IS 'ONE_ON_ONE'
@@ -257,11 +251,7 @@
 SELECT * FROM ConversationDetails WHERE qualifiedId = ?;
 
 selectConversationByQualifiedId:
-<<<<<<< HEAD
-SELECT qualified_id, name, type, team_id, mls_group_id, mls_group_state, mls_epoch, mls_proposal_timer, protocol, muted_status, muted_time, creator_id, last_modified_date, last_notified_date, last_read_date, access_list, access_role_list, mls_last_keying_material_update_date, mls_cipher_suite, receipt_mode, message_timer, user_message_timer, verification_status FROM Conversation WHERE qualified_id = ?;
-=======
-SELECT qualified_id, name, type, team_id, mls_group_id, mls_group_state, mls_epoch, mls_proposal_timer, protocol, muted_status, muted_time, creator_id, last_modified_date, last_notified_date, last_read_date, access_list, access_role_list, mls_last_keying_material_update_date, mls_cipher_suite, receipt_mode, message_timer, user_message_timer, archived, archived_date_time FROM Conversation WHERE qualified_id = ?;
->>>>>>> 38df69bf
+SELECT qualified_id, name, type, team_id, mls_group_id, mls_group_state, mls_epoch, mls_proposal_timer, protocol, muted_status, muted_time, creator_id, last_modified_date, last_notified_date, last_read_date, access_list, access_role_list, mls_last_keying_material_update_date, mls_cipher_suite, receipt_mode, message_timer, user_message_timer, archived, archived_date_time, verification_status FROM Conversation WHERE qualified_id = ?;
 
 selectProtocolInfoByQualifiedId:
 SELECT protocol, mls_group_id, mls_group_state, mls_epoch ,
