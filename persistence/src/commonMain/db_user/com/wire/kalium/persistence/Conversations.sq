import com.wire.kalium.persistence.dao.QualifiedIDEntity;
import com.wire.kalium.persistence.dao.ConversationEntity;

CREATE TABLE Conversation (
    qualified_id TEXT AS QualifiedIDEntity NOT NULL PRIMARY KEY,
    name TEXT,
    type TEXT AS ConversationEntity.Type NOT NULL,
    team_id TEXT,
    mls_group_id TEXT,
    mls_group_state TEXT AS ConversationEntity.GroupState NOT NULL,
    protocol TEXT AS ConversationEntity.Protocol NOT NULL,
    muted_status TEXT AS ConversationEntity.MutedStatus DEFAULT "all_allowed" NOT NULL,
    muted_time INTEGER DEFAULT 0 NOT NULL,
    last_modified_date TEXT,
    last_notified_message_date TEXT
);

deleteAllConversations:
DELETE FROM Conversation;

deleteConversation:
DELETE FROM Conversation WHERE qualified_id = ?;

insertConversation:
INSERT INTO Conversation(qualified_id, name, type, team_id, mls_group_id, mls_group_state, protocol, muted_status, muted_time)
<<<<<<< HEAD
 VALUES(?, ?, ?, ?, ?, ?, ?, ?, ?)
 ON CONFLICT(qualified_id) DO UPDATE SET
 name = excluded.name,
 type = excluded.type,
 team_id = excluded.team_id,
 mls_group_id = excluded.mls_group_id,
 protocol = excluded.protocol,
 muted_status = excluded.muted_status,
 muted_time = excluded.muted_time;
=======
VALUES(?, ?, ?, ?, ?, ?, ?, ?, ?)
ON CONFLICT(qualified_id) DO UPDATE SET
name = excluded.name,
type = excluded.type,
team_id = excluded.team_id,
mls_group_id = excluded.mls_group_id,
mls_group_state = excluded.mls_group_state,
protocol = excluded.protocol,
muted_status = excluded.muted_status,
muted_time = excluded.muted_time;
>>>>>>> bf65bb23

updateConversation:
UPDATE Conversation
SET name = ?, type = ?, team_id = ?
WHERE qualified_id = ?;

updateConversationGroupState:
UPDATE Conversation
SET mls_group_state = ?
WHERE mls_group_id = ?;

updateConversationNotificationsDate:
UPDATE Conversation
SET last_notified_message_date = ?
WHERE qualified_id = ?;

updateConversationModifiedDate:
UPDATE Conversation
SET last_modified_date = ?
WHERE qualified_id = ?;

selectAllConversations:
SELECT * FROM Conversation ORDER BY last_modified_date;

selectByQualifiedId:
SELECT * FROM Conversation WHERE qualified_id = ?;

selectByGroupId:
SELECT * FROM Conversation WHERE mls_group_id = ?;

selectConversationsWithUnnotifiedMessages:
SELECT * FROM Conversation WHERE DateTime(last_modified_date) > DateTime(last_notified_message_date);

updateConversationMutingStatus:
UPDATE Conversation
SET muted_status = ?, muted_time = ?
WHERE qualified_id = ?;<|MERGE_RESOLUTION|>--- conflicted
+++ resolved
@@ -23,28 +23,15 @@
 
 insertConversation:
 INSERT INTO Conversation(qualified_id, name, type, team_id, mls_group_id, mls_group_state, protocol, muted_status, muted_time)
-<<<<<<< HEAD
- VALUES(?, ?, ?, ?, ?, ?, ?, ?, ?)
- ON CONFLICT(qualified_id) DO UPDATE SET
- name = excluded.name,
- type = excluded.type,
- team_id = excluded.team_id,
- mls_group_id = excluded.mls_group_id,
- protocol = excluded.protocol,
- muted_status = excluded.muted_status,
- muted_time = excluded.muted_time;
-=======
 VALUES(?, ?, ?, ?, ?, ?, ?, ?, ?)
 ON CONFLICT(qualified_id) DO UPDATE SET
 name = excluded.name,
 type = excluded.type,
 team_id = excluded.team_id,
 mls_group_id = excluded.mls_group_id,
-mls_group_state = excluded.mls_group_state,
 protocol = excluded.protocol,
 muted_status = excluded.muted_status,
 muted_time = excluded.muted_time;
->>>>>>> bf65bb23
 
 updateConversation:
 UPDATE Conversation
