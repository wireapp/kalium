--- conflicted
+++ resolved
@@ -33,11 +33,8 @@
     mls_cipher_suite TEXT AS ConversationEntity.CipherSuite NOT NULL,
     receipt_mode TEXT AS ConversationEntity.ReceiptMode DEFAULT "DISABLED" NOT NULL,
     guest_room_link TEXT,
-<<<<<<< HEAD
+    message_timer INTEGER DEFAULT(NULL),
     incomplete_metadata INTEGER AS Boolean NOT NULL DEFAULT 0
-=======
-    message_timer INTEGER DEFAULT(NULL)
->>>>>>> 116e0aa3
 );
 
 -- Optimise comparisons and sorting by dates:
@@ -53,12 +50,8 @@
 DELETE FROM Conversation WHERE qualified_id = ?;
 
 insertConversation:
-<<<<<<< HEAD
-INSERT INTO Conversation(qualified_id, name, type, team_id, mls_group_id, mls_group_state, mls_epoch, protocol, muted_status, muted_time, creator_id, last_modified_date, last_notified_date, access_list, access_role_list, last_read_date, mls_last_keying_material_update_date, mls_cipher_suite, receipt_mode, incomplete_metadata)
-=======
-INSERT INTO Conversation(qualified_id, name, type, team_id, mls_group_id, mls_group_state, mls_epoch, protocol, muted_status, muted_time, creator_id, last_modified_date, last_notified_date, access_list, access_role_list, last_read_date, mls_last_keying_material_update_date, mls_cipher_suite, receipt_mode, message_timer)
->>>>>>> 116e0aa3
-VALUES(?, ?, ?, ?, ?, ?, ?, ?, ?, ?, ?, ?, ?, ?, ?, ?, ?, ?, ?, ?)
+INSERT INTO Conversation(qualified_id, name, type, team_id, mls_group_id, mls_group_state, mls_epoch, protocol, muted_status, muted_time, creator_id, last_modified_date, last_notified_date, access_list, access_role_list, last_read_date, mls_last_keying_material_update_date, mls_cipher_suite, receipt_mode, message_timer, incomplete_metadata)
+VALUES(?, ?, ?, ?, ?, ?, ?, ?, ?, ?, ?, ?, ?, ?, ?, ?, ?, ?, ?, ?, ?)
 ON CONFLICT(qualified_id) DO UPDATE SET
 name = excluded.name,
 type = excluded.type,
@@ -77,11 +70,8 @@
 mls_last_keying_material_update_date  = excluded.mls_last_keying_material_update_date,
 mls_cipher_suite = excluded.mls_cipher_suite,
 receipt_mode = excluded.receipt_mode,
-<<<<<<< HEAD
+message_timer = excluded.message_timer,
 incomplete_metadata = excluded.incomplete_metadata;
-=======
-message_timer = excluded.message_timer;
->>>>>>> 116e0aa3
 
 updateConversation:
 UPDATE Conversation
@@ -306,14 +296,12 @@
 getGuestRoomLinkByConversationId:
 SELECT guest_room_link FROM Conversation WHERE qualified_id = ?;
 
-<<<<<<< HEAD
+updateMessageTimer:
+UPDATE Conversation
+SET message_timer = ?
+WHERE qualified_id = ?;
+
 selectConversationIdsWithoutMetadata:
 SELECT qualified_id
 FROM Conversation
-WHERE type IS NOT 'SELF' AND incomplete_metadata = 1;
-=======
-updateMessageTimer:
-UPDATE Conversation
-SET message_timer = ?
-WHERE qualified_id = ?;
->>>>>>> 116e0aa3
+WHERE type IS NOT 'SELF' AND incomplete_metadata = 1;