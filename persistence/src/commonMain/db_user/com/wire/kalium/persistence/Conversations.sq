--- conflicted
+++ resolved
@@ -106,7 +106,12 @@
 SET muted_status = ?, muted_time = ?
 WHERE qualified_id = ?;
 
-<<<<<<< HEAD
+getUnreadMessageCount:
+SELECT COUNT() FROM Message AS message WHERE  message.conversation_id IS :conversation_id AND (DateTime(message.date) > (SELECT DateTime(last_read_date) FROM Conversation WHERE qualified_id IS :conversation_id));
+
+getUnreadConversationCount:
+SELECT COUNT() FROM Conversation AS conversation WHERE DateTime(conversation.last_modified_date) > DateTime(conversation.last_read_date);
+
 updateAccess:
 UPDATE Conversation SET access_list= ?, access_role_list = ? WHERE qualified_id = ?;
 
@@ -117,20 +122,9 @@
 getMessagesByContentType:
 SELECT * FROM Message
 WHERE conversation_id IS :conversation_id AND content_type IS "ASSET";
-=======
-getUnreadMessageCount:
-SELECT COUNT() FROM Message AS message WHERE  message.conversation_id IS :conversation_id AND (DateTime(message.date) > (SELECT DateTime(last_read_date) FROM Conversation WHERE qualified_id IS :conversation_id));
-
-getUnreadConversationCount:
-SELECT COUNT() FROM Conversation AS conversation WHERE DateTime(conversation.last_modified_date) > DateTime(conversation.last_read_date);
-
-
-updateAccess:
-UPDATE Conversation SET access_list= ?, access_role_list = ? WHERE qualified_id = ?;
 
 updateKeyingMaterialDate:
 UPDATE Conversation SET mls_last_keying_material_update= ? WHERE mls_group_id = ?;
 
 selectByKeyingMaterialUpdate:
-SELECT mls_group_id FROM Conversation WHERE mls_group_state = ? AND protocol = ? AND mls_last_keying_material_update - ? <0 AND mls_group_id IS NOT NULL;
->>>>>>> c1a4804a
+SELECT mls_group_id FROM Conversation WHERE mls_group_state = ? AND protocol = ? AND mls_last_keying_material_update - ? <0 AND mls_group_id IS NOT NULL;