--- conflicted
+++ resolved
@@ -136,26 +136,6 @@
     ELSE 0
     END AS isCreator,
 Conversation.last_notified_message_date AS lastNotifiedMessageDate,
-<<<<<<< HEAD
-=======
-'{' || IFNULL(
-    (SELECT GROUP_CONCAT( singleUnreadContentTypeCount ) singleUnreadContentTypeCount FROM
-        (SELECT ('"' || message.content_type || '":' || Count(message.content_type)) singleUnreadContentTypeCount FROM Message AS message
-            WHERE message.conversation_id = Conversation.qualified_id
-            AND (strftime('%Y-%m-%d %H:%M:%f', message.date) > strftime('%Y-%m-%d %H:%M:%f', Conversation.last_read_date))
-            AND message.content_type IN ('TEXT', 'ASSET', 'KNOCK', 'MISSED_CALL')
-            AND message.visibility IS 'VISIBLE' GROUP BY message.content_type ) ),
-     '')
-|| '}' AS unreadContentTypeJson,
-(SELECT COUNT() FROM MessageMention
-    WHERE message_id IN (SELECT Message.id FROM Message WHERE Message.conversation_id = Conversation.qualified_id
-                 AND (strftime('%Y-%m-%d %H:%M:%f', Message.date) > strftime('%Y-%m-%d %H:%M:%f', Conversation.last_read_date))
-                 AND Message.content_type IN ('TEXT') AND Message.visibility IS 'VISIBLE'
-         AND conversation_id = Conversation.qualified_id
-         AND user_id = (SELECT SelfUser.id FROM SelfUser LIMIT 1))
-         )
-    AS unreadMentionsCount,
->>>>>>> b441c5d1
 (SELECT COUNT() FROM Member
     WHERE Member.user == (SELECT SelfUser.id FROM SelfUser LIMIT 1)
     AND Member.conversation == Conversation.qualified_id
