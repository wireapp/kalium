--- conflicted
+++ resolved
@@ -46,13 +46,8 @@
     degraded_conversation_notified INTEGER AS Boolean NOT NULL DEFAULT 1,
     legal_hold_status TEXT AS ConversationEntity.LegalHoldStatus NOT NULL DEFAULT 'DISABLED',
     is_channel INTEGER AS Boolean NOT NULL DEFAULT 0,
-<<<<<<< HEAD
-    channel_access TEXT AS ConversationEntity.ChannelAccess DEFAULT(NULL),
-    channel_add_permission TEXT AS ConversationEntity.ChannelAddPermission DEFAULT(NULL)
-=======
     channel_access TEXT AS ConversationEntity.ChannelAccess DEFAULT NULL,
     channel_add_permission TEXT AS ConversationEntity.ChannelAddPermission DEFAULT NULL
->>>>>>> 4c8fc1b1
 );
 
 CREATE TABLE ConversationLegalHoldStatusChangeNotified (
