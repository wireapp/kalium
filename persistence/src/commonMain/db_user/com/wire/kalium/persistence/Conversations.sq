import com.wire.kalium.persistence.dao.ConversationEntity;
import com.wire.kalium.persistence.dao.QualifiedIDEntity;
import kotlin.collections.List;

CREATE TABLE Conversation (
    qualified_id TEXT AS QualifiedIDEntity NOT NULL PRIMARY KEY,
    name TEXT,
    type TEXT AS ConversationEntity.Type NOT NULL,
    team_id TEXT,
    mls_group_id TEXT,
    mls_group_state TEXT AS ConversationEntity.GroupState NOT NULL,
    mls_epoch INTEGER DEFAULT 0 NOT NULL,
    mls_proposal_timer TEXT,
    protocol TEXT AS ConversationEntity.Protocol NOT NULL,
    muted_status TEXT AS ConversationEntity.MutedStatus DEFAULT "ALL_ALLOWED" NOT NULL,
    muted_time INTEGER DEFAULT 0 NOT NULL,
    creator_id TEXT NOT NULL,
    last_modified_date TEXT NOT NULL,
    last_notified_message_date TEXT,
    last_read_date TEXT DEFAULT "1970-01-01T00:00:00.000Z" NOT NULL,
    access_list TEXT AS List<ConversationEntity.Access> NOT NULL,
    access_role_list TEXT AS List<ConversationEntity.AccessRole> NOT NULL,
    mls_last_keying_material_update INTEGER DEFAULT 0 NOT NULL,
    mls_cipher_suite TEXT AS ConversationEntity.CipherSuite NOT NULL
);

deleteAllConversations:
DELETE FROM Conversation;

deleteConversation:
DELETE FROM Conversation WHERE qualified_id = ?;

insertConversation:
INSERT INTO Conversation(qualified_id, name, type, team_id, mls_group_id, mls_group_state, mls_epoch, protocol, muted_status, muted_time, creator_id, last_modified_date, last_notified_message_date, access_list, access_role_list, last_read_date,mls_last_keying_material_update, mls_cipher_suite)
VALUES(?, ?, ?, ?, ?, ?, ?, ?, ?, ?, ?, ?, ?, ?, ?, ?, ?,?)
ON CONFLICT(qualified_id) DO UPDATE SET
name = excluded.name,
type = excluded.type,
team_id = excluded.team_id,
mls_group_id = excluded.mls_group_id,
mls_epoch = excluded.mls_epoch,
protocol = excluded.protocol,
muted_status = excluded.muted_status,
muted_time = excluded.muted_time,
creator_id = excluded.creator_id,
access_list = excluded.access_list,
access_role_list = excluded.access_role_list,
last_modified_date = last_modified_date,
last_notified_message_date = last_notified_message_date,
last_read_date = last_read_date,
mls_last_keying_material_update  = excluded.mls_last_keying_material_update,
mls_cipher_suite = excluded.mls_cipher_suite;

updateConversation:
UPDATE Conversation
SET name = ?, type = ?, team_id = ?
WHERE qualified_id = ?;

updateConversationGroupState:
UPDATE Conversation
SET mls_group_state = ?
WHERE mls_group_id = ?;

updateConversationNotificationsDate:
UPDATE Conversation
SET last_notified_message_date = ?
WHERE qualified_id = ?;

updateConversationModifiedDate:
UPDATE Conversation
SET last_modified_date = ?
WHERE qualified_id = ?;

updateConversationReadDate:
UPDATE Conversation
SET last_read_date = :last_read_date
WHERE qualified_id = :qualified_id;

selectAllConversations:
SELECT * FROM Conversation WHERE type IS NOT 'CONNECTION_PENDING' ORDER BY last_modified_date DESC;

selectByQualifiedId:
SELECT * FROM Conversation WHERE qualified_id = ?;

selectByGroupId:
SELECT * FROM Conversation WHERE mls_group_id = ?;

selectByGroupState:
SELECT * FROM Conversation WHERE mls_group_state = ? AND protocol = ?;

getConversationIdByGroupId:
SELECT qualified_id FROM Conversation WHERE mls_group_id = ?;

selectConversationsWithUnnotifiedMessages:
SELECT * FROM Conversation WHERE muted_status != 'ALL_MUTED' AND (last_notified_message_date ISNULL OR DateTime(last_modified_date) > DateTime(last_notified_message_date));

updateConversationMutingStatus:
UPDATE Conversation
SET muted_status = ?, muted_time = ?
WHERE qualified_id = ?;

getUnreadConversationCount:
<<<<<<< HEAD
SELECT COUNT() FROM Conversation AS conversation WHERE DateTime(conversation.last_modified_date) > DateTime(conversation.last_read_date);

=======
SELECT COUNT() FROM Conversation AS conversation
 WHERE DateTime(conversation.last_modified_date) > DateTime(conversation.last_read_date)
 AND conversation.type IS NOT "SELF";
>>>>>>> 1399e417
updateAccess:
UPDATE Conversation SET access_list= ?, access_role_list = ? WHERE qualified_id = ?;

updateKeyingMaterialDate:
UPDATE Conversation SET mls_last_keying_material_update= ? WHERE mls_group_id = ?;

selectByKeyingMaterialUpdate:
SELECT mls_group_id FROM Conversation WHERE mls_group_state = ? AND protocol = ? AND mls_last_keying_material_update - ? <0 AND mls_group_id IS NOT NULL;

<<<<<<< HEAD
updateProposalTimer:
UPDATE Conversation SET mls_proposal_timer = COALESCE(mls_proposal_timer, ?) WHERE mls_group_id = ?;

clearProposalTimer:
UPDATE Conversation SET mls_proposal_timer = NULL WHERE mls_group_id = ?;

selectProposalTimers:
SELECT mls_group_id, mls_proposal_timer FROM Conversation WHERE mls_group_id IS NOT NULL AND mls_proposal_timer IS NOT NULL;
=======
isUserMember:
SELECT user FROM Member WHERE conversation = ? AND user = ?;

whoDeletedMeInConversation:
SELECT sender_user_id FROM Message WHERE id IN (SELECT message_id FROM MessageMemberChangeContent WHERE conversation_id = :conversation_id AND member_change_type = "REMOVED" AND member_change_list LIKE :self_user_id) ORDER BY DateTime(date) DESC LIMIT 1;
>>>>>>> 1399e417
<|MERGE_RESOLUTION|>--- conflicted
+++ resolved
@@ -100,14 +100,10 @@
 WHERE qualified_id = ?;
 
 getUnreadConversationCount:
-<<<<<<< HEAD
-SELECT COUNT() FROM Conversation AS conversation WHERE DateTime(conversation.last_modified_date) > DateTime(conversation.last_read_date);
-
-=======
 SELECT COUNT() FROM Conversation AS conversation
  WHERE DateTime(conversation.last_modified_date) > DateTime(conversation.last_read_date)
  AND conversation.type IS NOT "SELF";
->>>>>>> 1399e417
+
 updateAccess:
 UPDATE Conversation SET access_list= ?, access_role_list = ? WHERE qualified_id = ?;
 
@@ -117,7 +113,6 @@
 selectByKeyingMaterialUpdate:
 SELECT mls_group_id FROM Conversation WHERE mls_group_state = ? AND protocol = ? AND mls_last_keying_material_update - ? <0 AND mls_group_id IS NOT NULL;
 
-<<<<<<< HEAD
 updateProposalTimer:
 UPDATE Conversation SET mls_proposal_timer = COALESCE(mls_proposal_timer, ?) WHERE mls_group_id = ?;
 
@@ -126,10 +121,9 @@
 
 selectProposalTimers:
 SELECT mls_group_id, mls_proposal_timer FROM Conversation WHERE mls_group_id IS NOT NULL AND mls_proposal_timer IS NOT NULL;
-=======
+
 isUserMember:
 SELECT user FROM Member WHERE conversation = ? AND user = ?;
 
 whoDeletedMeInConversation:
-SELECT sender_user_id FROM Message WHERE id IN (SELECT message_id FROM MessageMemberChangeContent WHERE conversation_id = :conversation_id AND member_change_type = "REMOVED" AND member_change_list LIKE :self_user_id) ORDER BY DateTime(date) DESC LIMIT 1;
->>>>>>> 1399e417
+SELECT sender_user_id FROM Message WHERE id IN (SELECT message_id FROM MessageMemberChangeContent WHERE conversation_id = :conversation_id AND member_change_type = "REMOVED" AND member_change_list LIKE :self_user_id) ORDER BY DateTime(date) DESC LIMIT 1;