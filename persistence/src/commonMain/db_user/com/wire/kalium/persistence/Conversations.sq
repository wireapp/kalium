--- conflicted
+++ resolved
@@ -100,14 +100,9 @@
 WHERE qualified_id = ?;
 
 getUnreadConversationCount:
-<<<<<<< HEAD
-SELECT COUNT() FROM Conversation AS conversation WHERE DateTime(conversation.last_modified_date) > DateTime(conversation.last_read_date);
-=======
 SELECT COUNT() FROM Conversation AS conversation
  WHERE DateTime(conversation.last_modified_date) > DateTime(conversation.last_read_date)
- AND conversation.type IS NOT "SELF";
->>>>>>> d82e0040
-
+AND conversation.type IS NOT "SELF";
 updateAccess:
 UPDATE Conversation SET access_list= ?, access_role_list = ? WHERE qualified_id = ?;
 
