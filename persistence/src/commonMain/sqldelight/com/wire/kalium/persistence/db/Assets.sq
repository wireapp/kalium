--- conflicted
+++ resolved
@@ -1,5 +1,3 @@
-import kotlin.Boolean;
-
 CREATE TABLE Asset (
     key TEXT NOT NULL,
     domain TEXT NOT NULL,
@@ -21,11 +19,7 @@
 
 updateAsset:
 UPDATE Asset
-<<<<<<< HEAD
-SET downloaded = ?, sha = ?, size = ?
-=======
 SET downloaded_date = ?, raw_data = ?,  mime_type = ?
->>>>>>> 412633ff
 WHERE key = ?;
 
 selectByKey:
