<<<<<<< HEAD
import com.wire.kalium.persistence.dao.QualifiedID;
import com.wire.kalium.persistence.dao.ConversationEntity;

CREATE TABLE Conversation (
    qualified_id TEXT AS QualifiedID NOT NULL PRIMARY KEY,
=======
import com.wire.kalium.persistence.dao.QualifiedIDEntity;
import com.wire.kalium.persistence.dao.ConversationEntity;

CREATE TABLE Conversation (
    qualified_id TEXT AS QualifiedIDEntity NOT NULL PRIMARY KEY,
>>>>>>> 6818ce96
    name TEXT,
    type TEXT AS ConversationEntity.Type NOT NULL,
    team_id TEXT
);

deleteAllConverations:
DELETE FROM Conversation;

deleteConversation:
DELETE FROM Conversation WHERE qualified_id = ?;

insertConversation:
<<<<<<< HEAD
INSERT OR REPLACE INTO Conversation(qualified_id, name, type) VALUES(?, ?, ?);
=======
INSERT OR REPLACE INTO Conversation(qualified_id, name, type, team_id) VALUES(?, ?, ?, ?);
>>>>>>> 6818ce96

updateConversation:
UPDATE Conversation
SET name = ?, type = ?, team_id = ?
WHERE qualified_id = ?;

selectAllConversations:
SELECT * FROM Conversation;

selectByQualifiedId:
SELECT * FROM Conversation WHERE qualified_id = ?;<|MERGE_RESOLUTION|>--- conflicted
+++ resolved
@@ -1,16 +1,9 @@
-<<<<<<< HEAD
-import com.wire.kalium.persistence.dao.QualifiedID;
+import com.wire.kalium.persistence.dao.QualifiedIDEntity;
 import com.wire.kalium.persistence.dao.ConversationEntity;
-
-CREATE TABLE Conversation (
-    qualified_id TEXT AS QualifiedID NOT NULL PRIMARY KEY,
-=======
-import com.wire.kalium.persistence.dao.QualifiedIDEntity;
 import com.wire.kalium.persistence.dao.ConversationEntity;
 
 CREATE TABLE Conversation (
     qualified_id TEXT AS QualifiedIDEntity NOT NULL PRIMARY KEY,
->>>>>>> 6818ce96
     name TEXT,
     type TEXT AS ConversationEntity.Type NOT NULL,
     team_id TEXT
@@ -23,11 +16,7 @@
 DELETE FROM Conversation WHERE qualified_id = ?;
 
 insertConversation:
-<<<<<<< HEAD
-INSERT OR REPLACE INTO Conversation(qualified_id, name, type) VALUES(?, ?, ?);
-=======
 INSERT OR REPLACE INTO Conversation(qualified_id, name, type, team_id) VALUES(?, ?, ?, ?);
->>>>>>> 6818ce96
 
 updateConversation:
 UPDATE Conversation
