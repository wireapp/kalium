--- conflicted
+++ resolved
@@ -1,11 +1,7 @@
 import com.wire.kalium.persistence.dao.QualifiedIDEntity;
+import com.wire.kalium.persistence.dao.message.MessageEntity.ContentType;
 import com.wire.kalium.persistence.dao.message.MessageEntity;
-<<<<<<< HEAD
-import com.wire.kalium.persistence.dao.message.MessageEntity.ContentType;
 import kotlin.Int;
-=======
-import com.wire.kalium.persistence.dao.message.MessageEntity.Status;
->>>>>>> 6818ce96
 
 CREATE TABLE Message (
       id TEXT NOT NULL,
@@ -50,17 +46,12 @@
 
 updateMessageVisibility:
 UPDATE Message
-SET visibility = ?, content = ?
+SET visibility = ?, text_body = ?
 WHERE id = ? AND conversation_id = ?;
 
 insertMessage:
-<<<<<<< HEAD
-INSERT INTO Message(id, text_body, asset_mime_type, asset_size, asset_name, asset_image_width, asset_image_height, asset_otr_key, asset_sha256, asset_id, asset_token, asset_domain, asset_encryption_algorithm, content_type, conversation_id, date, sender_user_id, sender_client_id, status)
-VALUES(?, ?, ?, ?, ? ,?, ?, ?, ?, ?, ?, ?,?,?, ?,?,?,?,?)
-=======
-INSERT INTO Message(id, content, conversation_id, date, sender_user_id, sender_client_id, status, visibility)
-VALUES(?, ?, ?, ?, ? ,?, ?, ?)
->>>>>>> 6818ce96
+INSERT INTO Message(id, text_body, asset_mime_type, asset_size, asset_name, asset_image_width, asset_image_height, asset_otr_key, asset_sha256, asset_id, asset_token, asset_domain, asset_encryption_algorithm, content_type, conversation_id, date, sender_user_id, sender_client_id, status, visibility)
+VALUES(?, ?, ?, ?, ? ,?, ?, ?, ?, ?, ?, ?, ?, ?, ?, ?, ?, ?, ?, ?)
 ON CONFLICT(id, conversation_id) DO UPDATE SET
 id = excluded.id,
 text_body = excluded.text_body,
