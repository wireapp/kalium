--- conflicted
+++ resolved
@@ -64,15 +64,14 @@
         )
     }
 
-<<<<<<< HEAD
-    override suspend fun updateUploadStatus(uuid: String, status: String) = withContext(writeDispatcher.value) {
-=======
     override suspend fun observeAttachments(): Flow<List<MessageAttachmentDraftEntity>> {
-        return queries.getAllDrafts(mapper = ::toDao).asFlow().mapToList()
+        return queries.getAllDrafts(mapper = ::toDao)
+            .asFlow()
+            .mapToList()
+            .flowOn(readDispatcher.value)
     }
 
-    override suspend fun updateUploadStatus(uuid: String, status: String) {
->>>>>>> 41d44018
+    override suspend fun updateUploadStatus(uuid: String, status: String) = withContext(writeDispatcher.value) {
         queries.updateUploadStatus(status, uuid)
     }
 
@@ -82,11 +81,9 @@
         }
 
     override suspend fun observeAttachments(conversationId: QualifiedIDEntity): Flow<List<MessageAttachmentDraftEntity>> =
-        withContext(readDispatcher.value) {
             queries.getDrafts(conversationId, ::toDao).asFlow()
+                .mapToList()
                 .flowOn(readDispatcher.value)
-                .mapToList()
-        }
 
     override suspend fun getAttachment(uuid: String): MessageAttachmentDraftEntity? = withContext(readDispatcher.value) {
         queries.getDraft(uuid, ::toDao).executeAsOneOrNull()
