--- conflicted
+++ resolved
@@ -51,7 +51,7 @@
     )
 
     suspend fun observeIsUserMember(conversationId: QualifiedIDEntity, userId: UserIDEntity): Flow<Boolean>
-<<<<<<< HEAD
+    suspend fun updateFullMemberList(memberList: List<MemberEntity>, conversationID: QualifiedIDEntity)
     suspend fun getMemberIdsByTheSameDomainInConversation(
         domain: String,
         conversationID: QualifiedIDEntity
@@ -61,9 +61,6 @@
         firstDomain: String,
         secondDomain: String
     ): Map<QualifiedIDEntity, List<UserIDEntity>>
-=======
-    suspend fun updateFullMemberList(memberList: List<MemberEntity>, conversationID: QualifiedIDEntity)
->>>>>>> 3f79b424
 }
 
 @Suppress("TooManyFunctions")
@@ -169,7 +166,17 @@
             .mapToOneOrNull()
             .map { it != null }
 
-<<<<<<< HEAD
+    override suspend fun updateFullMemberList(memberList: List<MemberEntity>, conversationID: QualifiedIDEntity) =
+        withContext(coroutineContext) {
+            memberQueries.transaction {
+                memberQueries.deleteMembersFromConversation(conversationID)
+                for (member: MemberEntity in memberList) {
+                    userQueries.insertOrIgnoreUserId(member.user)
+                    memberQueries.insertMember(member.user, conversationID, member.role)
+                }
+            }
+        }
+
     override suspend fun getMemberIdsByTheSameDomainInConversation(
         domain: String,
         conversationID: QualifiedIDEntity
@@ -189,16 +196,4 @@
             }
             .mapValues { it.value.map { member -> member.user } }
     }
-=======
-    override suspend fun updateFullMemberList(memberList: List<MemberEntity>, conversationID: QualifiedIDEntity) =
-        withContext(coroutineContext) {
-            memberQueries.transaction {
-                memberQueries.deleteMembersFromConversation(conversationID)
-                for (member: MemberEntity in memberList) {
-                    userQueries.insertOrIgnoreUserId(member.user)
-                    memberQueries.insertMember(member.user, conversationID, member.role)
-                }
-            }
-        }
->>>>>>> 3f79b424
 }