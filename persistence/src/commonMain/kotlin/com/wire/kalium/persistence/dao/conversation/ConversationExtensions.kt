--- conflicted
+++ resolved
@@ -63,17 +63,29 @@
     private fun pagingSource(queryConfig: QueryConfig, initialOffset: Long) = with(queryConfig) {
         QueryPagingSource(
             countQuery =
-            if (searchQuery.isBlank()) queries.countConversationDetailsWithEvents(fromArchive, onlyInteractionEnabled)
-            else queries.countConversationDetailsWithEventsFromSearch(fromArchive, onlyInteractionEnabled, searchQuery),
+            if (searchQuery.isBlank()) {
+                queries.countConversationDetailsWithEvents(
+                    fromArchive = fromArchive,
+                    onlyInteractionEnabled = onlyInteractionEnabled,
+                    conversationFilter = conversationFilter.name,
+                )
+            } else {
+                queries.countConversationDetailsWithEventsFromSearch(
+                    fromArchive = fromArchive,
+                    onlyInteractionEnabled = onlyInteractionEnabled,
+                    conversationFilter = conversationFilter.name,
+                    searchQuery = searchQuery
+                ),
+            }
             transacter = queries,
             context = coroutineContext,
             initialOffset = initialOffset,
             queryProvider = { limit, offset ->
-<<<<<<< HEAD
                 if (searchQuery.isBlank()) {
                     queries.selectConversationDetailsWithEvents(
                         fromArchive = fromArchive,
                         onlyInteractionsEnabled = onlyInteractionEnabled,
+                        conversationFilter = conversationFilter.name,
                         newActivitiesOnTop = newActivitiesOnTop,
                         limit = limit,
                         offset = offset,
@@ -83,6 +95,7 @@
                     queries.selectConversationDetailsWithEventsFromSearch(
                         fromArchive = fromArchive,
                         onlyInteractionsEnabled = onlyInteractionEnabled,
+                        conversationFilter = conversationFilter.name,
                         searchQuery = searchQuery,
                         newActivitiesOnTop = newActivitiesOnTop,
                         limit = limit,
@@ -90,18 +103,6 @@
                         mapper = mapper::fromViewToModel,
                     )
                 }
-=======
-                queries.selectConversationDetailsWithEventsFromSearch(
-                    fromArchive = fromArchive,
-                    onlyInteractionsEnabled = onlyInteractionEnabled,
-                    searchQuery = searchQuery,
-                    newActivitiesOnTop = newActivitiesOnTop,
-                    conversationFilter = conversationFilter.name,
-                    limit = limit,
-                    offset = offset,
-                    mapper = mapper::fromViewToModel,
-                )
->>>>>>> 0cf3d7da
             }
         )
     }
