package com.wire.kalium.persistence.backup

import app.cash.sqldelight.db.SqlDriver
import com.wire.kalium.persistence.db.UserDBSecret

interface DatabaseImporter {
    suspend fun importFromFile(filePath: String, fromOtherClient: Boolean, userDBSecret: UserDBSecret?)
}

class DatabaseImporterImpl(private val sqlDriver: SqlDriver) : DatabaseImporter {

    override suspend fun importFromFile(filePath: String, fromOtherClient: Boolean, userDBSecret: UserDBSecret?) {
        val isDBSQLCiphered = userDBSecret != null && userDBSecret.value.isNotEmpty()
<<<<<<< HEAD
        sqlDriver.newTransaction()
=======

        sqlDriver.execute("""BEGIN""")
>>>>>>> aa82f94a

        // BackupDB will be detached automatically when committing the transaction
        if (isDBSQLCiphered) {
            sqlDriver.execute(null, """ATTACH ? AS $BACKUP_DB_ALIAS KEY ?""", 2) {
                bindString(0, filePath)
                bindBytes(1, userDBSecret!!.value)
            }
        } else {
            sqlDriver.execute(null, """ATTACH ? AS $BACKUP_DB_ALIAS""", 1) {
                bindString(0, filePath)
            }
        }

        restoreTable("User")
        restoreConversations()
        restoreTable("Message")
        if (!fromOtherClient) restoreTable("Call")
        restoreAssets()
        restoreTable("MessageConversationChangedContent")
        restoreTable("MessageFailedToDecryptContent")
        restoreTable("MessageMemberChangeContent")
        restoreTable("MessageMention")
        restoreTable("MessageMissedCallContent")
        restoreTable("MessageTextContent")
        restoreTable("MessageUnknownContent")
        restoreTable("Reaction")
        sqlDriver.execute("""COMMIT""")
    }

    private fun restoreAssets() {
        sqlDriver.execute(
            """UPDATE $BACKUP_DB_ALIAS.MessageAssetContent 
            |SET asset_upload_status = 'NOT_UPLOADED', asset_download_status = 'NOT_DOWNLOADED'""".trimMargin()
        )
        restoreTable("MessageAssetContent")
        restoreTable("MessageRestrictedAssetContent")
    }

    private fun restoreConversations() {
        // Before restoring any conversations, we need to set the last_read_date of the backup conversations to the last_read_date of the
        // current conversations if it is more recent that what the backup states

        /*
        Parsing Ambiguity
        When the INSERT statement to which the UPSERT is attached takes its values from a SELECT statement,
        there is a potential parsing ambiguity. The parser might not be able to tell if the "ON" keyword is
        introducing the UPSERT or if it is the ON clause of a join. To work around this, the SELECT statement
        should always include a WHERE clause, even if that WHERE clause is just "WHERE true".
        Ambiguous use of ON:
        INSERT INTO t1 SELECT * FROM t2
        ON CONFLICT(x) DO UPDATE SET y=excluded.y;

        Ambiguity resolved using a WHERE clause:
        INSERT INTO t1 SELECT * FROM t2 WHERE true
        ON CONFLICT(x) DO UPDATE SET y=excluded.y;

        https://www.sqlite.org/lang_UPSERT.html
         */

        sqlDriver.execute(
            """INSERT OR IGNORE INTO Conversation
                |SELECT * FROM $BACKUP_DB_ALIAS.Conversation WHERE true
                |ON CONFLICT(qualified_id) DO UPDATE SET
                |last_read_date = 
                |CASE WHEN last_read_date > excluded.last_read_date THEN last_read_date ELSE excluded.last_read_date END,
                |last_modified_date = 
                |CASE WHEN last_modified_date > excluded.last_modified_date THEN last_modified_date ELSE excluded.last_modified_date END,
                |last_notified_date = 
                |CASE WHEN last_notified_date > excluded.last_notified_date THEN last_notified_date ELSE excluded.last_notified_date END;
                """.trimMargin()
        )
    }

    private fun restoreTable(tableName: String) {
        sqlDriver.execute("""INSERT OR IGNORE INTO $tableName SELECT * FROM $BACKUP_DB_ALIAS.$tableName""")
    }

    private fun SqlDriver.execute(command: String) = execute(null, command, 0)

    companion object {
        const val BACKUP_DB_ALIAS = "backupDb"
    }
}<|MERGE_RESOLUTION|>--- conflicted
+++ resolved
@@ -11,12 +11,8 @@
 
     override suspend fun importFromFile(filePath: String, fromOtherClient: Boolean, userDBSecret: UserDBSecret?) {
         val isDBSQLCiphered = userDBSecret != null && userDBSecret.value.isNotEmpty()
-<<<<<<< HEAD
-        sqlDriver.newTransaction()
-=======
 
         sqlDriver.execute("""BEGIN""")
->>>>>>> aa82f94a
 
         // BackupDB will be detached automatically when committing the transaction
         if (isDBSQLCiphered) {
