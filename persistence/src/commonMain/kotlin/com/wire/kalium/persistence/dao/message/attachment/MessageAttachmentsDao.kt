/*
 * Wire
 * Copyright (C) 2025 Wire Swiss GmbH
 *
 * This program is free software: you can redistribute it and/or modify
 * it under the terms of the GNU General Public License as published by
 * the Free Software Foundation, either version 3 of the License, or
 * (at your option) any later version.
 *
 * This program is distributed in the hope that it will be useful,
 * but WITHOUT ANY WARRANTY; without even the implied warranty of
 * MERCHANTABILITY or FITNESS FOR A PARTICULAR PURPOSE. See the
 * GNU General Public License for more details.
 *
 * You should have received a copy of the GNU General Public License
 * along with this program. If not, see http://www.gnu.org/licenses/.
 */
package com.wire.kalium.persistence.dao.message.attachment

import app.cash.sqldelight.coroutines.asFlow
import com.wire.kalium.persistence.MessageAttachmentsQueries
import com.wire.kalium.persistence.dao.QualifiedIDEntity
import com.wire.kalium.persistence.dao.message.attachment.MessageAttachmentMapper.toDao
import com.wire.kalium.persistence.db.ReadDispatcher
import com.wire.kalium.persistence.db.WriteDispatcher
import com.wire.kalium.persistence.util.mapToList
import kotlinx.coroutines.flow.Flow
<<<<<<< HEAD
import kotlinx.coroutines.flow.flowOn
import kotlinx.coroutines.withContext
=======
import kotlinx.coroutines.withContext
import kotlin.coroutines.CoroutineContext
>>>>>>> 0a495de2

interface MessageAttachmentsDao {
    suspend fun getAssetPath(assetId: String): String?
    suspend fun setLocalPath(assetId: String, path: String?)
    suspend fun setPreviewUrl(assetId: String, previewUrl: String?)
    suspend fun setTransferStatus(assetId: String, status: String)
    suspend fun getAttachment(assetId: String): MessageAttachmentEntity
    suspend fun updateAttachment(assetId: String, url: String?, hash: String?, remotePath: String)
    suspend fun getAttachments(messageId: String, conversationId: QualifiedIDEntity): List<MessageAttachmentEntity>
    suspend fun getAttachments(): List<MessageAttachmentEntity>
    suspend fun observeAttachments(): Flow<List<MessageAttachmentEntity>>
    suspend fun setAssetPath(assetId: String, path: String)
}

internal class MessageAttachmentsDaoImpl(
    private val queries: MessageAttachmentsQueries,
<<<<<<< HEAD
    private val readDispatcher: ReadDispatcher,
    private val writeDispatcher: WriteDispatcher,
) : MessageAttachmentsDao {

    override suspend fun getAttachments(messageId: String, conversationId: QualifiedIDEntity): List<MessageAttachmentEntity> =
        withContext(readDispatcher.value) {
            queries.getAttachments(messageId, conversationId, ::toDao).executeAsList()
        }

    override suspend fun getAttachments(): List<MessageAttachmentEntity> = withContext(readDispatcher.value) {
        queries.getAllAttachments(::toDao).executeAsList()
    }

    override suspend fun observeAttachments(): Flow<List<MessageAttachmentEntity>> =
        queries.getAllAttachments(::toDao).asFlow()
            .mapToList()
            .flowOn(readDispatcher.value)


    override suspend fun getAttachment(assetId: String): MessageAttachmentEntity = withContext(readDispatcher.value) {
        queries.getAttachment(asset_id = assetId, ::toDao).executeAsOne()
    }

    override suspend fun updateAttachment(assetId: String, url: String?, hash: String?, remotePath: String) =
        withContext(writeDispatcher.value) {
            queries.updateAttachment(url, hash, remotePath, assetId)
        }

    override suspend fun getAssetPath(assetId: String): String? = withContext(readDispatcher.value) {
        queries.getAssetPath(asset_id = assetId).executeAsOneOrNull()?.asset_path
    }

    override suspend fun setLocalPath(assetId: String, path: String?) = withContext(writeDispatcher.value) {
=======
    private val queriesContext: CoroutineContext,
) : MessageAttachmentsDao {

    override suspend fun getAttachments(messageId: String, conversationId: QualifiedIDEntity): List<MessageAttachmentEntity> =
        withContext(queriesContext) {
            queries.getAttachments(messageId, conversationId, ::toDao).executeAsList()
        }

    override suspend fun getAttachments(): List<MessageAttachmentEntity> = withContext(queriesContext) {
        queries.getAllAttachments(::toDao).executeAsList()
    }

    override suspend fun observeAttachments(): Flow<List<MessageAttachmentEntity>> = withContext(queriesContext) {
        queries.getAllAttachments(::toDao).asFlow().mapToList()
    }

    override suspend fun getAttachment(assetId: String): MessageAttachmentEntity = withContext(queriesContext) {
        queries.getAttachment(asset_id = assetId, ::toDao).executeAsOne()
    }

    override suspend fun updateAttachment(assetId: String, url: String?, hash: String?, remotePath: String) = withContext(queriesContext) {
        queries.updateAttachment(url, hash, remotePath, assetId)
    }

    override suspend fun getAssetPath(assetId: String): String? = withContext(queriesContext) {
        queries.getAssetPath(asset_id = assetId).executeAsOneOrNull()?.asset_path
    }

    override suspend fun setAssetPath(assetId: String, path: String) = withContext(queriesContext) {
        queries.setAssetPath(asset_id = assetId, asset_path = path)
    }

    override suspend fun setLocalPath(assetId: String, path: String?) = withContext(queriesContext) {
>>>>>>> 0a495de2
        queries.setLocalPath(
            local_path = path,
            asset_id = assetId
        )
    }

    override suspend fun setPreviewUrl(assetId: String, previewUrl: String?) = withContext(queriesContext) {
        queries.setPreviewUrl(
            preview_url = previewUrl,
            asset_id = assetId
        )
    }

    override suspend fun setTransferStatus(assetId: String, status: String) = withContext(queriesContext) {
        queries.setTransferStatus(
            asset_transfer_status = status,
            asset_id = assetId
        )
    }
}<|MERGE_RESOLUTION|>--- conflicted
+++ resolved
@@ -25,13 +25,7 @@
 import com.wire.kalium.persistence.db.WriteDispatcher
 import com.wire.kalium.persistence.util.mapToList
 import kotlinx.coroutines.flow.Flow
-<<<<<<< HEAD
-import kotlinx.coroutines.flow.flowOn
 import kotlinx.coroutines.withContext
-=======
-import kotlinx.coroutines.withContext
-import kotlin.coroutines.CoroutineContext
->>>>>>> 0a495de2
 
 interface MessageAttachmentsDao {
     suspend fun getAssetPath(assetId: String): String?
@@ -48,42 +42,8 @@
 
 internal class MessageAttachmentsDaoImpl(
     private val queries: MessageAttachmentsQueries,
-<<<<<<< HEAD
     private val readDispatcher: ReadDispatcher,
     private val writeDispatcher: WriteDispatcher,
-) : MessageAttachmentsDao {
-
-    override suspend fun getAttachments(messageId: String, conversationId: QualifiedIDEntity): List<MessageAttachmentEntity> =
-        withContext(readDispatcher.value) {
-            queries.getAttachments(messageId, conversationId, ::toDao).executeAsList()
-        }
-
-    override suspend fun getAttachments(): List<MessageAttachmentEntity> = withContext(readDispatcher.value) {
-        queries.getAllAttachments(::toDao).executeAsList()
-    }
-
-    override suspend fun observeAttachments(): Flow<List<MessageAttachmentEntity>> =
-        queries.getAllAttachments(::toDao).asFlow()
-            .mapToList()
-            .flowOn(readDispatcher.value)
-
-
-    override suspend fun getAttachment(assetId: String): MessageAttachmentEntity = withContext(readDispatcher.value) {
-        queries.getAttachment(asset_id = assetId, ::toDao).executeAsOne()
-    }
-
-    override suspend fun updateAttachment(assetId: String, url: String?, hash: String?, remotePath: String) =
-        withContext(writeDispatcher.value) {
-            queries.updateAttachment(url, hash, remotePath, assetId)
-        }
-
-    override suspend fun getAssetPath(assetId: String): String? = withContext(readDispatcher.value) {
-        queries.getAssetPath(asset_id = assetId).executeAsOneOrNull()?.asset_path
-    }
-
-    override suspend fun setLocalPath(assetId: String, path: String?) = withContext(writeDispatcher.value) {
-=======
-    private val queriesContext: CoroutineContext,
 ) : MessageAttachmentsDao {
 
     override suspend fun getAttachments(messageId: String, conversationId: QualifiedIDEntity): List<MessageAttachmentEntity> =
@@ -116,21 +76,20 @@
     }
 
     override suspend fun setLocalPath(assetId: String, path: String?) = withContext(queriesContext) {
->>>>>>> 0a495de2
         queries.setLocalPath(
             local_path = path,
             asset_id = assetId
         )
     }
 
-    override suspend fun setPreviewUrl(assetId: String, previewUrl: String?) = withContext(queriesContext) {
+    override suspend fun setPreviewUrl(assetId: String, previewUrl: String?) = withContext(writeDispatcher.value) {
         queries.setPreviewUrl(
             preview_url = previewUrl,
             asset_id = assetId
         )
     }
 
-    override suspend fun setTransferStatus(assetId: String, status: String) = withContext(queriesContext) {
+    override suspend fun setTransferStatus(assetId: String, status: String) = withContext(writeDispatcher.value) {
         queries.setTransferStatus(
             asset_transfer_status = status,
             asset_id = assetId
