--- conflicted
+++ resolved
@@ -66,14 +66,9 @@
         complete_asset_id: QualifiedIDEntity?,
         user_availability_status: UserAvailabilityStatusEntity?,
         user_type: UserTypeEntity?,
-<<<<<<< HEAD
-        bot_service: BotEntity?,
+        bot_service: BotIdEntity?,
         deleted: Boolean?,
         incomplete_metadata: Boolean?
-=======
-        bot_service: BotIdEntity?,
-        deleted: Boolean?
->>>>>>> 116e0aa3
     ): ConnectionEntity = ConnectionEntity(
         conversationId = conversation_id,
         from = from_id,
