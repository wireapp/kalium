/*
 * Wire
 * Copyright (C) 2024 Wire Swiss GmbH
 *
 * This program is free software: you can redistribute it and/or modify
 * it under the terms of the GNU General Public License as published by
 * the Free Software Foundation, either version 3 of the License, or
 * (at your option) any later version.
 *
 * This program is distributed in the hope that it will be useful,
 * but WITHOUT ANY WARRANTY; without even the implied warranty of
 * MERCHANTABILITY or FITNESS FOR A PARTICULAR PURPOSE. See the
 * GNU General Public License for more details.
 *
 * You should have received a copy of the GNU General Public License
 * along with this program. If not, see http://www.gnu.org/licenses/.
 */

package com.wire.kalium.persistence.dao.conversation

import com.wire.kalium.persistence.dao.QualifiedIDEntity
import com.wire.kalium.persistence.dao.UserIDEntity
import kotlinx.coroutines.flow.Flow
import kotlinx.datetime.Instant
import kotlin.time.Duration

data class ProposalTimerEntity(
    val groupID: String,
    val firingDate: Instant
)

interface ConversationDAO {
    suspend fun getSelfConversationId(protocol: ConversationEntity.Protocol): QualifiedIDEntity?
    suspend fun getE2EIConversationClientInfoByClientId(clientId: String): E2EIConversationClientInfoEntity?
    suspend fun insertConversation(conversationEntity: ConversationEntity)
    suspend fun insertConversations(conversationEntities: List<ConversationEntity>)
    suspend fun updateConversation(conversationEntity: ConversationEntity)
    suspend fun updateConversationGroupState(groupState: ConversationEntity.GroupState, groupId: String)
<<<<<<< HEAD
<<<<<<< HEAD
=======
=======
>>>>>>> 66a4fedd
    suspend fun updateMlsGroupStateAndCipherSuite(
        groupState: ConversationEntity.GroupState,
        cipherSuite: ConversationEntity.CipherSuite,
        groupId: String
    )
<<<<<<< HEAD

>>>>>>> dc0b429e5d (fix(mls): update migrated conversation with correct group id and cipher suites (WPB-9169) (#2770))
=======
>>>>>>> 66a4fedd
    suspend fun updateConversationModifiedDate(qualifiedID: QualifiedIDEntity, date: Instant)
    suspend fun updateConversationNotificationDate(qualifiedID: QualifiedIDEntity)
    suspend fun updateConversationReadDate(conversationID: QualifiedIDEntity, date: Instant)
    suspend fun updateAllConversationsNotificationDate()
    suspend fun getAllConversations(): Flow<List<ConversationViewEntity>>
    suspend fun getAllConversationDetails(fromArchive: Boolean): Flow<List<ConversationViewEntity>>
    suspend fun getConversationIds(
        type: ConversationEntity.Type,
        protocol: ConversationEntity.Protocol,
        teamId: String? = null
    ): List<QualifiedIDEntity>

    suspend fun getTeamConversationIdsReadyToCompleteMigration(teamId: String): List<QualifiedIDEntity>
    suspend fun observeGetConversationByQualifiedID(qualifiedID: QualifiedIDEntity): Flow<ConversationViewEntity?>
    suspend fun observeGetConversationBaseInfoByQualifiedID(qualifiedID: QualifiedIDEntity): Flow<ConversationEntity?>
    suspend fun getConversationBaseInfoByQualifiedID(qualifiedID: QualifiedIDEntity): ConversationEntity?
    suspend fun getConversationByQualifiedID(qualifiedID: QualifiedIDEntity): ConversationViewEntity?
    suspend fun getOneOnOneConversationIdsWithOtherUser(
        userId: UserIDEntity,
        protocol: ConversationEntity.Protocol
    ): List<QualifiedIDEntity>

    suspend fun observeOneOnOneConversationWithOtherUser(userId: UserIDEntity): Flow<ConversationViewEntity?>
    suspend fun getConversationProtocolInfo(qualifiedID: QualifiedIDEntity): ConversationEntity.ProtocolInfo?
    suspend fun observeConversationByGroupID(groupID: String): Flow<ConversationViewEntity?>
    suspend fun getConversationIdByGroupID(groupID: String): QualifiedIDEntity?
    suspend fun getConversationsByGroupState(groupState: ConversationEntity.GroupState): List<ConversationViewEntity>
    suspend fun deleteConversationByQualifiedID(qualifiedID: QualifiedIDEntity)

    suspend fun updateConversationMutedStatus(
        conversationId: QualifiedIDEntity,
        mutedStatus: ConversationEntity.MutedStatus,
        mutedStatusTimestamp: Long
    )

    suspend fun updateConversationArchivedStatus(
        conversationId: QualifiedIDEntity,
        isArchived: Boolean,
        archivedStatusTimestamp: Long
    )

    suspend fun updateAccess(
        conversationID: QualifiedIDEntity,
        accessList: List<ConversationEntity.Access>,
        accessRoleList: List<ConversationEntity.AccessRole>
    )

    suspend fun updateKeyingMaterial(groupId: String, timestamp: Instant)
    suspend fun getConversationsByKeyingMaterialUpdate(threshold: Duration): List<String>
    suspend fun setProposalTimer(proposalTimer: ProposalTimerEntity)
    suspend fun clearProposalTimer(groupID: String)
    suspend fun getProposalTimers(): Flow<List<ProposalTimerEntity>>
    suspend fun whoDeletedMeInConversation(conversationId: QualifiedIDEntity, selfUserIdString: String): UserIDEntity?
    suspend fun updateConversationName(conversationId: QualifiedIDEntity, conversationName: String, timestamp: String)
    suspend fun updateConversationType(conversationID: QualifiedIDEntity, type: ConversationEntity.Type)
    suspend fun updateConversationProtocolAndCipherSuite(
        conversationId: QualifiedIDEntity,
        groupID: String?,
        protocol: ConversationEntity.Protocol,
        cipherSuite: ConversationEntity.CipherSuite
    ): Boolean

    suspend fun getConversationsByUserId(userId: UserIDEntity): List<ConversationEntity>
    suspend fun updateConversationReceiptMode(conversationID: QualifiedIDEntity, receiptMode: ConversationEntity.ReceiptMode)
    suspend fun updateGuestRoomLink(
        conversationId: QualifiedIDEntity,
        link: String,
        isPasswordProtected: Boolean
    )

    suspend fun deleteGuestRoomLink(conversationId: QualifiedIDEntity)

    suspend fun observeGuestRoomLinkByConversationId(conversationId: QualifiedIDEntity): Flow<ConversationGuestLinkEntity?>
    suspend fun updateMessageTimer(conversationId: QualifiedIDEntity, messageTimer: Long?)
    suspend fun updateUserMessageTimer(conversationId: QualifiedIDEntity, messageTimer: Long?)
    suspend fun getConversationsWithoutMetadata(): List<QualifiedIDEntity>
    suspend fun clearContent(conversationId: QualifiedIDEntity)
    suspend fun updateMlsVerificationStatus(verificationStatus: ConversationEntity.VerificationStatus, conversationId: QualifiedIDEntity)
    suspend fun getConversationByGroupID(groupID: String): ConversationViewEntity?
    suspend fun observeUnreadArchivedConversationsCount(): Flow<Long>
    suspend fun observeDegradedConversationNotified(conversationId: QualifiedIDEntity): Flow<Boolean>
    suspend fun updateDegradedConversationNotifiedFlag(conversationId: QualifiedIDEntity, updateFlag: Boolean)
    suspend fun updateLegalHoldStatus(conversationId: QualifiedIDEntity, legalHoldStatus: ConversationEntity.LegalHoldStatus): Boolean
    suspend fun updateLegalHoldStatusChangeNotified(conversationId: QualifiedIDEntity, notified: Boolean): Boolean
    suspend fun observeLegalHoldStatus(conversationId: QualifiedIDEntity): Flow<ConversationEntity.LegalHoldStatus>
    suspend fun observeLegalHoldStatusChangeNotified(conversationId: QualifiedIDEntity): Flow<Boolean>
    suspend fun getMLSGroupIdByUserId(userId: UserIDEntity): String?
    suspend fun getMLSGroupIdByConversationId(conversationId: QualifiedIDEntity): String?
    suspend fun getEstablishedSelfMLSGroupId(): String?

    suspend fun selectGroupStatusMembersNamesAndHandles(groupID: String): EpochChangesDataEntity?
}

data class NameAndHandleEntity(
    val name: String?,
    val handle: String?
)

data class EpochChangesDataEntity(
    val conversationId: QualifiedIDEntity,
    val mlsVerificationStatus: ConversationEntity.VerificationStatus,
    val members: Map<UserIDEntity, NameAndHandleEntity>
)<|MERGE_RESOLUTION|>--- conflicted
+++ resolved
@@ -36,21 +36,11 @@
     suspend fun insertConversations(conversationEntities: List<ConversationEntity>)
     suspend fun updateConversation(conversationEntity: ConversationEntity)
     suspend fun updateConversationGroupState(groupState: ConversationEntity.GroupState, groupId: String)
-<<<<<<< HEAD
-<<<<<<< HEAD
-=======
-=======
->>>>>>> 66a4fedd
     suspend fun updateMlsGroupStateAndCipherSuite(
         groupState: ConversationEntity.GroupState,
         cipherSuite: ConversationEntity.CipherSuite,
         groupId: String
     )
-<<<<<<< HEAD
-
->>>>>>> dc0b429e5d (fix(mls): update migrated conversation with correct group id and cipher suites (WPB-9169) (#2770))
-=======
->>>>>>> 66a4fedd
     suspend fun updateConversationModifiedDate(qualifiedID: QualifiedIDEntity, date: Instant)
     suspend fun updateConversationNotificationDate(qualifiedID: QualifiedIDEntity)
     suspend fun updateConversationReadDate(conversationID: QualifiedIDEntity, date: Instant)
