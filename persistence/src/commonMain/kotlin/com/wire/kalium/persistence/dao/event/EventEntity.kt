--- conflicted
+++ resolved
@@ -27,10 +27,6 @@
 
 data class NewEventEntity(
     val eventId: String,
-<<<<<<< HEAD
-    val payload: String
-=======
     val payload: String,
     val isLive: Boolean
->>>>>>> 0083d580
 )