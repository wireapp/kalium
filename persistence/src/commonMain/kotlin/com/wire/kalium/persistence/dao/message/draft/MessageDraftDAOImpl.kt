/*
 * Wire
 * Copyright (C) 2024 Wire Swiss GmbH
 *
 * This program is free software: you can redistribute it and/or modify
 * it under the terms of the GNU General Public License as published by
 * the Free Software Foundation, either version 3 of the License, or
 * (at your option) any later version.
 *
 * This program is distributed in the hope that it will be useful,
 * but WITHOUT ANY WARRANTY; without even the implied warranty of
 * MERCHANTABILITY or FITNESS FOR A PARTICULAR PURPOSE. See the
 * GNU General Public License for more details.
 *
 * You should have received a copy of the GNU General Public License
 * along with this program. If not, see http://www.gnu.org/licenses/.
 */
package com.wire.kalium.persistence.dao.message.draft

import app.cash.sqldelight.coroutines.asFlow
import com.wire.kalium.persistence.ConversationsQueries
import com.wire.kalium.persistence.MessageDraftsQueries
import com.wire.kalium.persistence.MessagesQueries
import com.wire.kalium.persistence.dao.ConversationIDEntity
import com.wire.kalium.persistence.dao.message.draft.MessageDraftMapper.toDao
import com.wire.kalium.persistence.db.ReadDispatcher
import com.wire.kalium.persistence.db.WriteDispatcher
import com.wire.kalium.persistence.util.mapToList
import com.wire.kalium.persistence.util.mapToOneOrNull
import kotlinx.coroutines.flow.Flow
import kotlinx.coroutines.flow.flowOn
import kotlinx.coroutines.withContext

class MessageDraftDAOImpl internal constructor(
    private val queries: MessageDraftsQueries,
    private val messagesQueries: MessagesQueries,
    private val conversationsQueries: ConversationsQueries,
    private val readDispatcher: ReadDispatcher,
    private val writeDispatcher: WriteDispatcher,
) : MessageDraftDAO {

    override suspend fun upsertMessageDraft(messageDraft: MessageDraftEntity) =
        withContext(writeDispatcher.value) {
            val conversationExists = conversationsQueries.selectConversationByQualifiedId(messageDraft.conversationId)
                .executeAsOneOrNull() != null

            if (!conversationExists) {
                return@withContext
            }

            if (messageDraft.editMessageId != null) {
                val messageExists = messagesQueries.getMessage(messageDraft.editMessageId, messageDraft.conversationId)
                    .executeAsOneOrNull() != null
                if (!messageExists) {
                    return@withContext
                }
            }

            if (messageDraft.quotedMessageId != null) {
                val quotedMessageExists = messagesQueries.getMessage(messageDraft.quotedMessageId, messageDraft.conversationId)
                    .executeAsOneOrNull() != null
                if (!quotedMessageExists) {
                    return@withContext
                }
            }

            queries.transaction {
                queries.upsertDraft(
                    conversation_id = messageDraft.conversationId,
                    text = messageDraft.text,
                    edit_message_id = messageDraft.editMessageId,
                    quoted_message_id = messageDraft.quotedMessageId,
                    mention_list = messageDraft.selectedMentionList
                )
                val changes = queries.selectChanges().executeAsOne()
                if (changes == 0L) {
                    // rollback the transaction if no changes were made so that it doesn't notify other queries about changes if not needed
                    this.rollback()
                }
            }
        }

<<<<<<< HEAD
    override suspend fun getMessageDraft(conversationIDEntity: ConversationIDEntity): MessageDraftEntity? =
        withContext(readDispatcher.value) {
            queries.getDraft(conversationIDEntity, ::toDao).executeAsOneOrNull()
        }
=======
    override suspend fun observeMessageDraft(conversationIDEntity: ConversationIDEntity) =
            queries.getDraft(conversationIDEntity, ::toDao)
                .asFlow()
                .flowOn(coroutineContext)
                .mapToOneOrNull()
>>>>>>> bdf3161a

    override suspend fun removeMessageDraft(conversationIDEntity: ConversationIDEntity) = withContext(writeDispatcher.value) {
        queries.deleteDraft(conversationIDEntity)
    }

    override suspend fun observeMessageDrafts(): Flow<List<MessageDraftEntity>> = queries.getDrafts(::toDao)
        .asFlow()
        .flowOn(readDispatcher.value)
        .mapToList()
}<|MERGE_RESOLUTION|>--- conflicted
+++ resolved
@@ -80,18 +80,11 @@
             }
         }
 
-<<<<<<< HEAD
-    override suspend fun getMessageDraft(conversationIDEntity: ConversationIDEntity): MessageDraftEntity? =
-        withContext(readDispatcher.value) {
-            queries.getDraft(conversationIDEntity, ::toDao).executeAsOneOrNull()
-        }
-=======
     override suspend fun observeMessageDraft(conversationIDEntity: ConversationIDEntity) =
             queries.getDraft(conversationIDEntity, ::toDao)
                 .asFlow()
-                .flowOn(coroutineContext)
                 .mapToOneOrNull()
->>>>>>> bdf3161a
+                .flowOn(readDispatcher.value)
 
     override suspend fun removeMessageDraft(conversationIDEntity: ConversationIDEntity) = withContext(writeDispatcher.value) {
         queries.deleteDraft(conversationIDEntity)
