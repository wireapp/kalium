--- conflicted
+++ resolved
@@ -1,11 +1,7 @@
 package com.wire.kalium.persistence.client
 
-<<<<<<< HEAD
+import com.wire.kalium.persistence.dao.UserIDEntity
 import com.wire.kalium.persistence.kaliumLogger
-=======
-import com.wire.kalium.persistence.dao.QualifiedIDEntity
-import com.wire.kalium.persistence.dao.UserIDEntity
->>>>>>> d33a08a6
 import com.wire.kalium.persistence.kmm_settings.KaliumPreferences
 import com.wire.kalium.persistence.model.PersistenceSession
 import kotlinx.serialization.Serializable
@@ -20,7 +16,7 @@
     /**
      * delete a session from the local storage
      */
-    fun deleteSession(userId: QualifiedIDEntity)
+    fun deleteSession(userId: UserIDEntity)
 
     /**
      * returns the current active user session
@@ -35,20 +31,12 @@
     /**
      * return all stored session as a userId to session map
      */
-<<<<<<< HEAD
-    fun allSessions(): Map<String, PersistenceSession>?
-=======
-    fun allSessions(): PreferencesResult<Map<UserIDEntity, PersistenceSession>>
->>>>>>> d33a08a6
+    fun allSessions(): Map<UserIDEntity, PersistenceSession>?
 
     /**
      * return stored session associated with a userId
      */
-<<<<<<< HEAD
-    fun userSession(userId: String): PersistenceSession?
-=======
-    fun userSession(userId: UserIDEntity): PreferencesResult<PersistenceSession>
->>>>>>> d33a08a6
+    fun userSession(userId: UserIDEntity): PersistenceSession?
 
     /**
      * returns true if there is any session saved and false otherwise
@@ -69,8 +57,7 @@
             saveAllSessions(SessionsMap(sessions))
         }
 
-<<<<<<< HEAD
-    override fun deleteSession(userId: String) =
+    override fun deleteSession(userId: UserIDEntity) =
         allSessions()?.let { sessionMap ->
             // save the new map if the remove did not return null (session was deleted)
             val temp = sessionMap.toMutableMap()
@@ -80,22 +67,6 @@
                     removeAllSession()
                 } else {
                     saveAllSessions(SessionsMap(temp))
-=======
-    override fun deleteSession(userId: QualifiedIDEntity) {
-        when (val result = allSessions()) {
-            is PreferencesResult.Success -> {
-                // save the new map if the remove did not return null (session was deleted)
-                val temp = result.data.toMutableMap()
-                temp.remove(userId)?.let {
-                    if (temp.isEmpty()) {
-                        // in case it was the last session then delete sessions key/value from the file
-                        removeAllSession()
-                    } else {
-                        saveAllSessions(SessionsMap(temp))
-                    }
-                } ?: {
-                    // session didn't exist in the first place
->>>>>>> d33a08a6
                 }
             } ?: run {
                 kaliumLogger.d("trying to delete user session that didn't exists, userId: $userId")
@@ -106,52 +77,24 @@
 
 
     override fun currentSession(): PersistenceSession? =
-<<<<<<< HEAD
-        kaliumPreferences.getString(CURRENT_SESSION_KEY)?.let { userId ->
+        kaliumPreferences.getSerializable(CURRENT_SESSION_KEY, UserIDEntity.serializer())?.let { userId ->
             allSessions()?.let { sessionMap ->
                 sessionMap[userId]
-=======
-        kaliumPreferences.getSerializable(CURRENT_SESSION_KEY, QualifiedIDEntity.serializer())?.let { userId ->
-            when (val result = allSessions()) {
-                is PreferencesResult.Success -> result.data[userId]
-                PreferencesResult.DataNotFound -> null
->>>>>>> d33a08a6
             }
         }
 
 
-    override fun setCurrentSession(userId: QualifiedIDEntity) =
-        kaliumPreferences.putSerializable(CURRENT_SESSION_KEY, userId, QualifiedIDEntity.serializer())
+    override fun setCurrentSession(userId: UserIDEntity) =
+        kaliumPreferences.putSerializable(CURRENT_SESSION_KEY, userId, UserIDEntity.serializer())
 
-<<<<<<< HEAD
-    override fun allSessions(): Map<String, PersistenceSession>? =
+    override fun allSessions(): Map<UserIDEntity, PersistenceSession>? =
         kaliumPreferences.getSerializable(SESSIONS_KEY, SessionsMap.serializer())?.s
 
-    override fun userSession(userId: String): PersistenceSession? =
+    override fun userSession(userId: UserIDEntity): PersistenceSession? =
         allSessions()?.let { sessionMap ->
             sessionMap[userId]
-=======
-    override fun allSessions(): PreferencesResult<Map<QualifiedIDEntity, PersistenceSession>> {
-        return kaliumPreferences.getSerializable(SESSIONS_KEY, SessionsMap.serializer())?.let {
-            if (it.s.isEmpty()) {
-                // the sessions hashMap is empty
-                PreferencesResult.DataNotFound
-            } else {
-                PreferencesResult.Success(it.s)
-            }
-        } ?: run { PreferencesResult.DataNotFound }
-    }
+        }
 
-    override fun userSession(userId: QualifiedIDEntity): PreferencesResult<PersistenceSession> = with(allSessions()) {
-        when (this) {
-            is PreferencesResult.Success -> this.data[userId]?.let {
-                PreferencesResult.Success(it)
-            } ?: run {
-                PreferencesResult.DataNotFound
-            }
-            PreferencesResult.DataNotFound -> PreferencesResult.DataNotFound
->>>>>>> d33a08a6
-        }
 
     override fun sessionsExist(): Boolean = kaliumPreferences.hasValue(SESSIONS_KEY)
 
@@ -172,4 +115,4 @@
 // At runtime an object of 'SessionsMap' contains just 'Map<String, PersistenceSession>'
 @Serializable
 @JvmInline
-private value class SessionsMap(val s: Map<QualifiedIDEntity, PersistenceSession>)+private value class SessionsMap(val s: Map<UserIDEntity, PersistenceSession>)