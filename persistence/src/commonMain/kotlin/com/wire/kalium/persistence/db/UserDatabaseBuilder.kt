--- conflicted
+++ resolved
@@ -134,11 +134,8 @@
         MessageConversationReceiptModeChangedContentAdapter = TableMapper.messageConversationReceiptModeChangedContentAdapter,
         MessageNewConversationReceiptModeContentAdapter = TableMapper.messageNewConversationReceiptModeContentAdapter,
         UnreadEventAdapter = TableMapper.unreadEventAdapter,
-<<<<<<< HEAD
-        MessageConversationTimerChangedContentAdapter = TableMapper.messageConversationTimerChangedContentAdapter
-=======
+        MessageConversationTimerChangedContentAdapter = TableMapper.messageConversationTimerChangedContentAdapter,
         ServiceAdapter = TableMapper.serviceAdapter
->>>>>>> 8301a77b
     )
 
     init {
