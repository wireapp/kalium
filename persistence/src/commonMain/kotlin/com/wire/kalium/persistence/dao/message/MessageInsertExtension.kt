package com.wire.kalium.persistence.dao.message

import com.wire.kalium.persistence.ConversationsQueries
import com.wire.kalium.persistence.MessagesQueries
import com.wire.kalium.persistence.UnreadEventsQueries
import com.wire.kalium.persistence.content.ButtonContentQueries
import com.wire.kalium.persistence.dao.UserIDEntity
import com.wire.kalium.persistence.dao.unread.UnreadEventTypeEntity
import kotlinx.datetime.Instant

internal fun MessageEntityContent.Asset.hasValidRemoteData() =
    assetId.isNotEmpty() && assetOtrKey.isNotEmpty() && assetSha256Key.isNotEmpty()

internal fun ByteArray?.isNullOrEmpty() = this?.isEmpty() ?: true

/**
 * Explaining that this is mainly used to share a bit of logic between MessageDAO and MigrationDAO
 */
internal interface MessageInsertExtension {
    /**
     * Returns true if the [message] is an asset message that is already in the DB and any of its decryption keys are null/empty. This means
     * that this asset message that is in the DB was only a preview message with valid metadata but no valid keys (Web clients send 2
     * separated messages). Therefore, it still needs to be updated with the valid keys in order to be displayed.
     */
    fun isValidAssetMessageUpdate(message: MessageEntity): Boolean
    fun updateAssetMessage(message: MessageEntity)
    fun contentTypeOf(content: MessageEntityContent): MessageEntity.ContentType
    fun insertMessageOrIgnore(message: MessageEntity)
}

internal class MessageInsertExtensionImpl(
    private val messagesQueries: MessagesQueries,
    private val unreadEventsQueries: UnreadEventsQueries,
    private val conversationsQueries: ConversationsQueries,
    private val buttonContentQueries: ButtonContentQueries,
    private val selfUserIDEntity: UserIDEntity
) : MessageInsertExtension {

    override fun isValidAssetMessageUpdate(message: MessageEntity): Boolean {
        if (message !is MessageEntity.Regular) return false
        // If asset has no valid keys, no need to query the DB
        val hasValidKeys = message.content is MessageEntityContent.Asset && message.content.hasValidRemoteData()
        val currentMessageHasMissingAssetInformation =
            hasValidKeys && messagesQueries.selectById(message.id, message.conversationId).executeAsList().firstOrNull()?.let {
                val isFromSameSender = message.senderUserId == it.senderUserId
                        && message.senderClientId == it.senderClientId
                (it.assetId.isNullOrEmpty() || it.assetOtrKey.isNullOrEmpty() || it.assetSha256.isNullOrEmpty()) && isFromSameSender
            } ?: false
        return currentMessageHasMissingAssetInformation
    }

    override fun updateAssetMessage(message: MessageEntity) {
        if (message.content !is MessageEntityContent.Asset) {
            return
        }
        val assetMessageContent = message.content as MessageEntityContent.Asset
        with(assetMessageContent) {
            // This will ONLY update the VISIBILITY of the original base message and all the asset content related fields
            messagesQueries.updateAssetContent(
                messageId = message.id,
                conversationId = message.conversationId,
                visibility = message.visibility,
                assetId = assetId,
                assetDomain = assetDomain,
                assetToken = assetToken,
                assetSize = assetSizeInBytes,
                assetMimeType = assetMimeType,
                assetName = assetName,
                assetOtrKey = assetOtrKey,
                assetSha256 = assetSha256Key,
                assetUploadStatus = assetUploadStatus,
                assetDownloadStatus = assetDownloadStatus,
                assetEncryptionAlgorithm = assetEncryptionAlgorithm
            )
        }
    }

    @Suppress("TooGenericExceptionCaught")
    override fun insertMessageOrIgnore(message: MessageEntity) {
        try {
            insertBaseMessageOrError(message)
            insertMessageContent(message)
            insertUnreadEvent(message)
        } catch (e: Exception) {
            /* no-op */
        }
    }

    private fun insertBaseMessageOrError(message: MessageEntity) {
        // do not add withContext
        messagesQueries.insertMessage(
            id = message.id,
            conversation_id = message.conversationId,
            creation_date = message.date,
            sender_user_id = message.senderUserId,
            sender_client_id = if (message is MessageEntity.Regular) message.senderClientId else null,
            visibility = message.visibility,
            status = message.status,
            content_type = contentTypeOf(message.content),
            expects_read_confirmation = if (message is MessageEntity.Regular) message.expectsReadConfirmation else false,
            expire_after_millis = if (message is MessageEntity.Regular) message.expireAfterMs else null,
            self_deletion_start_date = if (message is MessageEntity.Regular) message.selfDeletionStartDate else null
        )
    }

    @Suppress("LongMethod", "ComplexMethod")
    private fun insertMessageContent(message: MessageEntity) {
        when (val content = message.content) {
            is MessageEntityContent.Text -> {
                messagesQueries.insertMessageTextContent(
                    message_id = message.id,
                    conversation_id = message.conversationId,
                    text_body = content.messageBody,
                    quoted_message_id = content.quotedMessageId,
                    is_quote_verified = content.isQuoteVerified
                )
                content.mentions.forEach {
                    messagesQueries.insertMessageMention(
                        message_id = message.id,
                        conversation_id = message.conversationId,
                        start = it.start,
                        length = it.length,
                        user_id = it.userId
                    )
                }
            }

            is MessageEntityContent.RestrictedAsset -> messagesQueries.insertMessageRestrictedAssetContent(
                message_id = message.id,
                conversation_id = message.conversationId,
                asset_mime_type = content.mimeType,
                asset_size = content.assetSizeInBytes,
                asset_name = content.assetName
            )

            is MessageEntityContent.Asset -> {
                messagesQueries.insertMessageAssetContent(
                    message_id = message.id,
                    conversation_id = message.conversationId,
                    asset_size = content.assetSizeInBytes,
                    asset_name = content.assetName,
                    asset_mime_type = content.assetMimeType,
                    asset_upload_status = content.assetUploadStatus,
                    asset_download_status = content.assetDownloadStatus,
                    asset_otr_key = content.assetOtrKey,
                    asset_sha256 = content.assetSha256Key,
                    asset_id = content.assetId,
                    asset_token = content.assetToken,
                    asset_domain = content.assetDomain,
                    asset_encryption_algorithm = content.assetEncryptionAlgorithm,
                    asset_width = content.assetWidth,
                    asset_height = content.assetHeight,
                    asset_duration_ms = content.assetDurationMs,
                    asset_normalized_loudness = content.assetNormalizedLoudness
                )
            }

            is MessageEntityContent.Unknown -> messagesQueries.insertMessageUnknownContent(
                message_id = message.id,
                conversation_id = message.conversationId,
                unknown_encoded_data = content.encodedData,
                unknown_type_name = content.typeName
            )

            is MessageEntityContent.FailedDecryption -> messagesQueries.insertFailedDecryptionMessageContent(
                message_id = message.id,
                conversation_id = message.conversationId,
                unknown_encoded_data = content.encodedData,
            )

            is MessageEntityContent.MemberChange -> messagesQueries.insertMemberChangeMessage(
                message_id = message.id,
                conversation_id = message.conversationId,
                member_change_list = content.memberUserIdList,
                member_change_type = content.memberChangeType
            )

            is MessageEntityContent.MissedCall -> messagesQueries.insertMissedCallMessage(
                message_id = message.id,
                conversation_id = message.conversationId,
                caller_id = message.senderUserId
            )

            is MessageEntityContent.Knock -> {
                /** NO-OP. No need to insert any content for Knock messages */
            }

            is MessageEntityContent.ConversationRenamed -> messagesQueries.insertConversationRenamedMessage(
                message_id = message.id,
                conversation_id = message.conversationId,
                conversation_name = content.conversationName
            )

            is MessageEntityContent.TeamMemberRemoved -> {
                /* no-op */
            }

            is MessageEntityContent.CryptoSessionReset -> {
                /* no-op */
            }

            is MessageEntityContent.HistoryLost -> {
                /* no-op */
            }

            is MessageEntityContent.ConversationReceiptModeChanged -> messagesQueries.insertConversationReceiptModeChanged(
                message_id = message.id,
                conversation_id = message.conversationId,
                receipt_mode = content.receiptMode
            )

            is MessageEntityContent.NewConversationReceiptMode -> messagesQueries.insertNewConversationReceiptMode(
                message_id = message.id,
                conversation_id = message.conversationId,
                receipt_mode = content.receiptMode
            )

            is MessageEntityContent.ConversationMessageTimerChanged -> messagesQueries.insertConversationMessageTimerChanged(
                message_id = message.id,
                conversation_id = message.conversationId,
                message_timer = content.messageTimer
            )

            is MessageEntityContent.Composite -> insertCompositeMessage(content, message)
            is MessageEntityContent.ConversationCreated,
            is MessageEntityContent.MLSWrongEpochWarning -> {
                /* no-op */
            }

            is MessageEntityContent.ConversationDegradedMLS -> {
                /* no-op */
            }

            is MessageEntityContent.ConversationDegradedProteus -> {
                /* no-op */
            }

            is MessageEntityContent.Federation -> {
                messagesQueries.insertFederationMessage(
                    message_id = message.id,
                    conversation_id = message.conversationId,
                    domain_list = content.domainList,
                    federation_type = content.type
                )
            }
        }
    }

    private fun insertUnreadEvent(message: MessageEntity) {
        val lastRead = conversationsQueries.getConversationLastReadDate(message.conversationId).executeAsOneOrNull()
            ?: Instant.DISTANT_PAST

        if (!message.isSelfMessage && message.date > lastRead) {
            when (message.content) {
                is MessageEntityContent.Knock -> unreadEventsQueries.insertEvent(
                    message.id,
                    UnreadEventTypeEntity.KNOCK,
                    message.conversationId,
                    message.date
                )

                is MessageEntityContent.Text -> insertUnreadTextContent(
                    message,
                    message.content as MessageEntityContent.Text
                )

                is MessageEntityContent.Asset,
                is MessageEntityContent.RestrictedAsset,
                is MessageEntityContent.Composite,
                is MessageEntityContent.FailedDecryption -> unreadEventsQueries.insertEvent(
                    message.id,
                    UnreadEventTypeEntity.MESSAGE,
                    message.conversationId,
                    message.date
                )

                MessageEntityContent.MissedCall -> unreadEventsQueries.insertEvent(
                    message.id,
                    UnreadEventTypeEntity.MISSED_CALL,
                    message.conversationId,
                    message.date
                )

                is MessageEntityContent.Unknown,
                MessageEntityContent.ConversationCreated,
                is MessageEntityContent.ConversationMessageTimerChanged,
                is MessageEntityContent.ConversationReceiptModeChanged,
                is MessageEntityContent.ConversationRenamed,
                MessageEntityContent.CryptoSessionReset,
                MessageEntityContent.HistoryLost,
                MessageEntityContent.MLSWrongEpochWarning,
                is MessageEntityContent.MemberChange,
                is MessageEntityContent.NewConversationReceiptMode,
                is MessageEntityContent.TeamMemberRemoved -> {
                    /* no-op */
                }

                MessageEntityContent.ConversationDegradedMLS -> TODO()
                MessageEntityContent.ConversationDegradedProteus -> TODO()
            }
        }
    }

    private fun insertUnreadTextContent(message: MessageEntity, textContent: MessageEntityContent.Text) {
        var isQuotingSelfUser = false
        if (textContent.quotedMessageId != null) {
            val senderId = messagesQueries.getMessageSenderId(
                textContent.quotedMessageId,
                message.conversationId
            )
                .executeAsOneOrNull()
            isQuotingSelfUser = senderId == selfUserIDEntity
        }
        when {
            isQuotingSelfUser -> unreadEventsQueries.insertEvent(
                message.id,
                UnreadEventTypeEntity.REPLY,
                message.conversationId,
                message.date
            )

            textContent.mentions.map { it.userId }.contains(selfUserIDEntity) ->
                unreadEventsQueries.insertEvent(
                    message.id,
                    UnreadEventTypeEntity.MENTION,
                    message.conversationId,
                    message.date
                )

            else -> unreadEventsQueries.insertEvent(
                message.id,
                UnreadEventTypeEntity.MESSAGE,
                message.conversationId,
                message.date
            )
        }
    }

    private fun insertCompositeMessage(
        content: MessageEntityContent.Composite,
        message: MessageEntity
    ) {
        content.text?.let { text ->
            messagesQueries.insertMessageTextContent(
                message_id = message.id,
                conversation_id = message.conversationId,
                text_body = text.messageBody,
                quoted_message_id = text.quotedMessageId,
                is_quote_verified = text.isQuoteVerified
            )
        }
        content.buttonList.forEach { button ->
            buttonContentQueries.insertButton(
                message_id = message.id,
                conversation_id = message.conversationId,
                id = button.id,
                text = button.text
            )
        }
    }

    @Suppress("ComplexMethod")
    override fun contentTypeOf(content: MessageEntityContent): MessageEntity.ContentType = when (content) {
        is MessageEntityContent.Text -> MessageEntity.ContentType.TEXT
        is MessageEntityContent.Asset -> MessageEntity.ContentType.ASSET
        is MessageEntityContent.Knock -> MessageEntity.ContentType.KNOCK
        is MessageEntityContent.MemberChange -> MessageEntity.ContentType.MEMBER_CHANGE
        is MessageEntityContent.MissedCall -> MessageEntity.ContentType.MISSED_CALL
        is MessageEntityContent.Unknown -> MessageEntity.ContentType.UNKNOWN
        is MessageEntityContent.FailedDecryption -> MessageEntity.ContentType.FAILED_DECRYPTION
        is MessageEntityContent.RestrictedAsset -> MessageEntity.ContentType.RESTRICTED_ASSET
        is MessageEntityContent.ConversationRenamed -> MessageEntity.ContentType.CONVERSATION_RENAMED
        is MessageEntityContent.TeamMemberRemoved -> MessageEntity.ContentType.REMOVED_FROM_TEAM
        is MessageEntityContent.CryptoSessionReset -> MessageEntity.ContentType.CRYPTO_SESSION_RESET
        is MessageEntityContent.NewConversationReceiptMode -> MessageEntity.ContentType.NEW_CONVERSATION_RECEIPT_MODE
        is MessageEntityContent.ConversationReceiptModeChanged -> MessageEntity.ContentType.CONVERSATION_RECEIPT_MODE_CHANGED
        is MessageEntityContent.HistoryLost -> MessageEntity.ContentType.HISTORY_LOST
        is MessageEntityContent.ConversationMessageTimerChanged -> MessageEntity.ContentType.CONVERSATION_MESSAGE_TIMER_CHANGED
        is MessageEntityContent.ConversationCreated -> MessageEntity.ContentType.CONVERSATION_CREATED
        is MessageEntityContent.MLSWrongEpochWarning -> MessageEntity.ContentType.MLS_WRONG_EPOCH_WARNING
        is MessageEntityContent.ConversationDegradedMLS -> MessageEntity.ContentType.CONVERSATION_DEGRADED_MLS
        is MessageEntityContent.ConversationDegradedProteus -> MessageEntity.ContentType.CONVERSATION_DEGRADED_PREOTEUS
<<<<<<< HEAD
        is MessageEntityContent.Federation -> MessageEntity.ContentType.FEDERATION
=======
        is MessageEntityContent.Composite -> MessageEntity.ContentType.COMPOSITE
>>>>>>> 85302524
    }
}<|MERGE_RESOLUTION|>--- conflicted
+++ resolved
@@ -291,6 +291,7 @@
                 MessageEntityContent.MLSWrongEpochWarning,
                 is MessageEntityContent.MemberChange,
                 is MessageEntityContent.NewConversationReceiptMode,
+                is MessageEntityContent.Federation,
                 is MessageEntityContent.TeamMemberRemoved -> {
                     /* no-op */
                 }
@@ -380,10 +381,7 @@
         is MessageEntityContent.MLSWrongEpochWarning -> MessageEntity.ContentType.MLS_WRONG_EPOCH_WARNING
         is MessageEntityContent.ConversationDegradedMLS -> MessageEntity.ContentType.CONVERSATION_DEGRADED_MLS
         is MessageEntityContent.ConversationDegradedProteus -> MessageEntity.ContentType.CONVERSATION_DEGRADED_PREOTEUS
-<<<<<<< HEAD
+        is MessageEntityContent.Composite -> MessageEntity.ContentType.COMPOSITE
         is MessageEntityContent.Federation -> MessageEntity.ContentType.FEDERATION
-=======
-        is MessageEntityContent.Composite -> MessageEntity.ContentType.COMPOSITE
->>>>>>> 85302524
     }
 }