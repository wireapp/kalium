package com.wire.kalium.persistence.dao.message

import com.wire.kalium.persistence.ConversationsQueries
import com.wire.kalium.persistence.MessagesQueries
import com.wire.kalium.persistence.UnreadEventsQueries
import com.wire.kalium.persistence.content.ButtonContentQueries
import com.wire.kalium.persistence.dao.UserIDEntity
import com.wire.kalium.persistence.dao.unread.UnreadEventTypeEntity
import kotlinx.datetime.Instant

internal fun MessageEntityContent.Asset.hasValidRemoteData() =
    assetId.isNotEmpty() && assetOtrKey.isNotEmpty() && assetSha256Key.isNotEmpty()

internal fun ByteArray?.isNullOrEmpty() = this?.isEmpty() ?: true

/**
 * Explaining that this is mainly used to share a bit of logic between MessageDAO and MigrationDAO
 */
internal interface MessageInsertExtension {
    /**
     * Returns true if the [message] is an asset message that is already in the DB and any of its decryption keys are null/empty. This means
     * that this asset message that is in the DB was only a preview message with valid metadata but no valid keys (Web clients send 2
     * separated messages). Therefore, it still needs to be updated with the valid keys in order to be displayed.
     */
    fun isValidAssetMessageUpdate(message: MessageEntity): Boolean
    fun updateAssetMessage(message: MessageEntity)
    fun contentTypeOf(content: MessageEntityContent): MessageEntity.ContentType
    fun insertMessageOrIgnore(message: MessageEntity)
}

internal class MessageInsertExtensionImpl(
    private val messagesQueries: MessagesQueries,
    private val unreadEventsQueries: UnreadEventsQueries,
    private val conversationsQueries: ConversationsQueries,
    private val buttonContentQueries: ButtonContentQueries,
    private val selfUserIDEntity: UserIDEntity
) : MessageInsertExtension {

    override fun isValidAssetMessageUpdate(message: MessageEntity): Boolean {
        if (message !is MessageEntity.Regular) return false
        // If asset has no valid keys, no need to query the DB
        val hasValidKeys = message.content is MessageEntityContent.Asset && message.content.hasValidRemoteData()
        val currentMessageHasMissingAssetInformation =
            hasValidKeys && messagesQueries.selectById(message.id, message.conversationId).executeAsList().firstOrNull()?.let {
                val isFromSameSender = message.senderUserId == it.senderUserId
                        && message.senderClientId == it.senderClientId
                (it.assetId.isNullOrEmpty() || it.assetOtrKey.isNullOrEmpty() || it.assetSha256.isNullOrEmpty()) && isFromSameSender
            } ?: false
        return currentMessageHasMissingAssetInformation
    }

    override fun updateAssetMessage(message: MessageEntity) {
        if (message.content !is MessageEntityContent.Asset) {
            return
        }
        val assetMessageContent = message.content as MessageEntityContent.Asset
        with(assetMessageContent) {
            // This will ONLY update the VISIBILITY of the original base message and all the asset content related fields
            messagesQueries.updateAssetContent(
                messageId = message.id,
                conversationId = message.conversationId,
                visibility = message.visibility,
                assetId = assetId,
                assetDomain = assetDomain,
                assetToken = assetToken,
                assetSize = assetSizeInBytes,
                assetMimeType = assetMimeType,
                assetName = assetName,
                assetOtrKey = assetOtrKey,
                assetSha256 = assetSha256Key,
                assetUploadStatus = assetUploadStatus,
                assetDownloadStatus = assetDownloadStatus,
                assetEncryptionAlgorithm = assetEncryptionAlgorithm
            )
        }
    }

    @Suppress("TooGenericExceptionCaught")
    override fun insertMessageOrIgnore(message: MessageEntity) {
        try {
            insertBaseMessageOrError(message)
            insertMessageContent(message)
            insertUnreadEvent(message)
        } catch (e: Exception) {
            /* no-op */
        }
    }

    private fun insertBaseMessageOrError(message: MessageEntity) {
        // do not add withContext
        messagesQueries.insertMessage(
            id = message.id,
            conversation_id = message.conversationId,
            creation_date = message.date,
            sender_user_id = message.senderUserId,
            sender_client_id = if (message is MessageEntity.Regular) message.senderClientId else null,
            visibility = message.visibility,
            status = message.status,
            content_type = contentTypeOf(message.content),
            expects_read_confirmation = if (message is MessageEntity.Regular) message.expectsReadConfirmation else false,
            expire_after_millis = if (message is MessageEntity.Regular) message.expireAfterMs else null,
            self_deletion_start_date = if (message is MessageEntity.Regular) message.selfDeletionStartDate else null
        )
    }

    @Suppress("LongMethod", "ComplexMethod")
    private fun insertMessageContent(message: MessageEntity) {
        when (val content = message.content) {
            is MessageEntityContent.Text -> {
                messagesQueries.insertMessageTextContent(
                    message_id = message.id,
                    conversation_id = message.conversationId,
                    text_body = content.messageBody,
                    quoted_message_id = content.quotedMessageId,
                    is_quote_verified = content.isQuoteVerified
                )
                content.mentions.forEach {
                    messagesQueries.insertMessageMention(
                        message_id = message.id,
                        conversation_id = message.conversationId,
                        start = it.start,
                        length = it.length,
                        user_id = it.userId
                    )
                }
            }

            is MessageEntityContent.RestrictedAsset -> messagesQueries.insertMessageRestrictedAssetContent(
                message_id = message.id,
                conversation_id = message.conversationId,
                asset_mime_type = content.mimeType,
                asset_size = content.assetSizeInBytes,
                asset_name = content.assetName
            )

            is MessageEntityContent.Asset -> {
                messagesQueries.insertMessageAssetContent(
                    message_id = message.id,
                    conversation_id = message.conversationId,
                    asset_size = content.assetSizeInBytes,
                    asset_name = content.assetName,
                    asset_mime_type = content.assetMimeType,
                    asset_upload_status = content.assetUploadStatus,
                    asset_download_status = content.assetDownloadStatus,
                    asset_otr_key = content.assetOtrKey,
                    asset_sha256 = content.assetSha256Key,
                    asset_id = content.assetId,
                    asset_token = content.assetToken,
                    asset_domain = content.assetDomain,
                    asset_encryption_algorithm = content.assetEncryptionAlgorithm,
                    asset_width = content.assetWidth,
                    asset_height = content.assetHeight,
                    asset_duration_ms = content.assetDurationMs,
                    asset_normalized_loudness = content.assetNormalizedLoudness
                )
            }

            is MessageEntityContent.Unknown -> messagesQueries.insertMessageUnknownContent(
                message_id = message.id,
                conversation_id = message.conversationId,
                unknown_encoded_data = content.encodedData,
                unknown_type_name = content.typeName
            )

            is MessageEntityContent.FailedDecryption -> messagesQueries.insertFailedDecryptionMessageContent(
                message_id = message.id,
                conversation_id = message.conversationId,
                unknown_encoded_data = content.encodedData,
            )

            is MessageEntityContent.MemberChange -> messagesQueries.insertMemberChangeMessage(
                message_id = message.id,
                conversation_id = message.conversationId,
                member_change_list = content.memberUserIdList,
                member_change_type = content.memberChangeType
            )

            is MessageEntityContent.MissedCall -> messagesQueries.insertMissedCallMessage(
                message_id = message.id,
                conversation_id = message.conversationId,
                caller_id = message.senderUserId
            )

            is MessageEntityContent.Knock -> {
                /** NO-OP. No need to insert any content for Knock messages */
            }

            is MessageEntityContent.ConversationRenamed -> messagesQueries.insertConversationRenamedMessage(
                message_id = message.id,
                conversation_id = message.conversationId,
                conversation_name = content.conversationName
            )

            is MessageEntityContent.TeamMemberRemoved -> {
                /* no-op */
            }

            is MessageEntityContent.CryptoSessionReset -> {
                /* no-op */
            }

            is MessageEntityContent.HistoryLost -> {
                /* no-op */
            }

            is MessageEntityContent.ConversationReceiptModeChanged -> messagesQueries.insertConversationReceiptModeChanged(
                message_id = message.id,
                conversation_id = message.conversationId,
                receipt_mode = content.receiptMode
            )

            is MessageEntityContent.NewConversationReceiptMode -> messagesQueries.insertNewConversationReceiptMode(
                message_id = message.id,
                conversation_id = message.conversationId,
                receipt_mode = content.receiptMode
            )

            is MessageEntityContent.ConversationMessageTimerChanged -> messagesQueries.insertConversationMessageTimerChanged(
                message_id = message.id,
                conversation_id = message.conversationId,
                message_timer = content.messageTimer
            )

            is MessageEntityContent.Composite -> insertCompositeMessage(content, message)
            is MessageEntityContent.ConversationCreated,
            is MessageEntityContent.MLSWrongEpochWarning -> {
                /* no-op */
            }

            is MessageEntityContent.ConversationDegradedMLS -> {
                /* no-op */
            }

            is MessageEntityContent.ConversationDegradedProteus -> {
                /* no-op */
            }
        }
    }

    private fun insertUnreadEvent(message: MessageEntity) {
        val lastRead = conversationsQueries.getConversationLastReadDate(message.conversationId).executeAsOneOrNull()
            ?: Instant.DISTANT_PAST

        if (!message.isSelfMessage && message.date > lastRead) {
            when (message.content) {
                is MessageEntityContent.Knock -> unreadEventsQueries.insertEvent(
                    message.id,
                    UnreadEventTypeEntity.KNOCK,
                    message.conversationId,
                    message.date
                )

                is MessageEntityContent.Text -> insertUnreadTextContent(
                    message,
                    message.content as MessageEntityContent.Text
                )

                is MessageEntityContent.Asset,
                is MessageEntityContent.RestrictedAsset,
                is MessageEntityContent.Composite,
                is MessageEntityContent.FailedDecryption -> unreadEventsQueries.insertEvent(
                    message.id,
                    UnreadEventTypeEntity.MESSAGE,
                    message.conversationId,
                    message.date
                )

                MessageEntityContent.MissedCall -> unreadEventsQueries.insertEvent(
                    message.id,
                    UnreadEventTypeEntity.MISSED_CALL,
                    message.conversationId,
                    message.date
                )

                is MessageEntityContent.Unknown,
                MessageEntityContent.ConversationCreated,
                is MessageEntityContent.ConversationMessageTimerChanged,
                is MessageEntityContent.ConversationReceiptModeChanged,
                is MessageEntityContent.ConversationRenamed,
                MessageEntityContent.CryptoSessionReset,
                MessageEntityContent.HistoryLost,
                MessageEntityContent.MLSWrongEpochWarning,
                is MessageEntityContent.MemberChange,
                is MessageEntityContent.NewConversationReceiptMode,
                is MessageEntityContent.TeamMemberRemoved -> {
                    /* no-op */
                }
            }
        }
    }

    private fun insertUnreadTextContent(message: MessageEntity, textContent: MessageEntityContent.Text) {
        var isQuotingSelfUser = false
        if (textContent.quotedMessageId != null) {
            val senderId = messagesQueries.getMessageSenderId(
                textContent.quotedMessageId,
                message.conversationId
            )
                .executeAsOneOrNull()
            isQuotingSelfUser = senderId == selfUserIDEntity
        }
        when {
            isQuotingSelfUser -> unreadEventsQueries.insertEvent(
                message.id,
                UnreadEventTypeEntity.REPLY,
                message.conversationId,
                message.date
            )

            textContent.mentions.map { it.userId }.contains(selfUserIDEntity) ->
                unreadEventsQueries.insertEvent(
                    message.id,
                    UnreadEventTypeEntity.MENTION,
                    message.conversationId,
                    message.date
                )

            else -> unreadEventsQueries.insertEvent(
                message.id,
                UnreadEventTypeEntity.MESSAGE,
                message.conversationId,
                message.date
            )
        }
    }

    private fun insertCompositeMessage(
        content: MessageEntityContent.Composite,
        message: MessageEntity
    ) {
        content.text?.let { text ->
            messagesQueries.insertMessageTextContent(
                message_id = message.id,
                conversation_id = message.conversationId,
                text_body = text.messageBody,
                quoted_message_id = text.quotedMessageId,
                is_quote_verified = text.isQuoteVerified
            )
        }
        content.buttonList.forEach { button ->
            buttonContentQueries.insertButton(
                message_id = message.id,
                conversation_id = message.conversationId,
                id = button.id,
                text = button.text
            )
        }
    }

    @Suppress("ComplexMethod")
    override fun contentTypeOf(content: MessageEntityContent): MessageEntity.ContentType = when (content) {
        is MessageEntityContent.Text -> MessageEntity.ContentType.TEXT
        is MessageEntityContent.Asset -> MessageEntity.ContentType.ASSET
        is MessageEntityContent.Knock -> MessageEntity.ContentType.KNOCK
        is MessageEntityContent.MemberChange -> MessageEntity.ContentType.MEMBER_CHANGE
        is MessageEntityContent.MissedCall -> MessageEntity.ContentType.MISSED_CALL
        is MessageEntityContent.Unknown -> MessageEntity.ContentType.UNKNOWN
        is MessageEntityContent.FailedDecryption -> MessageEntity.ContentType.FAILED_DECRYPTION
        is MessageEntityContent.RestrictedAsset -> MessageEntity.ContentType.RESTRICTED_ASSET
        is MessageEntityContent.ConversationRenamed -> MessageEntity.ContentType.CONVERSATION_RENAMED
        is MessageEntityContent.TeamMemberRemoved -> MessageEntity.ContentType.REMOVED_FROM_TEAM
        is MessageEntityContent.CryptoSessionReset -> MessageEntity.ContentType.CRYPTO_SESSION_RESET
        is MessageEntityContent.NewConversationReceiptMode -> MessageEntity.ContentType.NEW_CONVERSATION_RECEIPT_MODE
        is MessageEntityContent.ConversationReceiptModeChanged -> MessageEntity.ContentType.CONVERSATION_RECEIPT_MODE_CHANGED
        is MessageEntityContent.HistoryLost -> MessageEntity.ContentType.HISTORY_LOST
        is MessageEntityContent.ConversationMessageTimerChanged -> MessageEntity.ContentType.CONVERSATION_MESSAGE_TIMER_CHANGED
        is MessageEntityContent.ConversationCreated -> MessageEntity.ContentType.CONVERSATION_CREATED
        is MessageEntityContent.MLSWrongEpochWarning -> MessageEntity.ContentType.MLS_WRONG_EPOCH_WARNING
<<<<<<< HEAD
        is MessageEntityContent.Composite -> MessageEntity.ContentType.COMPOSITE
=======
        is MessageEntityContent.ConversationDegradedMLS -> MessageEntity.ContentType.CONVERSATION_DEGRADED_MLS
        is MessageEntityContent.ConversationDegradedProteus -> MessageEntity.ContentType.CONVERSATION_DEGRADED_PREOTEUS
>>>>>>> 143a07a6
    }
}<|MERGE_RESOLUTION|>--- conflicted
+++ resolved
@@ -366,11 +366,8 @@
         is MessageEntityContent.ConversationMessageTimerChanged -> MessageEntity.ContentType.CONVERSATION_MESSAGE_TIMER_CHANGED
         is MessageEntityContent.ConversationCreated -> MessageEntity.ContentType.CONVERSATION_CREATED
         is MessageEntityContent.MLSWrongEpochWarning -> MessageEntity.ContentType.MLS_WRONG_EPOCH_WARNING
-<<<<<<< HEAD
-        is MessageEntityContent.Composite -> MessageEntity.ContentType.COMPOSITE
-=======
         is MessageEntityContent.ConversationDegradedMLS -> MessageEntity.ContentType.CONVERSATION_DEGRADED_MLS
         is MessageEntityContent.ConversationDegradedProteus -> MessageEntity.ContentType.CONVERSATION_DEGRADED_PREOTEUS
->>>>>>> 143a07a6
+        is MessageEntityContent.Composite -> MessageEntity.ContentType.COMPOSITE
     }
 }