package com.wire.kalium.persistence.dao

import com.squareup.sqldelight.runtime.coroutines.asFlow
import com.squareup.sqldelight.runtime.coroutines.mapToList
import com.squareup.sqldelight.runtime.coroutines.mapToOneOrNull
import com.wire.kalium.persistence.UsersQueries
import kotlinx.coroutines.flow.Flow
import kotlinx.coroutines.flow.map
import com.wire.kalium.persistence.User as SQLDelightUser

class UserMapper {
    fun toModel(user: SQLDelightUser): UserEntity {
        return UserEntity(
            id = user.qualified_id,
            name = user.name,
            handle = user.handle,
            email = user.email,
            phone = user.phone,
            accentId = user.accent_id,
            team = user.team,
            connectionStatus = user.connection_status,
            previewAssetId = user.preview_asset_id,
            completeAssetId = user.complete_asset_id,
            availabilityStatus = user.user_availability_status,
            userTypEntity = user.user_type
        )
    }
}

@Suppress("TooManyFunctions")
class UserDAOImpl(
    private val userQueries: UsersQueries
) : UserDAO {

    val mapper = UserMapper()

    override suspend fun insertUser(user: UserEntity) {
        userQueries.insertUser(
            user.id,
            user.name,
            user.handle,
            user.email,
            user.phone,
            user.accentId,
            user.team,
            user.connectionStatus,
            user.previewAssetId,
            user.completeAssetId,
            user.userTypEntity
        )
    }

    override suspend fun upsertTeamMembers(users: List<UserEntity>) {
        userQueries.transaction {
            for (user: UserEntity in users) {
                userQueries.updateTeamMemberUser(user.team, user.connectionStatus, user.id)
                val recordDidNotExist = userQueries.selectChanges().executeAsOne() == 0L
                if (recordDidNotExist) {
                    userQueries.insertUser(
                        user.id,
                        user.name,
                        user.handle,
                        user.email,
                        user.phone,
                        user.accentId,
                        user.team,
                        user.connectionStatus,
                        user.previewAssetId,
                        user.completeAssetId,
                        user.userTypEntity
                    )
                }
            }
        }
    }

    override suspend fun upsertUsers(users: List<UserEntity>) {
        userQueries.transaction {
            for (user: UserEntity in users) {
                userQueries.updateUser(
                    user.name,
                    user.handle,
                    user.email,
                    user.phone,
                    user.accentId,
                    user.team,
                    user.previewAssetId,
                    user.completeAssetId,
                    user.userTypEntity,
                    user.id,
                )
                val recordDidNotExist = userQueries.selectChanges().executeAsOne() == 0L
                if (recordDidNotExist) {
                    userQueries.insertUser(
                        user.id,
                        user.name,
                        user.handle,
                        user.email,
                        user.phone,
                        user.accentId,
                        user.team,
                        user.connectionStatus,
                        user.previewAssetId,
                        user.completeAssetId,
                        user.userTypEntity
                    )
                }
            }
        }
    }

    override suspend fun updateSelfUser(user: UserEntity) {
        userQueries.updateSelfUser(user.name, user.handle, user.email, user.accentId, user.previewAssetId, user.completeAssetId, user.id)
    }

    override suspend fun getAllUsers(): Flow<List<UserEntity>> = userQueries.selectAllUsers()
        .asFlow()
        .mapToList()
        .map { entryList -> entryList.map(mapper::toModel) }

    override suspend fun getUserByQualifiedID(qualifiedID: QualifiedIDEntity): Flow<UserEntity?> {
        return userQueries.selectByQualifiedId(listOf(qualifiedID))
            .asFlow()
            .mapToOneOrNull()
            .map { it?.let { mapper.toModel(it) } }
    }

    override suspend fun getUsersByQualifiedIDList(qualifiedIDList: List<QualifiedIDEntity>): List<UserEntity> {
        return userQueries.selectByQualifiedId(qualifiedIDList)
            .executeAsList()
            .map { mapper.toModel(it) }
    }

    override suspend fun getUserByNameOrHandleOrEmailAndConnectionState(
        searchQuery: String,
        connectionState: ConnectionEntity.State
    ) = userQueries.selectByNameOrHandleOrEmailAndConnectionState(searchQuery, connectionState)
        .executeAsList()
        .map(mapper::toModel)

    override suspend fun getUserByHandleAndConnectionState(
        handle: String,
        connectionState: ConnectionEntity.State
    ) = userQueries.selectByHandleAndConnectionState(handle, connectionState)
        .executeAsList()
        .map(mapper::toModel)

    override suspend fun deleteUserByQualifiedID(qualifiedID: QualifiedIDEntity) {
        userQueries.deleteUser(qualifiedID)
    }

    override suspend fun updateUserHandle(qualifiedID: QualifiedIDEntity, handle: String) {
        userQueries.updateUserhandle(handle, qualifiedID)
    }

    override suspend fun updateUserAvailabilityStatus(qualifiedID: QualifiedIDEntity, status: UserAvailabilityStatusEntity) {
        userQueries.updateUserAvailabilityStatus(status, qualifiedID)
    }

<<<<<<< HEAD
    override suspend fun getUsersNotInConversationByNameOrHandleOrEmail(
        conversationId: QualifiedIDEntity,
        searchQuery: String
    ): List<UserEntity> =
        userQueries.getUsersNotInConversationByNameOrHandleOrEmail(conversationId, searchQuery)
            .executeAsList()
            .map(mapper::toModel)

    override suspend fun getUsersNotInConversationByHandle(conversationId: QualifiedIDEntity, handle: String): List<UserEntity> =
        userQueries.getUsersNotInConversationByHandle(conversationId, handle)
=======
    override suspend fun getUsersNotInConversation(conversationId: QualifiedIDEntity) : List<UserEntity> =
        userQueries.getUsersNotPartOfTheConversation(conversationId)
>>>>>>> a1c08186
            .executeAsList()
            .map(mapper::toModel)

    override suspend fun insertOrIgnoreUserWithConnectionStatus(qualifiedID: QualifiedIDEntity, connectionStatus: ConnectionEntity.State) {
        userQueries.insertOrIgnoreUserIdWithConnectionStatus(qualifiedID, connectionStatus)
    }

    override suspend fun getAllUsersByConnectionStatus(connectionState: ConnectionEntity.State): List<UserEntity> =
        userQueries.selectAllUsersWithConnectionStatus(connectionState)
            .executeAsList()
            .map(mapper::toModel)
}<|MERGE_RESOLUTION|>--- conflicted
+++ resolved
@@ -157,7 +157,11 @@
         userQueries.updateUserAvailabilityStatus(status, qualifiedID)
     }
 
-<<<<<<< HEAD
+    override suspend fun getUsersNotInConversation(conversationId: QualifiedIDEntity) : List<UserEntity> =
+        userQueries.getUsersNotPartOfTheConversation(conversationId)
+            .executeAsList()
+            .map(mapper::toModel)
+
     override suspend fun getUsersNotInConversationByNameOrHandleOrEmail(
         conversationId: QualifiedIDEntity,
         searchQuery: String
@@ -168,10 +172,6 @@
 
     override suspend fun getUsersNotInConversationByHandle(conversationId: QualifiedIDEntity, handle: String): List<UserEntity> =
         userQueries.getUsersNotInConversationByHandle(conversationId, handle)
-=======
-    override suspend fun getUsersNotInConversation(conversationId: QualifiedIDEntity) : List<UserEntity> =
-        userQueries.getUsersNotPartOfTheConversation(conversationId)
->>>>>>> a1c08186
             .executeAsList()
             .map(mapper::toModel)
 
