/*
 * Wire
 * Copyright (C) 2023 Wire Swiss GmbH
 *
 * This program is free software: you can redistribute it and/or modify
 * it under the terms of the GNU General Public License as published by
 * the Free Software Foundation, either version 3 of the License, or
 * (at your option) any later version.
 *
 * This program is distributed in the hope that it will be useful,
 * but WITHOUT ANY WARRANTY; without even the implied warranty of
 * MERCHANTABILITY or FITNESS FOR A PARTICULAR PURPOSE. See the
 * GNU General Public License for more details.
 *
 * You should have received a copy of the GNU General Public License
 * along with this program. If not, see http://www.gnu.org/licenses/.
 */

package com.wire.kalium.persistence.dao.client

import app.cash.sqldelight.coroutines.asFlow
import com.wire.kalium.persistence.ClientsQueries
import com.wire.kalium.persistence.dao.ConversationIDEntity
import com.wire.kalium.persistence.dao.QualifiedIDEntity
import com.wire.kalium.persistence.util.mapToList
import com.wire.kalium.persistence.util.mapToOneNotNull
import kotlinx.coroutines.flow.Flow
import kotlinx.coroutines.flow.flowOn
import kotlinx.coroutines.withContext
import kotlinx.datetime.Instant
import kotlin.coroutines.CoroutineContext

internal object ClientMapper {
    @Suppress("FunctionParameterNaming", "LongParameterList")
    fun fromClient(
        user_id: QualifiedIDEntity,
        id: String,
        device_type: DeviceTypeEntity?,
        is_valid: Boolean,
        is_verified: Boolean,
        client_type: ClientTypeEntity?,
        registration_date: Instant?,
        label: String?,
        model: String?,
    ): Client = Client(
        userId = user_id,
        id = id,
        deviceType = device_type,
        clientType = client_type,
        isValid = is_valid,
        isVerified = is_verified,
        registrationDate = registration_date,
        label = label,
        model = model
    )
}

@Suppress("TooManyFunctions")
internal class ClientDAOImpl internal constructor(
    private val clientsQueries: ClientsQueries,
    private val queriesContext: CoroutineContext,
    private val mapper: ClientMapper = ClientMapper
) : ClientDAO {

    /**
     * Inserts a client into the database.
     * the isValid status is always true when inserting a client but if the client already exists
     * then any new value will be ignored.
     */
    override suspend fun insertClient(client: InsertClientParam): Unit = withContext(queriesContext) {
        insert(client)
    }

    private fun insert(client: InsertClientParam) = with(client) {
        clientsQueries.insertClient(
            user_id = userId,
            id = id,
            device_type = deviceType,
            client_type = clientType,
            is_valid = true,
            registration_date = registrationDate,
            model = model,
            label = label
        )
    }

    override suspend fun insertClients(clients: List<InsertClientParam>) = withContext(queriesContext) {
        clientsQueries.transaction {
            clients.forEach { client -> insert(client) }
        }
    }

    override suspend fun insertClientsAndRemoveRedundant(clients: List<InsertClientParam>) = withContext(queriesContext) {
        clientsQueries.transaction {
            clients.groupBy { it.userId }.forEach { (userId, clientsList) ->
                clientsList.forEach { client -> insert(client) }
                clientsQueries.deleteClientsOfUserExcept(userId, clientsList.map { it.id })
            }
        }
    }

    override suspend fun tryMarkInvalid(invalidClientsList: List<Pair<QualifiedIDEntity, List<String>>>) = withContext(queriesContext) {
        clientsQueries.transaction {
            invalidClientsList.forEach { (userId, clientIdList) ->
                clientsQueries.tryMarkAsInvalid(userId, clientIdList)
            }
        }
    }

    override suspend fun updateClientVerificationStatus(userId: QualifiedIDEntity, clientId: String, verified: Boolean) =
        withContext(queriesContext) {
            clientsQueries.updateClientVerificatioStatus(verified, userId, clientId)
        }

    override suspend fun observeClient(userId: QualifiedIDEntity, clientId: String): Flow<Client?> =
        clientsQueries.selectByUserAndClientId(userId, clientId, mapper::fromClient)
            .asFlow()
            .mapToOneNotNull()
            .flowOn(queriesContext)

<<<<<<< HEAD
    override suspend fun recipientsIfTheyArePartOfConversation(
=======
    override suspend fun recipientsIfTHeyArePartOfConversation(
>>>>>>> e5c2ff4e
        conversationId: ConversationIDEntity,
        userIds: Set<QualifiedIDEntity>
    ): Map<QualifiedIDEntity, List<Client>> = withContext(queriesContext) {
        clientsQueries.selectRecipientsByConversationAndUserId(conversationId, userIds, mapper::fromClient)
            .executeAsList()
            .groupBy { it.userId }
    }

    override suspend fun selectAllClients(): Map<QualifiedIDEntity, List<Client>> =
        clientsQueries.selectAllClients(mapper::fromClient)
            .executeAsList()
            .groupBy { it.userId }

    override suspend fun getClientsOfUserByQualifiedIDFlow(qualifiedID: QualifiedIDEntity): Flow<List<Client>> =
        clientsQueries.selectAllClientsByUserId(qualifiedID, mapper::fromClient)
            .asFlow()
            .flowOn(queriesContext)
            .mapToList()

    override suspend fun getClientsOfUserByQualifiedID(qualifiedID: QualifiedIDEntity): List<Client> = withContext(queriesContext) {
        clientsQueries.selectAllClientsByUserId(qualifiedID, mapper = mapper::fromClient)
            .executeAsList()
    }

    override suspend fun observeClientsByUserId(qualifiedID: QualifiedIDEntity): Flow<List<Client>> = withContext(queriesContext) {
        clientsQueries.selectAllClientsByUserId(qualifiedID, mapper = mapper::fromClient)
            .asFlow()
            .flowOn(queriesContext)
            .mapToList()
    }

    override suspend fun getClientsOfUsersByQualifiedIDs(
        ids: List<QualifiedIDEntity>
    ): Map<QualifiedIDEntity, List<Client>> = withContext(queriesContext) {
        clientsQueries.selectAllClientsByUserIdList(ids, mapper = mapper::fromClient)
            .executeAsList()
            .groupBy { it.userId }
    }

    override suspend fun deleteClientsOfUserByQualifiedID(qualifiedID: QualifiedIDEntity): Unit = withContext(queriesContext) {
        clientsQueries.deleteClientsOfUser(qualifiedID)
    }

    override suspend fun deleteClient(
        userId: QualifiedIDEntity,
        clientId: String
    ) = withContext(queriesContext) {
        clientsQueries.deleteClient(userId, clientId)
    }

    override suspend fun getClientsOfConversation(id: QualifiedIDEntity): Map<QualifiedIDEntity, List<Client>> =
        withContext(queriesContext) {
            clientsQueries.selectAllClientsByConversation(id, mapper = mapper::fromClient)
                .executeAsList()
                .groupBy { it.userId }
        }

    override suspend fun conversationRecipient(ids: QualifiedIDEntity): Map<QualifiedIDEntity, List<Client>> = withContext(queriesContext) {
        clientsQueries.conversationRecipets(ids, mapper = mapper::fromClient)
            .executeAsList()
            .groupBy { it.userId }
    }
}<|MERGE_RESOLUTION|>--- conflicted
+++ resolved
@@ -118,11 +118,7 @@
             .mapToOneNotNull()
             .flowOn(queriesContext)
 
-<<<<<<< HEAD
-    override suspend fun recipientsIfTheyArePartOfConversation(
-=======
     override suspend fun recipientsIfTHeyArePartOfConversation(
->>>>>>> e5c2ff4e
         conversationId: ConversationIDEntity,
         userIds: Set<QualifiedIDEntity>
     ): Map<QualifiedIDEntity, List<Client>> = withContext(queriesContext) {
