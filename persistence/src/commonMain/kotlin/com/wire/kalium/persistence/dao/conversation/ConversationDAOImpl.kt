/*
 * Wire
 * Copyright (C) 2024 Wire Swiss GmbH
 *
 * This program is free software: you can redistribute it and/or modify
 * it under the terms of the GNU General Public License as published by
 * the Free Software Foundation, either version 3 of the License, or
 * (at your option) any later version.
 *
 * This program is distributed in the hope that it will be useful,
 * but WITHOUT ANY WARRANTY; without even the implied warranty of
 * MERCHANTABILITY or FITNESS FOR A PARTICULAR PURPOSE. See the
 * GNU General Public License for more details.
 *
 * You should have received a copy of the GNU General Public License
 * along with this program. If not, see http://www.gnu.org/licenses/.
 */

package com.wire.kalium.persistence.dao.conversation

import app.cash.sqldelight.coroutines.asFlow
import com.wire.kalium.persistence.ConversationsQueries
import com.wire.kalium.persistence.ConversationDetailsQueries
import com.wire.kalium.persistence.ConversationDetailsWithEventsQueries
import com.wire.kalium.persistence.MembersQueries
import com.wire.kalium.persistence.UnreadEventsQueries
import com.wire.kalium.persistence.cache.FlowCache
import com.wire.kalium.persistence.dao.ConversationIDEntity
import com.wire.kalium.persistence.dao.QualifiedIDEntity
import com.wire.kalium.persistence.dao.UserIDEntity
import com.wire.kalium.persistence.util.mapToList
import com.wire.kalium.persistence.util.mapToOne
import com.wire.kalium.persistence.util.mapToOneOrDefault
import com.wire.kalium.persistence.util.mapToOneOrNull
import com.wire.kalium.util.DateTimeUtil
import com.wire.kalium.util.DateTimeUtil.toIsoDateTimeString
import kotlinx.coroutines.flow.Flow
import kotlinx.coroutines.flow.first
import kotlinx.coroutines.flow.flowOn
import kotlinx.coroutines.flow.map
import kotlinx.coroutines.withContext
import kotlinx.datetime.Instant
import kotlinx.datetime.toInstant
import kotlin.coroutines.CoroutineContext
import kotlin.time.Duration

internal const val MLS_DEFAULT_EPOCH = 0L
internal const val MLS_DEFAULT_LAST_KEY_MATERIAL_UPDATE_MILLI = 0L
internal val MLS_DEFAULT_CIPHER_SUITE = ConversationEntity.CipherSuite.MLS_128_DHKEMX25519_AES128GCM_SHA256_Ed25519

// TODO: Refactor. We can split this into smaller DAOs.
//       For example, one for Members, one for Protocol/MLS-related things, etc.
//       Even if they operate on the same table underneath, these DAOs can represent/do different things.
@Suppress("TooManyFunctions", "LongParameterList")
internal class ConversationDAOImpl internal constructor(
    private val conversationDetailsCache: FlowCache<ConversationIDEntity, ConversationViewEntity?>,
    private val conversationCache: FlowCache<ConversationIDEntity, ConversationEntity?>,
    private val conversationQueries: ConversationsQueries,
    private val conversationDetailsQueries: ConversationDetailsQueries,
    private val conversationDetailsWithEventsQueries: ConversationDetailsWithEventsQueries,
    private val memberQueries: MembersQueries,
    private val unreadEventsQueries: UnreadEventsQueries,
    private val coroutineContext: CoroutineContext,
) : ConversationDAO {
    private val conversationMapper = ConversationMapper
    private val conversationDetailsWithEventsMapper = ConversationDetailsWithEventsMapper
    override val platformExtensions: ConversationExtensions =
        ConversationExtensionsImpl(conversationDetailsWithEventsQueries, conversationDetailsWithEventsMapper, coroutineContext)

    // region Get/Observe by ID

    override suspend fun observeConversationById(
        qualifiedID: QualifiedIDEntity
    ): Flow<ConversationEntity?> {
        return conversationCache.get(qualifiedID) {
            conversationQueries.selectConversationByQualifiedId(qualifiedID, conversationMapper::fromViewToModel)
                .asFlow()
                .mapToOneOrNull()
        }
    }

    override suspend fun getConversationById(
        qualifiedID: QualifiedIDEntity
    ): ConversationEntity? = observeConversationById(qualifiedID).first()

    override suspend fun observeConversationDetailsById(
        conversationId: QualifiedIDEntity
    ): Flow<ConversationViewEntity?> = conversationDetailsCache.get(conversationId) {
        conversationDetailsQueries.selectConversationDetailsByQualifiedId(conversationId, conversationMapper::fromViewToModel)
            .asFlow()
            .mapToOneOrNull()
    }

    override suspend fun getConversationDetailsById(
        qualifiedID: QualifiedIDEntity
    ): ConversationViewEntity? =
        observeConversationDetailsById(qualifiedID).first()

    // endregion

    override suspend fun getSelfConversationId(protocol: ConversationEntity.Protocol) = withContext(coroutineContext) {
        conversationQueries.selfConversationId(protocol).executeAsOneOrNull()
    }

    override suspend fun getE2EIConversationClientInfoByClientId(clientId: String): E2EIConversationClientInfoEntity? =
        withContext(coroutineContext) {
            conversationQueries.getMLSGroupIdAndUserIdByClientId(clientId, conversationMapper::toE2EIConversationClient)
                .executeAsOneOrNull()
        }

    override suspend fun getMLSGroupIdByUserId(userId: UserIDEntity): String? =
        withContext(coroutineContext) {
            conversationQueries.getMLSGroupIdByUserId(userId)
                .executeAsOneOrNull()
        }

    override suspend fun getMLSGroupIdByConversationId(conversationId: QualifiedIDEntity): String? =
        withContext(coroutineContext) {
            conversationQueries.getMLSGroupIdByConversationId(conversationId)
                .executeAsOneOrNull()
                ?.mls_group_id
        }

    override suspend fun insertConversation(conversationEntity: ConversationEntity) = withContext(coroutineContext) {
        nonSuspendingInsertConversation(conversationEntity)
    }

    override suspend fun insertConversations(conversationEntities: List<ConversationEntity>) = withContext(coroutineContext) {
        conversationQueries.transaction {
            for (conversationEntity: ConversationEntity in conversationEntities) {
                nonSuspendingInsertConversation(conversationEntity)
            }
        }
    }

    private fun nonSuspendingInsertConversation(conversationEntity: ConversationEntity) {
        with(conversationEntity) {
            conversationQueries.insertConversation(
                id,
                name,
                type,
                teamId,
                if (protocolInfo is ConversationEntity.ProtocolInfo.MLSCapable) protocolInfo.groupId
                else null,
                if (protocolInfo is ConversationEntity.ProtocolInfo.MLSCapable) protocolInfo.groupState
                else ConversationEntity.GroupState.ESTABLISHED,
                if (protocolInfo is ConversationEntity.ProtocolInfo.MLSCapable) protocolInfo.epoch.toLong()
                else MLS_DEFAULT_EPOCH,
                when (protocolInfo) {
                    is ConversationEntity.ProtocolInfo.MLS -> ConversationEntity.Protocol.MLS
                    is ConversationEntity.ProtocolInfo.Mixed -> ConversationEntity.Protocol.MIXED
                    is ConversationEntity.ProtocolInfo.Proteus -> ConversationEntity.Protocol.PROTEUS
                },
                mutedStatus,
                mutedTime,
                creatorId,
                lastModifiedDate,
                lastNotificationDate,
                access,
                accessRole,
                lastReadDate,
                if (protocolInfo is ConversationEntity.ProtocolInfo.MLSCapable) protocolInfo.keyingMaterialLastUpdate
                else Instant.fromEpochMilliseconds(MLS_DEFAULT_LAST_KEY_MATERIAL_UPDATE_MILLI),
                if (protocolInfo is ConversationEntity.ProtocolInfo.MLSCapable) protocolInfo.cipherSuite
                else MLS_DEFAULT_CIPHER_SUITE,
                receiptMode,
                messageTimer,
                userMessageTimer,
                hasIncompleteMetadata,
                archived,
                archivedInstant,
                isChannel,
<<<<<<< HEAD
                wireCell,
=======
                channelAccess,
                channelAddPermission
>>>>>>> 4c8fc1b1
            )
        }
    }

    override suspend fun updateConversation(conversationEntity: ConversationEntity) = withContext(coroutineContext) {
        conversationQueries.updateConversation(
            conversationEntity.name,
            conversationEntity.type,
            conversationEntity.teamId,
            conversationEntity.id
        )
    }

    override suspend fun updateConversationGroupState(groupState: ConversationEntity.GroupState, groupId: String) =
        withContext(coroutineContext) {
            conversationQueries.updateConversationGroupState(groupState, groupId)
        }

    override suspend fun updateMlsGroupStateAndCipherSuite(
        groupState: ConversationEntity.GroupState,
        cipherSuite: ConversationEntity.CipherSuite,
        groupId: String
    ) = withContext(coroutineContext) {
        conversationQueries.updateMlsGroupStateAndCipherSuite(groupState, cipherSuite, groupId)
    }

    override suspend fun updateConversationModifiedDate(qualifiedID: QualifiedIDEntity, date: Instant) = withContext(coroutineContext) {
        conversationQueries.updateConversationModifiedDate(date, qualifiedID)
    }

    override suspend fun updateConversationNotificationDate(qualifiedID: QualifiedIDEntity) = withContext(coroutineContext) {
        conversationQueries.updateConversationNotificationsDateWithTheLastMessage(qualifiedID)
    }

    override suspend fun updateAllConversationsNotificationDate() = withContext(coroutineContext) {
        conversationQueries.updateAllNotifiedConversationsNotificationsDate()
    }

    override suspend fun getAllConversations(): Flow<List<ConversationEntity>> {
        return conversationQueries.selectAllConversations(conversationMapper::fromViewToModel)
            .asFlow()
            .mapToList()
            .flowOn(coroutineContext)
    }

    override suspend fun getAllConversationDetails(
        fromArchive: Boolean,
        filter: ConversationFilterEntity
    ): Flow<List<ConversationViewEntity>> {
        return conversationDetailsQueries.selectAllConversationDetails(fromArchive, filter.toString(), conversationMapper::fromViewToModel)
            .asFlow()
            .mapToList()
            .flowOn(coroutineContext)
    }

    override suspend fun getAllConversationDetailsWithEvents(
        fromArchive: Boolean,
        onlyInteractionEnabled: Boolean,
        newActivitiesOnTop: Boolean,
    ): Flow<List<ConversationDetailsWithEventsEntity>> {
        return conversationDetailsWithEventsQueries.selectAllConversationDetailsWithEvents(
            fromArchive = fromArchive,
            onlyInteractionsEnabled = onlyInteractionEnabled,
            newActivitiesOnTop = newActivitiesOnTop,
            mapper = conversationDetailsWithEventsMapper::fromViewToModel
        ).asFlow()
            .mapToList()
            .flowOn(coroutineContext)
    }

    override suspend fun setWireCell(conversationId: QualifiedIDEntity, wireCell: String?) {
        conversationQueries.updateWireCell(wireCell, conversationId)
    }

    override suspend fun getCellName(conversationId: QualifiedIDEntity): String? =
        conversationQueries.getCellName(conversationId).executeAsOneOrNull()?.wire_cell

    override suspend fun getConversationIds(
        type: ConversationEntity.Type,
        protocol: ConversationEntity.Protocol,
        teamId: String?
    ): List<QualifiedIDEntity> {
        return withContext(coroutineContext) {
            conversationQueries.selectConversationIds(protocol, type, teamId).executeAsList()
        }
    }

    override suspend fun getConversationTypeById(conversationId: QualifiedIDEntity): ConversationEntity.Type? =
        withContext(coroutineContext) {
            conversationQueries.getConversationTypeById(conversationId).executeAsOneOrNull()
        }

    override suspend fun getTeamConversationIdsReadyToCompleteMigration(teamId: String): List<QualifiedIDEntity> {
        return withContext(coroutineContext) {
            conversationQueries.selectAllTeamProteusConversationsReadyForMigration(teamId)
                .executeAsList()
                .map { it.qualified_id }
        }
    }

    override suspend fun getOneOnOneConversationIdsWithOtherUser(
        userId: UserIDEntity,
        protocol: ConversationEntity.Protocol
    ): List<QualifiedIDEntity> =
        withContext(coroutineContext) {
            conversationQueries.selectOneOnOneConversationIdsByProtocol(protocol, userId).executeAsList()
        }

    override suspend fun observeOneOnOneConversationWithOtherUser(userId: UserIDEntity): Flow<ConversationEntity?> {
        return conversationQueries.selectActiveOneOnOneConversation(userId, conversationMapper::fromViewToModel)
            .asFlow()
            .mapToOneOrNull()
            .flowOn(coroutineContext)
    }

    override suspend fun observeOneOnOneConversationDetailsWithOtherUser(userId: UserIDEntity): Flow<ConversationViewEntity?> {
        return conversationDetailsQueries.selectActiveOneOnOneConversationDetails(userId, conversationMapper::fromViewToModel)
            .asFlow()
            .mapToOneOrNull()
            .flowOn(coroutineContext)
    }

    override suspend fun getConversationProtocolInfo(qualifiedID: QualifiedIDEntity): ConversationEntity.ProtocolInfo? =
        withContext(coroutineContext) {
            conversationQueries.selectProtocolInfoByQualifiedId(qualifiedID, conversationMapper::mapProtocolInfo).executeAsOneOrNull()
        }

    override suspend fun observeConversationDetailsByGroupID(groupID: String): Flow<ConversationViewEntity?> {
        return conversationDetailsQueries.selectConversationDetailsByGroupId(groupID, conversationMapper::fromViewToModel)
            .asFlow()
            .flowOn(coroutineContext)
            .mapToOneOrNull()
    }

    override suspend fun getConversationDetailsByGroupID(groupID: String): ConversationViewEntity? {
        return conversationDetailsQueries.selectConversationDetailsByGroupId(groupID, conversationMapper::fromViewToModel)
            .executeAsOneOrNull()
    }

    override suspend fun getConversationIdByGroupID(groupID: String) = withContext(coroutineContext) {
        conversationQueries.getConversationIdByGroupId(groupID).executeAsOneOrNull()
    }

    override suspend fun getConversationsByGroupState(groupState: ConversationEntity.GroupState): List<ConversationEntity> =
        withContext(coroutineContext) {
            conversationQueries.selectByGroupState(groupState, conversationMapper::fromViewToModel)
                .executeAsList()
        }

    override suspend fun deleteConversationByQualifiedID(qualifiedID: QualifiedIDEntity) = withContext(coroutineContext) {
        conversationQueries.deleteConversation(qualifiedID)
    }

    override suspend fun updateConversationMutedStatus(
        conversationId: QualifiedIDEntity,
        mutedStatus: ConversationEntity.MutedStatus,
        mutedStatusTimestamp: Long
    ) = withContext(coroutineContext) {
        conversationQueries.updateConversationMutingStatus(mutedStatus, mutedStatusTimestamp, conversationId)
    }

    override suspend fun updateConversationArchivedStatus(
        conversationId: QualifiedIDEntity,
        isArchived: Boolean,
        archivedStatusTimestamp: Long
    ) = withContext(coroutineContext) {
        conversationQueries.updateConversationArchivingStatus(
            isArchived,
            archivedStatusTimestamp.toIsoDateTimeString().toInstant(),
            conversationId
        )
    }

    override suspend fun updateAccess(
        conversationID: QualifiedIDEntity,
        accessList: List<ConversationEntity.Access>,
        accessRoleList: List<ConversationEntity.AccessRole>
    ) = withContext(coroutineContext) {
        conversationQueries.updateAccess(accessList, accessRoleList, conversationID)
    }

    override suspend fun updateConversationReadDate(conversationID: QualifiedIDEntity, date: Instant) = withContext(coroutineContext) {
        unreadEventsQueries.deleteUnreadEvents(date, conversationID)
        conversationQueries.updateConversationReadDate(date, conversationID)
    }

    override suspend fun updateKeyingMaterial(groupId: String, timestamp: Instant) = withContext(coroutineContext) {
        conversationQueries.updateKeyingMaterialDate(timestamp, groupId)
    }

    override suspend fun getConversationsByKeyingMaterialUpdate(threshold: Duration): List<String> = withContext(coroutineContext) {
        conversationQueries.selectByKeyingMaterialUpdate(
            ConversationEntity.GroupState.ESTABLISHED,
            DateTimeUtil.currentInstant().minus(threshold)
        ).executeAsList()
    }

    override suspend fun setProposalTimer(proposalTimer: ProposalTimerEntity) = withContext(coroutineContext) {
        conversationQueries.updateProposalTimer(proposalTimer.firingDate.toString(), proposalTimer.groupID)
    }

    override suspend fun clearProposalTimer(groupID: String) = withContext(coroutineContext) {
        conversationQueries.clearProposalTimer(groupID)
    }

    override suspend fun getProposalTimers(): Flow<List<ProposalTimerEntity>> {
        return conversationQueries.selectProposalTimers()
            .asFlow()
            .flowOn(coroutineContext)
            .mapToList()
            .map { list -> list.map { ProposalTimerEntity(it.mls_group_id, it.mls_proposal_timer.toInstant()) } }
    }

    override suspend fun whoDeletedMeInConversation(conversationId: QualifiedIDEntity, selfUserIdString: String): UserIDEntity? =
        withContext(coroutineContext) {
            conversationQueries.whoDeletedMeInConversation(conversationId, selfUserIdString).executeAsOneOrNull()
        }

    override suspend fun updateConversationName(conversationId: QualifiedIDEntity, conversationName: String, dateTime: Instant) =
        withContext(coroutineContext) {
            conversationQueries.updateConversationName(conversationName, dateTime, conversationId)
        }

    override suspend fun updateConversationType(conversationID: QualifiedIDEntity, type: ConversationEntity.Type) =
        withContext(coroutineContext) {
            conversationQueries.updateConversationType(type, conversationID)
        }

    override suspend fun updateConversationProtocolAndCipherSuite(
        conversationId: QualifiedIDEntity,
        groupID: String?,
        protocol: ConversationEntity.Protocol,
        cipherSuite: ConversationEntity.CipherSuite
    ): Boolean {
        return withContext(coroutineContext) {
            conversationQueries.updateConversationGroupIdAndProtocolInfo(
                groupID,
                protocol,
                cipherSuite,
                conversationId
            ).executeAsOne() > 0
        }
    }

    override suspend fun getConversationsByUserId(userId: UserIDEntity): List<ConversationEntity> = withContext(coroutineContext) {
        memberQueries.selectConversationsByMember(userId, conversationMapper::fromViewToModel).executeAsList()
    }

    override suspend fun updateConversationReceiptMode(conversationID: QualifiedIDEntity, receiptMode: ConversationEntity.ReceiptMode) =
        withContext(coroutineContext) {
            conversationQueries.updateConversationReceiptMode(receiptMode, conversationID)
        }

    override suspend fun updateGuestRoomLink(
        conversationId: QualifiedIDEntity,
        link: String,
        isPasswordProtected: Boolean
    ) = withContext(coroutineContext) {
        conversationQueries.updateGuestRoomLink(link, isPasswordProtected, conversationId)
    }

    override suspend fun deleteGuestRoomLink(conversationId: QualifiedIDEntity) = withContext(coroutineContext) {
        conversationQueries.updateGuestRoomLink(null, false, conversationId)
    }

    override suspend fun observeGuestRoomLinkByConversationId(conversationId: QualifiedIDEntity): Flow<ConversationGuestLinkEntity?> =
        conversationQueries.getGuestRoomLinkByConversationId(conversationId).asFlow().mapToOneOrNull().map {
            it?.guest_room_link?.let { link -> ConversationGuestLinkEntity(link, it.is_guest_password_protected) }
        }.flowOn(coroutineContext)

    override suspend fun updateMessageTimer(conversationId: QualifiedIDEntity, messageTimer: Long?) = withContext(coroutineContext) {
        conversationQueries.updateMessageTimer(messageTimer, conversationId)
    }

    override suspend fun updateUserMessageTimer(conversationId: QualifiedIDEntity, messageTimer: Long?) = withContext(coroutineContext) {
        conversationQueries.updateUserMessageTimer(messageTimer, conversationId)
    }

    override suspend fun getConversationsWithoutMetadata(): List<QualifiedIDEntity> = withContext(coroutineContext) {
        conversationQueries.selectConversationIdsWithoutMetadata().executeAsList()
    }

    override suspend fun updateDegradedConversationNotifiedFlag(conversationId: QualifiedIDEntity, updateFlag: Boolean) =
        withContext(coroutineContext) {
            conversationQueries.updateDegradedConversationNotifiedFlag(updateFlag, conversationId)
        }

    override suspend fun observeDegradedConversationNotified(conversationId: QualifiedIDEntity): Flow<Boolean> =
        conversationQueries.selectDegradedConversationNotified(conversationId)
            .asFlow()
            .mapToOneOrDefault(true)
            .flowOn(coroutineContext)

    override suspend fun clearContent(conversationId: QualifiedIDEntity) = withContext(coroutineContext) {
        conversationQueries.clearContent(conversationId)
    }

    override suspend fun updateMlsVerificationStatus(
        verificationStatus: ConversationEntity.VerificationStatus,
        conversationId: QualifiedIDEntity
    ) = withContext(coroutineContext) {
        conversationQueries.updateMlsVerificationStatus(verificationStatus, conversationId)
    }

    override suspend fun observeUnreadArchivedConversationsCount(): Flow<Long> =
        unreadEventsQueries.getUnreadArchivedConversationsCount().asFlow().mapToOne()

    override suspend fun updateLegalHoldStatus(
        conversationId: QualifiedIDEntity,
        legalHoldStatus: ConversationEntity.LegalHoldStatus
    ) = withContext(coroutineContext) {
        conversationQueries.transactionWithResult {
            conversationQueries.updateLegalHoldStatus(legalHoldStatus, conversationId)
            conversationQueries.selectChanges().executeAsOne() > 0
        }

    }

    override suspend fun updateLegalHoldStatusChangeNotified(conversationId: QualifiedIDEntity, notified: Boolean) =
        withContext(coroutineContext) {
            conversationQueries.transactionWithResult {
                conversationQueries.upsertLegalHoldStatusChangeNotified(conversationId, notified)
                conversationQueries.selectChanges().executeAsOne() > 0
            }
        }

    override suspend fun observeLegalHoldStatus(conversationId: QualifiedIDEntity) =
        conversationQueries.selectLegalHoldStatus(conversationId)
            .asFlow()
            .mapToOneOrDefault(ConversationEntity.LegalHoldStatus.DISABLED)
            .flowOn(coroutineContext)

    override suspend fun observeLegalHoldStatusChangeNotified(conversationId: QualifiedIDEntity) =
        conversationQueries.selectLegalHoldStatusChangeNotified(conversationId)
            .asFlow()
            .mapToOneOrDefault(true)
            .flowOn(coroutineContext)

    override suspend fun getEstablishedSelfMLSGroupId(): String? =
        withContext(coroutineContext) {
            conversationQueries
                .getEstablishedSelfMLSGroupId()
                .executeAsOneOrNull()
                ?.mls_group_id
        }

    override suspend fun selectGroupStatusMembersNamesAndHandles(groupID: String): EpochChangesDataEntity? = withContext(coroutineContext) {
        conversationQueries.transactionWithResult {
            val (conversationId, mlsVerificationStatus) = conversationQueries.conversationIDByGroupId(groupID).executeAsOneOrNull()
                ?: return@transactionWithResult null
            memberQueries.selectMembersNamesAndHandle(conversationId).executeAsList()
                .let { members ->
                    val membersMap = members.associate { it.user to NameAndHandleEntity(it.name, it.handle) }
                    EpochChangesDataEntity(
                        conversationId,
                        mlsVerificationStatus,
                        membersMap
                    )
                }
        }
    }

    override suspend fun isAChannel(conversationId: QualifiedIDEntity): Boolean = withContext(coroutineContext) {
        conversationQueries.selectIsChannel(conversationId).executeAsOneOrNull() ?: false
    }

    override suspend fun updateChannelAddPermission(
        conversationId: QualifiedIDEntity,
        channelAddPermission: ConversationEntity.ChannelAddPermission
    ) = withContext(coroutineContext) {
        conversationQueries.updateChannelAddPermission(channelAddPermission, conversationId)
    }
}<|MERGE_RESOLUTION|>--- conflicted
+++ resolved
@@ -170,12 +170,9 @@
                 archived,
                 archivedInstant,
                 isChannel,
-<<<<<<< HEAD
+                channelAccess,
+                channelAddPermission,
                 wireCell,
-=======
-                channelAccess,
-                channelAddPermission
->>>>>>> 4c8fc1b1
             )
         }
     }
