--- conflicted
+++ resolved
@@ -30,7 +30,6 @@
 }
 
 @Serializable
-<<<<<<< HEAD
 data class SsoIdEntity(
     @SerialName("scim_external_id") val scimExternalId: String?,
     @SerialName("subject") val subject: String?,
@@ -38,16 +37,11 @@
 )
 
 @Serializable
-data class AuthSessionEntity(
-    @SerialName("user_id") val userId: QualifiedIDEntity,
-    @SerialName("token_type") val tokenType: String,
-    @SerialName("access_token") val accessToken: String,
-    @SerialName("refresh_token") val refreshToken: String,
-    @SerialName("wire_server") val serverLinks: ServerConfigEntity.Links,
-    @SerialName("user_sso_id") val ssoId: SsoIdEntity?
-)
-=======
-sealed class AuthSessionEntity(@SerialName("user_id") open val userId: QualifiedIDEntity) {
+sealed class AuthSessionEntity(
+    @SerialName("user_id") open val userId: QualifiedIDEntity,
+    @SerialName("user_sso_id") open val ssoId: SsoIdEntity?
+) {
+
     @Serializable
     @SerialName("authsession.valid")
     data class Valid(
@@ -55,8 +49,9 @@
         @SerialName("token_type") val tokenType: String,
         @SerialName("access_token") val accessToken: String,
         @SerialName("refresh_token") val refreshToken: String,
-        @SerialName("wire_server") val serverLinks: ServerConfigEntity.Links
-    ) : AuthSessionEntity(userId)
+        @SerialName("wire_server") val serverLinks: ServerConfigEntity.Links,
+        @SerialName("user_sso_id") val ssoId: SsoIdEntity?
+    ) : AuthSessionEntity(userId, ssoId)
 
     @Serializable
     @SerialName("authsession.invalid")
@@ -65,6 +60,6 @@
         @SerialName("wire_server") val serverLinks: ServerConfigEntity.Links,
         @SerialName("reason") val reason: LogoutReason,
         @SerialName("hardLogout") val hardLogout: Boolean,
-    ) : AuthSessionEntity(userId)
-}
->>>>>>> 2e12bfa2
+        @SerialName("user_sso_id") val ssoId: SsoIdEntity?
+    ) : AuthSessionEntity(userId, ssoId)
+}