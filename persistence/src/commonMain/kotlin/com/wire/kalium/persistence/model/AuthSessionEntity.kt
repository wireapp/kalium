package com.wire.kalium.persistence.model

data class ServerConfigEntity(
<<<<<<< HEAD
    @SerialName("id") val id: String,
    @SerialName("links") val links: Links,
    @SerialName("metadata") val metaData: MetaData,

=======
    val id: String,
    val links: Links,
    val metaData: MetaData
>>>>>>> 65d79597
) {
    data class Links(
<<<<<<< HEAD
        @SerialName("apiBaseUrl") val api: String,
        @SerialName("accountsBaseUrl") val accounts: String,
        @SerialName("webSocketBaseUrl") val webSocket: String,
        @SerialName("blackListUrl") val blackList: String,
        @SerialName("teamsUrl") val teams: String,
        @SerialName("websiteUrl") val website: String,
        @SerialName("title") val title: String,
        @SerialName("is_on_premises") val isOnPremises: Boolean,
        @SerialName("proxy") val proxy: Proxy?
=======
        val api: String,
        val accounts: String,
        val webSocket: String,
        val blackList: String,
        val teams: String,
        val website: String,
        val title: String,
        val isOnPremises: Boolean
>>>>>>> 65d79597
    )

    data class MetaData(
        val federation: Boolean,
        val apiVersion: Int,
        val domain: String?
    )

    @Serializable
    data class Proxy(
        @SerialName("needsAuthentication") val needsAuthentication: Boolean?,
        @SerialName("apiProxy") val apiProxy: String?
    )
}

data class SsoIdEntity(
    val scimExternalId: String?,
    val subject: String?,
    val tenant: String?
)<|MERGE_RESOLUTION|>--- conflicted
+++ resolved
@@ -1,29 +1,12 @@
 package com.wire.kalium.persistence.model
 
+
 data class ServerConfigEntity(
-<<<<<<< HEAD
-    @SerialName("id") val id: String,
-    @SerialName("links") val links: Links,
-    @SerialName("metadata") val metaData: MetaData,
-
-=======
     val id: String,
     val links: Links,
     val metaData: MetaData
->>>>>>> 65d79597
 ) {
     data class Links(
-<<<<<<< HEAD
-        @SerialName("apiBaseUrl") val api: String,
-        @SerialName("accountsBaseUrl") val accounts: String,
-        @SerialName("webSocketBaseUrl") val webSocket: String,
-        @SerialName("blackListUrl") val blackList: String,
-        @SerialName("teamsUrl") val teams: String,
-        @SerialName("websiteUrl") val website: String,
-        @SerialName("title") val title: String,
-        @SerialName("is_on_premises") val isOnPremises: Boolean,
-        @SerialName("proxy") val proxy: Proxy?
-=======
         val api: String,
         val accounts: String,
         val webSocket: String,
@@ -31,8 +14,9 @@
         val teams: String,
         val website: String,
         val title: String,
-        val isOnPremises: Boolean
->>>>>>> 65d79597
+        val isOnPremises: Boolean,
+        val proxy: Proxy?
+
     )
 
     data class MetaData(
@@ -41,10 +25,9 @@
         val domain: String?
     )
 
-    @Serializable
     data class Proxy(
-        @SerialName("needsAuthentication") val needsAuthentication: Boolean?,
-        @SerialName("apiProxy") val apiProxy: String?
+        val needsAuthentication: Boolean?,
+        val apiProxy: String?
     )
 }
 
