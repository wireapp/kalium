--- conflicted
+++ resolved
@@ -13,13 +13,10 @@
     val metadataDAO: MetadataDAO
     val messageDAO: MessageDAO
     val clientDAO: ClientDAO
-<<<<<<< HEAD
+    val assetDAO: AssetDAO
 
     /**
      * drops DB connection and delete the DB file
      */
     fun nuke(): Boolean
-=======
-    val assetDAO: AssetDAO
->>>>>>> f14fc7a1
 }