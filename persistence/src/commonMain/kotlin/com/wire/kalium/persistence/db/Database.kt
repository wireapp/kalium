package com.wire.kalium.persistence.db

import com.wire.kalium.persistence.dao.asset.AssetDAO
import com.wire.kalium.persistence.dao.ConversationDAO
import com.wire.kalium.persistence.dao.UserDAO
import com.wire.kalium.persistence.dao.client.ClientDAO
import com.wire.kalium.persistence.dao.MetadataDAO
import com.wire.kalium.persistence.dao.TeamDAO
import com.wire.kalium.persistence.dao.message.MessageDAO

expect class Database {
    val userDAO: UserDAO
    val conversationDAO: ConversationDAO
    val metadataDAO: MetadataDAO
    val messageDAO: MessageDAO
    val clientDAO: ClientDAO
    val assetDAO: AssetDAO
<<<<<<< HEAD
    val teamDAO: TeamDAO
=======

    /**
     * drops DB connection and delete the DB file
     */
    fun nuke(): Boolean
>>>>>>> 934a1332
}<|MERGE_RESOLUTION|>--- conflicted
+++ resolved
@@ -15,13 +15,10 @@
     val messageDAO: MessageDAO
     val clientDAO: ClientDAO
     val assetDAO: AssetDAO
-<<<<<<< HEAD
     val teamDAO: TeamDAO
-=======
 
     /**
      * drops DB connection and delete the DB file
      */
     fun nuke(): Boolean
->>>>>>> 934a1332
 }