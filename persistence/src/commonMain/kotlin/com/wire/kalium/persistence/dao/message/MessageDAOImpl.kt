/*
 * Wire
 * Copyright (C) 2023 Wire Swiss GmbH
 *
 * This program is free software: you can redistribute it and/or modify
 * it under the terms of the GNU General Public License as published by
 * the Free Software Foundation, either version 3 of the License, or
 * (at your option) any later version.
 *
 * This program is distributed in the hope that it will be useful,
 * but WITHOUT ANY WARRANTY; without even the implied warranty of
 * MERCHANTABILITY or FITNESS FOR A PARTICULAR PURPOSE. See the
 * GNU General Public License for more details.
 *
 * You should have received a copy of the GNU General Public License
 * along with this program. If not, see http://www.gnu.org/licenses/.
 */

package com.wire.kalium.persistence.dao.message

import app.cash.sqldelight.coroutines.asFlow
import com.wire.kalium.persistence.ConversationsQueries
import com.wire.kalium.persistence.MessagesQueries
import com.wire.kalium.persistence.NotificationQueries
import com.wire.kalium.persistence.ReactionsQueries
import com.wire.kalium.persistence.UnreadEventsQueries
import com.wire.kalium.persistence.dao.ConversationEntity
import com.wire.kalium.persistence.dao.ConversationIDEntity
import com.wire.kalium.persistence.dao.QualifiedIDEntity
import com.wire.kalium.persistence.dao.UserIDEntity
import com.wire.kalium.persistence.dao.unread.ConversationUnreadEventEntity
import com.wire.kalium.persistence.dao.unread.UnreadEventEntity
import com.wire.kalium.persistence.dao.unread.UnreadEventMapper
import com.wire.kalium.persistence.util.mapToList
import kotlinx.coroutines.flow.Flow
import kotlinx.coroutines.flow.distinctUntilChanged
import kotlinx.coroutines.flow.flowOn
import kotlinx.coroutines.flow.map
import kotlinx.coroutines.withContext
import kotlinx.datetime.Instant
import kotlinx.datetime.toInstant
import kotlin.coroutines.CoroutineContext

@Suppress("TooManyFunctions", "LongParameterList")
class MessageDAOImpl(
    private val queries: MessagesQueries,
    private val notificationQueries: NotificationQueries,
    private val conversationsQueries: ConversationsQueries,
    private val unreadEventsQueries: UnreadEventsQueries,
    private val selfUserId: UserIDEntity,
    private val reactionsQueries: ReactionsQueries,
    private val coroutineContext: CoroutineContext
) : MessageDAO, MessageInsertExtension by MessageInsertExtensionImpl(queries, unreadEventsQueries, conversationsQueries, selfUserId) {
    private val mapper = MessageMapper
    private val unreadEventMapper = UnreadEventMapper

    override suspend fun deleteMessage(id: String, conversationsId: QualifiedIDEntity) = withContext(coroutineContext) {
        queries.deleteMessage(id, conversationsId)
    }

    override suspend fun markMessageAsDeleted(id: String, conversationsId: QualifiedIDEntity) =
        withContext(coroutineContext) {
            queries.markMessageAsDeleted(id, conversationsId)
        }

    override suspend fun deleteAllMessages() = withContext(coroutineContext) {
        queries.deleteAllMessages()
    }

    override suspend fun insertOrIgnoreMessage(
        message: MessageEntity,
        updateConversationReadDate: Boolean,
        updateConversationModifiedDate: Boolean
    ) = withContext(coroutineContext) {
        queries.transaction {
            val messageCreationInstant = message.date

            if (updateConversationReadDate) {
                conversationsQueries.updateConversationReadDate(messageCreationInstant, message.conversationId)
                unreadEventsQueries.deleteUnreadEvents(message.date, message.conversationId)
            }

            insertInDB(message)

            if (!nonSuspendNeedsToBeNotified(message.id, message.conversationId)) {
                conversationsQueries.updateConversationNotificationsDate(messageCreationInstant, message.conversationId)
            }

            if (updateConversationModifiedDate) {
                conversationsQueries.updateConversationModifiedDate(messageCreationInstant, message.conversationId)
            }
        }
    }

    override suspend fun needsToBeNotified(id: String, conversationId: QualifiedIDEntity) = withContext(coroutineContext) {
        nonSuspendNeedsToBeNotified(id, conversationId)
    }

    private fun nonSuspendNeedsToBeNotified(id: String, conversationId: QualifiedIDEntity) =
        queries.needsToBeNotified(id, conversationId).executeAsList().first() == 1L

    @Deprecated("For test only!")
    override suspend fun insertOrIgnoreMessages(messages: List<MessageEntity>) = withContext(coroutineContext) {
        queries.transaction {
            messages.forEach { insertInDB(it) }
        }
    }

    override suspend fun persistSystemMessageToAllConversations(message: MessageEntity.System) {
        queries.insertOrIgnoreBulkSystemMessage(
            id = message.id,
            creation_date = message.date,
            sender_user_id = message.senderUserId,
            sender_client_id = null,
            visibility = message.visibility,
            status = message.status,
            content_type = contentTypeOf(message.content),
            expects_read_confirmation = false
        )
    }

    /**
     * Be careful and run this operation in ONE wrapping transaction.
     */
    private fun insertInDB(message: MessageEntity) {
        // do not add withContext
        if (!updateIdIfAlreadyExists(message)) {
            if (isValidAssetMessageUpdate(message)) {
                updateAssetMessage(message)
                return
            } else {
                insertMessageOrIgnore(message)
            }
        }
    }

    /*
        When the user leaves a group, the app generates MemberChangeType.REMOVED and saves it locally because the socket doesn't send such
        message for the author of the change, so it's generated by the app and stored with local id, but the REST request to get all events
        the user missed when offline still returns this event, so in order to avoid duplicates and to have a valid remote id, the app needs
        to check and replace the id of the already existing system message instead of adding another one.
        This behavior is similar for all requests which generate events, for now member-join ,member-leave and rename are handled.
    */
    private fun updateIdIfAlreadyExists(message: MessageEntity): Boolean =
        when (message.content) {
            is MessageEntityContent.MemberChange, is MessageEntityContent.ConversationRenamed -> message.content
            else -> null
        }?.let {
            if (message.senderUserId == selfUserId) it else null
        }?.let { messageContent ->
            // Check if the message with given time and type already exists in the local DB.
            queries.selectByConversationIdAndSenderIdAndTimeAndType(
                message.conversationId,
                message.senderUserId,
                message.date,
                contentTypeOf(messageContent)
            )
                .executeAsList()
                .firstOrNull {
                    LocalId.check(it.id) && when (messageContent) {
                        is MessageEntityContent.MemberChange ->
                            messageContent.memberChangeType == it.memberChangeType &&
                                    it.memberChangeList?.toSet() == messageContent.memberUserIdList.toSet()

                        is MessageEntityContent.ConversationRenamed ->
                            it.conversationName == messageContent.conversationName

                        else -> false
                    }
                }?.let {
                    // The message already exists in the local DB, if its id is different then just update id.
                    if (it.id != message.id) queries.updateMessageId(message.id, it.id, message.conversationId)
                    true
                }
        } ?: false

    override suspend fun updateAssetUploadStatus(
        uploadStatus: MessageEntity.UploadStatus,
        id: String,
        conversationId: QualifiedIDEntity
    ) = withContext(coroutineContext) {
        queries.updateAssetUploadStatus(uploadStatus, id, conversationId)
    }

    override suspend fun updateAssetDownloadStatus(
        downloadStatus: MessageEntity.DownloadStatus,
        id: String,
        conversationId: QualifiedIDEntity
    ) = withContext(coroutineContext) {
        queries.updateAssetDownloadStatus(downloadStatus, id, conversationId)
    }

    override suspend fun updateMessageStatus(status: MessageEntity.Status, id: String, conversationId: QualifiedIDEntity) =
        withContext(coroutineContext) {
            queries.updateMessageStatus(status, id, conversationId)
        }

    override suspend fun getMessageById(id: String, conversationId: QualifiedIDEntity): MessageEntity? = withContext(coroutineContext) {
        queries.selectById(id, conversationId, mapper::toEntityMessageFromView).executeAsOneOrNull()
    }

    override suspend fun getMessagesByConversationAndVisibility(
        conversationId: QualifiedIDEntity,
        limit: Int,
        offset: Int,
        visibility: List<MessageEntity.Visibility>
    ): Flow<List<MessageEntity>> =
        queries.selectByConversationIdAndVisibility(
            conversationId,
            visibility,
            limit.toLong(),
            offset.toLong(),
            mapper::toEntityMessageFromView
        )
            .asFlow()
            .flowOn(coroutineContext)
            .mapToList()

    override suspend fun getNotificationMessage(): Flow<List<NotificationMessageEntity>> =
        notificationQueries.getNotificationsMessages(mapper::toNotificationEntity)
            .asFlow()
            .flowOn(coroutineContext)
            .mapToList()
            .distinctUntilChanged()

    override suspend fun observeMessagesByConversationAndVisibilityAfterDate(
        conversationId: QualifiedIDEntity,
        date: String,
        visibility: List<MessageEntity.Visibility>
    ): Flow<List<MessageEntity>> =
        queries.selectMessagesByConversationIdAndVisibilityAfterDate(
            conversationId, visibility, date.toInstant(),
            mapper::toEntityMessageFromView
        )
            .asFlow()
            .flowOn(coroutineContext)
            .mapToList()

    override suspend fun getAllPendingMessagesFromUser(userId: UserIDEntity): List<MessageEntity> =
        withContext(coroutineContext) {
            queries.selectMessagesFromUserByStatus(
                userId, MessageEntity.Status.PENDING,
                mapper::toEntityMessageFromView
            )
                .executeAsList()
        }

    override suspend fun updateTextMessageContent(
        editTimeStamp: String,
        conversationId: QualifiedIDEntity,
        currentMessageId: String,
        newTextContent: MessageEntityContent.Text,
        newMessageId: String
    ): Unit = withContext(coroutineContext) {
        queries.transaction {
            queries.markMessageAsEdited(editTimeStamp.toInstant(), currentMessageId, conversationId)
            reactionsQueries.deleteAllReactionsForMessage(currentMessageId, conversationId)
            queries.deleteMessageMentions(currentMessageId, conversationId)
            queries.updateMessageTextContent(newTextContent.messageBody, currentMessageId, conversationId)
            newTextContent.mentions.forEach {
                queries.insertMessageMention(
                    message_id = currentMessageId,
                    conversation_id = conversationId,
                    start = it.start,
                    length = it.length,
                    user_id = it.userId
                )
            }
            queries.updateMessageId(newMessageId, currentMessageId, conversationId)
            queries.updateQuotedMessageId(newMessageId, currentMessageId, conversationId)
        }
    }

    override suspend fun getConversationMessagesByContentType(
        conversationId: QualifiedIDEntity,
        contentType: MessageEntity.ContentType
    ): List<MessageEntity> = withContext(coroutineContext) {
        queries.getConversationMessagesByContentType(conversationId, contentType, mapper::toEntityMessageFromView)
            .executeAsList()
    }

    override suspend fun deleteAllConversationMessages(conversationId: QualifiedIDEntity) {
        withContext(coroutineContext) {
            queries.deleteAllConversationMessages(conversationId)
        }
    }

    override suspend fun observeLastMessages(): Flow<List<MessagePreviewEntity>> =
        queries.getLastMessages(mapper::toPreviewEntity).asFlow().flowOn(coroutineContext).mapToList()

    override suspend fun observeConversationsUnreadEvents(): Flow<List<ConversationUnreadEventEntity>> {
        return unreadEventsQueries.getConversationsUnreadEvents(unreadEventMapper::toConversationUnreadEntity)
            .asFlow().mapToList()
    }

    override suspend fun observeUnreadEvents(): Flow<Map<ConversationIDEntity, List<UnreadEventEntity>>> =
        unreadEventsQueries.getUnreadEvents(unreadEventMapper::toUnreadEntity).asFlow().mapToList()
            .map { it.groupBy { event -> event.conversationId } }

    override suspend fun observeUnreadMessageCounter(): Flow<Map<ConversationIDEntity, Int>> =
        queries.getUnreadMessagesCount { conversationId, count ->
            conversationId to count.toInt()
        }.asFlow().flowOn(coroutineContext).mapToList().map { it.toMap() }

    override suspend fun resetAssetDownloadStatus() = withContext(coroutineContext) {
        queries.resetAssetDownloadStatus()
    }

    override suspend fun markMessagesAsDecryptionResolved(
        conversationId: QualifiedIDEntity,
        userId: QualifiedIDEntity,
        clientId: String,
    ) = withContext(coroutineContext) {
        queries.markMessagesAsDecryptionResolved(userId, clientId)
    }

    override suspend fun resetAssetUploadStatus() = withContext(coroutineContext) {
        queries.resetAssetUploadStatus()
    }

    override suspend fun getPendingToConfirmMessagesByConversationAndVisibilityAfterDate(
        conversationId: QualifiedIDEntity,
        visibility: List<MessageEntity.Visibility>
    ): List<String> = withContext(coroutineContext) {
        queries.selectPendingMessagesIdsByConversationIdAndVisibilityAfterDate(
            conversationId, visibility
        ).executeAsList()
    }

    override suspend fun getReceiptModeFromGroupConversationByQualifiedID(qualifiedID: QualifiedIDEntity): ConversationEntity.ReceiptMode? =
        withContext(coroutineContext) {
            conversationsQueries.selectReceiptModeFromGroupConversationByQualifiedId(qualifiedID)
                .executeAsOneOrNull()
        }

    override suspend fun promoteMessageToSentUpdatingServerTime(
        conversationId: ConversationIDEntity,
        messageUuid: String,
        serverDate: Instant,
        millis: Long
    ) = withContext(coroutineContext) {
        queries.promoteMessageToSentUpdatingServerTime(
            server_creation_date = serverDate,
            conversation_id = conversationId,
            message_id = messageUuid,
            delivery_duration = Instant.fromEpochMilliseconds(millis)
        )
    }

    override suspend fun getEphemeralMessagesMarkedForDeletion(): List<MessageEntity> {
        return withContext(coroutineContext) {
            queries.selectAllEphemeralMessagesMarkedForDeletion(mapper::toEntityMessageFromView).executeAsList()
        }
    }

    override suspend fun updateSelfDeletionStartDate(conversationId: QualifiedIDEntity, messageId: String, selfDeletionStartDate: Instant) {
        return withContext(coroutineContext) {
            queries.markSelfDeletionStartDate(selfDeletionStartDate, conversationId, messageId)
        }
    }

    override val platformExtensions: MessageExtensions = MessageExtensionsImpl(queries, mapper, coroutineContext)

<<<<<<< HEAD
    override suspend fun getConversationUnreadEventsCount(conversationId: QualifiedIDEntity): Long =
        unreadEventsQueries.getConversationUnreadEventsCount(conversationId).executeAsOne()

    companion object {
        const val UNREAD_EVENTS_LIMIT: Long = 4000L
    }

=======
>>>>>>> c243d776
}<|MERGE_RESOLUTION|>--- conflicted
+++ resolved
@@ -361,14 +361,7 @@
 
     override val platformExtensions: MessageExtensions = MessageExtensionsImpl(queries, mapper, coroutineContext)
 
-<<<<<<< HEAD
     override suspend fun getConversationUnreadEventsCount(conversationId: QualifiedIDEntity): Long =
         unreadEventsQueries.getConversationUnreadEventsCount(conversationId).executeAsOne()
 
-    companion object {
-        const val UNREAD_EVENTS_LIMIT: Long = 4000L
-    }
-
-=======
->>>>>>> c243d776
 }