--- conflicted
+++ resolved
@@ -360,7 +360,6 @@
         }
     }
 
-<<<<<<< HEAD
     override suspend fun insertFailedRecipientDelivery(
         id: String,
         conversationsId: QualifiedIDEntity,
@@ -370,10 +369,6 @@
         queries.insertMessageRecipientsFailure(id, conversationsId, recipientsFailed, recipientFailureTypeEntity)
     }
 
-    override val platformExtensions: MessageExtensions = MessageExtensionsImpl(queries, mapper, coroutineContext)
-
-=======
->>>>>>> 2b79a835
     override suspend fun getConversationUnreadEventsCount(conversationId: QualifiedIDEntity): Long = withContext(coroutineContext) {
         unreadEventsQueries.getConversationUnreadEventsCount(conversationId).executeAsOne()
     }
