/*
 * Wire
 * Copyright (C) 2023 Wire Swiss GmbH
 *
 * This program is free software: you can redistribute it and/or modify
 * it under the terms of the GNU General Public License as published by
 * the Free Software Foundation, either version 3 of the License, or
 * (at your option) any later version.
 *
 * This program is distributed in the hope that it will be useful,
 * but WITHOUT ANY WARRANTY; without even the implied warranty of
 * MERCHANTABILITY or FITNESS FOR A PARTICULAR PURPOSE. See the
 * GNU General Public License for more details.
 *
 * You should have received a copy of the GNU General Public License
 * along with this program. If not, see http://www.gnu.org/licenses/.
 */

package com.wire.kalium.persistence.dao.message

import app.cash.sqldelight.coroutines.asFlow
import com.wire.kalium.persistence.ConversationsQueries
import com.wire.kalium.persistence.MessagesQueries
import com.wire.kalium.persistence.NotificationQueries
import com.wire.kalium.persistence.ReactionsQueries
import com.wire.kalium.persistence.UnreadEventsQueries
import com.wire.kalium.persistence.dao.ConversationEntity
import com.wire.kalium.persistence.dao.ConversationIDEntity
import com.wire.kalium.persistence.dao.QualifiedIDEntity
import com.wire.kalium.persistence.dao.UserIDEntity
import com.wire.kalium.persistence.dao.unread.ConversationUnreadEventEntity
import com.wire.kalium.persistence.dao.unread.UnreadEventEntity
import com.wire.kalium.persistence.dao.unread.UnreadEventMapper
import com.wire.kalium.persistence.util.mapToList
import kotlinx.coroutines.flow.Flow
import kotlinx.coroutines.flow.distinctUntilChanged
import kotlinx.coroutines.flow.flowOn
import kotlinx.coroutines.flow.map
import kotlinx.coroutines.withContext
import kotlinx.datetime.Instant
import kotlinx.datetime.toInstant
import kotlin.coroutines.CoroutineContext

@Suppress("TooManyFunctions", "LongParameterList")
class MessageDAOImpl(
    private val queries: MessagesQueries,
    private val notificationQueries: NotificationQueries,
    private val conversationsQueries: ConversationsQueries,
    private val unreadEventsQueries: UnreadEventsQueries,
    private val selfUserId: UserIDEntity,
    private val reactionsQueries: ReactionsQueries,
    private val coroutineContext: CoroutineContext
) : MessageDAO, MessageInsertExtension by MessageInsertExtensionImpl(queries, unreadEventsQueries, selfUserId) {
    private val mapper = MessageMapper
    private val unreadEventMapper = UnreadEventMapper

    override suspend fun deleteMessage(id: String, conversationsId: QualifiedIDEntity) = withContext(coroutineContext) {
        queries.deleteMessage(id, conversationsId)
    }

    override suspend fun markMessageAsDeleted(id: String, conversationsId: QualifiedIDEntity) =
        withContext(coroutineContext) {
            queries.markMessageAsDeleted(id, conversationsId)
        }

    override suspend fun deleteAllMessages() = withContext(coroutineContext) {
        queries.deleteAllMessages()
    }

    override suspend fun insertOrIgnoreMessage(
        message: MessageEntity,
        updateConversationReadDate: Boolean,
        updateConversationModifiedDate: Boolean
    ) = withContext(coroutineContext) {
        queries.transaction {
            val messageCreationInstant = message.date

            if (updateConversationReadDate) {
                conversationsQueries.updateConversationReadDate(messageCreationInstant, message.conversationId)
            }

            insertInDB(message)

            if (!nonSuspendNeedsToBeNotified(message.id, message.conversationId)) {
                conversationsQueries.updateConversationNotificationsDate(messageCreationInstant, message.conversationId)
            }

            if (updateConversationModifiedDate) {
                conversationsQueries.updateConversationModifiedDate(messageCreationInstant, message.conversationId)
            }
        }
    }

    override suspend fun needsToBeNotified(id: String, conversationId: QualifiedIDEntity) = withContext(coroutineContext) {
        nonSuspendNeedsToBeNotified(id, conversationId)
    }

    private fun nonSuspendNeedsToBeNotified(id: String, conversationId: QualifiedIDEntity) =
        queries.needsToBeNotified(id, conversationId).executeAsOne() == 1L

    @Deprecated("For test only!")
    override suspend fun insertOrIgnoreMessages(messages: List<MessageEntity>) = withContext(coroutineContext) {
        queries.transaction {
            messages.forEach { insertInDB(it) }
        }
    }

    override suspend fun persistSystemMessageToAllConversations(message: MessageEntity.System) {
        queries.insertOrIgnoreBulkSystemMessage(
            id = message.id,
            creation_date = message.date,
            sender_user_id = message.senderUserId,
            sender_client_id = null,
            visibility = message.visibility,
            status = message.status,
            content_type = contentTypeOf(message.content),
            expects_read_confirmation = false
        )
    }

    /**
     * Be careful and run this operation in ONE wrapping transaction.
     */
    private fun insertInDB(message: MessageEntity) {
        // do not add withContext
        if (!updateIdIfAlreadyExists(message)) {
            if (isValidAssetMessageUpdate(message)) {
                updateAssetMessage(message)
                return
            } else {
                insertMessageOrIgnore(message)
            }
        }
    }

    /*
        When the user leaves a group, the app generates MemberChangeType.REMOVED and saves it locally because the socket doesn't send such
        message for the author of the change, so it's generated by the app and stored with local id, but the REST request to get all events
        the user missed when offline still returns this event, so in order to avoid duplicates and to have a valid remote id, the app needs
        to check and replace the id of the already existing system message instead of adding another one.
        This behavior is similar for all requests which generate events, for now member-join ,member-leave and rename are handled.
    */
    private fun updateIdIfAlreadyExists(message: MessageEntity): Boolean =
        when (message.content) {
            is MessageEntityContent.MemberChange, is MessageEntityContent.ConversationRenamed -> message.content
            else -> null
        }?.let {
            if (message.senderUserId == selfUserId) it else null
        }?.let { messageContent ->
            // Check if the message with given time and type already exists in the local DB.
            queries.selectByConversationIdAndSenderIdAndTimeAndType(
                message.conversationId,
                message.senderUserId,
                message.date,
                contentTypeOf(messageContent)
            )
                .executeAsList()
                .firstOrNull {
                    LocalId.check(it.id) && when (messageContent) {
                        is MessageEntityContent.MemberChange ->
                            messageContent.memberChangeType == it.memberChangeType &&
                                    it.memberChangeList?.toSet() == messageContent.memberUserIdList.toSet()

                        is MessageEntityContent.ConversationRenamed ->
                            it.conversationName == messageContent.conversationName

                        else -> false
                    }
                }?.let {
                    // The message already exists in the local DB, if its id is different then just update id.
                    if (it.id != message.id) queries.updateMessageId(message.id, it.id, message.conversationId)
                    true
                }
        } ?: false

    override suspend fun updateAssetUploadStatus(
        uploadStatus: MessageEntity.UploadStatus,
        id: String,
        conversationId: QualifiedIDEntity
    ) = withContext(coroutineContext) {
        queries.updateAssetUploadStatus(uploadStatus, id, conversationId)
    }

    override suspend fun updateAssetDownloadStatus(
        downloadStatus: MessageEntity.DownloadStatus,
        id: String,
        conversationId: QualifiedIDEntity
    ) = withContext(coroutineContext) {
        queries.updateAssetDownloadStatus(downloadStatus, id, conversationId)
    }

    override suspend fun updateMessageStatus(status: MessageEntity.Status, id: String, conversationId: QualifiedIDEntity) =
        withContext(coroutineContext) {
            queries.updateMessageStatus(status, id, conversationId)
        }

    override suspend fun getMessageById(id: String, conversationId: QualifiedIDEntity): MessageEntity? = withContext(coroutineContext) {
        queries.selectById(id, conversationId, mapper::toEntityMessageFromView).executeAsOneOrNull()
    }

    override suspend fun getMessagesByConversationAndVisibility(
        conversationId: QualifiedIDEntity,
        limit: Int,
        offset: Int,
        visibility: List<MessageEntity.Visibility>
    ): Flow<List<MessageEntity>> =
        queries.selectByConversationIdAndVisibility(
            conversationId,
            visibility,
            limit.toLong(),
            offset.toLong(),
            mapper::toEntityMessageFromView
        )
            .asFlow()
            .flowOn(coroutineContext)
            .mapToList()

    override suspend fun getNotificationMessage(): Flow<List<NotificationMessageEntity>> =
        notificationQueries.getNotificationsMessages(mapper::toNotificationEntity)
            .asFlow()
            .flowOn(coroutineContext)
            .mapToList()
            .distinctUntilChanged()

    override suspend fun observeMessagesByConversationAndVisibilityAfterDate(
        conversationId: QualifiedIDEntity,
        date: String,
        visibility: List<MessageEntity.Visibility>
    ): Flow<List<MessageEntity>> =
        queries.selectMessagesByConversationIdAndVisibilityAfterDate(
            conversationId, visibility, date.toInstant(),
            mapper::toEntityMessageFromView
        )
            .asFlow()
            .flowOn(coroutineContext)
            .mapToList()

    override suspend fun getAllPendingMessagesFromUser(userId: UserIDEntity): List<MessageEntity> =
        withContext(coroutineContext) {
            queries.selectMessagesFromUserByStatus(
                userId, MessageEntity.Status.PENDING,
                mapper::toEntityMessageFromView
            )
                .executeAsList()
        }

    override suspend fun updateTextMessageContent(
        editTimeStamp: String,
        conversationId: QualifiedIDEntity,
        currentMessageId: String,
        newTextContent: MessageEntityContent.Text,
        newMessageId: String
    ): Unit = withContext(coroutineContext) {
        queries.transaction {
            queries.markMessageAsEdited(editTimeStamp.toInstant(), currentMessageId, conversationId)
            reactionsQueries.deleteAllReactionsForMessage(currentMessageId, conversationId)
            queries.deleteMessageMentions(currentMessageId, conversationId)
            queries.updateMessageTextContent(newTextContent.messageBody, currentMessageId, conversationId)
            newTextContent.mentions.forEach {
                queries.insertMessageMention(
                    message_id = currentMessageId,
                    conversation_id = conversationId,
                    start = it.start,
                    length = it.length,
                    user_id = it.userId
                )
            }
            queries.updateMessageId(newMessageId, currentMessageId, conversationId)
            queries.updateQuotedMessageId(newMessageId, currentMessageId, conversationId)
        }
    }

    override suspend fun getConversationMessagesByContentType(
        conversationId: QualifiedIDEntity,
        contentType: MessageEntity.ContentType
    ): List<MessageEntity> = withContext(coroutineContext) {
        queries.getConversationMessagesByContentType(conversationId, contentType, mapper::toEntityMessageFromView)
            .executeAsList()
    }

    override suspend fun deleteAllConversationMessages(conversationId: QualifiedIDEntity) {
        withContext(coroutineContext) {
            queries.deleteAllConversationMessages(conversationId)
        }
    }

    override suspend fun observeLastMessages(): Flow<List<MessagePreviewEntity>> =
        queries.getLastMessages(mapper::toPreviewEntity).asFlow().flowOn(coroutineContext).mapToList()

    override suspend fun observeConversationsUnreadEvents(): Flow<List<ConversationUnreadEventEntity>> {
        return unreadEventsQueries.getConversationsUnreadEvents(unreadEventMapper::toConversationUnreadEntity)
            .asFlow().mapToList()
    }

    override suspend fun observeUnreadEvents(): Flow<Map<ConversationIDEntity, List<UnreadEventEntity>>> =
        unreadEventsQueries.getUnreadEvents(unreadEventMapper::toUnreadEntity).asFlow().mapToList()
            .map { it.groupBy { event -> event.conversationId } }

    override suspend fun observeUnreadMessageCounter(): Flow<Map<ConversationIDEntity, Int>> =
        queries.getUnreadMessagesCount { conversationId, count ->
            conversationId to count.toInt()
        }.asFlow().flowOn(coroutineContext).mapToList().map { it.toMap() }

    override suspend fun resetAssetDownloadStatus() = withContext(coroutineContext) {
        queries.resetAssetDownloadStatus()
    }

    override suspend fun markMessagesAsDecryptionResolved(
        conversationId: QualifiedIDEntity,
        userId: QualifiedIDEntity,
        clientId: String,
    ) = withContext(coroutineContext) {
        queries.markMessagesAsDecryptionResolved(userId, clientId)
    }

    override suspend fun resetAssetUploadStatus() = withContext(coroutineContext) {
        queries.resetAssetUploadStatus()
    }

    override suspend fun getPendingToConfirmMessagesByConversationAndVisibilityAfterDate(
        conversationId: QualifiedIDEntity,
        visibility: List<MessageEntity.Visibility>
    ): List<String> = withContext(coroutineContext) {
        queries.selectPendingMessagesIdsByConversationIdAndVisibilityAfterDate(
            conversationId, visibility
        ).executeAsList()
    }

    override suspend fun getReceiptModeFromGroupConversationByQualifiedID(qualifiedID: QualifiedIDEntity): ConversationEntity.ReceiptMode? =
        withContext(coroutineContext) {
            conversationsQueries.selectReceiptModeFromGroupConversationByQualifiedId(qualifiedID)
                .executeAsOneOrNull()
        }

    override suspend fun promoteMessageToSentUpdatingServerTime(
        conversationId: ConversationIDEntity,
        messageUuid: String,
        serverDate: Instant,
        millis: Long
    ) = withContext(coroutineContext) {
        queries.promoteMessageToSentUpdatingServerTime(
            server_creation_date = serverDate,
            conversation_id = conversationId,
            message_id = messageUuid,
            delivery_duration = Instant.fromEpochMilliseconds(millis)
        )
    }

<<<<<<< HEAD
    override suspend fun insertFailedRecipientDelivery(
        id: String,
        conversationsId: QualifiedIDEntity,
        recipientsFailed: List<QualifiedIDEntity>,
        recipientFailureTypeEntity: RecipientFailureTypeEntity
    ) = withContext(coroutineContext) {
        queries.insertMessageRecipientsFailure(id, conversationsId, recipientsFailed, recipientFailureTypeEntity)
=======
    override suspend fun getEphemeralMessagesMarkedForDeletion(): List<MessageEntity> {
        return withContext(coroutineContext) {
            queries.selectAllEphemeralMessagesMarkedForDeletion(mapper::toEntityMessageFromView).executeAsList()
        }
    }

    override suspend fun updateSelfDeletionStartDate(conversationId: QualifiedIDEntity, messageId: String, selfDeletionStartDate: Instant) {
        return withContext(coroutineContext) {
            queries.markSelfDeletionStartDate(selfDeletionStartDate, conversationId, messageId)
        }
>>>>>>> 596b40bb
    }

    override val platformExtensions: MessageExtensions = MessageExtensionsImpl(queries, mapper, coroutineContext)

    companion object {
        const val UNREAD_EVENTS_LIMIT: Long = 4000L
    }

}<|MERGE_RESOLUTION|>--- conflicted
+++ resolved
@@ -346,7 +346,18 @@
         )
     }
 
-<<<<<<< HEAD
+    override suspend fun getEphemeralMessagesMarkedForDeletion(): List<MessageEntity> {
+        return withContext(coroutineContext) {
+            queries.selectAllEphemeralMessagesMarkedForDeletion(mapper::toEntityMessageFromView).executeAsList()
+        }
+    }
+
+    override suspend fun updateSelfDeletionStartDate(conversationId: QualifiedIDEntity, messageId: String, selfDeletionStartDate: Instant) {
+        return withContext(coroutineContext) {
+            queries.markSelfDeletionStartDate(selfDeletionStartDate, conversationId, messageId)
+        }
+    }
+
     override suspend fun insertFailedRecipientDelivery(
         id: String,
         conversationsId: QualifiedIDEntity,
@@ -354,18 +365,6 @@
         recipientFailureTypeEntity: RecipientFailureTypeEntity
     ) = withContext(coroutineContext) {
         queries.insertMessageRecipientsFailure(id, conversationsId, recipientsFailed, recipientFailureTypeEntity)
-=======
-    override suspend fun getEphemeralMessagesMarkedForDeletion(): List<MessageEntity> {
-        return withContext(coroutineContext) {
-            queries.selectAllEphemeralMessagesMarkedForDeletion(mapper::toEntityMessageFromView).executeAsList()
-        }
-    }
-
-    override suspend fun updateSelfDeletionStartDate(conversationId: QualifiedIDEntity, messageId: String, selfDeletionStartDate: Instant) {
-        return withContext(coroutineContext) {
-            queries.markSelfDeletionStartDate(selfDeletionStartDate, conversationId, messageId)
-        }
->>>>>>> 596b40bb
     }
 
     override val platformExtensions: MessageExtensions = MessageExtensionsImpl(queries, mapper, coroutineContext)
