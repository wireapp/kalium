package com.wire.kalium.persistence.dao.message

import app.cash.sqldelight.Query
import com.squareup.sqldelight.runtime.coroutines.asFlow
import com.squareup.sqldelight.runtime.coroutines.mapToList
import com.squareup.sqldelight.runtime.coroutines.mapToOneOrNull
import com.wire.kalium.persistence.MessageRestrictedAssetContent
import com.wire.kalium.persistence.MessagesQueries
import com.wire.kalium.persistence.dao.QualifiedIDEntity
import com.wire.kalium.persistence.dao.UserIDEntity
import com.wire.kalium.persistence.dao.message.MessageEntity.ContentType.ASSET
import com.wire.kalium.persistence.dao.message.MessageEntity.ContentType.FAILED_DECRYPTION
import com.wire.kalium.persistence.dao.message.MessageEntity.ContentType.KNOCK
import com.wire.kalium.persistence.dao.message.MessageEntity.ContentType.MEMBER_CHANGE
import com.wire.kalium.persistence.dao.message.MessageEntity.ContentType.MISSED_CALL
import com.wire.kalium.persistence.dao.message.MessageEntity.ContentType.RESTRICTED_ASSET
import com.wire.kalium.persistence.dao.message.MessageEntity.ContentType.TEXT
import com.wire.kalium.persistence.dao.message.MessageEntity.ContentType.UNKNOWN
import kotlinx.coroutines.ExperimentalCoroutinesApi
import kotlinx.coroutines.flow.Flow
import kotlinx.coroutines.flow.combine
import kotlinx.coroutines.flow.flatMapLatest
import kotlinx.coroutines.flow.flowOf
import kotlinx.coroutines.flow.map
import com.wire.kalium.persistence.Message as SQLDelightMessage
import com.wire.kalium.persistence.MessageAssetContent as SQLDelightMessageAssetContent
import com.wire.kalium.persistence.MessageFailedToDecryptContent as SQLDelightFailedDecryptionMessageContent
import com.wire.kalium.persistence.MessageMemberChangeContent as SQLDelightMessageMemberChangeContent
import com.wire.kalium.persistence.MessageMissedCallContent as SQLDelightMessageMissedCallContent
import com.wire.kalium.persistence.MessageTextContent as SQLDelightMessageTextContent
import com.wire.kalium.persistence.MessageUnknownContent as SQLDelightMessageUnknownContent

class MessageMapper {
    fun toModel(msg: SQLDelightMessage, content: MessageEntityContent): MessageEntity = when (content) {
        is MessageEntityContent.Regular -> MessageEntity.Regular(
            content = content,
            id = msg.id,
            conversationId = msg.conversation_id,
            date = msg.date,
            senderUserId = msg.sender_user_id,
            senderClientId = msg.sender_client_id!!,
            status = msg.status,
            editStatus = mapEditStatus(msg.last_edit_timestamp),
            visibility = msg.visibility
        )

        is MessageEntityContent.System -> MessageEntity.System(
            content = content,
            id = msg.id,
            conversationId = msg.conversation_id,
            date = msg.date,
            senderUserId = msg.sender_user_id,
            status = msg.status,
            visibility = msg.visibility
        )
    }

    fun toModel(content: SQLDelightMessageTextContent) = MessageEntityContent.Text(content.text_body ?: "")

    fun toModel(content: MessageRestrictedAssetContent) = MessageEntityContent.RestrictedAsset(
        content.asset_mime_type, content.asset_size, content.asset_name
    )

    fun toModel(content: SQLDelightMessageAssetContent) = MessageEntityContent.Asset(
        assetSizeInBytes = content.asset_size,
        assetName = content.asset_name,
        assetMimeType = content.asset_mime_type,
        assetDownloadStatus = content.asset_download_status,
        assetOtrKey = content.asset_otr_key,
        assetSha256Key = content.asset_sha256,
        assetId = content.asset_id,
        assetToken = content.asset_token,
        assetDomain = content.asset_domain,
        assetEncryptionAlgorithm = content.asset_encryption_algorithm,
        assetWidth = content.asset_width,
        assetHeight = content.asset_height,
        assetDurationMs = content.asset_duration_ms,
        assetNormalizedLoudness = content.asset_normalized_loudness,
    )

    fun toModel(content: SQLDelightMessageMemberChangeContent) = MessageEntityContent.MemberChange(
        memberUserIdList = content.member_change_list,
        memberChangeType = content.member_change_type
    )

    fun toModel(content: SQLDelightMessageUnknownContent) = MessageEntityContent.Unknown(
        typeName = content.unknown_type_name,
        encodedData = content.unknown_encoded_data
    )

    fun toModel(content: SQLDelightFailedDecryptionMessageContent) = MessageEntityContent.FailedDecryption(
        encodedData = content.unknown_encoded_data
    )

    fun toModel(content: SQLDelightMessageMissedCallContent) = MessageEntityContent.MissedCall

    private fun mapEditStatus(lastEditTimestamp: String?) =
        lastEditTimestamp?.let { MessageEntity.EditStatus.Edited(it) }
            ?: MessageEntity.EditStatus.NotEdited
}

class MessageDAOImpl(private val queries: MessagesQueries) : MessageDAO {
    private val mapper = MessageMapper()

    override suspend fun deleteMessage(id: String, conversationsId: QualifiedIDEntity) = queries.deleteMessage(id, conversationsId)

    override suspend fun markMessageAsDeleted(id: String, conversationsId: QualifiedIDEntity) =
        queries.markMessageAsDeleted(id, conversationsId)

    override suspend fun markAsEdited(editTimeStamp: String, conversationId: QualifiedIDEntity, id: String) {
        queries.markMessageAsEdited(editTimeStamp, id, conversationId)
    }

    override suspend fun deleteAllMessages() = queries.deleteAllMessages()

    override suspend fun insertMessage(message: MessageEntity) = insertInDB(message)

    override suspend fun insertMessages(messages: List<MessageEntity>) =
        queries.transaction {
            messages.forEach { insertInDB(it) }
        }

    @Suppress("ComplexMethod", "LongMethod")
    private fun insertInDB(message: MessageEntity) {
        queries.transaction {
            queries.insertMessage(
                id = message.id,
                conversation_id = message.conversationId,
                date = message.date,
                sender_user_id = message.senderUserId,
                sender_client_id = if (message is MessageEntity.Regular) message.senderClientId else null,
                visibility = message.visibility,
                status = message.status,
                content_type = contentTypeOf(message.content)
            )
            when (val content = message.content) {
                is MessageEntityContent.Text -> queries.insertMessageTextContent(
                    message_id = message.id,
                    conversation_id = message.conversationId,
                    text_body = content.messageBody
                )

                is MessageEntityContent.RestrictedAsset -> queries.insertMessageRestrictedAssetContent(
                    message_id = message.id,
                    conversation_id = message.conversationId,
                    asset_mime_type = content.mimeType,
                    asset_size = content.assetSizeInBytes,
                    asset_name = content.assetName
                )

                is MessageEntityContent.Asset -> queries.insertMessageAssetContent(
                    message_id = message.id,
                    conversation_id = message.conversationId,
                    asset_size = content.assetSizeInBytes,
                    asset_name = content.assetName,
                    asset_mime_type = content.assetMimeType,
                    asset_download_status = content.assetDownloadStatus,
                    asset_otr_key = content.assetOtrKey,
                    asset_sha256 = content.assetSha256Key,
                    asset_id = content.assetId,
                    asset_token = content.assetToken,
                    asset_domain = content.assetDomain,
                    asset_encryption_algorithm = content.assetEncryptionAlgorithm,
                    asset_width = content.assetWidth,
                    asset_height = content.assetHeight,
                    asset_duration_ms = content.assetDurationMs,
                    asset_normalized_loudness = content.assetNormalizedLoudness
                )

                is MessageEntityContent.Unknown -> queries.insertMessageUnknownContent(
                    message_id = message.id,
                    conversation_id = message.conversationId,
                    unknown_encoded_data = content.encodedData,
                    unknown_type_name = content.typeName
                )

                is MessageEntityContent.FailedDecryption -> queries.insertFailedDecryptionMessageContent(
                    message_id = message.id,
                    conversation_id = message.conversationId,
                    unknown_encoded_data = content.encodedData,
                )

                is MessageEntityContent.MemberChange -> queries.insertMemberChangeMessage(
                    message_id = message.id,
                    conversation_id = message.conversationId,
                    member_change_list = content.memberUserIdList,
                    member_change_type = content.memberChangeType
                )

                is MessageEntityContent.MissedCall -> queries.insertMissedCallMessage(
                    message_id = message.id,
                    conversation_id = message.conversationId,
                    caller_id = message.senderUserId
                )
            }
        }
    }

    override suspend fun updateAssetDownloadStatus(
        downloadStatus: MessageEntity.DownloadStatus,
        id: String,
        conversationId: QualifiedIDEntity
    ) = queries.updateAssetDownloadStatus(downloadStatus, id, conversationId)

    override suspend fun updateMessageStatus(status: MessageEntity.Status, id: String, conversationId: QualifiedIDEntity) =
        queries.updateMessageStatus(status, id, conversationId)

    override suspend fun updateMessageId(conversationId: QualifiedIDEntity, oldMessageId: String, newMessageId: String) {
        queries.updateMessageId(newMessageId, oldMessageId, conversationId)
    }

    override suspend fun updateMessageDate(date: String, id: String, conversationId: QualifiedIDEntity) =
        queries.updateMessageDate(date, id, conversationId)

    override suspend fun updateMessagesAddMillisToDate(millis: Long, conversationId: QualifiedIDEntity, status: MessageEntity.Status) =
        queries.updateMessagesAddMillisToDate(millis, conversationId, status)

    override suspend fun getMessagesFromAllConversations(limit: Int, offset: Int): Flow<List<MessageEntity>> =
        queries.selectAllMessages(limit.toLong(), offset.toLong())
            .asFlow()
            .mapToList()
            .toMessageEntityListFlow()

    @OptIn(ExperimentalCoroutinesApi::class)
    override suspend fun getMessageById(id: String, conversationId: QualifiedIDEntity): Flow<MessageEntity?> =
        queries.selectById(id, conversationId)
            .asFlow()
            .mapToOneOrNull()
            .flatMapLatest { it?.toMessageEntityFlow() ?: flowOf(null) }

    override suspend fun getMessagesByConversationAndVisibility(
        conversationId: QualifiedIDEntity,
        limit: Int,
        offset: Int,
        visibility: List<MessageEntity.Visibility>
    ): Flow<List<MessageEntity>> =
        queries.selectByConversationIdAndVisibility(conversationId, visibility, limit.toLong(), offset.toLong())
            .asFlow()
            .mapToList()
            .toMessageEntityListFlow()

    override suspend fun getMessagesByConversationAndVisibilityAfterDate(
        conversationId: QualifiedIDEntity,
        date: String,
        visibility: List<MessageEntity.Visibility>
    ): Flow<List<MessageEntity>> =
        queries.selectMessagesByConversationIdAndVisibilityAfterDate(conversationId, visibility, date)
            .asFlow()
            .mapToList()
            .toMessageEntityListFlow()

    override suspend fun getAllPendingMessagesFromUser(userId: UserIDEntity): List<MessageEntity> =
        queries.selectMessagesFromUserByStatus(userId, MessageEntity.Status.PENDING)
            .executeAsList()
            .map { it.toMessageEntity() }

    override suspend fun updateTextMessageContent(
        conversationId: QualifiedIDEntity,
        messageId: String,
        newTextContent: MessageEntityContent.Text
    ) {
        queries.updateMessageTextContent(newTextContent.messageBody, messageId, conversationId)
    }

<<<<<<< HEAD
    override suspend fun getConversationMessagesByContentType(
        conversationId: QualifiedIDEntity,
        contentType: MessageEntity.ContentType
    ): List<MessageEntity> =
        queries.getConversationMessagesByContentType(conversationId, contentType).executeAsList().map { it.toMessageEntity() }

    override suspend fun deleteAllConversationMessages(conversationId: QualifiedIDEntity) {
        queries.deleteAllConversationMessages(conversationId)
    }
=======
    override suspend fun getLastUnreadMessage(
        conversationID: QualifiedIDEntity
    ): MessageEntity? = queries.getLastUnreadMessage(conversationID).executeAsOneOrNull()?.toMessageEntity()

    override suspend fun getUnreadMessageCount(conversationId: QualifiedIDEntity): Long =
        queries.getUnreadMessageCount(conversationId).executeAsOne()
>>>>>>> d82e0040

    private fun contentTypeOf(content: MessageEntityContent): MessageEntity.ContentType = when (content) {
        is MessageEntityContent.Text -> TEXT
        is MessageEntityContent.Asset -> ASSET
        is MessageEntityContent.Knock -> KNOCK
        is MessageEntityContent.MemberChange -> MEMBER_CHANGE
        is MessageEntityContent.MissedCall -> MISSED_CALL
        is MessageEntityContent.Unknown -> UNKNOWN
        is MessageEntityContent.FailedDecryption -> FAILED_DECRYPTION
        is MessageEntityContent.RestrictedAsset -> RESTRICTED_ASSET
    }

    @OptIn(ExperimentalCoroutinesApi::class)
    private fun Flow<List<SQLDelightMessage>>.toMessageEntityListFlow(): Flow<List<MessageEntity>> = this.flatMapLatest {
        if (it.isEmpty()) flowOf(listOf())
        else combine(it.map { message -> message.toMessageEntityFlow() }) { it.asList() }
    }

    private fun SQLDelightMessage.toMessageEntityFlow() = when (this.content_type) {
        TEXT -> this.queryOneOrDefaultFlow(queries::selectMessageTextContent, mapper::toModel)
        ASSET -> this.queryOneOrDefaultFlow(queries::selectMessageAssetContent, mapper::toModel)
        KNOCK -> flowOf(MessageEntityContent.Knock(false))
        MEMBER_CHANGE -> this.queryOneOrDefaultFlow(queries::selectMessageMemberChangeContent, mapper::toModel)
        MISSED_CALL -> this.queryOneOrDefaultFlow(queries::selectMessageMissedCallContent, mapper::toModel)
        UNKNOWN -> this.queryOneOrDefaultFlow(queries::selectMessageUnknownContent, mapper::toModel)
        FAILED_DECRYPTION -> this.queryOneOrDefaultFlow(queries::selectFailedDecryptionMessageContent, mapper::toModel)
        RESTRICTED_ASSET -> this.queryOneOrDefaultFlow(queries::selectMessageRestrictedAssetContent, mapper::toModel)
    }.map { mapper.toModel(this, it) }

    fun SQLDelightMessage.toMessageEntity() = when (this.content_type) {
        TEXT -> this.queryOneOrDefault(queries::selectMessageTextContent, mapper::toModel)
        ASSET -> this.queryOneOrDefault(queries::selectMessageAssetContent, mapper::toModel)
        KNOCK -> MessageEntityContent.Knock(false)
        MEMBER_CHANGE -> this.queryOneOrDefault(queries::selectMessageMemberChangeContent, mapper::toModel)
        MISSED_CALL -> this.queryOneOrDefault(queries::selectMessageMissedCallContent, mapper::toModel)
        UNKNOWN -> this.queryOneOrDefault(queries::selectMessageUnknownContent, mapper::toModel)
        FAILED_DECRYPTION -> this.queryOneOrDefault(queries::selectFailedDecryptionMessageContent, mapper::toModel)
        RESTRICTED_ASSET -> this.queryOneOrDefault(queries::selectMessageRestrictedAssetContent, mapper::toModel)
    }.let { mapper.toModel(this, it) }

    private val defaultMessageEntityContent = MessageEntityContent.Text("")

    private fun <T : Any> SQLDelightMessage.queryOneOrDefault(
        query: (String, QualifiedIDEntity) -> Query<T>,
        mapper: (T) -> MessageEntityContent,
        default: MessageEntityContent = defaultMessageEntityContent,
    ): MessageEntityContent =
        query(this.id, this.conversation_id).executeAsOneOrNull()?.let(mapper) ?: default

    private fun <T : Any> SQLDelightMessage.queryOneOrDefaultFlow(
        query: (String, QualifiedIDEntity) -> Query<T>,
        mapper: (T) -> MessageEntityContent,
        default: MessageEntityContent = defaultMessageEntityContent,
    ): Flow<MessageEntityContent> =
        query(this.id, this.conversation_id).asFlow().mapToOneOrNull().map { it?.let(mapper) ?: default }
}<|MERGE_RESOLUTION|>--- conflicted
+++ resolved
@@ -262,7 +262,6 @@
         queries.updateMessageTextContent(newTextContent.messageBody, messageId, conversationId)
     }
 
-<<<<<<< HEAD
     override suspend fun getConversationMessagesByContentType(
         conversationId: QualifiedIDEntity,
         contentType: MessageEntity.ContentType
@@ -272,14 +271,13 @@
     override suspend fun deleteAllConversationMessages(conversationId: QualifiedIDEntity) {
         queries.deleteAllConversationMessages(conversationId)
     }
-=======
+
     override suspend fun getLastUnreadMessage(
         conversationID: QualifiedIDEntity
     ): MessageEntity? = queries.getLastUnreadMessage(conversationID).executeAsOneOrNull()?.toMessageEntity()
 
     override suspend fun getUnreadMessageCount(conversationId: QualifiedIDEntity): Long =
         queries.getUnreadMessageCount(conversationId).executeAsOne()
->>>>>>> d82e0040
 
     private fun contentTypeOf(content: MessageEntityContent): MessageEntity.ContentType = when (content) {
         is MessageEntityContent.Text -> TEXT
