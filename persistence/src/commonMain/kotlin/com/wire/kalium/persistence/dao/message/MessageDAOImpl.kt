package com.wire.kalium.persistence.dao.message

import com.squareup.sqldelight.runtime.coroutines.asFlow
import com.squareup.sqldelight.runtime.coroutines.mapToList
import com.squareup.sqldelight.runtime.coroutines.mapToOneOrNull
import com.wire.kalium.persistence.dao.QualifiedIDEntity
import com.wire.kalium.persistence.dao.message.MessageEntity.ContentType.ASSET
import com.wire.kalium.persistence.dao.message.MessageEntity.ContentType.TEXT
import com.wire.kalium.persistence.dao.message.MessageEntity.MessageEntityContent.AssetMessageContent
import com.wire.kalium.persistence.dao.message.MessageEntity.MessageEntityContent.TextMessageContent
import com.wire.kalium.persistence.db.MessagesQueries
import kotlinx.coroutines.flow.Flow
import kotlinx.coroutines.flow.map
import com.wire.kalium.persistence.db.Message as SQLDelightMessage

class MessageMapper {
    fun toModel(msg: SQLDelightMessage): MessageEntity {

        return MessageEntity(
            content = when (msg.content_type) {
                TEXT -> TextMessageContent(messageBody = msg.text_body ?: "")
                ASSET -> {
                    AssetMessageContent(
                        assetMimeType = msg.asset_mime_type ?: "",
                        assetSize = msg.asset_size ?: 0,
                        assetName = msg.asset_name ?: "",
                        assetImageWidth = msg.asset_image_width ?: 0,
                        assetImageHeight = msg.asset_image_height ?: 0,
                        assetOtrKey = msg.asset_otr_key ?: ByteArray(16),
                        assetSha256Key = msg.asset_sha256 ?: ByteArray(16),
                        assetId = msg.asset_id ?: "",
                        assetToken = msg.asset_token ?: "",
                        assetDomain = msg.asset_domain ?: "",
                        assetEncryptionAlgorithm = msg.asset_encryption_algorithm ?: "",
                    )
                }
            },

            // Common Message fields
            contentType = msg.content_type,
            id = msg.id,
            conversationId = msg.conversation_id,
            date = msg.date,
            senderUserId = msg.sender_user_id,
            senderClientId = msg.sender_client_id,
            status = msg.status
        )
    }
}

class MessageDAOImpl(private val queries: MessagesQueries) : MessageDAO {
    private val mapper = MessageMapper()

    override suspend fun deleteMessage(id: String, conversationsId: QualifiedIDEntity) = queries.deleteMessage(id, conversationsId)

    override suspend fun deleteMessage(id: String) = queries.deleteMessageById(id)

    override suspend fun updateMessageVisibility(visibility: MessageEntity.Visibility, id: String, conversationId: QualifiedIDEntity,) =
        queries.updateMessageVisibility(visibility, "", id, conversationId)

    override suspend fun deleteAllMessages() = queries.deleteAllMessages()

    override suspend fun insertMessage(message: MessageEntity) =
        queries.insertMessage(
<<<<<<< HEAD
            id = message.id,
            text_body = when (message.content) {
                is TextMessageContent -> message.content.messageBody
                else -> null
            },
            content_type = message.contentType,
            asset_mime_type = if (message.content is AssetMessageContent) message.content.assetMimeType else null,
            asset_size = if (message.content is AssetMessageContent) message.content.assetSize else null,
            asset_name = if (message.content is AssetMessageContent) message.content.assetName else null,
            asset_image_width = if (message.content is AssetMessageContent) message.content.assetImageWidth else null,
            asset_image_height = if (message.content is AssetMessageContent) message.content.assetImageHeight else null,
            asset_otr_key = if (message.content is AssetMessageContent) message.content.assetOtrKey else null,
            asset_sha256 = if (message.content is AssetMessageContent) message.content.assetSha256Key else null,
            asset_id = if (message.content is AssetMessageContent) message.content.assetId else null,
            asset_token = if (message.content is AssetMessageContent) message.content.assetToken else null,
            asset_domain = if (message.content is AssetMessageContent) message.content.assetDomain else null,
            asset_encryption_algorithm = if (message.content is AssetMessageContent) message.content.assetEncryptionAlgorithm else null,
            conversation_id = message.conversationId,
            date = message.date,
            sender_user_id = message.senderUserId,
            sender_client_id = message.senderClientId,
            status = message.status
=======
            message.id,
            message.content,
            message.conversationId,
            message.date,
            message.senderUserId,
            message.senderClientId,
            message.status,
            message.visibility
>>>>>>> 6818ce96
        )

    override suspend fun insertMessages(messages: List<MessageEntity>) =
        queries.transaction {
            messages.forEach { message ->
                queries.insertMessage(
<<<<<<< HEAD
                    id = message.id,
                    text_body = when (message.content) {
                        is TextMessageContent -> message.content.messageBody
                        else -> null
                    },
                    content_type = message.contentType,
                    asset_mime_type = if (message.content is AssetMessageContent) message.content.assetMimeType else null,
                    asset_size = if (message.content is AssetMessageContent) message.content.assetSize else null,
                    asset_name = if (message.content is AssetMessageContent) message.content.assetMimeType else null,
                    asset_image_width = if (message.content is AssetMessageContent) message.content.assetImageWidth else null,
                    asset_image_height = if (message.content is AssetMessageContent) message.content.assetImageHeight else null,
                    asset_otr_key = if (message.content is AssetMessageContent) message.content.assetOtrKey else null,
                    asset_sha256 = if (message.content is AssetMessageContent) message.content.assetSha256Key else null,
                    asset_id = if (message.content is AssetMessageContent) message.content.assetId else null,
                    asset_token = if (message.content is AssetMessageContent) message.content.assetToken else null,
                    asset_domain = if (message.content is AssetMessageContent) message.content.assetDomain else null,
                    asset_encryption_algorithm = if (message.content is AssetMessageContent) message.content.assetEncryptionAlgorithm else null,
                    conversation_id = message.conversationId,
                    date = message.date,
                    sender_user_id = message.senderUserId,
                    sender_client_id = message.senderClientId,
                    status = message.status
=======
                    message.id,
                    message.content,
                    message.conversationId,
                    message.date,
                    message.senderUserId,
                    message.senderClientId,
                    message.status,
                    message.visibility
>>>>>>> 6818ce96
                )
            }
        }

    override suspend fun updateMessage(message: MessageEntity) =
        queries.updateMessages(
            id = message.id,
            text_body = when (message.content) {
                is TextMessageContent -> message.content.messageBody
                else -> null
            },
            content_type = message.contentType,
            asset_mime_type = if (message.content is AssetMessageContent) message.content.assetMimeType else null,
            asset_size = if (message.content is AssetMessageContent) message.content.assetSize else null,
            asset_name = if (message.content is AssetMessageContent) message.content.assetMimeType else null,
            asset_image_width = if (message.content is AssetMessageContent) message.content.assetImageWidth else null,
            asset_image_height = if (message.content is AssetMessageContent) message.content.assetImageHeight else null,
            asset_otr_key = if (message.content is AssetMessageContent) message.content.assetOtrKey else null,
            asset_sha256 = if (message.content is AssetMessageContent) message.content.assetSha256Key else null,
            asset_id = if (message.content is AssetMessageContent) message.content.assetId else null,
            asset_token = if (message.content is AssetMessageContent) message.content.assetToken else null,
            asset_domain = if (message.content is AssetMessageContent) message.content.assetDomain else null,
            asset_encryption_algorithm = if (message.content is AssetMessageContent) message.content.assetEncryptionAlgorithm else null,
            conversation_id = message.conversationId,
            date = message.date,
            sender_user_id = message.senderUserId,
            sender_client_id = message.senderClientId,
            status = message.status
        )

    override suspend fun updateMessageStatus(status: MessageEntity.Status, id: String, conversationId: QualifiedIDEntity) =
        queries.updateMessageStatus(status, id, conversationId)

    override suspend fun getAllMessages(): Flow<List<MessageEntity>> =
        queries.selectAllMessages()
            .asFlow()
            .mapToList()
            .map { entryList -> entryList.map(mapper::toModel) }

    override suspend fun getMessageById(id: String, conversationId: QualifiedIDEntity): Flow<MessageEntity?> =
        queries.selectById(id, conversationId)
            .asFlow()
            .mapToOneOrNull()
            .map { msg -> msg?.let(mapper::toModel) }

    override suspend fun getMessageByConversation(conversationId: QualifiedIDEntity, limit: Int): Flow<List<MessageEntity>> =
        queries.selectByConversationId(conversationId, limit.toLong())
            .asFlow()
            .mapToList()
            .map { entryList -> entryList.map(mapper::toModel) }
}<|MERGE_RESOLUTION|>--- conflicted
+++ resolved
@@ -55,14 +55,13 @@
 
     override suspend fun deleteMessage(id: String) = queries.deleteMessageById(id)
 
-    override suspend fun updateMessageVisibility(visibility: MessageEntity.Visibility, id: String, conversationId: QualifiedIDEntity,) =
+    override suspend fun updateMessageVisibility(visibility: MessageEntity.Visibility, id: String, conversationId: QualifiedIDEntity) =
         queries.updateMessageVisibility(visibility, "", id, conversationId)
 
     override suspend fun deleteAllMessages() = queries.deleteAllMessages()
 
     override suspend fun insertMessage(message: MessageEntity) =
         queries.insertMessage(
-<<<<<<< HEAD
             id = message.id,
             text_body = when (message.content) {
                 is TextMessageContent -> message.content.messageBody
@@ -84,24 +83,14 @@
             date = message.date,
             sender_user_id = message.senderUserId,
             sender_client_id = message.senderClientId,
-            status = message.status
-=======
-            message.id,
-            message.content,
-            message.conversationId,
-            message.date,
-            message.senderUserId,
-            message.senderClientId,
-            message.status,
-            message.visibility
->>>>>>> 6818ce96
+            status = message.status,
+            visibility = message.visibility
         )
 
     override suspend fun insertMessages(messages: List<MessageEntity>) =
         queries.transaction {
             messages.forEach { message ->
                 queries.insertMessage(
-<<<<<<< HEAD
                     id = message.id,
                     text_body = when (message.content) {
                         is TextMessageContent -> message.content.messageBody
@@ -123,17 +112,8 @@
                     date = message.date,
                     sender_user_id = message.senderUserId,
                     sender_client_id = message.senderClientId,
-                    status = message.status
-=======
-                    message.id,
-                    message.content,
-                    message.conversationId,
-                    message.date,
-                    message.senderUserId,
-                    message.senderClientId,
-                    message.status,
-                    message.visibility
->>>>>>> 6818ce96
+                    status = message.status,
+                    visibility = message.visibility
                 )
             }
         }
