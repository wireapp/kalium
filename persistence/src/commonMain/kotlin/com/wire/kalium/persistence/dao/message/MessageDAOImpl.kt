package com.wire.kalium.persistence.dao.message

import app.cash.sqldelight.coroutines.asFlow
<<<<<<< HEAD
import app.cash.sqldelight.coroutines.mapToList
import app.cash.sqldelight.coroutines.mapToOneOrNull
import com.wire.kalium.persistence.Asset
=======
>>>>>>> c6d0ceaa
import com.wire.kalium.persistence.ConversationsQueries
import com.wire.kalium.persistence.MessagesQueries
import com.wire.kalium.persistence.dao.ConversationEntity
import com.wire.kalium.persistence.dao.QualifiedIDEntity
import com.wire.kalium.persistence.dao.UserIDEntity
import com.wire.kalium.persistence.dao.message.MessageEntity.ContentType.ASSET
import com.wire.kalium.persistence.dao.message.MessageEntity.ContentType.CONVERSATION_RENAMED
import com.wire.kalium.persistence.dao.message.MessageEntity.ContentType.CRYPTO_SESSION_RESET
import com.wire.kalium.persistence.dao.message.MessageEntity.ContentType.FAILED_DECRYPTION
import com.wire.kalium.persistence.dao.message.MessageEntity.ContentType.KNOCK
import com.wire.kalium.persistence.dao.message.MessageEntity.ContentType.MEMBER_CHANGE
import com.wire.kalium.persistence.dao.message.MessageEntity.ContentType.MISSED_CALL
import com.wire.kalium.persistence.dao.message.MessageEntity.ContentType.REMOVED_FROM_TEAM
import com.wire.kalium.persistence.dao.message.MessageEntity.ContentType.RESTRICTED_ASSET
import com.wire.kalium.persistence.dao.message.MessageEntity.ContentType.TEXT
import com.wire.kalium.persistence.dao.message.MessageEntity.ContentType.UNKNOWN
import com.wire.kalium.persistence.kaliumLogger
import com.wire.kalium.persistence.util.mapToList
import com.wire.kalium.persistence.util.mapToOneOrNull
import kotlinx.coroutines.flow.Flow

@Suppress("TooManyFunctions")
class MessageDAOImpl(
    private val queries: MessagesQueries,
    private val conversationsQueries: ConversationsQueries,
    private val selfUserId: UserIDEntity
) : MessageDAO {
    private val mapper = MessageMapper

    override suspend fun deleteMessage(id: String, conversationsId: QualifiedIDEntity) = queries.deleteMessage(id, conversationsId)

    override suspend fun markMessageAsDeleted(id: String, conversationsId: QualifiedIDEntity) =
        queries.markMessageAsDeleted(id, conversationsId)

    override suspend fun markAsEdited(editTimeStamp: String, conversationId: QualifiedIDEntity, id: String) {
        queries.markMessageAsEdited(editTimeStamp, id, conversationId)
    }

    override suspend fun deleteAllMessages() = queries.deleteAllMessages()

    override suspend fun insertOrIgnoreMessage(
        message: MessageEntity,
        updateConversationReadDate: Boolean,
        updateConversationModifiedDate: Boolean
    ) {
        queries.transaction {
            if (updateConversationReadDate) {
                conversationsQueries.updateConversationReadDate(message.date, message.conversationId)
            }

            insertInDB(message)

            if (queries.needsToBeNotified(message.id, message.conversationId).executeAsOne() == 0L) {
                conversationsQueries.updateConversationNotificationsDate(message.date, message.conversationId)
            }

            if (updateConversationModifiedDate) {
                conversationsQueries.updateConversationModifiedDate(message.date, message.conversationId)
            }
        }
    }

    @Deprecated("For test only!")
    override suspend fun insertOrIgnoreMessages(messages: List<MessageEntity>) =
        queries.transaction {
            messages.forEach { insertInDB(it) }
        }

    /**
     * Be careful and run this operation in ONE wrapping transaction.
     */
    @Suppress("ComplexMethod", "LongMethod")
    private fun insertInDB(message: MessageEntity) {
        if (!updateIdIfAlreadyExists(message)) {
            if (isAssetMessageUpdate(message)) {
                updateAssetMessage(message)
            } else
                queries.insertOrIgnoreMessage(
                    id = message.id,
                    conversation_id = message.conversationId,
                    date = message.date,
                    sender_user_id = message.senderUserId,
                    sender_client_id = if (message is MessageEntity.Regular) message.senderClientId else null,
                    visibility = message.visibility,
                    status = message.status,
                    content_type = contentTypeOf(message.content),
                    expects_read_confirmation = if (message is MessageEntity.Regular) message.expectsReadConfirmation else false
                )
            when (val content = message.content) {
                is MessageEntityContent.Text -> {
                    queries.insertMessageTextContent(
                        message_id = message.id,
                        conversation_id = message.conversationId,
                        text_body = content.messageBody,
                        quoted_message_id = content.quotedMessageId,
                        is_quote_verified = content.isQuoteVerified
                    )
                    content.mentions.forEach {
                        queries.insertMessageMention(
                            message_id = message.id,
                            conversation_id = message.conversationId,
                            start = it.start,
                            length = it.length,
                            user_id = it.userId
                        )
                    }
                }

                is MessageEntityContent.RestrictedAsset -> queries.insertMessageRestrictedAssetContent(
                    message_id = message.id,
                    conversation_id = message.conversationId,
                    asset_mime_type = content.mimeType,
                    asset_size = content.assetSizeInBytes,
                    asset_name = content.assetName
                )

                is MessageEntityContent.Asset -> {
                    queries.insertMessageAssetContent(
                        message_id = message.id,
                        conversation_id = message.conversationId,
                        asset_size = content.assetSizeInBytes,
                        asset_name = content.assetName,
                        asset_mime_type = content.assetMimeType,
                        asset_upload_status = content.assetUploadStatus,
                        asset_download_status = content.assetDownloadStatus,
                        asset_otr_key = content.assetOtrKey,
                        asset_sha256 = content.assetSha256Key,
                        asset_id = content.assetId,
                        asset_token = content.assetToken,
                        asset_domain = content.assetDomain,
                        asset_encryption_algorithm = content.assetEncryptionAlgorithm,
                        asset_width = content.assetWidth,
                        asset_height = content.assetHeight,
                        asset_duration_ms = content.assetDurationMs,
                        asset_normalized_loudness = content.assetNormalizedLoudness
                    )
                }

                is MessageEntityContent.Unknown -> queries.insertMessageUnknownContent(
                    message_id = message.id,
                    conversation_id = message.conversationId,
                    unknown_encoded_data = content.encodedData,
                    unknown_type_name = content.typeName
                )

                is MessageEntityContent.FailedDecryption -> queries.insertFailedDecryptionMessageContent(
                    message_id = message.id,
                    conversation_id = message.conversationId,
                    unknown_encoded_data = content.encodedData,
                )

                is MessageEntityContent.MemberChange -> queries.insertMemberChangeMessage(
                    message_id = message.id,
                    conversation_id = message.conversationId,
                    member_change_list = content.memberUserIdList,
                    member_change_type = content.memberChangeType
                )

                is MessageEntityContent.MissedCall -> queries.insertMissedCallMessage(
                    message_id = message.id,
                    conversation_id = message.conversationId,
                    caller_id = message.senderUserId
                )

                is MessageEntityContent.Knock -> {
                    /** NO-OP. No need to insert any content for Knock messages */
                }

                is MessageEntityContent.ConversationRenamed -> queries.insertConversationRenamedMessage(
                    message_id = message.id,
                    conversation_id = message.conversationId,
                    conversation_name = content.conversationName
                )

                is MessageEntityContent.TeamMemberRemoved -> {
                    // TODO: What needs to be done here?
                    //       When migrating to Kotlin 1.7, when branches must be exhaustive!
                    kaliumLogger.w("TeamMemberRemoved message insertion not handled")
                }

                is MessageEntityContent.CryptoSessionReset -> {
                    // NOTHING TO DO
                }
            }
        }
    }

    private fun updateAssetMessage(message: MessageEntity) {
        val assetMessageContent = message.content as MessageEntityContent.Asset
        queries.updateAssetKeys(
            assetId = assetMessageContent.assetId,
            assetOtrKey = assetMessageContent.assetOtrKey,
            assetSha256 = assetMessageContent.assetSha256Key,
            visibility = message.visibility
        )
    }

    /**
     * Returns true if the [message] is an asset message that is already in the DB and any of its decryption keys are null/empty. This means
     * that this asset message that is in the DB was only a preview message with valid metadata but no valid keys (Web clients send 2
     * separated messages). Therefore it still needs to be updated with the valid keys in order to be displayed.
     */
    private fun isAssetMessageUpdate(message: MessageEntity): Boolean {
        return if (message is MessageEntity.Regular && message.content is MessageEntityContent.Asset) {
            queries.selectById(message.id, message.conversationId).executeAsList().firstOrNull()?.let {
                if (it.assetId.isNullOrEmpty() || it.assetOtrKey == null || it.assetSha256 == null) {
                    return true
                } else false
            } ?: return false
        } else false
    }

    /*
        When the user leaves a group, the app generates MemberChangeType.REMOVED and saves it locally because the socket doesn't send such
        message for the author of the change, so it's generated by the app and stored with local id, but the REST request to get all events
        the user missed when offline still returns this event, so in order to avoid duplicates and to have a valid remote id, the app needs
        to check and replace the id of the already existing system message instead of adding another one.
        This behavior is similar for all requests which generate events, for now member-join ,member-leave and rename are handled.
         */
    private fun updateIdIfAlreadyExists(message: MessageEntity): Boolean =
        when (message.content) {
            is MessageEntityContent.MemberChange, is MessageEntityContent.ConversationRenamed -> message.content
            else -> null
        }?.let {
            if (message.senderUserId == selfUserId) it else null
        }?.let { messageContent ->
            // Check if the message with given time and type already exists in the local DB.
            queries.selectByConversationIdAndSenderIdAndTimeAndType(
                message.conversationId,
                message.senderUserId,
                message.date,
                contentTypeOf(messageContent)
            )
                .executeAsList()
                .firstOrNull {
                    LocalId.check(it.id) && when (messageContent) {
                        is MessageEntityContent.MemberChange ->
                            messageContent.memberChangeType == it.memberChangeType &&
                                    it.memberChangeList?.toSet() == messageContent.memberUserIdList.toSet()

                        is MessageEntityContent.ConversationRenamed ->
                            it.conversationName == messageContent.conversationName

                        else -> false
                    }
                }?.let {
                    // The message already exists in the local DB, if its id is different then just update id.
                    if (it.id != message.id) queries.updateMessageId(message.id, it.id, message.conversationId)
                    true
                }
        } ?: false

    override suspend fun updateAssetUploadStatus(
        uploadStatus: MessageEntity.UploadStatus,
        id: String,
        conversationId: QualifiedIDEntity
    ) = queries.updateAssetUploadStatus(uploadStatus, id, conversationId)

    override suspend fun updateAssetDownloadStatus(
        downloadStatus: MessageEntity.DownloadStatus,
        id: String,
        conversationId: QualifiedIDEntity
    ) = queries.updateAssetDownloadStatus(downloadStatus, id, conversationId)

    override suspend fun updateMessageStatus(status: MessageEntity.Status, id: String, conversationId: QualifiedIDEntity) =
        queries.updateMessageStatus(status, id, conversationId)

    override suspend fun updateMessageId(conversationId: QualifiedIDEntity, oldMessageId: String, newMessageId: String) {
        queries.updateMessageId(newMessageId, oldMessageId, conversationId)
    }

    override suspend fun updateMessageDate(date: String, id: String, conversationId: QualifiedIDEntity) =
        queries.updateMessageDate(date, id, conversationId)

    override suspend fun updateMessagesAddMillisToDate(millis: Long, conversationId: QualifiedIDEntity, status: MessageEntity.Status) =
        queries.updateMessagesAddMillisToDate(millis, conversationId, status)

    override suspend fun getMessageById(id: String, conversationId: QualifiedIDEntity): Flow<MessageEntity?> =
        queries.selectById(id, conversationId, mapper::toEntityMessageFromView)
            .asFlow()
            .mapToOneOrNull()

    override suspend fun getMessagesByConversationAndVisibility(
        conversationId: QualifiedIDEntity,
        limit: Int,
        offset: Int,
        visibility: List<MessageEntity.Visibility>
    ): Flow<List<MessageEntity>> =
        queries.selectByConversationIdAndVisibility(
            conversationId,
            visibility,
            limit.toLong(),
            offset.toLong(),
            mapper::toEntityMessageFromView
        ).asFlow().mapToList()

    override suspend fun getNotificationMessage(
        filteredContent: List<MessageEntity.ContentType>
    ): Flow<List<NotificationMessageEntity>> =
        queries.getNotificationsMessages(
            filteredContent,
            mapper::toNotificationEntity
        ).asFlow().mapToList()

    override suspend fun observeMessagesByConversationAndVisibilityAfterDate(
        conversationId: QualifiedIDEntity,
        date: String,
        visibility: List<MessageEntity.Visibility>
    ): Flow<List<MessageEntity>> =
        queries.selectMessagesByConversationIdAndVisibilityAfterDate(
            conversationId, visibility, date,
            mapper::toEntityMessageFromView
        )
            .asFlow()
            .mapToList()

    override suspend fun getAllPendingMessagesFromUser(userId: UserIDEntity): List<MessageEntity> =
        queries.selectMessagesFromUserByStatus(
            userId, MessageEntity.Status.PENDING,
            mapper::toEntityMessageFromView
        )
            .executeAsList()

    override suspend fun updateTextMessageContent(
        conversationId: QualifiedIDEntity,
        messageId: String,
        newTextContent: MessageEntityContent.Text
    ) {
        queries.transaction {
            queries.updateMessageTextContent(newTextContent.messageBody, messageId, conversationId)
            queries.deleteMessageMentions(messageId, conversationId)
            newTextContent.mentions.forEach {
                queries.insertMessageMention(
                    message_id = messageId,
                    conversation_id = conversationId,
                    start = it.start,
                    length = it.length,
                    user_id = it.userId
                )
            }
        }
    }

    override suspend fun getConversationMessagesByContentType(
        conversationId: QualifiedIDEntity,
        contentType: MessageEntity.ContentType
    ): List<MessageEntity> =
        queries.getConversationMessagesByContentType(conversationId, contentType, mapper::toEntityMessageFromView)
            .executeAsList()

    override suspend fun deleteAllConversationMessages(conversationId: QualifiedIDEntity) {
        queries.deleteAllConversationMessages(conversationId)
    }

    override suspend fun observeLastMessages(): Flow<List<MessagePreviewEntity>> =
        queries.getLastMessages(mapper::toPreviewEntity).asFlow().mapToList()

    override suspend fun observeUnreadMessages(): Flow<List<MessagePreviewEntity>> =
        queries.getUnreadMessages(mapper::toPreviewEntity).asFlow().mapToList()

    private fun contentTypeOf(content: MessageEntityContent): MessageEntity.ContentType = when (content) {
        is MessageEntityContent.Text -> TEXT
        is MessageEntityContent.Asset -> ASSET
        is MessageEntityContent.Knock -> KNOCK
        is MessageEntityContent.MemberChange -> MEMBER_CHANGE
        is MessageEntityContent.MissedCall -> MISSED_CALL
        is MessageEntityContent.Unknown -> UNKNOWN
        is MessageEntityContent.FailedDecryption -> FAILED_DECRYPTION
        is MessageEntityContent.RestrictedAsset -> RESTRICTED_ASSET
        is MessageEntityContent.ConversationRenamed -> CONVERSATION_RENAMED
        is MessageEntityContent.TeamMemberRemoved -> REMOVED_FROM_TEAM
        is MessageEntityContent.CryptoSessionReset -> CRYPTO_SESSION_RESET
    }

    override suspend fun resetAssetDownloadStatus() = queries.resetAssetDownloadStatus()
    override suspend fun markMessagesAsDecryptionResolved(
        conversationId: QualifiedIDEntity,
        userId: QualifiedIDEntity,
        clientId: String,
    ) = queries.transaction {
        val messages = queries.selectFailedDecryptedByConversationIdAndSenderIdAndClientId(conversationId, userId, clientId).executeAsList()
        queries.markMessagesAsDecryptionResolved(messages)
    }

    override suspend fun resetAssetUploadStatus() = queries.resetAssetUploadStatus()

    override suspend fun getPendingToConfirmMessagesByConversationAndVisibilityAfterDate(
        conversationId: QualifiedIDEntity,
        date: String,
        visibility: List<MessageEntity.Visibility>
    ): List<MessageEntity> {
        return queries
            .selectPendingMessagesByConversationIdAndVisibilityAfterDate(conversationId, visibility, date, mapper::toEntityMessageFromView)
            .executeAsList()
    }

    override suspend fun getReceiptModeFromGroupConversationByQualifiedID(qualifiedID: QualifiedIDEntity): ConversationEntity.ReceiptMode? {
        return conversationsQueries.selectReceiptModeFromGroupConversationByQualifiedId(qualifiedID)
            .executeAsOneOrNull()
    }

    override val platformExtensions: MessageExtensions = MessageExtensionsImpl(queries, mapper)

}<|MERGE_RESOLUTION|>--- conflicted
+++ resolved
@@ -1,12 +1,8 @@
 package com.wire.kalium.persistence.dao.message
 
 import app.cash.sqldelight.coroutines.asFlow
-<<<<<<< HEAD
 import app.cash.sqldelight.coroutines.mapToList
 import app.cash.sqldelight.coroutines.mapToOneOrNull
-import com.wire.kalium.persistence.Asset
-=======
->>>>>>> c6d0ceaa
 import com.wire.kalium.persistence.ConversationsQueries
 import com.wire.kalium.persistence.MessagesQueries
 import com.wire.kalium.persistence.dao.ConversationEntity
@@ -83,7 +79,7 @@
         if (!updateIdIfAlreadyExists(message)) {
             if (isAssetMessageUpdate(message)) {
                 updateAssetMessage(message)
-            } else
+            } else {
                 queries.insertOrIgnoreMessage(
                     id = message.id,
                     conversation_id = message.conversationId,
@@ -95,6 +91,7 @@
                     content_type = contentTypeOf(message.content),
                     expects_read_confirmation = if (message is MessageEntity.Regular) message.expectsReadConfirmation else false
                 )
+            }
             when (val content = message.content) {
                 is MessageEntityContent.Text -> {
                     queries.insertMessageTextContent(
@@ -210,13 +207,13 @@
      * separated messages). Therefore it still needs to be updated with the valid keys in order to be displayed.
      */
     private fun isAssetMessageUpdate(message: MessageEntity): Boolean {
-        return if (message is MessageEntity.Regular && message.content is MessageEntityContent.Asset) {
+        val isAssetMessage = message is MessageEntity.Regular && message.content is MessageEntityContent.Asset
+        val currentMessageHasMissingAssetInformation = if (isAssetMessage) {
             queries.selectById(message.id, message.conversationId).executeAsList().firstOrNull()?.let {
-                if (it.assetId.isNullOrEmpty() || it.assetOtrKey == null || it.assetSha256 == null) {
-                    return true
-                } else false
-            } ?: return false
+                it.assetId.isNullOrEmpty() || it.assetOtrKey == null || it.assetSha256 == null
+            } ?: false
         } else false
+        return currentMessageHasMissingAssetInformation
     }
 
     /*
