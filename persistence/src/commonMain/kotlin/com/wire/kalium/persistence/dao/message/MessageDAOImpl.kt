--- conflicted
+++ resolved
@@ -666,12 +666,11 @@
         }
     }
 
-<<<<<<< HEAD
     override suspend fun updateAudioMessageNormalizedLoudness(
         conversationId: QualifiedIDEntity,
         messageId: String,
         normalizedLoudness: ByteArray
-    ) = withContext(coroutineContext) {
+    ) = withContext(writeDispatcher.value) {
         queries.updateAudioMessageNormalizedLoudness(
             asset_normalized_loudness = normalizedLoudness,
             conversation_id = conversationId,
@@ -679,14 +678,11 @@
         )
     }
 
-    override val platformExtensions: MessageExtensions = MessageExtensionsImpl(queries, assetViewQueries, mapper, coroutineContext)
-=======
     override val platformExtensions: MessageExtensions = MessageExtensionsImpl(
         queries,
         assetViewQueries,
         mapper,
         readDispatcher,
     )
->>>>>>> 8fe8da7a
 
 }