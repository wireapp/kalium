package com.wire.kalium.persistence.dao.message

import com.squareup.sqldelight.runtime.coroutines.asFlow
import com.squareup.sqldelight.runtime.coroutines.mapToList
import com.squareup.sqldelight.runtime.coroutines.mapToOneOrNull
import com.wire.kalium.persistence.MessagesQueries
import com.wire.kalium.persistence.dao.QualifiedIDEntity
import com.wire.kalium.persistence.dao.message.MessageEntity.ContentType.ASSET
import com.wire.kalium.persistence.dao.message.MessageEntity.ContentType.TEXT
import com.wire.kalium.persistence.dao.message.MessageEntity.MessageEntityContent.AssetMessageContent
import com.wire.kalium.persistence.dao.message.MessageEntity.MessageEntityContent.TextMessageContent
import kotlinx.coroutines.flow.Flow
import kotlinx.coroutines.flow.map
import com.wire.kalium.persistence.Message as SQLDelightMessage

class MessageMapper {
    fun toModel(msg: SQLDelightMessage): MessageEntity {

        return MessageEntity(
            content = when (msg.content_type) {
                TEXT -> TextMessageContent(messageBody = msg.text_body ?: "")
                ASSET -> {
                    AssetMessageContent(
                        assetMimeType = msg.asset_mime_type ?: "",
                        assetSizeInBytes = msg.asset_size ?: 0,
                        assetName = msg.asset_name ?: "",
                        assetImageWidth = msg.asset_image_width ?: 0,
                        assetImageHeight = msg.asset_image_height ?: 0,
                        assetOtrKey = msg.asset_otr_key ?: ByteArray(16),
                        assetSha256Key = msg.asset_sha256 ?: ByteArray(16),
                        assetId = msg.asset_id ?: "",
                        assetToken = msg.asset_token ?: "",
                        assetDomain = msg.asset_domain ?: "",
                        assetEncryptionAlgorithm = msg.asset_encryption_algorithm ?: "",
                    )
                }
            },

            // Common Message fields
            id = msg.id,
            conversationId = msg.conversation_id,
            date = msg.date,
            senderUserId = msg.sender_user_id,
            senderClientId = msg.sender_client_id,
            status = msg.status
        )
    }
}

class MessageDAOImpl(private val queries: MessagesQueries) : MessageDAO {
    private val mapper = MessageMapper()

    override suspend fun deleteMessage(id: String, conversationsId: QualifiedIDEntity) = queries.deleteMessage(id, conversationsId)

    override suspend fun deleteMessage(id: String) = queries.deleteMessageById(id)

    override suspend fun updateMessageVisibility(visibility: MessageEntity.Visibility, id: String, conversationId: QualifiedIDEntity) =
        queries.updateMessageVisibility(visibility, "", id, conversationId)

    override suspend fun deleteAllMessages() = queries.deleteAllMessages()

    override suspend fun insertMessage(message: MessageEntity) = insertInDB(message)

    override suspend fun insertMessages(messages: List<MessageEntity>) =
        queries.transaction {
            messages.forEach { insertInDB(it) }
        }

    private fun insertInDB(message: MessageEntity) {
        queries.insertMessage(
            id = message.id,
            text_body = when (message.content) {
                is TextMessageContent -> message.content.messageBody
                else -> null
            },
            content_type = contentTypeOf(message.content),
            asset_mime_type = if (message.content is AssetMessageContent) message.content.assetMimeType else null,
            asset_size = if (message.content is AssetMessageContent) message.content.assetSizeInBytes else null,
            asset_name = if (message.content is AssetMessageContent) message.content.assetName else null,
            asset_image_width = if (message.content is AssetMessageContent) message.content.assetImageWidth else null,
            asset_image_height = if (message.content is AssetMessageContent) message.content.assetImageHeight else null,
            asset_otr_key = if (message.content is AssetMessageContent) message.content.assetOtrKey else null,
            asset_sha256 = if (message.content is AssetMessageContent) message.content.assetSha256Key else null,
            asset_id = if (message.content is AssetMessageContent) message.content.assetId else null,
            asset_token = if (message.content is AssetMessageContent) message.content.assetToken else null,
            asset_domain = if (message.content is AssetMessageContent) message.content.assetDomain else null,
            asset_encryption_algorithm = if (message.content is AssetMessageContent) message.content.assetEncryptionAlgorithm else null,
            conversation_id = message.conversationId,
            date = message.date,
            sender_user_id = message.senderUserId,
            sender_client_id = message.senderClientId,
            visibility = message.visibility,
            status = message.status
        )
    }

    override suspend fun updateMessage(message: MessageEntity) =
        queries.updateMessages(
            id = message.id,
            text_body = when (message.content) {
                is TextMessageContent -> message.content.messageBody
                else -> null
            },
            content_type = contentTypeOf(message.content),
            asset_mime_type = if (message.content is AssetMessageContent) message.content.assetMimeType else null,
            asset_size = if (message.content is AssetMessageContent) message.content.assetSizeInBytes else null,
            asset_name = if (message.content is AssetMessageContent) message.content.assetMimeType else null,
            asset_image_width = if (message.content is AssetMessageContent) message.content.assetImageWidth else null,
            asset_image_height = if (message.content is AssetMessageContent) message.content.assetImageHeight else null,
            asset_otr_key = if (message.content is AssetMessageContent) message.content.assetOtrKey else null,
            asset_sha256 = if (message.content is AssetMessageContent) message.content.assetSha256Key else null,
            asset_id = if (message.content is AssetMessageContent) message.content.assetId else null,
            asset_token = if (message.content is AssetMessageContent) message.content.assetToken else null,
            asset_domain = if (message.content is AssetMessageContent) message.content.assetDomain else null,
            asset_encryption_algorithm = if (message.content is AssetMessageContent) message.content.assetEncryptionAlgorithm else null,
            conversation_id = message.conversationId,
            date = message.date,
            sender_user_id = message.senderUserId,
            sender_client_id = message.senderClientId,
            visibility = message.visibility,
            status = message.status
        )

    private fun contentTypeOf(content: MessageEntity.MessageEntityContent): MessageEntity.ContentType = when (content) {
        is TextMessageContent -> TEXT
        is AssetMessageContent -> ASSET
    }

    override suspend fun updateMessageStatus(status: MessageEntity.Status, id: String, conversationId: QualifiedIDEntity) =
        queries.updateMessageStatus(status, id, conversationId)

<<<<<<< HEAD
    override suspend fun updateMessageDate(date: String, id: String, conversationId: QualifiedIDEntity) =
        queries.updateMessageDate(date, id, conversationId)

    override suspend fun updateMessagesAddMillisToDate(millis: Long, conversationId: QualifiedIDEntity, status: MessageEntity.Status) =
        queries.updateMessagesAddMillisToDate(millis, conversationId, status)

    override suspend fun getAllMessages(): Flow<List<MessageEntity>> =
        queries.selectAllMessages()
=======
    override suspend fun getMessagesFromAllConversations(limit: Int, offset: Int): Flow<List<MessageEntity>> =
        queries.selectAllMessages(limit.toLong(), offset.toLong())
>>>>>>> 7c2b0658
            .asFlow()
            .mapToList()
            .map { entryList -> entryList.map(mapper::toModel) }

    override suspend fun getMessageById(id: String, conversationId: QualifiedIDEntity): Flow<MessageEntity?> =
        queries.selectById(id, conversationId)
            .asFlow()
            .mapToOneOrNull()
            .map { msg -> msg?.let(mapper::toModel) }

    override suspend fun getMessagesByConversation(conversationId: QualifiedIDEntity, limit: Int, offset: Int): Flow<List<MessageEntity>> =
        queries.selectByConversationId(conversationId, limit.toLong(), offset.toLong())
            .asFlow()
            .mapToList()
            .map { entryList -> entryList.map(mapper::toModel) }

    override suspend fun getMessagesByConversationAfterDate(conversationId: QualifiedIDEntity, date: String): Flow<List<MessageEntity>> =
        queries.selectMessagesByConversationIdAfterDate(conversationId, date)
            .asFlow()
            .mapToList()
            .map { entryList -> entryList.map(mapper::toModel) }
}<|MERGE_RESOLUTION|>--- conflicted
+++ resolved
@@ -129,19 +129,14 @@
     override suspend fun updateMessageStatus(status: MessageEntity.Status, id: String, conversationId: QualifiedIDEntity) =
         queries.updateMessageStatus(status, id, conversationId)
 
-<<<<<<< HEAD
     override suspend fun updateMessageDate(date: String, id: String, conversationId: QualifiedIDEntity) =
         queries.updateMessageDate(date, id, conversationId)
 
     override suspend fun updateMessagesAddMillisToDate(millis: Long, conversationId: QualifiedIDEntity, status: MessageEntity.Status) =
         queries.updateMessagesAddMillisToDate(millis, conversationId, status)
 
-    override suspend fun getAllMessages(): Flow<List<MessageEntity>> =
-        queries.selectAllMessages()
-=======
     override suspend fun getMessagesFromAllConversations(limit: Int, offset: Int): Flow<List<MessageEntity>> =
         queries.selectAllMessages(limit.toLong(), offset.toLong())
->>>>>>> 7c2b0658
             .asFlow()
             .mapToList()
             .map { entryList -> entryList.map(mapper::toModel) }
