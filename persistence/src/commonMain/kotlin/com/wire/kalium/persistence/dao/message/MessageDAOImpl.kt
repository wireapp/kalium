package com.wire.kalium.persistence.dao.message

import com.squareup.sqldelight.runtime.coroutines.asFlow
import com.squareup.sqldelight.runtime.coroutines.mapToList
import com.squareup.sqldelight.runtime.coroutines.mapToOneOrNull
import com.wire.kalium.persistence.ConversationsQueries
import com.wire.kalium.persistence.MessagesQueries
import com.wire.kalium.persistence.dao.QualifiedIDEntity
import com.wire.kalium.persistence.dao.UserIDEntity
import com.wire.kalium.persistence.dao.message.MessageEntity.ContentType.ASSET
import com.wire.kalium.persistence.dao.message.MessageEntity.ContentType.CONVERSATION_RENAMED
import com.wire.kalium.persistence.dao.message.MessageEntity.ContentType.FAILED_DECRYPTION
import com.wire.kalium.persistence.dao.message.MessageEntity.ContentType.KNOCK
import com.wire.kalium.persistence.dao.message.MessageEntity.ContentType.MEMBER_CHANGE
import com.wire.kalium.persistence.dao.message.MessageEntity.ContentType.MISSED_CALL
import com.wire.kalium.persistence.dao.message.MessageEntity.ContentType.REMOVED_FROM_TEAM
import com.wire.kalium.persistence.dao.message.MessageEntity.ContentType.RESTRICTED_ASSET
import com.wire.kalium.persistence.dao.message.MessageEntity.ContentType.TEXT
import com.wire.kalium.persistence.dao.message.MessageEntity.ContentType.UNKNOWN
import kotlinx.coroutines.flow.Flow

@Suppress("TooManyFunctions")
class MessageDAOImpl(
    private val queries: MessagesQueries,
    private val conversationsQueries: ConversationsQueries,
    private val selfUserId: UserIDEntity
) : MessageDAO {
    private val mapper = MessageMapper

    override suspend fun deleteMessage(id: String, conversationsId: QualifiedIDEntity) = queries.deleteMessage(id, conversationsId)

    override suspend fun markMessageAsDeleted(id: String, conversationsId: QualifiedIDEntity) =
        queries.markMessageAsDeleted(id, conversationsId)

    override suspend fun markAsEdited(editTimeStamp: String, conversationId: QualifiedIDEntity, id: String) {
        queries.markMessageAsEdited(editTimeStamp, id, conversationId)
    }

    override suspend fun deleteAllMessages() = queries.deleteAllMessages()

    override suspend fun insertOrIgnoreMessage(
        message: MessageEntity,
        updateConversationReadDate: Boolean,
        updateConversationModifiedDate: Boolean,
        updateConversationNotificationsDate: Boolean
    ) {
        queries.transaction {
            if (updateConversationReadDate) {
                conversationsQueries.updateConversationReadDate(message.date, message.conversationId)
            }

            insertInDB(message)

            if (updateConversationModifiedDate) {
                conversationsQueries.updateConversationModifiedDate(message.date, message.conversationId)
            }
            if (updateConversationNotificationsDate) {
                conversationsQueries.updateConversationNotificationsDate(message.date, message.conversationId)
            }
        }
    }

    @Deprecated("For test only!")
    override suspend fun insertOrIgnoreMessages(messages: List<MessageEntity>) =
        queries.transaction {
            messages.forEach { insertInDB(it) }
        }

    /**
     * Be careful and run this operation in ONE wrapping transaction.
     */
    @Suppress("ComplexMethod", "LongMethod")
    private fun insertInDB(message: MessageEntity) {
        if (!updateIdIfAlreadyExists(message)) {
            queries.insertOrIgnoreMessage(
                id = message.id,
                conversation_id = message.conversationId,
                date = message.date,
                sender_user_id = message.senderUserId,
                sender_client_id = if (message is MessageEntity.Regular) message.senderClientId else null,
                visibility = message.visibility,
                status = message.status,
                content_type = contentTypeOf(message.content),
                expects_read_confirmation = if (message is MessageEntity.Regular) message.expectsReadConfirmation else false
            )
            when (val content = message.content) {
                is MessageEntityContent.Text -> {
                    queries.insertMessageTextContent(
                        message_id = message.id,
                        conversation_id = message.conversationId,
                        text_body = content.messageBody,
                        quoted_message_id = content.quotedMessageId,
                        is_quote_verified = content.isQuoteVerified
                    )
                    content.mentions.forEach {
                        queries.insertMessageMention(
                            message_id = message.id,
                            conversation_id = message.conversationId,
                            start = it.start,
                            length = it.length,
                            user_id = it.userId
                        )
                    }
                }

                is MessageEntityContent.RestrictedAsset -> queries.insertMessageRestrictedAssetContent(
                    message_id = message.id,
                    conversation_id = message.conversationId,
                    asset_mime_type = content.mimeType,
                    asset_size = content.assetSizeInBytes,
                    asset_name = content.assetName
                )

                is MessageEntityContent.Asset -> queries.insertMessageAssetContent(
                    message_id = message.id,
                    conversation_id = message.conversationId,
                    asset_size = content.assetSizeInBytes,
                    asset_name = content.assetName,
                    asset_mime_type = content.assetMimeType,
                    asset_upload_status = content.assetUploadStatus,
                    asset_download_status = content.assetDownloadStatus,
                    asset_otr_key = content.assetOtrKey,
                    asset_sha256 = content.assetSha256Key,
                    asset_id = content.assetId,
                    asset_token = content.assetToken,
                    asset_domain = content.assetDomain,
                    asset_encryption_algorithm = content.assetEncryptionAlgorithm,
                    asset_width = content.assetWidth,
                    asset_height = content.assetHeight,
                    asset_duration_ms = content.assetDurationMs,
                    asset_normalized_loudness = content.assetNormalizedLoudness
                )

                is MessageEntityContent.Unknown -> queries.insertMessageUnknownContent(
                    message_id = message.id,
                    conversation_id = message.conversationId,
                    unknown_encoded_data = content.encodedData,
                    unknown_type_name = content.typeName
                )

                is MessageEntityContent.FailedDecryption -> queries.insertFailedDecryptionMessageContent(
                    message_id = message.id,
                    conversation_id = message.conversationId,
                    unknown_encoded_data = content.encodedData,
                )

                is MessageEntityContent.MemberChange -> queries.insertMemberChangeMessage(
                    message_id = message.id,
                    conversation_id = message.conversationId,
                    member_change_list = content.memberUserIdList,
                    member_change_type = content.memberChangeType
                )

                is MessageEntityContent.MissedCall -> queries.insertMissedCallMessage(
                    message_id = message.id,
                    conversation_id = message.conversationId,
                    caller_id = message.senderUserId
                )

                is MessageEntityContent.Knock -> {
                    /** NO-OP. No need to insert any content for Knock messages */
                }

                is MessageEntityContent.ConversationRenamed -> queries.insertConversationRenamedMessage(
                    message_id = message.id,
                    conversation_id = message.conversationId,
                    conversation_name = content.conversationName
                )
            }
        }
    }

    /*
        When the user leaves a group, the app generates MemberChangeType.REMOVED and saves it locally because the socket doesn't send such
        message for the author of the change, so it's generated by the app and stored with local id, but the REST request to get all events
        the user missed when offline still returns this event, so in order to avoid duplicates and to have a valid remote id, the app needs
        to check and replace the id of the already existing system message instead of adding another one.
        This behavior is similar for all requests which generate events, for now member-join ,member-leave and rename are handled.
         */
    private fun updateIdIfAlreadyExists(message: MessageEntity): Boolean =
        when (message.content) {
            is MessageEntityContent.MemberChange,
            is MessageEntityContent.ConversationRenamed -> message.content
            else -> null
        }
            ?.let {
                if (message.senderUserId == selfUserId) it else null
            }
            ?.let { messageContent ->
                // Check if the message with given time and type already exists in the local DB.
                queries.selectByConversationIdAndSenderIdAndTimeAndType(
                    message.conversationId,
                    message.senderUserId,
                    message.date,
                    contentTypeOf(messageContent)
                )
                    .executeAsList()
                    .firstOrNull {
                        LocalId.check(it.id) && when (messageContent) {
                            is MessageEntityContent.MemberChange ->
                                    messageContent.memberChangeType == it.memberChangeType &&
                                    it.memberChangeList?.toSet() == messageContent.memberUserIdList.toSet()
                            is MessageEntityContent.ConversationRenamed ->
                                    it.conversationName == messageContent.conversationName
                            else -> false
                        }
                    }?.let {
                        // The message already exists in the local DB, if its id is different then just update id.
                        if (it.id != message.id) queries.updateMessageId(message.id, it.id, message.conversationId)
                        true
                    }
            } ?: false

    override suspend fun updateAssetUploadStatus(
        uploadStatus: MessageEntity.UploadStatus,
        id: String,
        conversationId: QualifiedIDEntity
    ) = queries.updateAssetUploadStatus(uploadStatus, id, conversationId)

    override suspend fun updateAssetDownloadStatus(
        downloadStatus: MessageEntity.DownloadStatus,
        id: String,
        conversationId: QualifiedIDEntity
    ) = queries.updateAssetDownloadStatus(downloadStatus, id, conversationId)

    override suspend fun updateMessageStatus(status: MessageEntity.Status, id: String, conversationId: QualifiedIDEntity) =
        queries.updateMessageStatus(status, id, conversationId)

    override suspend fun updateMessageId(conversationId: QualifiedIDEntity, oldMessageId: String, newMessageId: String) {
        queries.updateMessageId(newMessageId, oldMessageId, conversationId)
    }

    override suspend fun updateMessageDate(date: String, id: String, conversationId: QualifiedIDEntity) =
        queries.updateMessageDate(date, id, conversationId)

    override suspend fun updateMessagesAddMillisToDate(millis: Long, conversationId: QualifiedIDEntity, status: MessageEntity.Status) =
        queries.updateMessagesAddMillisToDate(millis, conversationId, status)

    override suspend fun getMessageById(id: String, conversationId: QualifiedIDEntity): Flow<MessageEntity?> =
        queries.selectById(id, conversationId, mapper::toEntityMessageFromView)
            .asFlow()
            .mapToOneOrNull()

    override suspend fun getMessagesByConversationAndVisibility(
        conversationId: QualifiedIDEntity,
        limit: Int,
        offset: Int,
        visibility: List<MessageEntity.Visibility>
    ): Flow<List<MessageEntity>> =
        queries.selectByConversationIdAndVisibility(
            conversationId,
            visibility,
            limit.toLong(),
            offset.toLong(),
            mapper::toEntityMessageFromView
        ).asFlow().mapToList()

<<<<<<< HEAD
    override suspend fun getNotificationMessage(
        filteredContent: List<MessageEntity.ContentType>
    ): Flow<List<NotificationMessageEntity>> =
        queries.getNotificationsMessages(
            filteredContent,
            mapper::toNotificationEntity
        ).asFlow().mapToList()

    override suspend fun getMessagesByConversationAndVisibilityAfterDate(
=======
    override suspend fun observeMessagesByConversationAndVisibilityAfterDate(
>>>>>>> 96113cce
        conversationId: QualifiedIDEntity,
        date: String,
        visibility: List<MessageEntity.Visibility>
    ): Flow<List<MessageEntity>> =
        queries.selectMessagesByConversationIdAndVisibilityAfterDate(
            conversationId, visibility, date,
            mapper::toEntityMessageFromView
        )
            .asFlow()
            .mapToList()

    override suspend fun getAllPendingMessagesFromUser(userId: UserIDEntity): List<MessageEntity> =
        queries.selectMessagesFromUserByStatus(
            userId, MessageEntity.Status.PENDING,
            mapper::toEntityMessageFromView
        )
            .executeAsList()

    override suspend fun updateTextMessageContent(
        conversationId: QualifiedIDEntity,
        messageId: String,
        newTextContent: MessageEntityContent.Text
    ) {
        queries.transaction {
            queries.updateMessageTextContent(newTextContent.messageBody, messageId, conversationId)
            queries.deleteMessageMentions(messageId, conversationId)
            newTextContent.mentions.forEach {
                queries.insertMessageMention(
                    message_id = messageId,
                    conversation_id = conversationId,
                    start = it.start,
                    length = it.length,
                    user_id = it.userId
                )
            }
        }
    }

    override suspend fun getConversationMessagesByContentType(
        conversationId: QualifiedIDEntity,
        contentType: MessageEntity.ContentType
    ): List<MessageEntity> =
        queries.getConversationMessagesByContentType(conversationId, contentType, mapper::toEntityMessageFromView)
            .executeAsList()

    override suspend fun deleteAllConversationMessages(conversationId: QualifiedIDEntity) {
        queries.deleteAllConversationMessages(conversationId)
    }

    override suspend fun observeLastMessages(): Flow<List<MessagePreviewEntity>> =
        queries.getLastMessages(mapper::toPreviewEntity).asFlow().mapToList()

    override suspend fun observeUnreadMessages(): Flow<List<MessagePreviewEntity>> =
        queries.getUnreadMessages(mapper::toPreviewEntity).asFlow().mapToList()

    private fun contentTypeOf(content: MessageEntityContent): MessageEntity.ContentType = when (content) {
        is MessageEntityContent.Text -> TEXT
        is MessageEntityContent.Asset -> ASSET
        is MessageEntityContent.Knock -> KNOCK
        is MessageEntityContent.MemberChange -> MEMBER_CHANGE
        is MessageEntityContent.MissedCall -> MISSED_CALL
        is MessageEntityContent.Unknown -> UNKNOWN
        is MessageEntityContent.FailedDecryption -> FAILED_DECRYPTION
        is MessageEntityContent.RestrictedAsset -> RESTRICTED_ASSET
        is MessageEntityContent.ConversationRenamed -> CONVERSATION_RENAMED
        is MessageEntityContent.TeamMemberRemoved -> REMOVED_FROM_TEAM
    }

    override suspend fun resetAssetDownloadStatus() = queries.resetAssetDownloadStatus()

    override suspend fun resetAssetUploadStatus() = queries.resetAssetUploadStatus()

    override suspend fun getPendingToConfirmMessagesByConversationAndVisibilityAfterDate(
        conversationId: QualifiedIDEntity,
        date: String,
        visibility: List<MessageEntity.Visibility>
    ): List<MessageEntity> {
        return queries
            .selectPendingMessagesByConversationIdAndVisibilityAfterDate(conversationId, visibility, date, mapper::toEntityMessageFromView)
            .executeAsList()
    }

    override val platformExtensions: MessageExtensions = MessageExtensionsImpl(queries, mapper)
}<|MERGE_RESOLUTION|>--- conflicted
+++ resolved
@@ -255,7 +255,6 @@
             mapper::toEntityMessageFromView
         ).asFlow().mapToList()
 
-<<<<<<< HEAD
     override suspend fun getNotificationMessage(
         filteredContent: List<MessageEntity.ContentType>
     ): Flow<List<NotificationMessageEntity>> =
@@ -264,10 +263,7 @@
             mapper::toNotificationEntity
         ).asFlow().mapToList()
 
-    override suspend fun getMessagesByConversationAndVisibilityAfterDate(
-=======
     override suspend fun observeMessagesByConversationAndVisibilityAfterDate(
->>>>>>> 96113cce
         conversationId: QualifiedIDEntity,
         date: String,
         visibility: List<MessageEntity.Visibility>
