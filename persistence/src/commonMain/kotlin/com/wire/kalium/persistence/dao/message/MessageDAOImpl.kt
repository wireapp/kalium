--- conflicted
+++ resolved
@@ -507,7 +507,6 @@
                 .executeAsOne()
         }
 
-<<<<<<< HEAD
     override suspend fun getAllMessageAssetIdsForConversationId(
         conversationId: QualifiedIDEntity
     ): List<String> {
@@ -519,7 +518,6 @@
         }
     }
 
-=======
     override suspend fun getSenderNameById(id: String, conversationId: QualifiedIDEntity): String? = withContext(coroutineContext) {
         userQueries.selectNameByMessageId(id, conversationId).executeAsOneOrNull()?.name
     }
@@ -529,7 +527,6 @@
             queries.selectNextAudioMessage(conversationId, prevMessageId).executeAsOneOrNull()
         }
 
->>>>>>> ecdca03d
     override val platformExtensions: MessageExtensions = MessageExtensionsImpl(queries, assetViewQueries, mapper, coroutineContext)
 
 }