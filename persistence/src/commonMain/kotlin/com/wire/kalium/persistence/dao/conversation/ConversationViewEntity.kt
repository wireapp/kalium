--- conflicted
+++ resolved
@@ -76,11 +76,8 @@
     val isFavorite: Boolean,
     val folderId: String?,
     val folderName: String?,
-<<<<<<< HEAD
+    val isChannel: Boolean,
     val wireCell: String?,
-=======
-    val isChannel: Boolean,
->>>>>>> 77fe6ff3
 ) {
     val isMember: Boolean get() = selfRole != null
 }