/*
 * Wire
 * Copyright (C) 2024 Wire Swiss GmbH
 *
 * This program is free software: you can redistribute it and/or modify
 * it under the terms of the GNU General Public License as published by
 * the Free Software Foundation, either version 3 of the License, or
 * (at your option) any later version.
 *
 * This program is distributed in the hope that it will be useful,
 * but WITHOUT ANY WARRANTY; without even the implied warranty of
 * MERCHANTABILITY or FITNESS FOR A PARTICULAR PURPOSE. See the
 * GNU General Public License for more details.
 *
 * You should have received a copy of the GNU General Public License
 * along with this program. If not, see http://www.gnu.org/licenses/.
 */
package com.wire.kalium.persistence.dao.conversation

import com.wire.kalium.persistence.dao.BotIdEntity
import com.wire.kalium.persistence.dao.ConnectionEntity
import com.wire.kalium.persistence.dao.ConversationIDEntity
import com.wire.kalium.persistence.dao.QualifiedIDEntity
import com.wire.kalium.persistence.dao.SupportedProtocolEntity
import com.wire.kalium.persistence.dao.UserAvailabilityStatusEntity
import com.wire.kalium.persistence.dao.UserIDEntity
import com.wire.kalium.persistence.dao.UserTypeEntity
import com.wire.kalium.persistence.dao.call.CallEntity
import com.wire.kalium.persistence.dao.conversation.ConversationEntity.ChannelAccess
import com.wire.kalium.persistence.dao.conversation.ConversationEntity.ChannelAddPermission
import com.wire.kalium.persistence.dao.member.MemberEntity
import kotlinx.datetime.Instant

@Suppress("FunctionParameterNaming")
data class ConversationViewEntity(
    val id: QualifiedIDEntity,
    val name: String?,
    val type: ConversationEntity.Type,
    val callStatus: CallEntity.Status?,
    val previewAssetId: QualifiedIDEntity?,
    val mutedStatus: ConversationEntity.MutedStatus,
    val teamId: String?,
    val lastModifiedDate: Instant?,
    val lastReadDate: Instant,
    val userAvailabilityStatus: UserAvailabilityStatusEntity?,
    val userType: UserTypeEntity?,
    val botService: BotIdEntity?,
    val userDeleted: Boolean?,
    val userDefederated: Boolean?,
    val connectionStatus: ConnectionEntity.State? = ConnectionEntity.State.NOT_CONNECTED,
    val otherUserId: QualifiedIDEntity?,
    val lastNotificationDate: Instant?,
    val selfRole: MemberEntity.Role?,
    val protocolInfo: ConversationEntity.ProtocolInfo,
    val accessList: List<ConversationEntity.Access>,
    val accessRoleList: List<ConversationEntity.AccessRole>,
    val protocol: ConversationEntity.Protocol,
    val mlsCipherSuite: ConversationEntity.CipherSuite,
    val mlsEpoch: Long,
    val mlsGroupId: String?,
    val mlsLastKeyingMaterialUpdateDate: Instant,
    val mlsGroupState: ConversationEntity.GroupState,
    val mlsProposalTimer: String?,
    val mutedTime: Long,
    val creatorId: String,
    val removedBy: UserIDEntity? = null, // TODO how to calculate?,
    val receiptMode: ConversationEntity.ReceiptMode,
    val messageTimer: Long?,
    val userMessageTimer: Long?,
    val archived: Boolean,
    val archivedDateTime: Instant?,
    val mlsVerificationStatus: ConversationEntity.VerificationStatus,
    val userSupportedProtocols: Set<SupportedProtocolEntity>?,
    val userActiveOneOnOneConversationId: ConversationIDEntity?,
    val proteusVerificationStatus: ConversationEntity.VerificationStatus,
    val legalHoldStatus: ConversationEntity.LegalHoldStatus,
    val accentId: Int?,
    val isFavorite: Boolean,
    val folderId: String?,
    val folderName: String?,
    val isChannel: Boolean,
<<<<<<< HEAD
    val wireCell: String?,
=======
    val channelAccess: ChannelAccess?,
    val channelAddPermission: ChannelAddPermission?,
>>>>>>> 4c8fc1b1
) {
    val isMember: Boolean get() = selfRole != null
}<|MERGE_RESOLUTION|>--- conflicted
+++ resolved
@@ -79,12 +79,9 @@
     val folderId: String?,
     val folderName: String?,
     val isChannel: Boolean,
-<<<<<<< HEAD
-    val wireCell: String?,
-=======
     val channelAccess: ChannelAccess?,
     val channelAddPermission: ChannelAddPermission?,
->>>>>>> 4c8fc1b1
+    val wireCell: String?,
 ) {
     val isMember: Boolean get() = selfRole != null
 }