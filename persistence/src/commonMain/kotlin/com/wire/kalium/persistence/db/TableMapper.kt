/*
 * Wire
 * Copyright (C) 2023 Wire Swiss GmbH
 *
 * This program is free software: you can redistribute it and/or modify
 * it under the terms of the GNU General Public License as published by
 * the Free Software Foundation, either version 3 of the License, or
 * (at your option) any later version.
 *
 * This program is distributed in the hope that it will be useful,
 * but WITHOUT ANY WARRANTY; without even the implied warranty of
 * MERCHANTABILITY or FITNESS FOR A PARTICULAR PURPOSE. See the
 * GNU General Public License for more details.
 *
 * You should have received a copy of the GNU General Public License
 * along with this program. If not, see http://www.gnu.org/licenses/.
 */

package com.wire.kalium.persistence.db

import app.cash.sqldelight.EnumColumnAdapter
import app.cash.sqldelight.adapter.primitive.IntColumnAdapter
import com.wire.kalium.persistence.Call
import com.wire.kalium.persistence.Client
import com.wire.kalium.persistence.Connection
import com.wire.kalium.persistence.Conversation
import com.wire.kalium.persistence.Member
import com.wire.kalium.persistence.Message
import com.wire.kalium.persistence.MessageAssetContent
import com.wire.kalium.persistence.MessageConversationChangedContent
import com.wire.kalium.persistence.MessageConversationReceiptModeChangedContent
import com.wire.kalium.persistence.MessageConversationTimerChangedContent
import com.wire.kalium.persistence.MessageFailedToDecryptContent
import com.wire.kalium.persistence.MessageMemberChangeContent
import com.wire.kalium.persistence.MessageMention
import com.wire.kalium.persistence.MessageMissedCallContent
import com.wire.kalium.persistence.MessageNewConversationReceiptModeContent
import com.wire.kalium.persistence.MessageRecipientFailure
import com.wire.kalium.persistence.MessageRestrictedAssetContent
import com.wire.kalium.persistence.MessageTextContent
import com.wire.kalium.persistence.MessageUnknownContent
import com.wire.kalium.persistence.Reaction
import com.wire.kalium.persistence.Receipt
import com.wire.kalium.persistence.SelfUser
import com.wire.kalium.persistence.Service
import com.wire.kalium.persistence.UnreadEvent
import com.wire.kalium.persistence.User
import com.wire.kalium.persistence.adapter.ContentTypeAdapter
import com.wire.kalium.persistence.adapter.ConversationAccessListAdapter
import com.wire.kalium.persistence.adapter.ConversationAccessRoleListAdapter
import com.wire.kalium.persistence.adapter.InstantTypeAdapter
import com.wire.kalium.persistence.adapter.MemberRoleAdapter
import com.wire.kalium.persistence.adapter.QualifiedIDAdapter
import com.wire.kalium.persistence.adapter.QualifiedIDListAdapter
import com.wire.kalium.persistence.adapter.BotServiceAdapter
import com.wire.kalium.persistence.adapter.ServiceTagListAdapter

internal object TableMapper {
    val callAdapter = Call.Adapter(
        conversation_idAdapter = QualifiedIDAdapter,
        statusAdapter = EnumColumnAdapter(),
        conversation_typeAdapter = EnumColumnAdapter(),
        typeAdapter = EnumColumnAdapter()
    )
    val clientAdapter = Client.Adapter(
        user_idAdapter = QualifiedIDAdapter,
        device_typeAdapter = EnumColumnAdapter(),
        client_typeAdapter = EnumColumnAdapter(),
        registration_dateAdapter = InstantTypeAdapter
    )
    val connectionAdapter = Connection.Adapter(
        qualified_conversationAdapter = QualifiedIDAdapter,
        qualified_toAdapter = QualifiedIDAdapter,
        statusAdapter = EnumColumnAdapter(),
        last_update_dateAdapter = InstantTypeAdapter,
    )
    val conversationAdapter = Conversation.Adapter(
        qualified_idAdapter = QualifiedIDAdapter,
        typeAdapter = EnumColumnAdapter(),
        mls_group_stateAdapter = EnumColumnAdapter(),
        protocolAdapter = EnumColumnAdapter(),
        muted_statusAdapter = EnumColumnAdapter(),
        access_listAdapter = ConversationAccessListAdapter(),
        access_role_listAdapter = ConversationAccessRoleListAdapter(),
        mls_cipher_suiteAdapter = EnumColumnAdapter(),
        receipt_modeAdapter = EnumColumnAdapter(),
        last_read_dateAdapter = InstantTypeAdapter,
        last_modified_dateAdapter = InstantTypeAdapter,
        last_notified_dateAdapter = InstantTypeAdapter,
        mls_last_keying_material_update_dateAdapter = InstantTypeAdapter,
    )
    val memberAdapter = Member.Adapter(
        userAdapter = QualifiedIDAdapter,
        conversationAdapter = QualifiedIDAdapter,
        roleAdapter = MemberRoleAdapter
    )
    val messageAdapter = Message.Adapter(
        conversation_idAdapter = QualifiedIDAdapter,
        sender_user_idAdapter = QualifiedIDAdapter,
        statusAdapter = EnumColumnAdapter(),
        content_typeAdapter = ContentTypeAdapter,
        visibilityAdapter = EnumColumnAdapter(),
        creation_dateAdapter = InstantTypeAdapter,
        last_edit_dateAdapter = InstantTypeAdapter,
        self_deletion_start_dateAdapter = InstantTypeAdapter
    )
    val messageAssetContentAdapter = MessageAssetContent.Adapter(
        conversation_idAdapter = QualifiedIDAdapter,
        asset_widthAdapter = IntColumnAdapter,
        asset_heightAdapter = IntColumnAdapter,
        asset_upload_statusAdapter = EnumColumnAdapter(),
        asset_download_statusAdapter = EnumColumnAdapter(),
    )
    val messageConversationChangedContentAdapter = MessageConversationChangedContent.Adapter(
        conversation_idAdapter = QualifiedIDAdapter
    )
    val messageFailedToDecryptContentAdapter = MessageFailedToDecryptContent.Adapter(
        conversation_idAdapter = QualifiedIDAdapter
    )
    val messageMemberChangeContentAdapter = MessageMemberChangeContent.Adapter(
        conversation_idAdapter = QualifiedIDAdapter,
        member_change_listAdapter = QualifiedIDListAdapter,
        member_change_typeAdapter = EnumColumnAdapter()
    )
    val messageMentionAdapter = MessageMention.Adapter(
        conversation_idAdapter = QualifiedIDAdapter,
        user_idAdapter = QualifiedIDAdapter,
        startAdapter = IntColumnAdapter,
        lengthAdapter = IntColumnAdapter
    )
    val messageMissedCallContentAdapter = MessageMissedCallContent.Adapter(
        conversation_idAdapter = QualifiedIDAdapter,
        caller_idAdapter = QualifiedIDAdapter
    )
    val messageRestrictedAssetContentAdapter = MessageRestrictedAssetContent.Adapter(
        conversation_idAdapter = QualifiedIDAdapter
    )
    val messageTextContentAdapter = MessageTextContent.Adapter(
        conversation_idAdapter = QualifiedIDAdapter
    )
    val messageUnknownContentAdapter = MessageUnknownContent.Adapter(
        conversation_idAdapter = QualifiedIDAdapter
    )
    val reactionAdapter = Reaction.Adapter(
        conversation_idAdapter = QualifiedIDAdapter,
        sender_idAdapter = QualifiedIDAdapter
    )
    val receiptAdapter = Receipt.Adapter(
        conversation_idAdapter = QualifiedIDAdapter,
        user_idAdapter = QualifiedIDAdapter,
        typeAdapter = EnumColumnAdapter()
    )
    val selfUserAdapter = SelfUser.Adapter(
        idAdapter = QualifiedIDAdapter
    )
    val userAdapter = User.Adapter(
        qualified_idAdapter = QualifiedIDAdapter,
        accent_idAdapter = IntColumnAdapter,
        connection_statusAdapter = EnumColumnAdapter(),
        user_availability_statusAdapter = EnumColumnAdapter(),
        preview_asset_idAdapter = QualifiedIDAdapter,
        complete_asset_idAdapter = QualifiedIDAdapter,
        user_typeAdapter = EnumColumnAdapter(),
        bot_serviceAdapter = BotServiceAdapter()
    )
    val messageNewConversationReceiptModeContentAdapter = MessageNewConversationReceiptModeContent.Adapter(
        conversation_idAdapter = QualifiedIDAdapter
    )
    val messageConversationReceiptModeChangedContentAdapter = MessageConversationReceiptModeChangedContent.Adapter(
        conversation_idAdapter = QualifiedIDAdapter
    )
    val messageConversationTimerChangedContentAdapter = MessageConversationTimerChangedContent.Adapter(
        conversation_idAdapter = QualifiedIDAdapter
    )

    val unreadEventAdapter = UnreadEvent.Adapter(
        conversation_idAdapter = QualifiedIDAdapter,
        typeAdapter = EnumColumnAdapter(),
        creation_dateAdapter = InstantTypeAdapter,
    )

<<<<<<< HEAD
    val messageRecipientFailureAdapter = MessageRecipientFailure.Adapter(
        conversation_idAdapter = QualifiedIDAdapter,
        recipient_failure_listAdapter = QualifiedIDListAdapter(),
        recipient_failure_typeAdapter = EnumColumnAdapter()
=======
    val serviceAdapter = Service.Adapter(
        idAdapter = BotServiceAdapter(),
        tagsAdapter = ServiceTagListAdapter,
        preview_asset_idAdapter = QualifiedIDAdapter,
        complete_asset_idAdapter = QualifiedIDAdapter
>>>>>>> 116e0aa3
    )
}<|MERGE_RESOLUTION|>--- conflicted
+++ resolved
@@ -179,17 +179,16 @@
         creation_dateAdapter = InstantTypeAdapter,
     )
 
-<<<<<<< HEAD
-    val messageRecipientFailureAdapter = MessageRecipientFailure.Adapter(
-        conversation_idAdapter = QualifiedIDAdapter,
-        recipient_failure_listAdapter = QualifiedIDListAdapter(),
-        recipient_failure_typeAdapter = EnumColumnAdapter()
-=======
     val serviceAdapter = Service.Adapter(
         idAdapter = BotServiceAdapter(),
         tagsAdapter = ServiceTagListAdapter,
         preview_asset_idAdapter = QualifiedIDAdapter,
         complete_asset_idAdapter = QualifiedIDAdapter
->>>>>>> 116e0aa3
+    )
+
+    val messageRecipientFailureAdapter = MessageRecipientFailure.Adapter(
+        conversation_idAdapter = QualifiedIDAdapter,
+        recipient_failure_listAdapter = QualifiedIDListAdapter,
+        recipient_failure_typeAdapter = EnumColumnAdapter()
     )
 }