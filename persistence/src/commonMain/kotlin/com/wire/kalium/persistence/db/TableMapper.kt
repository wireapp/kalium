--- conflicted
+++ resolved
@@ -228,17 +228,16 @@
         conversation_idAdapter = QualifiedIDAdapter
     )
 
-<<<<<<< HEAD
-    val messageLegalHoldContentAdapter = MessageLegalHoldContent.Adapter(
-        conversation_idAdapter = QualifiedIDAdapter,
-        legal_hold_member_listAdapter = QualifiedIDListAdapter,
-        legal_hold_typeAdapter = EnumColumnAdapter()
-=======
     val messageConversationLocationContentAdapter = MessageConversationLocationContent.Adapter(
         conversation_idAdapter = QualifiedIDAdapter,
         latitudeAdapter = FloatColumnAdapter,
         longitudeAdapter = FloatColumnAdapter,
         zoomAdapter = IntColumnAdapter
->>>>>>> 3c8ceb09
+    )
+
+    val messageLegalHoldContentAdapter = MessageLegalHoldContent.Adapter(
+        conversation_idAdapter = QualifiedIDAdapter,
+        legal_hold_member_listAdapter = QualifiedIDListAdapter,
+        legal_hold_typeAdapter = EnumColumnAdapter()
     )
 }