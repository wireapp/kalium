--- conflicted
+++ resolved
@@ -166,16 +166,15 @@
         conversation_idAdapter = QualifiedIDAdapter
     )
 
-<<<<<<< HEAD
+    val unreadEventAdapter = UnreadEvent.Adapter(
+        conversation_idAdapter = QualifiedIDAdapter,
+        typeAdapter = EnumColumnAdapter(),
+        creation_dateAdapter = InstantTypeAdapter,
+    )
+
     val messageRecipientFailureAdapter = MessageRecipientFailure.Adapter(
         conversation_idAdapter = QualifiedIDAdapter,
         recipient_failure_listAdapter = QualifiedIDListAdapter(),
         recipient_failure_typeAdapter = EnumColumnAdapter()
-=======
-    val unreadEventAdapter = UnreadEvent.Adapter(
-        conversation_idAdapter = QualifiedIDAdapter,
-        typeAdapter = EnumColumnAdapter(),
-        creation_dateAdapter = InstantTypeAdapter,
->>>>>>> bf207fa8
     )
 }