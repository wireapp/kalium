--- conflicted
+++ resolved
@@ -34,7 +34,6 @@
     val userTypEntity : UserTypeEntity,
 )
 
-<<<<<<< HEAD
 enum class UserTypeEntity {
     INTERNAL,
 
@@ -58,10 +57,7 @@
     GUEST;
 }
 
-internal typealias UserAssetIdEntity = String
-=======
 internal typealias UserAssetIdEntity = QualifiedIDEntity
->>>>>>> 4b68b399
 
 interface UserDAO {
     /**
