--- conflicted
+++ resolved
@@ -52,17 +52,11 @@
 
 @Serializable
 enum class SupportedProtocolEntity {
-<<<<<<< HEAD
-    @SerialName("PROTEUS") PROTEUS,
-
-    @SerialName("MLS") MLS
-=======
     @SerialName("PROTEUS")
     PROTEUS,
 
     @SerialName("MLS")
     MLS
->>>>>>> e7f7a9e7
 }
 
 enum class UserAvailabilityStatusEntity {
@@ -215,16 +209,12 @@
      * A user on the same backend,
      * when current user doesn't belongs to any team
      */
-<<<<<<< HEAD
-    NONE
-=======
     NONE;
 
     /**
      * @return [UserTypeInfo] corresponding to this [UserTypeEntity]
      */
     fun getUserTypeInfo(): UserTypeInfo = userTypeInfo
->>>>>>> e7f7a9e7
 }
 
 /**
