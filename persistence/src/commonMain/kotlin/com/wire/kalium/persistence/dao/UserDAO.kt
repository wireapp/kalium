/*
 * Wire
 * Copyright (C) 2023 Wire Swiss GmbH
 *
 * This program is free software: you can redistribute it and/or modify
 * it under the terms of the GNU General Public License as published by
 * the Free Software Foundation, either version 3 of the License, or
 * (at your option) any later version.
 *
 * This program is distributed in the hope that it will be useful,
 * but WITHOUT ANY WARRANTY; without even the implied warranty of
 * MERCHANTABILITY or FITNESS FOR A PARTICULAR PURPOSE. See the
 * GNU General Public License for more details.
 *
 * You should have received a copy of the GNU General Public License
 * along with this program. If not, see http://www.gnu.org/licenses/.
 */

package com.wire.kalium.persistence.dao

import com.wire.kalium.persistence.dao.ManagedByEntity.WIRE
import kotlinx.coroutines.flow.Flow
import kotlinx.serialization.SerialName
import kotlinx.serialization.Serializable

@Serializable
data class QualifiedIDEntity(
    @SerialName("value") val value: String,
    @SerialName("domain") val domain: String
)

typealias UserIDEntity = QualifiedIDEntity
typealias ConversationIDEntity = QualifiedIDEntity

enum class UserAvailabilityStatusEntity {
    NONE, AVAILABLE, BUSY, AWAY
}

data class UserEntity(
    val id: QualifiedIDEntity,
    val name: String?,
    val handle: String?,
    val email: String?,
    val phone: String?,
    val accentId: Int,
    val team: String?,
    val connectionStatus: ConnectionEntity.State = ConnectionEntity.State.NOT_CONNECTED,
    val previewAssetId: UserAssetIdEntity?,
    val completeAssetId: UserAssetIdEntity?,
    // for now availabilityStatus is stored only locally and ignored for API models,
    // later, when API start supporting it, it should be added into API model too
    val availabilityStatus: UserAvailabilityStatusEntity,
    val userType: UserTypeEntity,
<<<<<<< HEAD
    val botService: BotEntity?,
    val deleted: Boolean,
    val hasIncompleteMetadata: Boolean = false
=======
    val botService: BotIdEntity?,
    val deleted: Boolean
>>>>>>> 116e0aa3
)

data class UserEntityMinimized(
    val id: QualifiedIDEntity,
    val name: String?,
    val completeAssetId: UserAssetIdEntity?,
    val userType: UserTypeEntity,
)

data class BotIdEntity(
    val id: String,
    val provider: String
)

enum class UserTypeEntity {

    /**Team member with owner permissions */
    OWNER,

    /**Team member with admin permissions */
    ADMIN,

    /**Team member */
    STANDARD,

    /**Team member with limited permissions */
    EXTERNAL,

    /**
     * A user on the same backend but not on your team or,
     * Any user on another backend using the Wire application,
     */
    FEDERATED,

    /**
     * Any user in wire.com using the Wire application or,
     * A temporary user that joined using the guest web interface,
     * from inside the backend network or,
     * A temporary user that joined using the guest web interface,
     * from outside the backend network
     */
    GUEST,

    /** Service bot */
    SERVICE,

    /**
     * A user on the same backend,
     * when current user doesn't belongs to any team
     */
    NONE;
}

/**
 * This is used to indicate if the self user (account) is managed by SCIM or Wire
 * If the user is managed by other than [WIRE], then is a read only account.
 */
enum class ManagedByEntity {
    WIRE, SCIM
}

internal typealias UserAssetIdEntity = QualifiedIDEntity

@Suppress("TooManyFunctions")
interface UserDAO {
    /**
     * Inserts a new user into the local storage
     */
    suspend fun insertUser(user: UserEntity)

    /**
     * Inserts each user into the local storage or ignores if already exists
     */
    suspend fun insertOrIgnoreUsers(users: List<UserEntity>)

    /**
     * This will update all columns, except [ConnectionEntity.State] or insert a new record with default value
     * [ConnectionEntity.State.NOT_CONNECTED]
     * An upsert operation is a one that tries to update a record and if fails (not rows affected by change) inserts instead.
     * In this case as the transaction can be executed many times, we need to take care for not deleting old data.
     */
    suspend fun upsertUsers(users: List<UserEntity>)

    /**
     * This will update [UserEntity.team], [UserEntity.userType], [UserEntity.connectionStatus] to [ConnectionEntity.State.ACCEPTED]
     * or insert a new record with default values for other columns.
     * An upsert operation is a one that tries to update a record and if fails (not rows affected by change) inserts instead.
     * In this case when trying to insert a member, we could already have the record, so we need to pass only the data needed.
     */
    suspend fun upsertTeamMembersTypes(users: List<UserEntity>)

    /**
     * This will update all columns, except [UserEntity.userType] or insert a new record with default values
     * An upsert operation is a one that tries to update a record and if fails (not rows affected by change) inserts instead.
     * In this case as the transaction can be executed many times, we need to take care for not deleting old data.
     */
    suspend fun upsertTeamMembers(users: List<UserEntity>)

    /**
     * This will update a user record corresponding to the User,
     * The Fields to update are:
     * [UserEntity.name]
     * [UserEntity.handle]
     * [UserEntity.email]
     * [UserEntity.accentId]
     * [UserEntity.previewAssetId]
     * [UserEntity.completeAssetId]
     */
    suspend fun updateUser(user: UserEntity)
    suspend fun getAllUsers(): Flow<List<UserEntity>>
    fun observeAllUsersByConnectionStatus(connectionState: ConnectionEntity.State): Flow<List<UserEntity>>
    suspend fun getUserByQualifiedID(qualifiedID: QualifiedIDEntity): Flow<UserEntity?>
    suspend fun getUserWithTeamByQualifiedID(qualifiedID: QualifiedIDEntity): Flow<Pair<UserEntity, TeamEntity?>?>
    suspend fun getUserMinimizedByQualifiedID(qualifiedID: QualifiedIDEntity): UserEntityMinimized?
    suspend fun getUsersByQualifiedIDList(qualifiedIDList: List<QualifiedIDEntity>): List<UserEntity>
    suspend fun getUserByNameOrHandleOrEmailAndConnectionStates(
        searchQuery: String,
        connectionStates: List<ConnectionEntity.State>
    ): Flow<List<UserEntity>>

    suspend fun getUserByHandleAndConnectionStates(
        handle: String,
        connectionStates: List<ConnectionEntity.State>
    ): Flow<List<UserEntity>>

    suspend fun deleteUserByQualifiedID(qualifiedID: QualifiedIDEntity)
    suspend fun markUserAsDeleted(qualifiedID: QualifiedIDEntity)
    suspend fun updateUserHandle(qualifiedID: QualifiedIDEntity, handle: String)
    suspend fun updateUserAvailabilityStatus(qualifiedID: QualifiedIDEntity, status: UserAvailabilityStatusEntity)
    fun observeUsersNotInConversation(conversationId: QualifiedIDEntity): Flow<List<UserEntity>>
    suspend fun insertOrIgnoreUserWithConnectionStatus(qualifiedID: QualifiedIDEntity, connectionStatus: ConnectionEntity.State)
    suspend fun getUsersNotInConversationByNameOrHandleOrEmail(
        conversationId: QualifiedIDEntity,
        searchQuery: String,
    ): Flow<List<UserEntity>>

    suspend fun getUsersNotInConversationByHandle(conversationId: QualifiedIDEntity, handle: String): Flow<List<UserEntity>>
    suspend fun getAllUsersByTeam(teamId: String): List<UserEntity>
    suspend fun updateUserDisplayName(selfUserId: QualifiedIDEntity, displayName: String)
    suspend fun getUsersWithoutMetadata(): List<UserEntity>
}<|MERGE_RESOLUTION|>--- conflicted
+++ resolved
@@ -51,14 +51,9 @@
     // later, when API start supporting it, it should be added into API model too
     val availabilityStatus: UserAvailabilityStatusEntity,
     val userType: UserTypeEntity,
-<<<<<<< HEAD
-    val botService: BotEntity?,
+    val botService: BotIdEntity?,
     val deleted: Boolean,
     val hasIncompleteMetadata: Boolean = false
-=======
-    val botService: BotIdEntity?,
-    val deleted: Boolean
->>>>>>> 116e0aa3
 )
 
 data class UserEntityMinimized(
