package com.wire.kalium.persistence.dao

import com.wire.kalium.persistence.dao.UserEntity.ConnectionState
import kotlinx.coroutines.flow.Flow
import kotlinx.serialization.Serializable

@Serializable
data class QualifiedIDEntity(
    val value: String,
    val domain: String
)

typealias UserIDEntity = QualifiedIDEntity
typealias ConversationIDEntity = QualifiedIDEntity

data class UserEntity(
    val id: QualifiedIDEntity,
    val name: String?,
    val handle: String?,
    val email: String?,
    val phone: String?,
    val accentId: Int,
    val team: String?,
    val connectionStatus: ConnectionEntity.State = ConnectionEntity.State.NOT_CONNECTED,
    val previewAssetId: UserAssetIdEntity?,
    val completeAssetId: UserAssetIdEntity?
)

internal typealias UserAssetIdEntity = String

interface UserDAO {
    /**
     * Inserts a new user into the local storage
     */
    suspend fun insertUser(user: UserEntity)

    /**
     * This will update all columns, except [ConnectionState] or insert a new record with default value [ConnectionState.NOT_CONNECTED]
     *
     * An upsert operation is a one that tries to update a record and if fails (not rows affected by change) inserts instead.
     * In this case as the transaction can be executed many times, we need to take care for not deleting old data.
     */
    suspend fun upsertUsers(users: List<UserEntity>)

    /**
     * This will update [UserEntity.team] and [UserEntity.connectionStatus] to [ConnectionState.ACCEPTED]
     * or insert a new record with default values for other columns.
     *
     * An upsert operation is a one that tries to update a record and if fails (not rows affected by change) inserts instead.
     * In this case when trying to insert a member, we could already have the record, so we need to pass only the data needed.
     */
    suspend fun upsertTeamMembers(users: List<UserEntity>)

    /**
     * This will update a user record corresponding to the Self User,
     * The Fields to update are:
     * [UserEntity.name]
     * [UserEntity.handle]
     * [UserEntity.email]
     * [UserEntity.accentId]
     * [UserEntity.previewAssetId]
     * [UserEntity.completeAssetId]
     */
    suspend fun updateSelfUser(user: UserEntity)
    suspend fun getAllUsers(): Flow<List<UserEntity>>
    suspend fun getAllUsersByConnectionStatus(connectionState: ConnectionEntity.State): List<UserEntity>
    suspend fun getUserByQualifiedID(qualifiedID: QualifiedIDEntity): Flow<UserEntity?>
    suspend fun getUserByNameOrHandleOrEmailAndConnectionState(
        searchQuery: String,
        connectionState: ConnectionEntity.State
    ): List<UserEntity>

    suspend fun getUserByHandleAndConnectionState(
        handle: String,
<<<<<<< HEAD
        connectionState: ConnectionEntity.State
    ) : List<UserEntity>
=======
        connectionState: UserEntity.ConnectionState
    ): List<UserEntity>
>>>>>>> 43add61f

    suspend fun deleteUserByQualifiedID(qualifiedID: QualifiedIDEntity)
    suspend fun updateUserHandle(qualifiedID: QualifiedIDEntity, handle: String)
}<|MERGE_RESOLUTION|>--- conflicted
+++ resolved
@@ -1,6 +1,5 @@
 package com.wire.kalium.persistence.dao
 
-import com.wire.kalium.persistence.dao.UserEntity.ConnectionState
 import kotlinx.coroutines.flow.Flow
 import kotlinx.serialization.Serializable
 
@@ -72,13 +71,8 @@
 
     suspend fun getUserByHandleAndConnectionState(
         handle: String,
-<<<<<<< HEAD
         connectionState: ConnectionEntity.State
     ) : List<UserEntity>
-=======
-        connectionState: UserEntity.ConnectionState
-    ): List<UserEntity>
->>>>>>> 43add61f
 
     suspend fun deleteUserByQualifiedID(qualifiedID: QualifiedIDEntity)
     suspend fun updateUserHandle(qualifiedID: QualifiedIDEntity, handle: String)
