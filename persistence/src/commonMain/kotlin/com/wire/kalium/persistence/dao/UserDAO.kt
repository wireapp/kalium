package com.wire.kalium.persistence.dao

import kotlinx.coroutines.flow.Flow
import kotlinx.serialization.Serializable

@Serializable
data class QualifiedIDEntity(
    val value: String,
    val domain: String
)

typealias UserIDEntity = QualifiedIDEntity

data class UserEntity(
    val id: QualifiedIDEntity,
    val name: String?,
    val handle: String?,
    val email: String?,
    val phone: String?,
    val accentId: Int,
    val team: String?,
    val previewAssetId: UserAssetIdEntity?,
    val completeAssetId: UserAssetIdEntity?
)
internal typealias UserAssetIdEntity = String

interface UserDAO {
    suspend fun insertUser(user: UserEntity)
    suspend fun insertUsers(users: List<UserEntity>)
    suspend fun updateUser(user: UserEntity)
    suspend fun getAllUsers(): Flow<List<UserEntity>>
    suspend fun getUserByQualifiedID(qualifiedID: QualifiedIDEntity): Flow<UserEntity?>
    suspend fun getUserByNameOrHandleOrEmail(searchQuery: String): Flow<List<UserEntity>>
<<<<<<< HEAD
    suspend fun deleteUserByQualifiedID(qualifiedID: QualifiedIDEntity)
=======
    suspend fun deleteUserByQualifiedID(qualifiedID: QualifiedID)
    suspend fun updateUserHandle(qualifiedID: QualifiedID, handle: String)
>>>>>>> d148bb5a
}<|MERGE_RESOLUTION|>--- conflicted
+++ resolved
@@ -31,10 +31,6 @@
     suspend fun getAllUsers(): Flow<List<UserEntity>>
     suspend fun getUserByQualifiedID(qualifiedID: QualifiedIDEntity): Flow<UserEntity?>
     suspend fun getUserByNameOrHandleOrEmail(searchQuery: String): Flow<List<UserEntity>>
-<<<<<<< HEAD
     suspend fun deleteUserByQualifiedID(qualifiedID: QualifiedIDEntity)
-=======
-    suspend fun deleteUserByQualifiedID(qualifiedID: QualifiedID)
-    suspend fun updateUserHandle(qualifiedID: QualifiedID, handle: String)
->>>>>>> d148bb5a
+    suspend fun updateUserHandle(qualifiedID: QualifiedIDEntity, handle: String)
 }