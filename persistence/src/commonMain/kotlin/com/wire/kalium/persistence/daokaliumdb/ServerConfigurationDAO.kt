--- conflicted
+++ resolved
@@ -7,30 +7,6 @@
 import com.wire.kalium.persistence.model.ServerConfigEntity
 import kotlinx.coroutines.flow.Flow
 
-<<<<<<< HEAD
-internal class ServerConfigMapper() {
-    fun toModel(serverConfiguration: ServerConfiguration) = with(serverConfiguration) {
-        ServerConfigEntity(
-            id,
-            ServerConfigEntity.Links(
-                api = apiBaseUrl,
-                accounts = accountBaseUrl,
-                webSocket = webSocketBaseUrl,
-                blackList = blackListUrl,
-                teams = teamsUrl,
-                website = websiteUrl,
-                title = title,
-                isOnPremises = isOnPremises,
-                proxy = ServerConfigEntity.Proxy(
-                    needsAuthentication, apiProxy
-                )
-            ),
-            ServerConfigEntity.MetaData(
-                federation = federation,
-                apiVersion = commonApiVersion,
-                domain = domain
-            )
-=======
 @Suppress("FunctionParameterNaming", "LongParameterList")
 internal object ServerConfigMapper {
 
@@ -47,6 +23,8 @@
         domain: String?,
         commonApiVersion: Int,
         federation: Boolean,
+        apiProxy: String?,
+        needsAuthentication: Boolean?
     ): ServerConfigEntity = ServerConfigEntity(
         id,
         ServerConfigEntity.Links(
@@ -57,13 +35,16 @@
             teams = teamsUrl,
             website = websiteUrl,
             title = title,
-            isOnPremises = isOnPremises
+            isOnPremises = isOnPremises,
+            proxy = ServerConfigEntity.Proxy(
+                needsAuthentication = needsAuthentication,
+                apiProxy = apiProxy
+            )
         ),
         ServerConfigEntity.MetaData(
             federation = federation,
             apiVersion = commonApiVersion,
             domain = domain
->>>>>>> a800394f
         )
     )
 }
