/*
 * Wire
 * Copyright (C) 2023 Wire Swiss GmbH
 *
 * This program is free software: you can redistribute it and/or modify
 * it under the terms of the GNU General Public License as published by
 * the Free Software Foundation, either version 3 of the License, or
 * (at your option) any later version.
 *
 * This program is distributed in the hope that it will be useful,
 * but WITHOUT ANY WARRANTY; without even the implied warranty of
 * MERCHANTABILITY or FITNESS FOR A PARTICULAR PURPOSE. See the
 * GNU General Public License for more details.
 *
 * You should have received a copy of the GNU General Public License
 * along with this program. If not, see http://www.gnu.org/licenses/.
 */
package com.wire.kalium.persistence.dao.conversation

import com.wire.kalium.persistence.dao.QualifiedIDEntity
import kotlinx.datetime.Instant
import com.wire.kalium.persistence.ConversationDetails as SQLDelightConversationView

internal class ConversationMapper {
    fun toModel(conversation: SQLDelightConversationView): ConversationViewEntity = with(conversation) {
        ConversationViewEntity(
            id = qualifiedId,
            name = name,
            type = type,
            teamId = teamId,
            protocolInfo = mapProtocolInfo(
                protocol,
                mls_group_id,
                mls_group_state,
                mls_epoch,
                mls_last_keying_material_update_date,
                mls_cipher_suite
            ),
            isCreator = isCreator,
            mutedStatus = mutedStatus,
            mutedTime = muted_time,
            creatorId = creator_id,
            lastNotificationDate = lastNotifiedMessageDate,
            lastModifiedDate = last_modified_date,
            lastReadDate = lastReadDate,
            accessList = access_list,
            accessRoleList = access_role_list,
            protocol = protocol,
            mlsCipherSuite = mls_cipher_suite,
            mlsEpoch = mls_epoch,
            mlsGroupId = mls_group_id,
            mlsLastKeyingMaterialUpdateDate = mls_last_keying_material_update_date,
            mlsGroupState = mls_group_state,
            mlsProposalTimer = mls_proposal_timer,
            callStatus = callStatus,
            previewAssetId = previewAssetId,
            userAvailabilityStatus = userAvailabilityStatus,
            userType = userType,
            botService = botService,
            userDeleted = userDeleted,
            connectionStatus = connectionStatus,
            otherUserId = otherUserId,
            selfRole = selfRole,
            receiptMode = receipt_mode,
            messageTimer = message_timer,
            userMessageTimer = user_message_timer,
            userDefederated = userDefederated,
            archived = archived,
            archivedDateTime = archived_date_time,
            mlsVerificationStatus = mls_verification_status,
            userSupportedProtocols = userSupportedProtocols,
            userActiveOneOnOneConversationId = otherUserActiveConversationId,
            proteusVerificationStatus = proteus_verification_status
        )
    }

    @Suppress("LongParameterList")
    fun toModel(
        qualifiedId: QualifiedIDEntity,
        name: String?,
        type: ConversationEntity.Type,
        teamId: String?,
        mlsGroupId: String?,
        mlsGroupState: ConversationEntity.GroupState,
        mlsEpoch: Long,
        mlsProposalTimer: String?,
        protocol: ConversationEntity.Protocol,
        mutedStatus: ConversationEntity.MutedStatus,
        mutedTime: Long,
        creatorId: String,
        lastModifiedDate: Instant,
        lastNotifiedDate: Instant?,
        lastReadDate: Instant,
        accessList: List<ConversationEntity.Access>,
        accessRoleList: List<ConversationEntity.AccessRole>,
        mlsLastKeyingMaterialUpdateDate: Instant,
        mlsCipherSuite: ConversationEntity.CipherSuite,
        receiptMode: ConversationEntity.ReceiptMode,
        messageTimer: Long?,
        userMessageTimer: Long?,
        archived: Boolean,
        archivedDateTime: Instant?,
        mlsVerificationStatus: ConversationEntity.VerificationStatus,
        proteusVerificationStatus: ConversationEntity.VerificationStatus
    ) = ConversationEntity(
        id = qualifiedId,
        name = name,
        type = type,
        teamId = teamId,
        protocolInfo = mapProtocolInfo(
            protocol,
            mlsGroupId,
            mlsGroupState,
            mlsEpoch,
            mlsLastKeyingMaterialUpdateDate,
            mlsCipherSuite
        ),
        mutedStatus = mutedStatus,
        mutedTime = mutedTime,
        creatorId = creatorId,
        lastNotificationDate = lastNotifiedDate,
        lastModifiedDate = lastModifiedDate,
        lastReadDate = lastReadDate,
        access = accessList,
        accessRole = accessRoleList,
        receiptMode = receiptMode,
        messageTimer = messageTimer,
        userMessageTimer = userMessageTimer,
        archived = archived,
        archivedInstant = archivedDateTime,
        mlsVerificationStatus = mlsVerificationStatus,
        proteusVerificationStatus = proteusVerificationStatus
    )

    @Suppress("LongParameterList")
    fun mapProtocolInfo(
        protocol: ConversationEntity.Protocol,
        mlsGroupId: String?,
        mlsGroupState: ConversationEntity.GroupState,
        mlsEpoch: Long,
        mlsLastKeyingMaterialUpdate: Instant,
        mlsCipherSuite: ConversationEntity.CipherSuite
    ): ConversationEntity.ProtocolInfo {
        return when (protocol) {
            ConversationEntity.Protocol.MLS -> ConversationEntity.ProtocolInfo.MLS(
                mlsGroupId ?: "",
                mlsGroupState,
                mlsEpoch.toULong(),
                mlsLastKeyingMaterialUpdate,
                mlsCipherSuite
            )

            ConversationEntity.Protocol.MIXED -> ConversationEntity.ProtocolInfo.Mixed(
                mlsGroupId ?: "",
                mlsGroupState,
                mlsEpoch.toULong(),
                mlsLastKeyingMaterialUpdate,
                mlsCipherSuite
            )

            ConversationEntity.Protocol.PROTEUS -> ConversationEntity.ProtocolInfo.Proteus
        }
    }

<<<<<<< HEAD
    fun toE2EIConversationClient(
        mlsGroupId: String,
        userId: QualifiedIDEntity,
        clientId: String
    ) = E2EIConversationClientInfoEntity(userId, mlsGroupId, clientId)

=======
>>>>>>> 07301bd8
}<|MERGE_RESOLUTION|>--- conflicted
+++ resolved
@@ -162,13 +162,10 @@
         }
     }
 
-<<<<<<< HEAD
     fun toE2EIConversationClient(
         mlsGroupId: String,
         userId: QualifiedIDEntity,
         clientId: String
     ) = E2EIConversationClientInfoEntity(userId, mlsGroupId, clientId)
 
-=======
->>>>>>> 07301bd8
 }