/*
 * Wire
 * Copyright (C) 2024 Wire Swiss GmbH
 *
 * This program is free software: you can redistribute it and/or modify
 * it under the terms of the GNU General Public License as published by
 * the Free Software Foundation, either version 3 of the License, or
 * (at your option) any later version.
 *
 * This program is distributed in the hope that it will be useful,
 * but WITHOUT ANY WARRANTY; without even the implied warranty of
 * MERCHANTABILITY or FITNESS FOR A PARTICULAR PURPOSE. See the
 * GNU General Public License for more details.
 *
 * You should have received a copy of the GNU General Public License
 * along with this program. If not, see http://www.gnu.org/licenses/.
 */
package com.wire.kalium.persistence.dao.conversation

import com.wire.kalium.persistence.dao.BotIdEntity
import com.wire.kalium.persistence.dao.ConnectionEntity
import com.wire.kalium.persistence.dao.QualifiedIDEntity
import com.wire.kalium.persistence.dao.SupportedProtocolEntity
import com.wire.kalium.persistence.dao.UserAvailabilityStatusEntity
import com.wire.kalium.persistence.dao.UserTypeEntity
import com.wire.kalium.persistence.dao.call.CallEntity
import com.wire.kalium.persistence.dao.member.MemberEntity
import kotlinx.datetime.Instant

data object ConversationMapper {
    // suppressed because the method cannot be shortened and there are unused parameters because sql view returns some duplicated fields
    @Suppress("LongParameterList", "LongMethod", "UnusedParameter")
    fun fromViewToModel(
        qualifiedId: QualifiedIDEntity,
        name: String?,
        type: ConversationEntity.Type,
        callStatus: CallEntity.Status?,
        previewAssetId: QualifiedIDEntity?,
        mutedStatus: ConversationEntity.MutedStatus,
        teamId: String?,
        lastModifiedDate: Instant?,
        lastReadDate: Instant,
        userAvailabilityStatus: UserAvailabilityStatusEntity?,
        userType: UserTypeEntity?,
        botService: BotIdEntity?,
        userDeleted: Boolean?,
        userDefederated: Boolean?,
        userSupportedProtocols: Set<SupportedProtocolEntity>?,
        connectionStatus: ConnectionEntity.State?,
        otherUserId: QualifiedIDEntity?,
        otherUserActiveConversationId: QualifiedIDEntity?,
        isActive: Long,
        accentId: Int?,
        lastNotifiedMessageDate: Instant?,
        selfRole: MemberEntity.Role?,
        protocol: ConversationEntity.Protocol,
        mlsCipherSuite: ConversationEntity.CipherSuite,
        mlsEpoch: Long,
        mlsGroupId: String?,
        mlsLastKeyingMaterialUpdateDate: Instant,
        mlsGroupState: ConversationEntity.GroupState,
        accessList: List<ConversationEntity.Access>,
        accessRoleList: List<ConversationEntity.AccessRole>,
        mlsProposalTimer: String?,
        mutedTime: Long,
        creatorId: String,
        receiptMode: ConversationEntity.ReceiptMode,
        messageTimer: Long?,
        userMessageTimer: Long?,
        incompleteMetadata: Boolean,
        archived: Boolean,
        archivedDateTime: Instant?,
        mlsVerificationStatus: ConversationEntity.VerificationStatus,
        proteusVerificationStatus: ConversationEntity.VerificationStatus,
        legalHoldStatus: ConversationEntity.LegalHoldStatus,
        isChannel: Boolean,
        selfUserId: QualifiedIDEntity?,
        interactionEnabled: Long,
        isFavorite: Boolean,
        folderId: String?,
        folderName: String?,
        wireCell: String?,
    ): ConversationViewEntity = ConversationViewEntity(
        id = qualifiedId,
        name = name,
        type = type,
        teamId = teamId,
        protocolInfo = mapProtocolInfo(
            protocol,
            mlsGroupId,
            mlsGroupState,
            mlsEpoch,
            mlsLastKeyingMaterialUpdateDate,
            mlsCipherSuite
        ),
        mutedStatus = mutedStatus,
        mutedTime = mutedTime,
        creatorId = creatorId,
        lastNotificationDate = lastNotifiedMessageDate,
        lastModifiedDate = lastModifiedDate,
        lastReadDate = lastReadDate,
        accessList = accessList,
        accessRoleList = accessRoleList,
        protocol = protocol,
        mlsCipherSuite = mlsCipherSuite,
        mlsEpoch = mlsEpoch,
        mlsGroupId = mlsGroupId,
        mlsLastKeyingMaterialUpdateDate = mlsLastKeyingMaterialUpdateDate,
        mlsGroupState = mlsGroupState,
        mlsProposalTimer = mlsProposalTimer,
        callStatus = callStatus,
        previewAssetId = previewAssetId,
        userAvailabilityStatus = userAvailabilityStatus,
        userType = userType,
        botService = botService,
        userDeleted = userDeleted,
        connectionStatus = connectionStatus,
        otherUserId = otherUserId,
        selfRole = selfRole,
        receiptMode = receiptMode,
        messageTimer = messageTimer,
        userMessageTimer = userMessageTimer,
        userDefederated = userDefederated,
        archived = archived,
        archivedDateTime = archivedDateTime,
        mlsVerificationStatus = mlsVerificationStatus,
        userSupportedProtocols = userSupportedProtocols,
        userActiveOneOnOneConversationId = otherUserActiveConversationId,
        proteusVerificationStatus = proteusVerificationStatus,
        legalHoldStatus = legalHoldStatus,
        accentId = accentId,
        isFavorite = isFavorite,
        folderId = folderId,
        folderName = folderName,
<<<<<<< HEAD
        wireCell = wireCell,
=======
        isChannel = isChannel
>>>>>>> 77fe6ff3
    )

    @Suppress("LongParameterList", "UnusedParameter")
    fun fromViewToModel(
        qualifiedId: QualifiedIDEntity,
        name: String?,
        type: ConversationEntity.Type,
        teamId: String?,
        mlsGroupId: String?,
        mlsGroupState: ConversationEntity.GroupState,
        mlsEpoch: Long,
        mlsProposalTimer: String?,
        protocol: ConversationEntity.Protocol,
        mutedStatus: ConversationEntity.MutedStatus,
        mutedTime: Long,
        creatorId: String,
        lastModifiedDate: Instant,
        lastNotifiedDate: Instant?,
        lastReadDate: Instant,
        accessList: List<ConversationEntity.Access>,
        accessRoleList: List<ConversationEntity.AccessRole>,
        mlsLastKeyingMaterialUpdateDate: Instant,
        mlsCipherSuite: ConversationEntity.CipherSuite,
        receiptMode: ConversationEntity.ReceiptMode,
        guestRoomLink: String?,
        messageTimer: Long?,
        userMessageTimer: Long?,
        incompleteMetadata: Boolean,
        mlsDegradedNotified: Boolean,
        isGuestPasswordProtected: Boolean,
        archived: Boolean,
        archivedDateTime: Instant?,
        verificationStatus: ConversationEntity.VerificationStatus,
        proteusVerificationStatus: ConversationEntity.VerificationStatus,
        degradedConversationNotified: Boolean,
        legalHoldStatus: ConversationEntity.LegalHoldStatus,
<<<<<<< HEAD
        wireCell: String?,
=======
        isChannel: Boolean,
>>>>>>> 77fe6ff3
    ) = ConversationEntity(
        id = qualifiedId,
        name = name,
        type = type,
        teamId = teamId,
        protocolInfo = mapProtocolInfo(
            protocol,
            mlsGroupId,
            mlsGroupState,
            mlsEpoch,
            mlsLastKeyingMaterialUpdateDate,
            mlsCipherSuite
        ),
        mutedStatus = mutedStatus,
        mutedTime = mutedTime,
        creatorId = creatorId,
        lastNotificationDate = lastNotifiedDate,
        lastModifiedDate = lastModifiedDate,
        lastReadDate = lastReadDate,
        access = accessList,
        accessRole = accessRoleList,
        receiptMode = receiptMode,
        messageTimer = messageTimer,
        userMessageTimer = userMessageTimer,
        archived = archived,
        archivedInstant = archivedDateTime,
        mlsVerificationStatus = verificationStatus,
        proteusVerificationStatus = proteusVerificationStatus,
        legalHoldStatus = legalHoldStatus,
<<<<<<< HEAD
        wireCell = wireCell,
=======
        isChannel = isChannel
>>>>>>> 77fe6ff3
    )

    @Suppress("LongParameterList")
    fun mapProtocolInfo(
        protocol: ConversationEntity.Protocol,
        mlsGroupId: String?,
        mlsGroupState: ConversationEntity.GroupState,
        mlsEpoch: Long,
        mlsLastKeyingMaterialUpdate: Instant,
        mlsCipherSuite: ConversationEntity.CipherSuite
    ): ConversationEntity.ProtocolInfo {
        return when (protocol) {
            ConversationEntity.Protocol.MLS -> ConversationEntity.ProtocolInfo.MLS(
                mlsGroupId ?: "",
                mlsGroupState,
                mlsEpoch.toULong(),
                mlsLastKeyingMaterialUpdate,
                mlsCipherSuite
            )

            ConversationEntity.Protocol.MIXED -> ConversationEntity.ProtocolInfo.Mixed(
                mlsGroupId ?: "",
                mlsGroupState,
                mlsEpoch.toULong(),
                mlsLastKeyingMaterialUpdate,
                mlsCipherSuite
            )

            ConversationEntity.Protocol.PROTEUS -> ConversationEntity.ProtocolInfo.Proteus
        }
    }

    fun toE2EIConversationClient(
        mlsGroupId: String,
        userId: QualifiedIDEntity,
        clientId: String
    ) = E2EIConversationClientInfoEntity(userId, mlsGroupId, clientId)

}<|MERGE_RESOLUTION|>--- conflicted
+++ resolved
@@ -132,11 +132,8 @@
         isFavorite = isFavorite,
         folderId = folderId,
         folderName = folderName,
-<<<<<<< HEAD
+        isChannel = isChannel
         wireCell = wireCell,
-=======
-        isChannel = isChannel
->>>>>>> 77fe6ff3
     )
 
     @Suppress("LongParameterList", "UnusedParameter")
@@ -173,11 +170,8 @@
         proteusVerificationStatus: ConversationEntity.VerificationStatus,
         degradedConversationNotified: Boolean,
         legalHoldStatus: ConversationEntity.LegalHoldStatus,
-<<<<<<< HEAD
+        isChannel: Boolean,
         wireCell: String?,
-=======
-        isChannel: Boolean,
->>>>>>> 77fe6ff3
     ) = ConversationEntity(
         id = qualifiedId,
         name = name,
@@ -207,11 +201,8 @@
         mlsVerificationStatus = verificationStatus,
         proteusVerificationStatus = proteusVerificationStatus,
         legalHoldStatus = legalHoldStatus,
-<<<<<<< HEAD
+        isChannel = isChannel,
         wireCell = wireCell,
-=======
-        isChannel = isChannel
->>>>>>> 77fe6ff3
     )
 
     @Suppress("LongParameterList")
