--- conflicted
+++ resolved
@@ -95,12 +95,9 @@
         receiptMode: ConversationEntity.ReceiptMode,
         messageTimer: Long?,
         userMessageTimer: Long?,
-<<<<<<< HEAD
+        archived: Boolean,
+        archivedDateTime: Instant?,
         verificationStatus: ConversationEntity.VerificationStatus
-=======
-        archived: Boolean,
-        archivedDateTime: Instant?
->>>>>>> 38df69bf
     ) = ConversationEntity(
         id = qualifiedId,
         name = name,
