--- conflicted
+++ resolved
@@ -17,11 +17,7 @@
  */
 package com.wire.kalium.persistence.dao.conversation
 
-<<<<<<< HEAD
-import com.wire.kalium.persistence.SelectConversationByMember
 import com.wire.kalium.persistence.SelectConversationIdsWithCurrentAndActualProteusVerificationByClientId
-=======
->>>>>>> 3b1d9b2b
 import com.wire.kalium.persistence.dao.QualifiedIDEntity
 import kotlinx.datetime.Instant
 import com.wire.kalium.persistence.ConversationDetails as SQLDelightConversationView
@@ -72,14 +68,10 @@
             userDefederated = userDefederated,
             archived = archived,
             archivedDateTime = archived_date_time,
-<<<<<<< HEAD
             mlsVerificationStatus = mls_verification_status,
+            userSupportedProtocols = userSupportedProtocols,
+            userActiveOneOnOneConversationId = otherUserActiveConversationId,
             proteusVerificationStatus = proteus_verification_status
-=======
-            verificationStatus = verification_status,
-            userSupportedProtocols = userSupportedProtocols,
-            userActiveOneOnOneConversationId = otherUserActiveConversationId
->>>>>>> 3b1d9b2b
         )
     }
 
@@ -141,61 +133,6 @@
         proteusVerificationStatus = proteusVerificationStatus
     )
 
-<<<<<<< HEAD
-    fun fromOneToOneToModel(conversation: SelectConversationByMember?): ConversationViewEntity? {
-        return conversation?.run {
-            ConversationViewEntity(
-                id = qualifiedId,
-                name = name,
-                type = type,
-                teamId = teamId,
-                protocolInfo = mapProtocolInfo(
-                    protocol,
-                    mls_group_id,
-                    mls_group_state,
-                    mls_epoch,
-                    mls_last_keying_material_update_date,
-                    mls_cipher_suite
-                ),
-                isCreator = isCreator,
-                mutedStatus = mutedStatus,
-                mutedTime = muted_time,
-                creatorId = creator_id,
-                lastNotificationDate = lastNotifiedMessageDate,
-                lastModifiedDate = last_modified_date,
-                lastReadDate = lastReadDate,
-                accessList = access_list,
-                accessRoleList = access_role_list,
-                protocol = protocol,
-                mlsCipherSuite = mls_cipher_suite,
-                mlsEpoch = mls_epoch,
-                mlsGroupId = mls_group_id,
-                mlsLastKeyingMaterialUpdateDate = mls_last_keying_material_update_date,
-                mlsGroupState = mls_group_state,
-                mlsProposalTimer = mls_proposal_timer,
-                callStatus = callStatus,
-                previewAssetId = previewAssetId,
-                userAvailabilityStatus = userAvailabilityStatus,
-                userType = userType,
-                botService = botService,
-                userDeleted = userDeleted,
-                connectionStatus = connectionStatus,
-                otherUserId = otherUserId,
-                selfRole = selfRole,
-                receiptMode = receipt_mode,
-                messageTimer = message_timer,
-                userMessageTimer = user_message_timer,
-                userDefederated = userDefederated,
-                archived = archived,
-                archivedDateTime = archived_date_time,
-                mlsVerificationStatus = mls_verification_status,
-                proteusVerificationStatus = proteus_verification_status
-            )
-        }
-    }
-
-=======
->>>>>>> 3b1d9b2b
     @Suppress("LongParameterList")
     fun mapProtocolInfo(
         protocol: ConversationEntity.Protocol,
