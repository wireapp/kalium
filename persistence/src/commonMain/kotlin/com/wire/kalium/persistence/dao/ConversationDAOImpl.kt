--- conflicted
+++ resolved
@@ -551,11 +551,7 @@
     override suspend fun updateGuestRoomLink(conversationId: QualifiedIDEntity, link: String) = withContext(coroutineContext) {
         conversationQueries.updateGuestRoomLink(link, conversationId)
     }
-<<<<<<< HEAD
-
     override suspend fun getGuestRoomLinkByConversationId(conversationId: QualifiedIDEntity): String? = withContext(coroutineContext) {
         conversationQueries.getGuestRoomLinkByConversationId(conversationId).executeAsOneOrNull()?.guest_room_link
     }
-=======
->>>>>>> 8f40a277
 }