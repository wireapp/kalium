--- conflicted
+++ resolved
@@ -7,7 +7,6 @@
 import com.wire.kalium.persistence.MembersQueries
 import com.wire.kalium.persistence.SelectConversationByMember
 import com.wire.kalium.persistence.UsersQueries
-import com.wire.kalium.persistence.kaliumLogger
 import kotlinx.coroutines.flow.Flow
 import kotlinx.coroutines.flow.firstOrNull
 import kotlinx.coroutines.flow.map
@@ -41,10 +40,7 @@
             lastNotificationDate = lastNotifiedMessageDate,
             lastModifiedDate = last_modified_date,
             lastReadDate = lastReadDate,
-<<<<<<< HEAD
             firstUnreadMessageDate = null, // TODO firstUnreadMessageDate,
-=======
->>>>>>> 050b6894
             accessList = access_list,
             accessRoleList = access_role_list,
             protocol = protocol,
@@ -91,10 +87,7 @@
                 lastNotificationDate = lastNotifiedMessageDate,
                 lastModifiedDate = last_modified_date,
                 lastReadDate = lastReadDate,
-<<<<<<< HEAD
                 firstUnreadMessageDate = null, // TODO firstUnreadMessageDate,
-=======
->>>>>>> 050b6894
                 accessList = access_list,
                 accessRoleList = access_role_list,
                 protocol = protocol,
