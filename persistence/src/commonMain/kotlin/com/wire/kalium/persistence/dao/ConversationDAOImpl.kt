--- conflicted
+++ resolved
@@ -237,12 +237,11 @@
             .map { it.map(conversationMapper::toModel) }
     }
 
-<<<<<<< HEAD
     override suspend fun getUnreadMessageCount(qualifiedID: QualifiedIDEntity): Int {
-        return
-=======
+        return 0
+    }
+
     override suspend fun updateConversationSeenDate(conversationID: QualifiedIDEntity, date: String) {
         conversationQueries.updateConversationSeenDate(date, conversationID)
->>>>>>> dfc7a38e
     }
 }