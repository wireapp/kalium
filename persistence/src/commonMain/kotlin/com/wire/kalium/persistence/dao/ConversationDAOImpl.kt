--- conflicted
+++ resolved
@@ -70,11 +70,7 @@
             .map { it.map(conversationMapper::toModel) }
     }
 
-<<<<<<< HEAD
-    override suspend fun getConversationByQualifiedID(qualifiedID: QualifiedID): Flow<ConversationEntity?> {
-=======
-    override suspend fun getConversationByQualifiedID(qualifiedID: QualifiedIDEntity): Flow<Conversation?> {
->>>>>>> fa992a8e
+    override suspend fun getConversationByQualifiedID(qualifiedID: QualifiedIDEntity): Flow<ConversationEntity?> {
         return conversationQueries.selectByQualifiedId(qualifiedID)
             .asFlow()
             .mapToOneOrNull()
