--- conflicted
+++ resolved
@@ -274,11 +274,8 @@
                 else MLS_DEFAULT_CIPHER_SUITE,
                 receiptMode,
                 messageTimer,
-<<<<<<< HEAD
+                userMessageTimer,
                 hasIncompleteMetadata
-=======
-                userMessageTimer
->>>>>>> 4ec92c48
             )
         }
     }
@@ -572,14 +569,11 @@
         conversationQueries.updateMessageTimer(messageTimer, conversationId)
     }
 
-<<<<<<< HEAD
+    override suspend fun updateUserMessageTimer(conversationId: QualifiedIDEntity, messageTimer: Long?) = withContext(coroutineContext) {
+        conversationQueries.updateUserMessageTimer(messageTimer, conversationId)
+    }
+
     override suspend fun getConversationsWithoutMetadata(): List<QualifiedIDEntity> = withContext(coroutineContext) {
         conversationQueries.selectConversationIdsWithoutMetadata().executeAsList()
     }
-
-=======
-    override suspend fun updateUserMessageTimer(conversationId: QualifiedIDEntity, messageTimer: Long?) = withContext(coroutineContext) {
-        conversationQueries.updateUserMessageTimer(messageTimer, conversationId)
-    }
->>>>>>> 4ec92c48
 }