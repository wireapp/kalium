--- conflicted
+++ resolved
@@ -33,10 +33,6 @@
     private val memberMapper = MemberMapper()
     private val conversationMapper = ConversationMapper()
 
-<<<<<<< HEAD
-    override suspend fun insertConversation(conversationEntity: ConversationEntity) {
-        conversationQueries.insertConversation(conversationEntity.id, conversationEntity.name, conversationEntity.type)
-=======
     override suspend fun getSelfConversationId() = getAllConversations().first().first { it.type == ConversationEntity.Type.SELF }.id
 
     override suspend fun insertConversation(conversationEntity: ConversationEntity) {
@@ -46,37 +42,28 @@
             conversationEntity.type,
             conversationEntity.teamId
         )
->>>>>>> 6818ce96
     }
 
     override suspend fun insertConversations(conversationEntities: List<ConversationEntity>) {
         conversationQueries.transaction {
             for (conversationEntity: ConversationEntity in conversationEntities) {
-<<<<<<< HEAD
-                conversationQueries.insertConversation(conversationEntity.id, conversationEntity.name, conversationEntity.type)
-=======
                 conversationQueries.insertConversation(
                     conversationEntity.id,
                     conversationEntity.name,
                     conversationEntity.type,
                     conversationEntity.teamId
                 )
->>>>>>> 6818ce96
             }
         }
     }
 
     override suspend fun updateConversation(conversationEntity: ConversationEntity) {
-<<<<<<< HEAD
-        conversationQueries.updateConversation(conversationEntity.name, conversationEntity.id)
-=======
         conversationQueries.updateConversation(
             conversationEntity.name,
             conversationEntity.type,
             conversationEntity.teamId,
             conversationEntity.id
         )
->>>>>>> 6818ce96
     }
 
     override suspend fun getAllConversations(): Flow<List<ConversationEntity>> {
@@ -86,11 +73,7 @@
             .map { it.map(conversationMapper::toModel) }
     }
 
-<<<<<<< HEAD
-    override suspend fun getConversationByQualifiedID(qualifiedID: QualifiedID): Flow<ConversationEntity?> {
-=======
     override suspend fun getConversationByQualifiedID(qualifiedID: QualifiedIDEntity): Flow<ConversationEntity?> {
->>>>>>> 6818ce96
         return conversationQueries.selectByQualifiedId(qualifiedID)
             .asFlow()
             .mapToOneOrNull()
