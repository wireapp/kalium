--- conflicted
+++ resolved
@@ -285,21 +285,12 @@
         conversationQueries.updateConversationModifiedDate(date, qualifiedID)
     }
 
-<<<<<<< HEAD
-    override suspend fun updateConversationNotificationDate(qualifiedID: QualifiedIDEntity, date: Instant) = withContext(coroutineContext) {
-        conversationQueries.updateConversationNotificationsDate(date, qualifiedID)
-    }
-
-    override suspend fun updateAllConversationsNotificationDate(date: Instant) = withContext(coroutineContext) {
-        conversationQueries.updateAllNotifiedConversationsNotificationsDate(date)
-=======
     override suspend fun updateConversationNotificationDate(qualifiedID: QualifiedIDEntity) = withContext(coroutineContext) {
         conversationQueries.updateConversationNotificationsDateWithTheLastMessage(qualifiedID)
     }
 
     override suspend fun updateAllConversationsNotificationDate() = withContext(coroutineContext) {
         conversationQueries.updateAllNotifiedConversationsNotificationsDate()
->>>>>>> d42e409b
     }
 
     override suspend fun getAllConversations(): Flow<List<ConversationViewEntity>> {
