package com.wire.kalium.persistence.dao

import com.squareup.sqldelight.runtime.coroutines.asFlow
import com.squareup.sqldelight.runtime.coroutines.mapToList
import com.squareup.sqldelight.runtime.coroutines.mapToOneOrNull
import com.wire.kalium.persistence.ConversationsQueries
import com.wire.kalium.persistence.MembersQueries
import com.wire.kalium.persistence.UsersQueries
import com.wire.kalium.persistence.dao.message.MessageMapper
import kotlinx.coroutines.flow.Flow
import kotlinx.coroutines.flow.first
import kotlinx.coroutines.flow.firstOrNull
import kotlinx.coroutines.flow.map
import kotlinx.datetime.Clock
import kotlinx.datetime.Instant
import kotlinx.datetime.toInstant
import kotlin.time.Duration
import com.wire.kalium.persistence.Conversation as SQLDelightConversation
import com.wire.kalium.persistence.Member as SQLDelightMember

private class ConversationMapper {
    fun toModel(conversation: SQLDelightConversation): ConversationEntity = with(conversation) {
        ConversationEntity(
            qualified_id,
            name,
            type,
            team_id,
            protocolInfo = when (protocol) {
                ConversationEntity.Protocol.MLS -> ConversationEntity.ProtocolInfo.MLS(
                    mls_group_id ?: "",
                    mls_group_state,
                    mls_epoch.toULong(),
                    Instant.fromEpochSeconds(mls_last_keying_material_update),
                    mls_cipher_suite
                )

                ConversationEntity.Protocol.PROTEUS -> ConversationEntity.ProtocolInfo.Proteus
            },
            mutedStatus = muted_status,
            mutedTime = muted_time,
            creatorId = creator_id,
            lastNotificationDate = last_notified_message_date,
            lastModifiedDate = last_modified_date,
            lastReadDate = conversation.last_read_date,
            access = access_list,
            accessRole = access_role_list
        )
    }
}

class MemberMapper {
    fun toModel(member: SQLDelightMember): Member {
        return Member(member.user, member.role)
    }
}

private const val MLS_DEFAULT_EPOCH = 0L
private const val MLS_DEFAULT_LAST_KEY_MATERIAL_UPDATE = 0L
private val MLS_DEFAULT_CIPHER_SUITE = ConversationEntity.CipherSuite.MLS_128_DHKEMX25519_AES128GCM_SHA256_Ed25519

class ConversationDAOImpl(
    private val conversationQueries: ConversationsQueries,
    private val userQueries: UsersQueries,
    private val memberQueries: MembersQueries
) : ConversationDAO {

    private val memberMapper = MemberMapper()
    private val conversationMapper = ConversationMapper()
    private val messageMapper = MessageMapper()

    // TODO: the DB holds information about the conversation type Self, OneOnOne...ect
    override suspend fun getSelfConversationId() =
        getAllConversations().first().first { it.type == ConversationEntity.Type.SELF }.id

    override suspend fun insertConversation(conversationEntity: ConversationEntity) {
        nonSuspendingInsertConversation(conversationEntity)
    }

    override suspend fun insertConversations(conversationEntities: List<ConversationEntity>) {
        conversationQueries.transaction {

            for (conversationEntity: ConversationEntity in conversationEntities) {
                nonSuspendingInsertConversation(conversationEntity)
            }
        }
    }

    private fun nonSuspendingInsertConversation(conversationEntity: ConversationEntity) {
        with(conversationEntity) {
            conversationQueries.insertConversation(
                id,
                name,
                type,
                teamId,
                if (protocolInfo is ConversationEntity.ProtocolInfo.MLS) protocolInfo.groupId
                else null,
                if (protocolInfo is ConversationEntity.ProtocolInfo.MLS) protocolInfo.groupState
                else ConversationEntity.GroupState.ESTABLISHED,
                if (protocolInfo is ConversationEntity.ProtocolInfo.MLS) protocolInfo.epoch.toLong()
                else MLS_DEFAULT_EPOCH,
                if (protocolInfo is ConversationEntity.ProtocolInfo.MLS) ConversationEntity.Protocol.MLS
                else ConversationEntity.Protocol.PROTEUS,
                mutedStatus,
                mutedTime,
                creatorId,
                lastModifiedDate,
                lastNotificationDate,
                access,
                accessRole,
                lastReadDate,
                if (protocolInfo is ConversationEntity.ProtocolInfo.MLS) protocolInfo.keyingMaterialLastUpdate.epochSeconds
                else MLS_DEFAULT_LAST_KEY_MATERIAL_UPDATE,
                if (protocolInfo is ConversationEntity.ProtocolInfo.MLS) protocolInfo.cipherSuite
                else MLS_DEFAULT_CIPHER_SUITE
            )
        }
    }

    override suspend fun updateConversation(conversationEntity: ConversationEntity) {
        conversationQueries.updateConversation(
            conversationEntity.name,
            conversationEntity.type,
            conversationEntity.teamId,
            conversationEntity.id
        )
    }

    override suspend fun updateConversationGroupState(groupState: ConversationEntity.GroupState, groupId: String) {
        conversationQueries.updateConversationGroupState(groupState, groupId)
    }

    override suspend fun updateConversationModifiedDate(qualifiedID: QualifiedIDEntity, date: String) {
        conversationQueries.updateConversationModifiedDate(date, qualifiedID)
    }

    override suspend fun updateConversationNotificationDate(qualifiedID: QualifiedIDEntity, date: String) {
        conversationQueries.updateConversationNotificationsDate(date, qualifiedID)
    }

    override suspend fun updateAllConversationsNotificationDate(date: String) {
        conversationQueries.transaction {
            conversationQueries.selectConversationsWithUnnotifiedMessages()
                .executeAsList()
                .forEach { conversationQueries.updateConversationNotificationsDate(date, it.qualified_id) }
        }
    }

    override suspend fun getAllConversations(): Flow<List<ConversationEntity>> {
        return conversationQueries.selectAllConversations()
            .asFlow()
            .mapToList()
            .map { it.map(conversationMapper::toModel) }
    }

    override suspend fun observeGetConversationByQualifiedID(qualifiedID: QualifiedIDEntity): Flow<ConversationEntity?> {
        return conversationQueries.selectByQualifiedId(qualifiedID)
            .asFlow()
            .mapToOneOrNull()
            .map { it?.let { conversationMapper.toModel(it) } }
    }

    override suspend fun getConversationByQualifiedID(qualifiedID: QualifiedIDEntity): ConversationEntity {
        return conversationQueries.selectByQualifiedId(qualifiedID).executeAsOne().let {
            conversationMapper.toModel(it)
        }
    }

    override suspend fun getAllConversationWithOtherUser(userId: UserIDEntity): List<ConversationEntity> {
        val allMemberConversations = memberQueries.selectAllConversationsByMember(userId)
            .executeAsList()

        return allMemberConversations.map { getConversationByQualifiedID(it.conversation) }
    }

    override suspend fun getConversationByGroupID(groupID: String): Flow<ConversationEntity?> {
        return conversationQueries.selectByGroupId(groupID)
            .asFlow()
            .mapToOneOrNull()
            .map { it?.let { conversationMapper.toModel(it) } }
    }

    override suspend fun getConversationIdByGroupID(groupID: String) =
        conversationQueries.getConversationIdByGroupId(groupID).executeAsOne()

    override suspend fun getConversationsByGroupState(groupState: ConversationEntity.GroupState): List<ConversationEntity> =
        conversationQueries.selectByGroupState(groupState, ConversationEntity.Protocol.MLS)
            .executeAsList()
            .map(conversationMapper::toModel)

    override suspend fun deleteConversationByQualifiedID(qualifiedID: QualifiedIDEntity) {
        conversationQueries.deleteConversation(qualifiedID)
    }

    override suspend fun insertMember(member: Member, conversationID: QualifiedIDEntity) {
        memberQueries.transaction {
            userQueries.insertOrIgnoreUserId(member.user)
            memberQueries.insertMember(member.user, conversationID, member.role)
        }
    }

    override suspend fun insertMembersWithQualifiedId(memberList: List<Member>, conversationID: QualifiedIDEntity) {
        memberQueries.transaction {
            for (member: Member in memberList) {
                userQueries.insertOrIgnoreUserId(member.user)
                memberQueries.insertMember(member.user, conversationID, member.role)
            }
        }
    }

    override suspend fun insertMembers(memberList: List<Member>, groupId: String) {
        getConversationByGroupID(groupId).firstOrNull()?.let {
            insertMembersWithQualifiedId(memberList, it.id)
        }
    }

    override suspend fun updateOrInsertOneOnOneMemberWithConnectionStatus(
        member: Member,
        status: ConnectionEntity.State,
        conversationID: QualifiedIDEntity
    ) {
        memberQueries.transaction {
            userQueries.updateUserConnectionStatus(status, member.user)
            val recordDidNotExist = userQueries.selectChanges().executeAsOne() == 0L
            if (recordDidNotExist) {
                userQueries.insertOrIgnoreUserIdWithConnectionStatus(member.user, status)
            }
            memberQueries.insertMember(member.user, conversationID, member.role)
        }
    }

    override suspend fun deleteMemberByQualifiedID(userID: QualifiedIDEntity, conversationID: QualifiedIDEntity) {
        memberQueries.deleteMember(conversationID, userID)
    }

    override suspend fun deleteMembersByQualifiedID(userIDList: List<QualifiedIDEntity>, conversationID: QualifiedIDEntity) {
        memberQueries.transaction {
            userIDList.forEach {
                memberQueries.deleteMember(conversationID, it)
            }
        }
    }

    override suspend fun deleteMembersByQualifiedID(userIDList: List<QualifiedIDEntity>, groupId: String) {
        getConversationByGroupID(groupId).firstOrNull()?.let {
            deleteMembersByQualifiedID(userIDList, it.id)
        }
    }

    override suspend fun getAllMembers(qualifiedID: QualifiedIDEntity): Flow<List<Member>> {
        return memberQueries.selectAllMembersByConversation(qualifiedID.value)
            .asFlow()
            .mapToList()
            .map { it.map(memberMapper::toModel) }
    }

    override suspend fun updateConversationMutedStatus(
        conversationId: QualifiedIDEntity,
        mutedStatus: ConversationEntity.MutedStatus,
        mutedStatusTimestamp: Long
    ) {
        conversationQueries.updateConversationMutingStatus(mutedStatus, mutedStatusTimestamp, conversationId)
    }

    override suspend fun getConversationsForNotifications(): Flow<List<ConversationEntity>> {
        return conversationQueries.selectConversationsWithUnnotifiedMessages()
            .asFlow()
            .mapToList()
            .map { it.map(conversationMapper::toModel) }
    }

    override suspend fun updateAccess(
        conversationID: QualifiedIDEntity,
        accessList: List<ConversationEntity.Access>,
        accessRoleList: List<ConversationEntity.AccessRole>
    ) {
        conversationQueries.updateAccess(accessList, accessRoleList, conversationID)
    }

    override suspend fun getUnreadConversationCount(): Long =
        conversationQueries.getUnreadConversationCount().executeAsOne()

    override suspend fun updateConversationReadDate(conversationID: QualifiedIDEntity, date: String) {
        conversationQueries.updateConversationReadDate(date, conversationID)
    }

    override suspend fun updateConversationMemberRole(conversationId: QualifiedIDEntity, userId: UserIDEntity, role: Member.Role) =
        memberQueries.updateMemberRole(role, userId, conversationId)

    override suspend fun updateKeyingMaterial(groupId: String, timestamp: Instant) {
        conversationQueries.updateKeyingMaterialDate(timestamp.epochSeconds, groupId)
    }

    override suspend fun getConversationsByKeyingMaterialUpdate(threshold: Duration): List<String> =
        conversationQueries.selectByKeyingMaterialUpdate(
            ConversationEntity.GroupState.ESTABLISHED,
            ConversationEntity.Protocol.MLS,
            Clock.System.now().epochSeconds.minus(threshold.inWholeSeconds)
        ).executeAsList()

<<<<<<< HEAD
    override suspend fun setProposalTimer(proposalTimer: ProposalTimerEntity) {
        conversationQueries.updateProposalTimer(proposalTimer.firingDate.toString(), proposalTimer.groupID)
    }

    override suspend fun clearProposalTimer(groupID: String) {
        conversationQueries.clearProposalTimer(groupID)
    }

    override suspend fun getProposalTimers(): Flow<List<ProposalTimerEntity>> {
        return conversationQueries.selectProposalTimers()
            .asFlow()
            .mapToList()
            .map { list -> list.map { ProposalTimerEntity(it.mls_group_id, it.mls_proposal_timer.toInstant()) } }
    }
=======
    override suspend fun isUserMember(conversationId: QualifiedIDEntity, userId: UserIDEntity): Boolean =
        conversationQueries.isUserMember(conversationId, userId).executeAsOneOrNull() != null

    override suspend fun whoDeletedMeInConversation(conversationId: QualifiedIDEntity, selfUserIdString: String): UserIDEntity? =
        conversationQueries.whoDeletedMeInConversation(conversationId, selfUserIdString).executeAsOneOrNull()

>>>>>>> 1399e417
}<|MERGE_RESOLUTION|>--- conflicted
+++ resolved
@@ -297,7 +297,6 @@
             Clock.System.now().epochSeconds.minus(threshold.inWholeSeconds)
         ).executeAsList()
 
-<<<<<<< HEAD
     override suspend fun setProposalTimer(proposalTimer: ProposalTimerEntity) {
         conversationQueries.updateProposalTimer(proposalTimer.firingDate.toString(), proposalTimer.groupID)
     }
@@ -312,12 +311,11 @@
             .mapToList()
             .map { list -> list.map { ProposalTimerEntity(it.mls_group_id, it.mls_proposal_timer.toInstant()) } }
     }
-=======
+
     override suspend fun isUserMember(conversationId: QualifiedIDEntity, userId: UserIDEntity): Boolean =
         conversationQueries.isUserMember(conversationId, userId).executeAsOneOrNull() != null
 
     override suspend fun whoDeletedMeInConversation(conversationId: QualifiedIDEntity, selfUserIdString: String): UserIDEntity? =
         conversationQueries.whoDeletedMeInConversation(conversationId, selfUserIdString).executeAsOneOrNull()
 
->>>>>>> 1399e417
 }