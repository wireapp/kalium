package com.wire.kalium.persistence.dao

import com.squareup.sqldelight.runtime.coroutines.asFlow
import com.squareup.sqldelight.runtime.coroutines.mapToList
import com.squareup.sqldelight.runtime.coroutines.mapToOneOrNull
import com.wire.kalium.persistence.ConversationsQueries
import com.wire.kalium.persistence.MembersQueries
import com.wire.kalium.persistence.UsersQueries
import kotlinx.coroutines.flow.Flow
import kotlinx.coroutines.flow.first
import kotlinx.coroutines.flow.firstOrNull
import kotlinx.coroutines.flow.map
import kotlin.time.Duration
import kotlin.time.DurationUnit
import com.wire.kalium.persistence.Conversation as SQLDelightConversation
import com.wire.kalium.persistence.Member as SQLDelightMember

private class ConversationMapper {
    fun toModel(conversation: SQLDelightConversation): ConversationEntity = with(conversation) {
        ConversationEntity(
            qualified_id,
            name,
            type,
            team_id,
            protocolInfo = when (protocol) {
                ConversationEntity.Protocol.MLS -> ConversationEntity.ProtocolInfo.MLS(
                    mls_group_id ?: "",
                    mls_group_state,
                    mls_epoch.toULong()
                )

                ConversationEntity.Protocol.PROTEUS -> ConversationEntity.ProtocolInfo.Proteus
            },
            mutedStatus = muted_status,
            mutedTime = muted_time,
            lastNotificationDate = last_notified_message_date,
            lastModifiedDate = last_modified_date,
            lastReadDate = conversation.last_read_date,
            access = access_list,
            accessRole = access_role_list,
            keyingMaterialLastUpdate = keying_material_last_update
        )
    }
}

class MemberMapper {
    fun toModel(member: SQLDelightMember): Member {
        return Member(member.user, member.role)
    }
}

private const val MLS_DEFAULT_EPOCH = 0L
private const val MLS_DEFAULT_LAST_KEY_MATERIAL_UPDATE = 0L

class ConversationDAOImpl(
    private val conversationQueries: ConversationsQueries,
    private val userQueries: UsersQueries,
    private val memberQueries: MembersQueries
) : ConversationDAO {

    private val memberMapper = MemberMapper()
    private val conversationMapper = ConversationMapper()

    // TODO: the DB holds information about the conversation type Self, OneOnOne...ect
    override suspend fun getSelfConversationId() =
        getAllConversations().first().first { it.type == ConversationEntity.Type.SELF }.id

    override suspend fun insertConversation(conversationEntity: ConversationEntity) {
        nonSuspendingInsertConversation(conversationEntity)
    }

    override suspend fun insertConversations(conversationEntities: List<ConversationEntity>) {
        conversationQueries.transaction {

            for (conversationEntity: ConversationEntity in conversationEntities) {
                nonSuspendingInsertConversation(conversationEntity)
            }
        }
    }

    private fun nonSuspendingInsertConversation(conversationEntity: ConversationEntity) {
        with(conversationEntity) {
            conversationQueries.insertConversation(
                id,
                name,
                type,
                teamId,
                if (protocolInfo is ConversationEntity.ProtocolInfo.MLS) protocolInfo.groupId
                else null,
                if (protocolInfo is ConversationEntity.ProtocolInfo.MLS) protocolInfo.groupState
                else ConversationEntity.GroupState.ESTABLISHED,
                if (protocolInfo is ConversationEntity.ProtocolInfo.MLS) protocolInfo.epoch.toLong()
                else MLS_DEFAULT_EPOCH,
                if (protocolInfo is ConversationEntity.ProtocolInfo.MLS) ConversationEntity.Protocol.MLS
                else ConversationEntity.Protocol.PROTEUS,
                mutedStatus,
                mutedTime,
                lastModifiedDate,
                lastNotificationDate,
                access,
                accessRole,
<<<<<<< HEAD
                MLS_DEFAULT_LAST_KEY_MATERIAL_UPDATE
=======
                lastReadDate
>>>>>>> f0535470
            )
        }
    }

    override suspend fun updateConversation(conversationEntity: ConversationEntity) {
        conversationQueries.updateConversation(
            conversationEntity.name,
            conversationEntity.type,
            conversationEntity.teamId,
            conversationEntity.id
        )
    }

    override suspend fun updateConversationGroupState(groupState: ConversationEntity.GroupState, groupId: String) {
        conversationQueries.updateConversationGroupState(groupState, groupId)
    }

    override suspend fun updateConversationModifiedDate(qualifiedID: QualifiedIDEntity, date: String) {
        conversationQueries.updateConversationModifiedDate(date, qualifiedID)
    }

    override suspend fun updateConversationNotificationDate(qualifiedID: QualifiedIDEntity, date: String) {
        conversationQueries.updateConversationNotificationsDate(date, qualifiedID)
    }

    override suspend fun updateAllConversationsNotificationDate(date: String) {
        conversationQueries.transaction {
            conversationQueries.selectConversationsWithUnnotifiedMessages()
                .executeAsList()
                .forEach { conversationQueries.updateConversationNotificationsDate(date, it.qualified_id) }
        }
    }

    override suspend fun getAllConversations(): Flow<List<ConversationEntity>> {
        return conversationQueries.selectAllConversations()
            .asFlow()
            .mapToList()
            .map { it.map(conversationMapper::toModel) }
    }

    override suspend fun observeGetConversationByQualifiedID(qualifiedID: QualifiedIDEntity): Flow<ConversationEntity?> {
        return conversationQueries.selectByQualifiedId(qualifiedID)
            .asFlow()
            .mapToOneOrNull()
            .map { it?.let { conversationMapper.toModel(it) } }
    }

    override suspend fun getConversationByQualifiedID(qualifiedID: QualifiedIDEntity): ConversationEntity {
        return conversationQueries.selectByQualifiedId(qualifiedID).executeAsOne().let {
            conversationMapper.toModel(it)
        }
    }

    override suspend fun getAllConversationWithOtherUser(userId: UserIDEntity): List<ConversationEntity> {
        val allMemberConversations = memberQueries.selectAllConversationsByMember(userId)
            .executeAsList()

        return allMemberConversations.map { getConversationByQualifiedID(it.conversation) }
    }

    override suspend fun getConversationByGroupID(groupID: String): Flow<ConversationEntity?> {
        return conversationQueries.selectByGroupId(groupID)
            .asFlow()
            .mapToOneOrNull()
            .map { it?.let { conversationMapper.toModel(it) } }
    }

    override suspend fun getConversationIdByGroupID(groupID: String) =
        conversationQueries.getConversationIdByGroupId(groupID).executeAsOne()

    override suspend fun getConversationsByGroupState(groupState: ConversationEntity.GroupState): List<ConversationEntity> =
        conversationQueries.selectByGroupState(groupState, ConversationEntity.Protocol.MLS)
            .executeAsList()
            .map(conversationMapper::toModel)

    override suspend fun deleteConversationByQualifiedID(qualifiedID: QualifiedIDEntity) {
        conversationQueries.deleteConversation(qualifiedID)
    }

    override suspend fun insertMember(member: Member, conversationID: QualifiedIDEntity) {
        memberQueries.transaction {
            userQueries.insertOrIgnoreUserId(member.user)
            memberQueries.insertMember(member.user, conversationID, member.role)
        }
    }

    override suspend fun insertMembers(memberList: List<Member>, conversationID: QualifiedIDEntity) {
        memberQueries.transaction {
            for (member: Member in memberList) {
                userQueries.insertOrIgnoreUserId(member.user)
                memberQueries.insertMember(member.user, conversationID, member.role)
            }
        }
    }

    override suspend fun insertMembers(memberList: List<Member>, groupId: String) {
        getConversationByGroupID(groupId).firstOrNull()?.let {
            insertMembers(memberList, it.id)
        }
    }

    override suspend fun updateOrInsertOneOnOneMemberWithConnectionStatus(
        member: Member,
        status: ConnectionEntity.State,
        conversationID: QualifiedIDEntity
    ) {
        memberQueries.transaction {
            userQueries.updateUserConnectionStatus(status, member.user)
            val recordDidNotExist = userQueries.selectChanges().executeAsOne() == 0L
            if (recordDidNotExist) {
                userQueries.insertOrIgnoreUserIdWithConnectionStatus(member.user, status)
            }
            memberQueries.insertMember(member.user, conversationID, member.role)
        }
    }

    override suspend fun deleteMemberByQualifiedID(userID: QualifiedIDEntity, conversationID: QualifiedIDEntity) {
        memberQueries.deleteMember(conversationID, userID)
    }

    override suspend fun deleteMembersByQualifiedID(userIDList: List<QualifiedIDEntity>, conversationID: QualifiedIDEntity) {
        memberQueries.transaction {
            userIDList.forEach {
                memberQueries.deleteMember(conversationID, it)
            }
        }
    }

    override suspend fun deleteMembersByQualifiedID(userIDList: List<QualifiedIDEntity>, groupId: String) {
        getConversationByGroupID(groupId).firstOrNull()?.let {
            deleteMembersByQualifiedID(userIDList, it.id)
        }
    }

    override suspend fun getAllMembers(qualifiedID: QualifiedIDEntity): Flow<List<Member>> {
        return memberQueries.selectAllMembersByConversation(qualifiedID.value)
            .asFlow()
            .mapToList()
            .map { it.map(memberMapper::toModel) }
    }

    override suspend fun updateConversationMutedStatus(
        conversationId: QualifiedIDEntity,
        mutedStatus: ConversationEntity.MutedStatus,
        mutedStatusTimestamp: Long
    ) {
        conversationQueries.updateConversationMutingStatus(mutedStatus, mutedStatusTimestamp, conversationId)
    }

    override suspend fun getConversationsForNotifications(): Flow<List<ConversationEntity>> {
        return conversationQueries.selectConversationsWithUnnotifiedMessages()
            .asFlow()
            .mapToList()
            .map { it.map(conversationMapper::toModel) }
    }

    override suspend fun updateAccess(
        conversationID: QualifiedIDEntity,
        accessList: List<ConversationEntity.Access>,
        accessRoleList: List<ConversationEntity.AccessRole>
    ) {
        conversationQueries.updateAccess(accessList, accessRoleList, conversationID)
    }

    override suspend fun getUnreadMessageCount(conversationID: QualifiedIDEntity): Long =
        conversationQueries.getUnreadMessageCount(conversationID).executeAsOne()

    override suspend fun getUnreadConversationCount(): Long =
        conversationQueries.getUnreadConversationCount().executeAsOne()

    override suspend fun updateConversationReadDate(conversationID: QualifiedIDEntity, date: String) {
        conversationQueries.updateConversationReadDate(date, conversationID)
    }

    override suspend fun updateConversationMemberRole(conversationId: QualifiedIDEntity, userId: UserIDEntity, role: Member.Role) =
        memberQueries.updateMemberRole(role, userId, conversationId)

    override suspend fun updateKeyingMaterial(groupId: String, lastUpdate: Duration) {
        conversationQueries.updateKeyingMaterialDate(lastUpdate.toLong(DurationUnit.DAYS), groupId)
    }

    override suspend fun getConversationsByKeyingMaterialUpdate(threshold: Duration): List<String> =
        conversationQueries.selectByKeyingMaterialUpdate(
            ConversationEntity.GroupState.ESTABLISHED,
            ConversationEntity.Protocol.MLS,
            threshold.toLong(DurationUnit.DAYS)
        ).executeAsList()
}<|MERGE_RESOLUTION|>--- conflicted
+++ resolved
@@ -99,11 +99,8 @@
                 lastNotificationDate,
                 access,
                 accessRole,
-<<<<<<< HEAD
+                lastReadDate,
                 MLS_DEFAULT_LAST_KEY_MATERIAL_UPDATE
-=======
-                lastReadDate
->>>>>>> f0535470
             )
         }
     }
