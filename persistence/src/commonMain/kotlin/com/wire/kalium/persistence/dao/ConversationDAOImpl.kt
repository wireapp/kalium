--- conflicted
+++ resolved
@@ -253,7 +253,6 @@
         conversationQueries.updateAccess(accessList, accessRoleList, conversationID)
     }
 
-<<<<<<< HEAD
     override suspend fun getUnreadMessageCount(conversationID: QualifiedIDEntity): Long =
         conversationQueries.getUnreadMessageCount(conversationID).executeAsOne()
 
@@ -263,8 +262,7 @@
     override suspend fun updateConversationReadDate(conversationID: QualifiedIDEntity, date: String) {
         conversationQueries.updateConversationReadDate(date, conversationID)
     }
-=======
+
     override suspend fun updateConversationMemberRole(conversationId: QualifiedIDEntity, userId: UserIDEntity, role: Member.Role) =
         memberQueries.updateMemberRole(role, userId, conversationId)
->>>>>>> 653dc295
 }