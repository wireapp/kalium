--- conflicted
+++ resolved
@@ -41,12 +41,6 @@
         )
     }
 
-<<<<<<< HEAD
-    override suspend fun insertConversations(conversationList: List<Conversation>) {
-        conversationQueries.transaction {
-            for (conversationEntity: Conversation in conversationList) {
-                conversationQueries.insertConversation(conversationEntity.id, conversationEntity.name)
-=======
     override suspend fun insertConversations(conversationEntities: List<ConversationEntity>) {
         conversationQueries.transaction {
             for (conversationEntity: ConversationEntity in conversationEntities) {
@@ -56,7 +50,6 @@
                     conversationEntity.type,
                     conversationEntity.teamId
                 )
->>>>>>> 6a1187b6
             }
         }
     }
@@ -109,7 +102,6 @@
         memberQueries.deleteMember(conversationID, userID)
     }
 
-
     override suspend fun getAllMembers(qualifiedID: QualifiedIDEntity): Flow<List<Member>> {
         return memberQueries.selectAllMembersByConversation(qualifiedID)
             .asFlow()
