package com.wire.kalium.persistence.dao

import kotlinx.coroutines.flow.Flow

data class ConversationEntity(
    val id: QualifiedIDEntity,
    val name: String?,
    val type: Type,
    val teamId: String?,
    val protocolInfo: ProtocolInfo,
    val lastNotificationDate: String?
) {

    enum class Type { SELF, ONE_ON_ONE, GROUP }

    enum class GroupState { PENDING, PENDING_WELCOME_MESSAGE, ESTABLISHED }

    enum class Protocol { PROTEUS, MLS }

    sealed class ProtocolInfo {
        object Proteus: ProtocolInfo()
        data class MLS(val groupId: String, val groupState: GroupState): ProtocolInfo()
    }
}

data class Member(
    val user: QualifiedIDEntity
)

interface ConversationDAO {
    suspend fun getSelfConversationId(): QualifiedIDEntity
    suspend fun insertConversation(conversationEntity: ConversationEntity)
    suspend fun insertConversations(conversationEntities: List<ConversationEntity>)
    suspend fun updateConversation(conversationEntity: ConversationEntity)
    suspend fun updateConversationGroupState(groupState: ConversationEntity.GroupState, groupId: String)
    suspend fun setConversationAsNonNotified(qualifiedID: QualifiedIDEntity)
    suspend fun setConversationAsNotified(qualifiedID: QualifiedIDEntity, date: String)
    suspend fun setAllConversationsAsNotified(date: String)
    suspend fun getAllConversations(): Flow<List<ConversationEntity>>
    suspend fun getConversationByQualifiedID(qualifiedID: QualifiedIDEntity): Flow<ConversationEntity?>
    suspend fun getConversationByGroupID(groupID: String): Flow<ConversationEntity?>
    suspend fun deleteConversationByQualifiedID(qualifiedID: QualifiedIDEntity)
    suspend fun insertMember(member: Member, conversationID: QualifiedIDEntity)
    suspend fun insertMembers(memberList: List<Member>, conversationID: QualifiedIDEntity)
    suspend fun deleteMemberByQualifiedID(conversationID: QualifiedIDEntity, userID: QualifiedIDEntity)
    suspend fun getAllMembers(qualifiedID: QualifiedIDEntity): Flow<List<Member>>
<<<<<<< HEAD
    suspend fun getConversationsForNotifications(): Flow<List<ConversationEntity>>
=======
    suspend fun insertOrUpdateOneOnOneMemberWithConnectionStatus(
        userId: UserIDEntity,
        status: UserEntity.ConnectionState,
        conversationID: QualifiedIDEntity
    )
>>>>>>> c75ba9d2
}<|MERGE_RESOLUTION|>--- conflicted
+++ resolved
@@ -44,13 +44,10 @@
     suspend fun insertMembers(memberList: List<Member>, conversationID: QualifiedIDEntity)
     suspend fun deleteMemberByQualifiedID(conversationID: QualifiedIDEntity, userID: QualifiedIDEntity)
     suspend fun getAllMembers(qualifiedID: QualifiedIDEntity): Flow<List<Member>>
-<<<<<<< HEAD
-    suspend fun getConversationsForNotifications(): Flow<List<ConversationEntity>>
-=======
     suspend fun insertOrUpdateOneOnOneMemberWithConnectionStatus(
         userId: UserIDEntity,
         status: UserEntity.ConnectionState,
         conversationID: QualifiedIDEntity
     )
->>>>>>> c75ba9d2
+    suspend fun getConversationsForNotifications(): Flow<List<ConversationEntity>>
 }