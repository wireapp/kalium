--- conflicted
+++ resolved
@@ -3,11 +3,7 @@
 import kotlinx.coroutines.flow.Flow
 
 data class ConversationEntity(
-<<<<<<< HEAD
-    val id: QualifiedID,
-=======
     val id: QualifiedIDEntity,
->>>>>>> 6818ce96
     val name: String?,
     val type: Type,
     val teamId: String?
@@ -16,35 +12,19 @@
 }
 
 data class Member(
-<<<<<<< HEAD
-    val user: QualifiedID
-)
-
-interface ConversationDAO {
-=======
     val user: QualifiedIDEntity
 )
 
 interface ConversationDAO {
     suspend fun getSelfConversationId(): QualifiedIDEntity
->>>>>>> 6818ce96
     suspend fun insertConversation(conversationEntity: ConversationEntity)
     suspend fun insertConversations(conversationEntities: List<ConversationEntity>)
     suspend fun updateConversation(conversationEntity: ConversationEntity)
     suspend fun getAllConversations(): Flow<List<ConversationEntity>>
-<<<<<<< HEAD
-    suspend fun getConversationByQualifiedID(qualifiedID: QualifiedID): Flow<ConversationEntity?>
-    suspend fun deleteConversationByQualifiedID(qualifiedID: QualifiedID)
-    suspend fun insertMember(member: Member, conversationID: QualifiedID)
-    suspend fun insertMembers(members: List<Member>, conversationID: QualifiedID)
-    suspend fun deleteMemberByQualifiedID(conversationID: QualifiedID, userID: QualifiedID)
-    suspend fun getAllMembers(qualifiedID: QualifiedID): Flow<List<Member>>
-=======
     suspend fun getConversationByQualifiedID(qualifiedID: QualifiedIDEntity): Flow<ConversationEntity?>
     suspend fun deleteConversationByQualifiedID(qualifiedID: QualifiedIDEntity)
     suspend fun insertMember(member: Member, conversationID: QualifiedIDEntity)
     suspend fun insertMembers(memberList: List<Member>, conversationID: QualifiedIDEntity)
     suspend fun deleteMemberByQualifiedID(conversationID: QualifiedIDEntity, userID: QualifiedIDEntity)
     suspend fun getAllMembers(qualifiedID: QualifiedIDEntity): Flow<List<Member>>
->>>>>>> 6818ce96
 }