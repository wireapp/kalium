/*
 * Wire
 * Copyright (C) 2023 Wire Swiss GmbH
 *
 * This program is free software: you can redistribute it and/or modify
 * it under the terms of the GNU General Public License as published by
 * the Free Software Foundation, either version 3 of the License, or
 * (at your option) any later version.
 *
 * This program is distributed in the hope that it will be useful,
 * but WITHOUT ANY WARRANTY; without even the implied warranty of
 * MERCHANTABILITY or FITNESS FOR A PARTICULAR PURPOSE. See the
 * GNU General Public License for more details.
 *
 * You should have received a copy of the GNU General Public License
 * along with this program. If not, see http://www.gnu.org/licenses/.
 */

package com.wire.kalium.persistence.dao

import com.wire.kalium.persistence.dao.call.CallEntity
import kotlinx.coroutines.flow.Flow
import kotlinx.datetime.Instant
import kotlin.time.Duration

data class ConversationEntity(
    val id: QualifiedIDEntity,
    val name: String?,
    val type: Type,
    val teamId: String?,
    val protocolInfo: ProtocolInfo,
    val mutedStatus: MutedStatus = MutedStatus.ALL_ALLOWED,
    val mutedTime: Long = 0,
    val removedBy: UserIDEntity? = null,
    val creatorId: String,
    val lastNotificationDate: Instant?,
    val lastModifiedDate: Instant,
    // Date that indicates when the user has seen the conversation,
    val lastReadDate: Instant,
    val access: List<Access>,
    val accessRole: List<AccessRole>,
    val receiptMode: ReceiptMode,
    val guestRoomLink: String? = null,
    val messageTimer: Long?,
<<<<<<< HEAD
    val hasIncompleteMetadata: Boolean = false
=======
    val userMessageTimer: Long?
>>>>>>> 4ec92c48
) {
    enum class AccessRole { TEAM_MEMBER, NON_TEAM_MEMBER, GUEST, SERVICE, EXTERNAL; }

    enum class Access { PRIVATE, INVITE, SELF_INVITE, LINK, CODE; }

    enum class Type { SELF, ONE_ON_ONE, GROUP, CONNECTION_PENDING, GLOBAL_TEAM }

    enum class GroupState { PENDING_CREATION, PENDING_JOIN, PENDING_WELCOME_MESSAGE, ESTABLISHED }

    enum class Protocol { PROTEUS, MLS }
    enum class ReceiptMode { DISABLED, ENABLED }

    @Suppress("MagicNumber")
    enum class CipherSuite(val cipherSuiteTag: Int) {
        UNKNOWN(0),
        MLS_128_DHKEMX25519_AES128GCM_SHA256_Ed25519(1),
        MLS_128_DHKEMP256_AES128GCM_SHA256_P256(2),
        MLS_128_DHKEMX25519_CHACHA20POLY1305_SHA256_Ed25519(3),
        MLS_256_DHKEMX448_AES256GCM_SHA512_Ed448(4),
        MLS_256_DHKEMP521_AES256GCM_SHA512_P521(5),
        MLS_256_DHKEMX448_CHACHA20POLY1305_SHA512_Ed448(6),
        MLS_256_DHKEMP384_AES256GCM_SHA384_P384(7);

        companion object {
            fun fromTag(tag: Int?): CipherSuite =
                if (tag != null) values().first { type -> type.cipherSuiteTag == tag } else UNKNOWN
        }
    }

    enum class MutedStatus { ALL_ALLOWED, ONLY_MENTIONS_AND_REPLIES_ALLOWED, MENTIONS_MUTED, ALL_MUTED }

    sealed class ProtocolInfo {
        object Proteus : ProtocolInfo()
        data class MLS(
            val groupId: String,
            val groupState: GroupState,
            val epoch: ULong,
            val keyingMaterialLastUpdate: Instant,
            val cipherSuite: CipherSuite
        ) : ProtocolInfo()
    }
}

@Suppress("FunctionParameterNaming")
data class ConversationViewEntity(
    val id: QualifiedIDEntity,
    val name: String?,
    val type: ConversationEntity.Type,
    val callStatus: CallEntity.Status?,
    val previewAssetId: QualifiedIDEntity?,
    val mutedStatus: ConversationEntity.MutedStatus,
    val teamId: String?,
    val lastModifiedDate: Instant?,
    val lastReadDate: Instant,
    val userAvailabilityStatus: UserAvailabilityStatusEntity?,
    val userType: UserTypeEntity?,
    val botService: BotIdEntity?,
    val userDeleted: Boolean?,
    val connectionStatus: ConnectionEntity.State? = ConnectionEntity.State.NOT_CONNECTED,
    val otherUserId: QualifiedIDEntity?,
    val isCreator: Long,
    val lastNotificationDate: Instant?,
    val selfRole: Member.Role?,
    val protocolInfo: ConversationEntity.ProtocolInfo,
    val accessList: List<ConversationEntity.Access>,
    val accessRoleList: List<ConversationEntity.AccessRole>,
    val protocol: ConversationEntity.Protocol,
    val mlsCipherSuite: ConversationEntity.CipherSuite,
    val mlsEpoch: Long,
    val mlsGroupId: String?,
    val mlsLastKeyingMaterialUpdateDate: Instant,
    val mlsGroupState: ConversationEntity.GroupState,
    val mlsProposalTimer: String?,
    val mutedTime: Long,
    val creatorId: String,
    val removedBy: UserIDEntity? = null, // TODO how to calculate?,
    val receiptMode: ConversationEntity.ReceiptMode,
    val messageTimer: Long?,
    val userMessageTimer: Long?
) {
    val isMember: Boolean get() = selfRole != null

}

// TODO: rename to MemberEntity
data class Member(
    val user: QualifiedIDEntity,
    val role: Role
) {
    sealed class Role {
        object Member : Role()
        object Admin : Role()
        data class Unknown(val name: String) : Role()
    }
}

data class ProposalTimerEntity(
    val groupID: String,
    val firingDate: Instant
)

interface ConversationDAO {
    suspend fun getSelfConversationId(protocol: ConversationEntity.Protocol): QualifiedIDEntity?
    suspend fun insertConversation(conversationEntity: ConversationEntity)
    suspend fun insertConversations(conversationEntities: List<ConversationEntity>)
    suspend fun updateConversation(conversationEntity: ConversationEntity)
    suspend fun updateConversationGroupState(groupState: ConversationEntity.GroupState, groupId: String)
    suspend fun updateConversationModifiedDate(qualifiedID: QualifiedIDEntity, date: Instant)
    suspend fun updateConversationNotificationDate(qualifiedID: QualifiedIDEntity)
    suspend fun updateConversationReadDate(conversationID: QualifiedIDEntity, date: Instant)
    suspend fun updateAllConversationsNotificationDate()
    suspend fun getAllConversations(): Flow<List<ConversationViewEntity>>
    suspend fun getAllConversationDetails(): Flow<List<ConversationViewEntity>>
    suspend fun observeGetConversationByQualifiedID(qualifiedID: QualifiedIDEntity): Flow<ConversationViewEntity?>
    suspend fun observeGetConversationBaseInfoByQualifiedID(qualifiedID: QualifiedIDEntity): Flow<ConversationEntity?>
    suspend fun getConversationBaseInfoByQualifiedID(qualifiedID: QualifiedIDEntity): ConversationEntity?
    suspend fun getConversationByQualifiedID(qualifiedID: QualifiedIDEntity): ConversationViewEntity?
    suspend fun observeConversationWithOtherUser(userId: UserIDEntity): Flow<ConversationViewEntity?>
    suspend fun getConversationProtocolInfo(qualifiedID: QualifiedIDEntity): ConversationEntity.ProtocolInfo?
    suspend fun getConversationByGroupID(groupID: String): Flow<ConversationViewEntity?>
    suspend fun getConversationIdByGroupID(groupID: String): QualifiedIDEntity?
    suspend fun getConversationsByGroupState(groupState: ConversationEntity.GroupState): List<ConversationViewEntity>
    suspend fun deleteConversationByQualifiedID(qualifiedID: QualifiedIDEntity)
    suspend fun insertMember(member: Member, conversationID: QualifiedIDEntity)
    suspend fun updateMember(member: Member, conversationID: QualifiedIDEntity)
    suspend fun insertMembersWithQualifiedId(memberList: List<Member>, conversationID: QualifiedIDEntity)
    suspend fun insertMembers(memberList: List<Member>, groupId: String)
    suspend fun deleteMemberByQualifiedID(userID: QualifiedIDEntity, conversationID: QualifiedIDEntity)
    suspend fun deleteMembersByQualifiedID(userIDList: List<QualifiedIDEntity>, conversationID: QualifiedIDEntity)
    suspend fun deleteMembersByQualifiedID(userIDList: List<QualifiedIDEntity>, groupId: String)
    suspend fun getAllMembers(qualifiedID: QualifiedIDEntity): Flow<List<Member>>
    suspend fun updateOrInsertOneOnOneMemberWithConnectionStatus(
        member: Member,
        status: ConnectionEntity.State,
        conversationID: QualifiedIDEntity
    )

    suspend fun updateConversationMutedStatus(
        conversationId: QualifiedIDEntity,
        mutedStatus: ConversationEntity.MutedStatus,
        mutedStatusTimestamp: Long
    )

    suspend fun updateAccess(
        conversationID: QualifiedIDEntity,
        accessList: List<ConversationEntity.Access>,
        accessRoleList: List<ConversationEntity.AccessRole>
    )

    suspend fun updateConversationMemberRole(conversationId: QualifiedIDEntity, userId: UserIDEntity, role: Member.Role)
    suspend fun updateKeyingMaterial(groupId: String, timestamp: Instant)
    suspend fun getConversationsByKeyingMaterialUpdate(threshold: Duration): List<String>
    suspend fun setProposalTimer(proposalTimer: ProposalTimerEntity)
    suspend fun clearProposalTimer(groupID: String)
    suspend fun getProposalTimers(): Flow<List<ProposalTimerEntity>>
    suspend fun observeIsUserMember(conversationId: QualifiedIDEntity, userId: UserIDEntity): Flow<Boolean>
    suspend fun whoDeletedMeInConversation(conversationId: QualifiedIDEntity, selfUserIdString: String): UserIDEntity?
    suspend fun updateConversationName(conversationId: QualifiedIDEntity, conversationName: String, timestamp: String)
    suspend fun updateConversationType(conversationID: QualifiedIDEntity, type: ConversationEntity.Type)
    suspend fun revokeOneOnOneConversationsWithDeletedUser(userId: UserIDEntity)
    suspend fun getConversationIdsByUserId(userId: UserIDEntity): List<QualifiedIDEntity>
    suspend fun updateConversationReceiptMode(conversationID: QualifiedIDEntity, receiptMode: ConversationEntity.ReceiptMode)
    suspend fun updateGuestRoomLink(conversationId: QualifiedIDEntity, link: String?)
    suspend fun observeGuestRoomLinkByConversationId(conversationId: QualifiedIDEntity): Flow<String?>
    suspend fun updateMessageTimer(conversationId: QualifiedIDEntity, messageTimer: Long?)
<<<<<<< HEAD
    suspend fun getConversationsWithoutMetadata(): List<QualifiedIDEntity>
=======
    suspend fun updateUserMessageTimer(conversationId: QualifiedIDEntity, messageTimer: Long?)
>>>>>>> 4ec92c48
}<|MERGE_RESOLUTION|>--- conflicted
+++ resolved
@@ -42,11 +42,8 @@
     val receiptMode: ReceiptMode,
     val guestRoomLink: String? = null,
     val messageTimer: Long?,
-<<<<<<< HEAD
+    val userMessageTimer: Long?,
     val hasIncompleteMetadata: Boolean = false
-=======
-    val userMessageTimer: Long?
->>>>>>> 4ec92c48
 ) {
     enum class AccessRole { TEAM_MEMBER, NON_TEAM_MEMBER, GUEST, SERVICE, EXTERNAL; }
 
@@ -212,9 +209,6 @@
     suspend fun updateGuestRoomLink(conversationId: QualifiedIDEntity, link: String?)
     suspend fun observeGuestRoomLinkByConversationId(conversationId: QualifiedIDEntity): Flow<String?>
     suspend fun updateMessageTimer(conversationId: QualifiedIDEntity, messageTimer: Long?)
-<<<<<<< HEAD
+    suspend fun updateUserMessageTimer(conversationId: QualifiedIDEntity, messageTimer: Long?)
     suspend fun getConversationsWithoutMetadata(): List<QualifiedIDEntity>
-=======
-    suspend fun updateUserMessageTimer(conversationId: QualifiedIDEntity, messageTimer: Long?)
->>>>>>> 4ec92c48
 }