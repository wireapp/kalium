/*
 * Wire
 * Copyright (C) 2023 Wire Swiss GmbH
 *
 * This program is free software: you can redistribute it and/or modify
 * it under the terms of the GNU General Public License as published by
 * the Free Software Foundation, either version 3 of the License, or
 * (at your option) any later version.
 *
 * This program is distributed in the hope that it will be useful,
 * but WITHOUT ANY WARRANTY; without even the implied warranty of
 * MERCHANTABILITY or FITNESS FOR A PARTICULAR PURPOSE. See the
 * GNU General Public License for more details.
 *
 * You should have received a copy of the GNU General Public License
 * along with this program. If not, see http://www.gnu.org/licenses/.
 */

package com.wire.kalium.persistence.dao

import com.wire.kalium.persistence.dao.call.CallEntity
import kotlinx.coroutines.flow.Flow
import kotlinx.datetime.Instant
import kotlin.time.Duration

data class ConversationEntity(
    val id: QualifiedIDEntity,
    val name: String?,
    val type: Type,
    val teamId: String?,
    val protocolInfo: ProtocolInfo,
    val mutedStatus: MutedStatus = MutedStatus.ALL_ALLOWED,
    val mutedTime: Long = 0,
    val removedBy: UserIDEntity? = null,
    val creatorId: String,
    val lastNotificationDate: Instant?,
    val lastModifiedDate: Instant,
    // Date that indicates when the user has seen the conversation,
    val lastReadDate: Instant,
    val access: List<Access>,
    val accessRole: List<AccessRole>,
    val receiptMode: ReceiptMode,
    val guestRoomLink: String? = null,
<<<<<<< HEAD
    val hasIncompleteMetadata: Boolean = false,
=======
    val messageTimer: Long?
>>>>>>> 116e0aa3
) {
    enum class AccessRole { TEAM_MEMBER, NON_TEAM_MEMBER, GUEST, SERVICE, EXTERNAL; }

    enum class Access { PRIVATE, INVITE, SELF_INVITE, LINK, CODE; }

    enum class Type { SELF, ONE_ON_ONE, GROUP, CONNECTION_PENDING, GLOBAL_TEAM }

    enum class GroupState { PENDING_CREATION, PENDING_JOIN, PENDING_WELCOME_MESSAGE, ESTABLISHED }

    enum class Protocol { PROTEUS, MLS }
    enum class ReceiptMode { DISABLED, ENABLED }

    @Suppress("MagicNumber")
    enum class CipherSuite(val cipherSuiteTag: Int) {
        UNKNOWN(0),
        MLS_128_DHKEMX25519_AES128GCM_SHA256_Ed25519(1),
        MLS_128_DHKEMP256_AES128GCM_SHA256_P256(2),
        MLS_128_DHKEMX25519_CHACHA20POLY1305_SHA256_Ed25519(3),
        MLS_256_DHKEMX448_AES256GCM_SHA512_Ed448(4),
        MLS_256_DHKEMP521_AES256GCM_SHA512_P521(5),
        MLS_256_DHKEMX448_CHACHA20POLY1305_SHA512_Ed448(6),
        MLS_256_DHKEMP384_AES256GCM_SHA384_P384(7);

        companion object {
            fun fromTag(tag: Int?): CipherSuite =
                if (tag != null) values().first { type -> type.cipherSuiteTag == tag } else UNKNOWN
        }
    }

    enum class MutedStatus { ALL_ALLOWED, ONLY_MENTIONS_AND_REPLIES_ALLOWED, MENTIONS_MUTED, ALL_MUTED }

    sealed class ProtocolInfo {
        object Proteus : ProtocolInfo()
        data class MLS(
            val groupId: String,
            val groupState: GroupState,
            val epoch: ULong,
            val keyingMaterialLastUpdate: Instant,
            val cipherSuite: CipherSuite
        ) : ProtocolInfo()
    }
}

@Suppress("FunctionParameterNaming")
data class ConversationViewEntity(
    val id: QualifiedIDEntity,
    val name: String?,
    val type: ConversationEntity.Type,
    val callStatus: CallEntity.Status?,
    val previewAssetId: QualifiedIDEntity?,
    val mutedStatus: ConversationEntity.MutedStatus,
    val teamId: String?,
    val lastModifiedDate: Instant?,
    val lastReadDate: Instant,
    val userAvailabilityStatus: UserAvailabilityStatusEntity?,
    val userType: UserTypeEntity?,
    val botService: BotIdEntity?,
    val userDeleted: Boolean?,
    val connectionStatus: ConnectionEntity.State? = ConnectionEntity.State.NOT_CONNECTED,
    val otherUserId: QualifiedIDEntity?,
    val isCreator: Long,
    val lastNotificationDate: Instant?,
    val selfRole: Member.Role?,
    val protocolInfo: ConversationEntity.ProtocolInfo,
    val accessList: List<ConversationEntity.Access>,
    val accessRoleList: List<ConversationEntity.AccessRole>,
    val protocol: ConversationEntity.Protocol,
    val mlsCipherSuite: ConversationEntity.CipherSuite,
    val mlsEpoch: Long,
    val mlsGroupId: String?,
    val mlsLastKeyingMaterialUpdateDate: Instant,
    val mlsGroupState: ConversationEntity.GroupState,
    val mlsProposalTimer: String?,
    val mutedTime: Long,
    val creatorId: String,
    val removedBy: UserIDEntity? = null, // TODO how to calculate?,
    val receiptMode: ConversationEntity.ReceiptMode,
    val messageTimer: Long?
) {
    val isMember: Boolean get() = selfRole != null

}

// TODO: rename to MemberEntity
data class Member(
    val user: QualifiedIDEntity,
    val role: Role
) {
    sealed class Role {
        object Member : Role()
        object Admin : Role()
        data class Unknown(val name: String) : Role()
    }
}

data class ProposalTimerEntity(
    val groupID: String,
    val firingDate: Instant
)

interface ConversationDAO {
    suspend fun getSelfConversationId(protocol: ConversationEntity.Protocol): QualifiedIDEntity?
    suspend fun insertConversation(conversationEntity: ConversationEntity)
    suspend fun insertConversations(conversationEntities: List<ConversationEntity>)
    suspend fun updateConversation(conversationEntity: ConversationEntity)
    suspend fun updateConversationGroupState(groupState: ConversationEntity.GroupState, groupId: String)
    suspend fun updateConversationModifiedDate(qualifiedID: QualifiedIDEntity, date: Instant)
    suspend fun updateConversationNotificationDate(qualifiedID: QualifiedIDEntity)
    suspend fun updateConversationReadDate(conversationID: QualifiedIDEntity, date: Instant)
    suspend fun updateAllConversationsNotificationDate()
    suspend fun getAllConversations(): Flow<List<ConversationViewEntity>>
    suspend fun getAllConversationDetails(): Flow<List<ConversationViewEntity>>
    suspend fun observeGetConversationByQualifiedID(qualifiedID: QualifiedIDEntity): Flow<ConversationViewEntity?>
    suspend fun observeGetConversationBaseInfoByQualifiedID(qualifiedID: QualifiedIDEntity): Flow<ConversationEntity?>
    suspend fun getConversationBaseInfoByQualifiedID(qualifiedID: QualifiedIDEntity): ConversationEntity?
    suspend fun getConversationByQualifiedID(qualifiedID: QualifiedIDEntity): ConversationViewEntity?
    suspend fun observeConversationWithOtherUser(userId: UserIDEntity): Flow<ConversationViewEntity?>
    suspend fun getConversationProtocolInfo(qualifiedID: QualifiedIDEntity): ConversationEntity.ProtocolInfo?
    suspend fun getConversationByGroupID(groupID: String): Flow<ConversationViewEntity?>
    suspend fun getConversationIdByGroupID(groupID: String): QualifiedIDEntity?
    suspend fun getConversationsByGroupState(groupState: ConversationEntity.GroupState): List<ConversationViewEntity>
    suspend fun deleteConversationByQualifiedID(qualifiedID: QualifiedIDEntity)
    suspend fun insertMember(member: Member, conversationID: QualifiedIDEntity)
    suspend fun updateMember(member: Member, conversationID: QualifiedIDEntity)
    suspend fun insertMembersWithQualifiedId(memberList: List<Member>, conversationID: QualifiedIDEntity)
    suspend fun insertMembers(memberList: List<Member>, groupId: String)
    suspend fun deleteMemberByQualifiedID(userID: QualifiedIDEntity, conversationID: QualifiedIDEntity)
    suspend fun deleteMembersByQualifiedID(userIDList: List<QualifiedIDEntity>, conversationID: QualifiedIDEntity)
    suspend fun deleteMembersByQualifiedID(userIDList: List<QualifiedIDEntity>, groupId: String)
    suspend fun getAllMembers(qualifiedID: QualifiedIDEntity): Flow<List<Member>>
    suspend fun updateOrInsertOneOnOneMemberWithConnectionStatus(
        member: Member,
        status: ConnectionEntity.State,
        conversationID: QualifiedIDEntity
    )

    suspend fun updateConversationMutedStatus(
        conversationId: QualifiedIDEntity,
        mutedStatus: ConversationEntity.MutedStatus,
        mutedStatusTimestamp: Long
    )

    suspend fun updateAccess(
        conversationID: QualifiedIDEntity,
        accessList: List<ConversationEntity.Access>,
        accessRoleList: List<ConversationEntity.AccessRole>
    )

    suspend fun updateConversationMemberRole(conversationId: QualifiedIDEntity, userId: UserIDEntity, role: Member.Role)
    suspend fun updateKeyingMaterial(groupId: String, timestamp: Instant)
    suspend fun getConversationsByKeyingMaterialUpdate(threshold: Duration): List<String>
    suspend fun setProposalTimer(proposalTimer: ProposalTimerEntity)
    suspend fun clearProposalTimer(groupID: String)
    suspend fun getProposalTimers(): Flow<List<ProposalTimerEntity>>
    suspend fun observeIsUserMember(conversationId: QualifiedIDEntity, userId: UserIDEntity): Flow<Boolean>
    suspend fun whoDeletedMeInConversation(conversationId: QualifiedIDEntity, selfUserIdString: String): UserIDEntity?
    suspend fun updateConversationName(conversationId: QualifiedIDEntity, conversationName: String, timestamp: String)
    suspend fun updateConversationType(conversationID: QualifiedIDEntity, type: ConversationEntity.Type)
    suspend fun revokeOneOnOneConversationsWithDeletedUser(userId: UserIDEntity)
    suspend fun getConversationIdsByUserId(userId: UserIDEntity): List<QualifiedIDEntity>
    suspend fun updateConversationReceiptMode(conversationID: QualifiedIDEntity, receiptMode: ConversationEntity.ReceiptMode)
    suspend fun updateGuestRoomLink(conversationId: QualifiedIDEntity, link: String?)
    suspend fun observeGuestRoomLinkByConversationId(conversationId: QualifiedIDEntity): Flow<String?>
<<<<<<< HEAD
    suspend fun getConversationsWithoutMetadata(): List<QualifiedIDEntity>
=======
    suspend fun updateMessageTimer(conversationId: QualifiedIDEntity, messageTimer: Long?)
>>>>>>> 116e0aa3
}<|MERGE_RESOLUTION|>--- conflicted
+++ resolved
@@ -41,11 +41,8 @@
     val accessRole: List<AccessRole>,
     val receiptMode: ReceiptMode,
     val guestRoomLink: String? = null,
-<<<<<<< HEAD
-    val hasIncompleteMetadata: Boolean = false,
-=======
-    val messageTimer: Long?
->>>>>>> 116e0aa3
+    val messageTimer: Long?,
+    val hasIncompleteMetadata: Boolean = false
 ) {
     enum class AccessRole { TEAM_MEMBER, NON_TEAM_MEMBER, GUEST, SERVICE, EXTERNAL; }
 
@@ -209,9 +206,6 @@
     suspend fun updateConversationReceiptMode(conversationID: QualifiedIDEntity, receiptMode: ConversationEntity.ReceiptMode)
     suspend fun updateGuestRoomLink(conversationId: QualifiedIDEntity, link: String?)
     suspend fun observeGuestRoomLinkByConversationId(conversationId: QualifiedIDEntity): Flow<String?>
-<<<<<<< HEAD
+    suspend fun updateMessageTimer(conversationId: QualifiedIDEntity, messageTimer: Long?)
     suspend fun getConversationsWithoutMetadata(): List<QualifiedIDEntity>
-=======
-    suspend fun updateMessageTimer(conversationId: QualifiedIDEntity, messageTimer: Long?)
->>>>>>> 116e0aa3
 }