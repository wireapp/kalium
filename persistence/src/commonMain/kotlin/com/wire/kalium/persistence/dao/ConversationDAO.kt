package com.wire.kalium.persistence.dao

import kotlinx.coroutines.flow.Flow
import kotlinx.datetime.Instant
import kotlin.time.Duration

// TODO: Regardless of how we store this in SQLite we can convert it to an Instant at this level and above.
data class ConversationEntity(
    val id: QualifiedIDEntity,
    val name: String?,
    val type: Type,
    val teamId: String?,
    val protocolInfo: ProtocolInfo,
    val mutedStatus: MutedStatus = MutedStatus.ALL_ALLOWED,
    val mutedTime: Long = 0,
    val removedBy: UserIDEntity? = null,
    val lastNotificationDate: String?,
    val lastModifiedDate: String,
    // Date that indicates when the user has seen the conversation,
    val lastReadDate: String,
    val access: List<Access>,
    val accessRole: List<AccessRole>
) {
    enum class AccessRole { TEAM_MEMBER, NON_TEAM_MEMBER, GUEST, SERVICE, EXTERNAL; }

    enum class Access { PRIVATE, INVITE, LINK, CODE; }

    enum class Type { SELF, ONE_ON_ONE, GROUP, CONNECTION_PENDING }

    enum class GroupState { PENDING_CREATION, PENDING_JOIN, PENDING_WELCOME_MESSAGE, ESTABLISHED }

    enum class Protocol { PROTEUS, MLS }

    enum class MutedStatus { ALL_ALLOWED, ONLY_MENTIONS_ALLOWED, MENTIONS_MUTED, ALL_MUTED }

    sealed class ProtocolInfo {
        object Proteus : ProtocolInfo()
        data class MLS(
            val groupId: String,
            val groupState: GroupState,
            val epoch: ULong,
            val keyingMaterialLastUpdate: Instant
        ) : ProtocolInfo()
    }
}

// TODO: rename to MemberEntity
data class Member(
    val user: QualifiedIDEntity,
    val role: Role
) {
    sealed class Role {
        object Member : Role()
        object Admin : Role()
        data class Unknown(val name: String) : Role()
    }
}

interface ConversationDAO {
    suspend fun getSelfConversationId(): QualifiedIDEntity
    suspend fun insertConversation(conversationEntity: ConversationEntity)
    suspend fun insertConversations(conversationEntities: List<ConversationEntity>)
    suspend fun updateConversation(conversationEntity: ConversationEntity)
    suspend fun updateConversationGroupState(groupState: ConversationEntity.GroupState, groupId: String)
    suspend fun updateConversationModifiedDate(qualifiedID: QualifiedIDEntity, date: String)
    suspend fun updateConversationNotificationDate(qualifiedID: QualifiedIDEntity, date: String)
    suspend fun updateConversationReadDate(conversationID: QualifiedIDEntity, date: String)
    suspend fun updateAllConversationsNotificationDate(date: String)
    suspend fun getAllConversations(): Flow<List<ConversationEntity>>
    suspend fun observeGetConversationByQualifiedID(qualifiedID: QualifiedIDEntity): Flow<ConversationEntity?>
    suspend fun getConversationByQualifiedID(qualifiedID: QualifiedIDEntity): ConversationEntity?
    suspend fun getAllConversationWithOtherUser(userId: UserIDEntity): List<ConversationEntity>
    suspend fun getConversationByGroupID(groupID: String): Flow<ConversationEntity?>
    suspend fun getConversationIdByGroupID(groupID: String): QualifiedIDEntity?
    suspend fun getConversationsByGroupState(groupState: ConversationEntity.GroupState): List<ConversationEntity>
    suspend fun deleteConversationByQualifiedID(qualifiedID: QualifiedIDEntity)
    suspend fun insertMember(member: Member, conversationID: QualifiedIDEntity)
    suspend fun insertMembers(memberList: List<Member>, conversationID: QualifiedIDEntity)
    suspend fun insertMembers(memberList: List<Member>, groupId: String)
    suspend fun deleteMemberByQualifiedID(userID: QualifiedIDEntity, conversationID: QualifiedIDEntity)
    suspend fun deleteMembersByQualifiedID(userIDList: List<QualifiedIDEntity>, conversationID: QualifiedIDEntity)
    suspend fun deleteMembersByQualifiedID(userIDList: List<QualifiedIDEntity>, groupId: String)
    suspend fun getAllMembers(qualifiedID: QualifiedIDEntity): Flow<List<Member>>
    suspend fun updateOrInsertOneOnOneMemberWithConnectionStatus(
        member: Member,
        status: ConnectionEntity.State,
        conversationID: QualifiedIDEntity
    )
    suspend fun updateConversationMutedStatus(
        conversationId: QualifiedIDEntity,
        mutedStatus: ConversationEntity.MutedStatus,
        mutedStatusTimestamp: Long
    )

    suspend fun getConversationsForNotifications(): Flow<List<ConversationEntity>>
    suspend fun updateAccess(
        conversationID: QualifiedIDEntity,
        accessList: List<ConversationEntity.Access>,
        accessRoleList: List<ConversationEntity.AccessRole>
    )

    suspend fun getUnreadMessageCount(conversationID: QualifiedIDEntity): Long
    suspend fun getUnreadConversationCount(): Long
    suspend fun updateConversationMemberRole(conversationId: QualifiedIDEntity, userId: UserIDEntity, role: Member.Role)
<<<<<<< HEAD
    suspend fun updateRemovedBy(conversationId: QualifiedIDEntity, removedBy: UserIDEntity?)
=======
    suspend fun updateKeyingMaterial(groupId: String, timestamp: Instant)
    suspend fun getConversationsByKeyingMaterialUpdate(threshold: Duration): List<String>
>>>>>>> 11618cc4
}<|MERGE_RESOLUTION|>--- conflicted
+++ resolved
@@ -91,21 +91,16 @@
         mutedStatus: ConversationEntity.MutedStatus,
         mutedStatusTimestamp: Long
     )
-
     suspend fun getConversationsForNotifications(): Flow<List<ConversationEntity>>
     suspend fun updateAccess(
         conversationID: QualifiedIDEntity,
         accessList: List<ConversationEntity.Access>,
         accessRoleList: List<ConversationEntity.AccessRole>
     )
-
     suspend fun getUnreadMessageCount(conversationID: QualifiedIDEntity): Long
     suspend fun getUnreadConversationCount(): Long
     suspend fun updateConversationMemberRole(conversationId: QualifiedIDEntity, userId: UserIDEntity, role: Member.Role)
-<<<<<<< HEAD
     suspend fun updateRemovedBy(conversationId: QualifiedIDEntity, removedBy: UserIDEntity?)
-=======
     suspend fun updateKeyingMaterial(groupId: String, timestamp: Instant)
     suspend fun getConversationsByKeyingMaterialUpdate(threshold: Duration): List<String>
->>>>>>> 11618cc4
 }