--- conflicted
+++ resolved
@@ -126,13 +126,9 @@
     suspend fun updateConversationMemberRole(conversationId: QualifiedIDEntity, userId: UserIDEntity, role: Member.Role)
     suspend fun updateKeyingMaterial(groupId: String, timestamp: Instant)
     suspend fun getConversationsByKeyingMaterialUpdate(threshold: Duration): List<String>
-<<<<<<< HEAD
     suspend fun setProposalTimer(proposalTimer: ProposalTimerEntity)
     suspend fun clearProposalTimer(groupID: String)
     suspend fun getProposalTimers(): Flow<List<ProposalTimerEntity>>
-    suspend fun isUserMember(conversationId: QualifiedIDEntity, userId: UserIDEntity): Boolean
-=======
     suspend fun observeIsUserMember(conversationId: QualifiedIDEntity, userId: UserIDEntity): Flow<Boolean>
->>>>>>> 9a40a954
     suspend fun whoDeletedMeInConversation(conversationId: QualifiedIDEntity, selfUserIdString: String): UserIDEntity?
 }