--- conflicted
+++ resolved
@@ -89,12 +89,9 @@
         accessList: List<ConversationEntity.Access>,
         accessRoleList: List<ConversationEntity.AccessRole>
     )
-<<<<<<< HEAD
     suspend fun getUnreadMessageCount(conversationID: QualifiedIDEntity): Long
     suspend fun getUnreadConversationCount(): Long
 
-=======
 
     suspend fun updateConversationMemberRole(conversationId: QualifiedIDEntity, userId: UserIDEntity, role: Member.Role)
->>>>>>> 653dc295
 }