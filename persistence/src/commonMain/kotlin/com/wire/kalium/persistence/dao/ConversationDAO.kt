package com.wire.kalium.persistence.dao

import com.wire.kalium.persistence.dao.call.CallEntity
import kotlinx.coroutines.flow.Flow
import kotlinx.datetime.Instant
import kotlin.time.Duration

// TODO: Regardless of how we store this in SQLite we can convert it to an Instant at this level and above.
data class ConversationEntity(
    val id: QualifiedIDEntity,
    val name: String?,
    val type: Type,
    val teamId: String?,
    val protocolInfo: ProtocolInfo,
    val mutedStatus: MutedStatus = MutedStatus.ALL_ALLOWED,
    val mutedTime: Long = 0,
    val removedBy: UserIDEntity? = null,
    val creatorId: String,
    val lastNotificationDate: String?,
    val lastModifiedDate: String,
    // Date that indicates when the user has seen the conversation,
    val lastReadDate: String,
    val access: List<Access>,
    val accessRole: List<AccessRole>
) {
    enum class AccessRole { TEAM_MEMBER, NON_TEAM_MEMBER, GUEST, SERVICE, EXTERNAL; }

    enum class Access { PRIVATE, INVITE, SELF_INVITE, LINK, CODE; }

    enum class Type { SELF, ONE_ON_ONE, GROUP, CONNECTION_PENDING, GLOBAL_TEAM }

    enum class GroupState { PENDING_CREATION, PENDING_JOIN, PENDING_WELCOME_MESSAGE, ESTABLISHED }

    enum class Protocol { PROTEUS, MLS }

    @Suppress("MagicNumber")
    enum class CipherSuite(val cipherSuiteTag: Int) {
        UNKNOWN(0),
        MLS_128_DHKEMX25519_AES128GCM_SHA256_Ed25519(1),
        MLS_128_DHKEMP256_AES128GCM_SHA256_P256(2),
        MLS_128_DHKEMX25519_CHACHA20POLY1305_SHA256_Ed25519(3),
        MLS_256_DHKEMX448_AES256GCM_SHA512_Ed448(4),
        MLS_256_DHKEMP521_AES256GCM_SHA512_P521(5),
        MLS_256_DHKEMX448_CHACHA20POLY1305_SHA512_Ed448(6),
        MLS_256_DHKEMP384_AES256GCM_SHA384_P384(7);

        companion object {
            fun fromTag(tag: Int?): CipherSuite =
                if (tag != null) values().first { type -> type.cipherSuiteTag == tag } else UNKNOWN
        }
    }

    enum class MutedStatus { ALL_ALLOWED, ONLY_MENTIONS_AND_REPLIES_ALLOWED, MENTIONS_MUTED, ALL_MUTED }

    sealed class ProtocolInfo {
        object Proteus : ProtocolInfo()
        data class MLS(
            val groupId: String,
            val groupState: GroupState,
            val epoch: ULong,
            val keyingMaterialLastUpdate: Instant,
            val cipherSuite: CipherSuite
        ) : ProtocolInfo()
    }
}

@Suppress("FunctionParameterNaming")
data class ConversationViewEntity(
    val id: QualifiedIDEntity,
    val name: String?,
    val type: ConversationEntity.Type,
    val callStatus: CallEntity.Status?,
    val previewAssetId: QualifiedIDEntity?,
    val mutedStatus: ConversationEntity.MutedStatus,
    val teamId: String?,
    val lastModifiedDate: String?,
    val lastReadDate: String,
    val userAvailabilityStatus: UserAvailabilityStatusEntity?,
    val userType: UserTypeEntity?,
    val botService: BotEntity?,
    val userDeleted: Boolean?,
    val connectionStatus: ConnectionEntity.State? = ConnectionEntity.State.NOT_CONNECTED,
    val otherUserId: QualifiedIDEntity?,
    val isCreator: Long,
    val lastNotificationDate: String?,
<<<<<<< HEAD
    val isMember: Long,
=======
    val unreadContentCountEntity: UnreadContentCountEntity,
    val unreadMentionsCount: Long,
    val unreadRepliesCount: Long,
    val selfRole: Member.Role?,
>>>>>>> 2f0a82ac
    val protocolInfo: ConversationEntity.ProtocolInfo,
    val accessList: List<ConversationEntity.Access>,
    val accessRoleList: List<ConversationEntity.AccessRole>,
    val protocol: ConversationEntity.Protocol,
    val mlsCipherSuite: ConversationEntity.CipherSuite,
    val mlsEpoch: Long,
    val mlsGroupId: String?,
    val mlsLastKeyingMaterialUpdate: Long,
    val mlsGroupState: ConversationEntity.GroupState,
    val mlsProposalTimer: String?,
    val mutedTime: Long,
    val creatorId: String,
    val removedBy: UserIDEntity? = null, // TODO how to calculate?
) {
    val isMember: Boolean get() = selfRole != null
}

// TODO: rename to MemberEntity
data class Member(
    val user: QualifiedIDEntity,
    val role: Role
) {
    sealed class Role {
        object Member : Role()
        object Admin : Role()
        data class Unknown(val name: String) : Role()
    }
}

data class ProposalTimerEntity(
    val groupID: String,
    val firingDate: Instant
)

interface ConversationDAO {
    suspend fun getSelfConversationId(protocol: ConversationEntity.Protocol): QualifiedIDEntity?
    suspend fun insertConversation(conversationEntity: ConversationEntity)
    suspend fun insertConversations(conversationEntities: List<ConversationEntity>)
    suspend fun updateConversation(conversationEntity: ConversationEntity)
    suspend fun updateConversationGroupState(groupState: ConversationEntity.GroupState, groupId: String)
    suspend fun updateConversationModifiedDate(qualifiedID: QualifiedIDEntity, date: String)
    suspend fun updateConversationNotificationDate(qualifiedID: QualifiedIDEntity, date: String)
    suspend fun updateConversationReadDate(conversationID: QualifiedIDEntity, date: String)
    suspend fun updateAllConversationsNotificationDate(date: String)
    suspend fun getAllConversations(): Flow<List<ConversationViewEntity>>
    suspend fun getAllConversationDetails(): Flow<List<ConversationViewEntity>>
    suspend fun observeGetConversationByQualifiedID(qualifiedID: QualifiedIDEntity): Flow<ConversationViewEntity?>
    suspend fun getConversationByQualifiedID(qualifiedID: QualifiedIDEntity): ConversationViewEntity?
    suspend fun observeConversationWithOtherUser(userId: UserIDEntity): Flow<ConversationViewEntity?>
    suspend fun getConversationByGroupID(groupID: String): Flow<ConversationViewEntity?>
    suspend fun getConversationIdByGroupID(groupID: String): QualifiedIDEntity?
    suspend fun getConversationsByGroupState(groupState: ConversationEntity.GroupState): List<ConversationViewEntity>
    suspend fun deleteConversationByQualifiedID(qualifiedID: QualifiedIDEntity)
    suspend fun insertMember(member: Member, conversationID: QualifiedIDEntity)
    suspend fun updateMember(member: Member, conversationID: QualifiedIDEntity)
    suspend fun insertMembersWithQualifiedId(memberList: List<Member>, conversationID: QualifiedIDEntity)
    suspend fun insertMembers(memberList: List<Member>, groupId: String)
    suspend fun deleteMemberByQualifiedID(userID: QualifiedIDEntity, conversationID: QualifiedIDEntity)
    suspend fun deleteMembersByQualifiedID(userIDList: List<QualifiedIDEntity>, conversationID: QualifiedIDEntity)
    suspend fun deleteMembersByQualifiedID(userIDList: List<QualifiedIDEntity>, groupId: String)
    suspend fun getAllMembers(qualifiedID: QualifiedIDEntity): Flow<List<Member>>
    suspend fun updateOrInsertOneOnOneMemberWithConnectionStatus(
        member: Member,
        status: ConnectionEntity.State,
        conversationID: QualifiedIDEntity
    )

    suspend fun updateConversationMutedStatus(
        conversationId: QualifiedIDEntity,
        mutedStatus: ConversationEntity.MutedStatus,
        mutedStatusTimestamp: Long
    )

    suspend fun getConversationsForNotifications(): Flow<List<ConversationViewEntity>>
    suspend fun updateAccess(
        conversationID: QualifiedIDEntity,
        accessList: List<ConversationEntity.Access>,
        accessRoleList: List<ConversationEntity.AccessRole>
    )

    suspend fun getUnreadConversationCount(): Long
    suspend fun updateConversationMemberRole(conversationId: QualifiedIDEntity, userId: UserIDEntity, role: Member.Role)
    suspend fun updateKeyingMaterial(groupId: String, timestamp: Instant)
    suspend fun getConversationsByKeyingMaterialUpdate(threshold: Duration): List<String>
    suspend fun setProposalTimer(proposalTimer: ProposalTimerEntity)
    suspend fun clearProposalTimer(groupID: String)
    suspend fun getProposalTimers(): Flow<List<ProposalTimerEntity>>
    suspend fun observeIsUserMember(conversationId: QualifiedIDEntity, userId: UserIDEntity): Flow<Boolean>
    suspend fun whoDeletedMeInConversation(conversationId: QualifiedIDEntity, selfUserIdString: String): UserIDEntity?
    suspend fun updateConversationName(conversationId: QualifiedIDEntity, conversationName: String, timestamp: String)
    suspend fun updateConversationType(conversationID: QualifiedIDEntity, type: ConversationEntity.Type)
    suspend fun revokeOneOnOneConversationsWithDeletedUser(userId: UserIDEntity)
    suspend fun getConversationIdsByUserId(userId: UserIDEntity): List<QualifiedIDEntity>

}<|MERGE_RESOLUTION|>--- conflicted
+++ resolved
@@ -83,14 +83,7 @@
     val otherUserId: QualifiedIDEntity?,
     val isCreator: Long,
     val lastNotificationDate: String?,
-<<<<<<< HEAD
-    val isMember: Long,
-=======
-    val unreadContentCountEntity: UnreadContentCountEntity,
-    val unreadMentionsCount: Long,
-    val unreadRepliesCount: Long,
     val selfRole: Member.Role?,
->>>>>>> 2f0a82ac
     val protocolInfo: ConversationEntity.ProtocolInfo,
     val accessList: List<ConversationEntity.Access>,
     val accessRoleList: List<ConversationEntity.AccessRole>,
