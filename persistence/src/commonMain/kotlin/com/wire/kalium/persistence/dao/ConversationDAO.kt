--- conflicted
+++ resolved
@@ -4,17 +4,12 @@
 
 data class ConversationEntity(
     val id: QualifiedIDEntity,
-<<<<<<< HEAD
-    val name: String?
-)
-=======
     val name: String?,
     val type: Type,
     val teamId: String?
 ) {
     enum class Type { SELF, ONE_ON_ONE, GROUP }
 }
->>>>>>> 6a1187b6
 
 data class Member(
     val user: QualifiedIDEntity
