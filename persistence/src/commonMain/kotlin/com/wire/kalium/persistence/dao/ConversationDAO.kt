package com.wire.kalium.persistence.dao

import kotlinx.coroutines.flow.Flow

data class ConversationEntity(
    val id: QualifiedIDEntity,
    val name: String?,
    val type: Type,
    val teamId: String?,
    val protocolInfo: ProtocolInfo,
<<<<<<< HEAD
    val lastNotificationDate: String?
=======
    val mutedStatus: MutedStatus = MutedStatus.ALL_ALLOWED,
    val mutedTime: Long = 0
>>>>>>> 6bd473af
) {

    enum class Type { SELF, ONE_ON_ONE, GROUP }

    enum class GroupState { PENDING, PENDING_WELCOME_MESSAGE, ESTABLISHED }

    enum class Protocol { PROTEUS, MLS }

    enum class MutedStatus { ALL_ALLOWED, ONLY_MENTIONS_ALLOWED, MENTIONS_MUTED, ALL_MUTED }

    sealed class ProtocolInfo {
        object Proteus : ProtocolInfo()
        data class MLS(val groupId: String, val groupState: GroupState) : ProtocolInfo()
    }
}

data class Member(
    val user: QualifiedIDEntity
)

interface ConversationDAO {
    suspend fun getSelfConversationId(): QualifiedIDEntity
    suspend fun insertConversation(conversationEntity: ConversationEntity)
    suspend fun insertConversations(conversationEntities: List<ConversationEntity>)
    suspend fun updateConversation(conversationEntity: ConversationEntity)
    suspend fun updateConversationGroupState(groupState: ConversationEntity.GroupState, groupId: String)
    suspend fun setConversationAsNonNotified(qualifiedID: QualifiedIDEntity)
    suspend fun setConversationAsNotified(qualifiedID: QualifiedIDEntity, date: String)
    suspend fun setAllConversationsAsNotified(date: String)
    suspend fun getAllConversations(): Flow<List<ConversationEntity>>
    suspend fun getConversationByQualifiedID(qualifiedID: QualifiedIDEntity): Flow<ConversationEntity?>
    suspend fun getConversationByGroupID(groupID: String): Flow<ConversationEntity?>
    suspend fun deleteConversationByQualifiedID(qualifiedID: QualifiedIDEntity)
    suspend fun insertMember(member: Member, conversationID: QualifiedIDEntity)
    suspend fun insertMembers(memberList: List<Member>, conversationID: QualifiedIDEntity)
    suspend fun deleteMemberByQualifiedID(conversationID: QualifiedIDEntity, userID: QualifiedIDEntity)
    suspend fun getAllMembers(qualifiedID: QualifiedIDEntity): Flow<List<Member>>
    suspend fun insertOrUpdateOneOnOneMemberWithConnectionStatus(
        userId: UserIDEntity,
        status: UserEntity.ConnectionState,
        conversationID: QualifiedIDEntity
    )
<<<<<<< HEAD
    suspend fun getConversationsForNotifications(): Flow<List<ConversationEntity>>
=======
    suspend fun updateConversationMutedStatus(
        conversationId: QualifiedIDEntity,
        mutedStatus: ConversationEntity.MutedStatus,
        mutedStatusTimestamp: Long
    )
>>>>>>> 6bd473af
}<|MERGE_RESOLUTION|>--- conflicted
+++ resolved
@@ -8,12 +8,9 @@
     val type: Type,
     val teamId: String?,
     val protocolInfo: ProtocolInfo,
-<<<<<<< HEAD
+    val mutedStatus: MutedStatus = MutedStatus.ALL_ALLOWED,
+    val mutedTime: Long = 0,
     val lastNotificationDate: String?
-=======
-    val mutedStatus: MutedStatus = MutedStatus.ALL_ALLOWED,
-    val mutedTime: Long = 0
->>>>>>> 6bd473af
 ) {
 
     enum class Type { SELF, ONE_ON_ONE, GROUP }
@@ -56,13 +53,10 @@
         status: UserEntity.ConnectionState,
         conversationID: QualifiedIDEntity
     )
-<<<<<<< HEAD
-    suspend fun getConversationsForNotifications(): Flow<List<ConversationEntity>>
-=======
     suspend fun updateConversationMutedStatus(
         conversationId: QualifiedIDEntity,
         mutedStatus: ConversationEntity.MutedStatus,
         mutedStatusTimestamp: Long
     )
->>>>>>> 6bd473af
+    suspend fun getConversationsForNotifications(): Flow<List<ConversationEntity>>
 }