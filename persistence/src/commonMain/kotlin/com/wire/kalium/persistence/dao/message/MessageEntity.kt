/*
 * Wire
 * Copyright (C) 2023 Wire Swiss GmbH
 *
 * This program is free software: you can redistribute it and/or modify
 * it under the terms of the GNU General Public License as published by
 * the Free Software Foundation, either version 3 of the License, or
 * (at your option) any later version.
 *
 * This program is distributed in the hope that it will be useful,
 * but WITHOUT ANY WARRANTY; without even the implied warranty of
 * MERCHANTABILITY or FITNESS FOR A PARTICULAR PURPOSE. See the
 * GNU General Public License for more details.
 *
 * You should have received a copy of the GNU General Public License
 * along with this program. If not, see http://www.gnu.org/licenses/.
 */

package com.wire.kalium.persistence.dao.message

import com.wire.kalium.persistence.dao.ConversationEntity
import com.wire.kalium.persistence.dao.QualifiedIDEntity
import com.wire.kalium.persistence.dao.UserAssetIdEntity
import com.wire.kalium.persistence.dao.UserIDEntity
import com.wire.kalium.persistence.dao.reaction.ReactionsEntity
import kotlinx.datetime.Instant
import kotlinx.serialization.SerialName
import kotlinx.serialization.Serializable

@Suppress("LongParameterList")
sealed class MessageEntity(
    open val id: String,
    open val content: MessageEntityContent,
    open val conversationId: QualifiedIDEntity,
    open val date: Instant,
    open val senderUserId: QualifiedIDEntity,
    open val status: Status,
    open val visibility: Visibility,
    open val isSelfMessage: Boolean,
) {
    data class Regular(
        override val id: String,
        override val conversationId: QualifiedIDEntity,
        override val date: Instant,
        override val senderUserId: QualifiedIDEntity,
        override val status: Status,
        override val visibility: Visibility = Visibility.VISIBLE,
        override val content: MessageEntityContent.Regular,
        override val isSelfMessage: Boolean = false,
        val senderName: String?,
        val senderClientId: String,
        val editStatus: EditStatus,
        val expireAfterMs: Long? = null,
        val selfDeletionStartDate: Instant? = null,
        val reactions: ReactionsEntity = ReactionsEntity.EMPTY,
<<<<<<< HEAD
        val expectsReadConfirmation: Boolean = false,
        val deliveryStatus: DeliveryStatusEntity = DeliveryStatusEntity.CompleteDelivery,
    ) : MessageEntity(id, content, conversationId, date, senderUserId, status, visibility, isSelfMessage)
=======
        val expectsReadConfirmation: Boolean = false
    ) : MessageEntity(
        id = id,
        content = content,
        conversationId = conversationId,
        date = date,
        senderUserId = senderUserId,
        status = status,
        visibility = visibility,
        isSelfMessage = isSelfMessage
    )
>>>>>>> 596b40bb

    data class System(
        override val id: String,
        override val content: MessageEntityContent.System,
        override val conversationId: QualifiedIDEntity,
        override val date: Instant,
        override val senderUserId: QualifiedIDEntity,
        override val status: Status,
        override val visibility: Visibility = Visibility.VISIBLE,
        override val isSelfMessage: Boolean = false,
        val senderName: String?,
    ) : MessageEntity(
        id = id,
        content = content,
        conversationId = conversationId,
        date = date,
        senderUserId = senderUserId,
        status = status,
        visibility = visibility,
        isSelfMessage = isSelfMessage
    )

    enum class Status {
        /**
         * The message was stored locally and is ready to be sent.
         */
        PENDING,

        /**
         * The message was sent to the backend.
         */
        SENT,

        /**
         * The message was marked as read locally.
         */
        READ,

        /**
         * The message failed to be sent, general errors, e.g. self backend not available, etc.
         */
        FAILED,

        /**
         * The message failed to be sent because the conversation owner is not available.
         * Note that this is currently only relevant for federated conversations.
         */
        FAILED_REMOTELY
    }

    sealed class EditStatus {
        object NotEdited : EditStatus()
        data class Edited(val lastDate: Instant) : EditStatus()

        override fun toString(): String {
            return when (this) {
                is NotEdited -> "NOT_EDITED"
                is Edited -> "EDITED_AT: ${this.lastDate}"
            }
        }
    }

    enum class UploadStatus {
        /**
         * There was no attempt done to upload the asset's data to remote (server) storage.
         */
        NOT_UPLOADED,

        /**
         * The asset is currently being uploaded and will be saved internally after a successful upload
         * @see UPLOADED
         */
        IN_PROGRESS,

        /**
         * The asset was uploaded and saved in the internal storage, that should be only readable by this Kalium client.
         */
        UPLOADED,

        /**
         * The last attempt at uploading and saving this asset's data failed.
         */
        FAILED
    }

    enum class DownloadStatus {
        /**
         * There was no attempt done to fetch the asset's data from remote (server) storage.
         */
        NOT_DOWNLOADED,

        /**
         * The asset is currently being downloaded and will be saved internally after a successful download
         * @see SAVED_INTERNALLY
         */
        IN_PROGRESS,

        /**
         * The asset was downloaded and saved in the internal storage, that should be only readable by this Kalium client.
         */
        SAVED_INTERNALLY,

        /**
         * The asset was downloaded internally and saved in an external storage, readable by other software on the machine that this Kalium
         * client is currently running on.
         *
         * _.e.g_: Asset was saved in Downloads, Desktop or other user-chosen directory.
         */
        SAVED_EXTERNALLY,

        /**
         * The last attempt at fetching and saving this asset's data failed.
         */
        FAILED
    }

    enum class ConfirmationType {
        READ, DELIVERED, UNRECOGNIZED
    }

    @Serializable
    enum class ContentType {
        TEXT, ASSET, KNOCK, MEMBER_CHANGE, MISSED_CALL, RESTRICTED_ASSET,
        CONVERSATION_RENAMED, UNKNOWN, FAILED_DECRYPTION, REMOVED_FROM_TEAM, CRYPTO_SESSION_RESET,
        NEW_CONVERSATION_RECEIPT_MODE, CONVERSATION_RECEIPT_MODE_CHANGED, HISTORY_LOST
    }

    enum class MemberChangeType {
        ADDED, REMOVED
    }

    enum class Visibility {
        VISIBLE, DELETED, HIDDEN;

        val isVisible get() = this == VISIBLE
    }

    @Serializable
    data class Mention(
        @SerialName("start") val start: Int,
        @SerialName("length") val length: Int,
        @SerialName("userId") val userId: QualifiedIDEntity
    )
}

sealed class MessageEntityContent {

    sealed class Regular : MessageEntityContent()

    sealed class System : MessageEntityContent()
    sealed class Signaling : MessageEntityContent()

    data class Text(
        val messageBody: String,
        val mentions: List<MessageEntity.Mention> = listOf(),
        /**
         * ID of a message being quoted.
         * When persisting the content, this is the ID that will be used for quotes.
         *
         * TODO(refactor): Consider removing this
         *                 Only exists to make it easier to insert into the DB
         *                 Otherwise we'd need to pass a full QuotedMessage object
         */
        val quotedMessageId: String? = null,
        val isQuoteVerified: Boolean? = null,
        /**
         * Details of the message being quoted.
         * Unused when inserting into the DB.
         */
        val quotedMessage: QuotedMessage? = null,
    ) : Regular() {
        data class QuotedMessage(
            val id: String,
            val senderId: QualifiedIDEntity,
            val isQuotingSelfUser: Boolean,
            /**
             * Indicates that the hash of the quote
             * matches the hash of the original message
             */
            val isVerified: Boolean,
            val senderName: String?,
            val dateTime: String,
            val editTimestamp: String?,
            val visibility: MessageEntity.Visibility,
            val contentType: MessageEntity.ContentType,
            val textBody: String?,
            val assetMimeType: String?,
            val assetName: String?,
        )
    }

    data class Asset(
        val assetSizeInBytes: Long,
        // TODO: Make it not-nullable, fallback to message ID or something else if it comes without a name from the protobuf models
        val assetName: String? = null,
        val assetMimeType: String,
        val assetUploadStatus: MessageEntity.UploadStatus? = null,
        val assetDownloadStatus: MessageEntity.DownloadStatus? = null,

        // remote data fields
        val assetOtrKey: ByteArray,
        val assetSha256Key: ByteArray,
        val assetId: String,
        val assetToken: String? = null,
        val assetDomain: String? = null,
        val assetEncryptionAlgorithm: String?,

        // metadata fields
        val assetWidth: Int? = null,
        val assetHeight: Int? = null,
        val assetDurationMs: Long? = null,
        val assetNormalizedLoudness: ByteArray? = null,
    ) : Regular()

    data class Knock(val hotKnock: Boolean) : Regular()

    data class Unknown(
        val typeName: String? = null,
        val encodedData: ByteArray? = null
    ) : Regular()

    data class FailedDecryption(
        val encodedData: ByteArray? = null,
        val isDecryptionResolved: Boolean,
        val senderUserId: QualifiedIDEntity,
        val senderClientId: String?,
    ) : Regular()

    data class MemberChange(
        val memberUserIdList: List<QualifiedIDEntity>,
        val memberChangeType: MessageEntity.MemberChangeType
    ) : System()

    data class RestrictedAsset(
        val mimeType: String,
        val assetSizeInBytes: Long,
        val assetName: String,
    ) : Regular()

    object MissedCall : System()
    object CryptoSessionReset : System()
    data class ConversationRenamed(val conversationName: String) : System()
    data class TeamMemberRemoved(val userName: String) : System()
    data class NewConversationReceiptMode(val receiptMode: Boolean) : System()
    data class ConversationReceiptModeChanged(val receiptMode: Boolean) : System()
    object HistoryLost : System()
}

/**
 * Simplified model of [MessageEntity]
 * used everywhere where there is no need to have all the fields
 * for example in conversation list or notifications
 */
data class MessagePreviewEntity(
    val id: String,
    val conversationId: QualifiedIDEntity,
    val content: MessagePreviewEntityContent,
    val date: String,
    val visibility: MessageEntity.Visibility,
    val isSelfMessage: Boolean,
    val senderUserId: QualifiedIDEntity,
)

data class NotificationMessageEntity(
    val id: String,
    val contentType: MessageEntity.ContentType,
    val senderUserId: QualifiedIDEntity,
    val senderImage: UserAssetIdEntity?,

    val date: Instant,
    val senderName: String?,
    val text: String?,
    val assetMimeType: String?,
    val isQuotingSelf: Boolean,

    val conversationId: QualifiedIDEntity,
    val conversationName: String?,
    val mutedStatus: ConversationEntity.MutedStatus,
    val conversationType: ConversationEntity.Type,
)

sealed class MessagePreviewEntityContent {

    data class Text(val senderName: String?, val messageBody: String) : MessagePreviewEntityContent()

    data class Asset(val senderName: String?, val type: AssetTypeEntity) : MessagePreviewEntityContent()

    data class MentionedSelf(val senderName: String?, val messageBody: String) : MessagePreviewEntityContent()

    data class QuotedSelf(val senderName: String?, val messageBody: String) : MessagePreviewEntityContent()

    data class MissedCall(val senderName: String?) : MessagePreviewEntityContent()

    data class Knock(val senderName: String?) : MessagePreviewEntityContent()

    data class MembersAdded(
        val senderName: String?,
        val otherUserIdList: List<UserIDEntity>,
        val isContainSelfUserId: Boolean,
    ) : MessagePreviewEntityContent()

    data class MembersRemoved(
        val senderName: String?,
        val otherUserIdList: List<UserIDEntity>,
        val isContainSelfUserId: Boolean,
    ) : MessagePreviewEntityContent()

    data class MemberJoined(val senderName: String?) : MessagePreviewEntityContent()

    data class MemberLeft(val senderName: String?) : MessagePreviewEntityContent()

    data class ConversationNameChange(val adminName: String?) : MessagePreviewEntityContent()

    data class TeamMemberRemoved(val userName: String?) : MessagePreviewEntityContent()

    object CryptoSessionReset : MessagePreviewEntityContent()
    object Unknown : MessagePreviewEntityContent()

}

enum class AssetTypeEntity {
    IMAGE,
    VIDEO,
    AUDIO,
    GENERIC_ASSET
}

typealias UnreadContentCountEntity = Map<MessageEntity.ContentType, Int>

/**
 * The type of the failure that happened when trying to deliver a message to a recipient.
 */
enum class RecipientFailureTypeEntity {
    /**
     * The message was not *attempted* to be delivered because there is no known clients for the recipient.
     * It will never be delivered for these recipients.
     */
    NO_CLIENTS_TO_DELIVER,

    /**
     * The message was not delivered "now" because of a communication error while the backend tried to deliver it.
     * It might be delivered later.
     */
    MESSAGE_DELIVERY_FAILED
}

sealed class DeliveryStatusEntity {
    data class PartialDelivery(
        val recipientsFailedWithNoClients: List<UserIDEntity>,
        val recipientsFailedDelivery: List<UserIDEntity>
    ) : DeliveryStatusEntity()

    object CompleteDelivery : DeliveryStatusEntity()
}<|MERGE_RESOLUTION|>--- conflicted
+++ resolved
@@ -53,12 +53,8 @@
         val expireAfterMs: Long? = null,
         val selfDeletionStartDate: Instant? = null,
         val reactions: ReactionsEntity = ReactionsEntity.EMPTY,
-<<<<<<< HEAD
         val expectsReadConfirmation: Boolean = false,
         val deliveryStatus: DeliveryStatusEntity = DeliveryStatusEntity.CompleteDelivery,
-    ) : MessageEntity(id, content, conversationId, date, senderUserId, status, visibility, isSelfMessage)
-=======
-        val expectsReadConfirmation: Boolean = false
     ) : MessageEntity(
         id = id,
         content = content,
@@ -69,7 +65,6 @@
         visibility = visibility,
         isSelfMessage = isSelfMessage
     )
->>>>>>> 596b40bb
 
     data class System(
         override val id: String,
