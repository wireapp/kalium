/*
 * Wire
 * Copyright (C) 2023 Wire Swiss GmbH
 *
 * This program is free software: you can redistribute it and/or modify
 * it under the terms of the GNU General Public License as published by
 * the Free Software Foundation, either version 3 of the License, or
 * (at your option) any later version.
 *
 * This program is distributed in the hope that it will be useful,
 * but WITHOUT ANY WARRANTY; without even the implied warranty of
 * MERCHANTABILITY or FITNESS FOR A PARTICULAR PURPOSE. See the
 * GNU General Public License for more details.
 *
 * You should have received a copy of the GNU General Public License
 * along with this program. If not, see http://www.gnu.org/licenses/.
 */

package com.wire.kalium.persistence.dao.message

import com.wire.kalium.persistence.dao.QualifiedIDEntity
import com.wire.kalium.persistence.dao.UserAssetIdEntity
import com.wire.kalium.persistence.dao.UserIDEntity
import com.wire.kalium.persistence.dao.conversation.ConversationEntity
import com.wire.kalium.persistence.dao.reaction.ReactionsEntity
import kotlinx.datetime.Instant
import kotlinx.serialization.ExperimentalSerializationApi
import kotlinx.serialization.KSerializer
import kotlinx.serialization.SerialName
import kotlinx.serialization.Serializable
import kotlinx.serialization.Serializer
import kotlinx.serialization.descriptors.PrimitiveKind
import kotlinx.serialization.descriptors.PrimitiveSerialDescriptor
import kotlinx.serialization.encoding.Decoder
import kotlinx.serialization.encoding.Encoder

@Suppress("LongParameterList")
sealed interface MessageEntity {
    val id: String
    val content: MessageEntityContent
    val conversationId: QualifiedIDEntity
    val date: Instant
    val senderUserId: QualifiedIDEntity
    val status: Status
    val visibility: Visibility
    val isSelfMessage: Boolean
    val expireAfterMs: Long?
    val selfDeletionStartDate: Instant?

    data class Regular(
        override val id: String,
        override val conversationId: QualifiedIDEntity,
        override val date: Instant,
        override val senderUserId: QualifiedIDEntity,
        override val status: Status,
        override val visibility: Visibility = Visibility.VISIBLE,
        override val content: MessageEntityContent.Regular,
        override val isSelfMessage: Boolean = false,
        override val expireAfterMs: Long? = null,
        override val selfDeletionStartDate: Instant? = null,
        val senderName: String?,
        val senderClientId: String,
        val editStatus: EditStatus,
        val reactions: ReactionsEntity = ReactionsEntity.EMPTY,
        val expectsReadConfirmation: Boolean = false,
        val deliveryStatus: DeliveryStatusEntity = DeliveryStatusEntity.CompleteDelivery,
    ) : MessageEntity

    data class System(
        override val id: String,
        override val content: MessageEntityContent.System,
        override val conversationId: QualifiedIDEntity,
        override val date: Instant,
        override val senderUserId: QualifiedIDEntity,
        override val status: Status,
        override val expireAfterMs: Long?,
        override val selfDeletionStartDate: Instant?,
        override val visibility: Visibility = Visibility.VISIBLE,
        override val isSelfMessage: Boolean = false,
        val senderName: String?,
    ) : MessageEntity

    enum class Status {
        /**
         * The message was stored locally and is ready to be sent.
         */
        PENDING,

        /**
         * The message was sent to the backend.
         */
        SENT,

        /**
         * The message was marked as read locally.
         */
        READ,

        /**
         * The message failed to be sent, general errors, e.g. self backend not available, etc.
         */
        FAILED,

        /**
         * The message failed to be sent because the conversation owner is not available.
         * Note that this is currently only relevant for federated conversations.
         */
        FAILED_REMOTELY
    }

    sealed class EditStatus {
        object NotEdited : EditStatus()
        data class Edited(val lastDate: Instant) : EditStatus()

        override fun toString(): String {
            return when (this) {
                is NotEdited -> "NOT_EDITED"
                is Edited -> "EDITED_AT: ${this.lastDate}"
            }
        }
    }

    enum class UploadStatus {
        /**
         * There was no attempt done to upload the asset's data to remote (server) storage.
         */
        NOT_UPLOADED,

        /**
         * The asset is currently being uploaded and will be saved internally after a successful upload
         * @see UPLOADED
         */
        IN_PROGRESS,

        /**
         * The asset was uploaded and saved in the internal storage, that should be only readable by this Kalium client.
         */
        UPLOADED,

        /**
         * The last attempt at uploading and saving this asset's data failed.
         */
        FAILED
    }

    enum class DownloadStatus {
        /**
         * There was no attempt done to fetch the asset's data from remote (server) storage.
         */
        NOT_DOWNLOADED,

        /**
         * The asset is currently being downloaded and will be saved internally after a successful download
         * @see SAVED_INTERNALLY
         */
        IN_PROGRESS,

        /**
         * The asset was downloaded and saved in the internal storage, that should be only readable by this Kalium client.
         */
        SAVED_INTERNALLY,

        /**
         * The asset was downloaded internally and saved in an external storage, readable by other software on the machine that this Kalium
         * client is currently running on.
         *
         * _.e.g_: Asset was saved in Downloads, Desktop or other user-chosen directory.
         */
        SAVED_EXTERNALLY,

        /**
         * The last attempt at fetching and saving this asset's data failed.
         */
        FAILED
    }

    enum class ConfirmationType {
        READ, DELIVERED, UNRECOGNIZED
    }

    @Serializable
    enum class ContentType {
        TEXT, ASSET, KNOCK, MEMBER_CHANGE, MISSED_CALL, RESTRICTED_ASSET,
        CONVERSATION_RENAMED, UNKNOWN, FAILED_DECRYPTION, REMOVED_FROM_TEAM, CRYPTO_SESSION_RESET,
        NEW_CONVERSATION_RECEIPT_MODE, CONVERSATION_RECEIPT_MODE_CHANGED, HISTORY_LOST, CONVERSATION_MESSAGE_TIMER_CHANGED,
<<<<<<< HEAD
        CONVERSATION_CREATED, MLS_WRONG_EPOCH_WARNING, CONVERSATION_DEGRADED_MLS, CONVERSATION_DEGRADED_PREOTEUS, FEDERATION
=======
        CONVERSATION_CREATED, MLS_WRONG_EPOCH_WARNING, CONVERSATION_DEGRADED_MLS, CONVERSATION_DEGRADED_PREOTEUS,
        COMPOSITE
>>>>>>> 85302524
    }

    enum class MemberChangeType {
        ADDED, REMOVED, CREATION_ADDED, FAILED_TO_ADD, FEDERATION_REMOVED
    }

    enum class FederationType {
        DELETE, CONNECTION_REMOVED
    }

    enum class Visibility {
        VISIBLE, DELETED, HIDDEN;

        val isVisible get() = this == VISIBLE
    }

    @Serializable
    data class Mention(
        @SerialName("start") val start: Int,
        @SerialName("length") val length: Int,
        @SerialName("userId") val userId: QualifiedIDEntity
    )
}

sealed class MessageEntityContent {

    sealed class Regular : MessageEntityContent()

    sealed class System : MessageEntityContent()
    sealed class Signaling : MessageEntityContent()

    data class Text(
        val messageBody: String,
        val mentions: List<MessageEntity.Mention> = listOf(),
        /**
         * ID of a message being quoted.
         * When persisting the content, this is the ID that will be used for quotes.
         *
         * TODO(refactor): Consider removing this
         *                 Only exists to make it easier to insert into the DB
         *                 Otherwise we'd need to pass a full QuotedMessage object
         */
        val quotedMessageId: String? = null,
        val isQuoteVerified: Boolean? = null,
        /**
         * Details of the message being quoted.
         * Unused when inserting into the DB.
         */
        val quotedMessage: QuotedMessage? = null,
    ) : Regular() {
        data class QuotedMessage(
            val id: String,
            val senderId: QualifiedIDEntity,
            val isQuotingSelfUser: Boolean,
            /**
             * Indicates that the hash of the quote
             * matches the hash of the original message
             */
            val isVerified: Boolean,
            val senderName: String?,
            val dateTime: String,
            val editTimestamp: String?,
            val visibility: MessageEntity.Visibility,
            val contentType: MessageEntity.ContentType,
            val textBody: String?,
            val assetMimeType: String?,
            val assetName: String?,
        )
    }

    data class Asset(
        val assetSizeInBytes: Long,
        // TODO: Make it not-nullable, fallback to message ID or something else if it comes without a name from the protobuf models
        val assetName: String? = null,
        val assetMimeType: String,
        val assetUploadStatus: MessageEntity.UploadStatus? = null,
        val assetDownloadStatus: MessageEntity.DownloadStatus? = null,

        // remote data fields
        val assetOtrKey: ByteArray,
        val assetSha256Key: ByteArray,
        val assetId: String,
        val assetToken: String? = null,
        val assetDomain: String? = null,
        val assetEncryptionAlgorithm: String?,

        // metadata fields
        val assetWidth: Int? = null,
        val assetHeight: Int? = null,
        val assetDurationMs: Long? = null,
        val assetNormalizedLoudness: ByteArray? = null,
    ) : Regular()

    data class Knock(val hotKnock: Boolean) : Regular()

    data class Unknown(
        val typeName: String? = null,
        val encodedData: ByteArray? = null
    ) : Regular()

    data class FailedDecryption(
        val encodedData: ByteArray? = null,
        val isDecryptionResolved: Boolean,
        val senderUserId: QualifiedIDEntity,
        val senderClientId: String?,
    ) : Regular()

    object MLSWrongEpochWarning : System()

    data class MemberChange(
        val memberUserIdList: List<QualifiedIDEntity>,
        val memberChangeType: MessageEntity.MemberChangeType
    ) : System()

    data class RestrictedAsset(
        val mimeType: String,
        val assetSizeInBytes: Long,
        val assetName: String,
    ) : Regular()

    data class Composite(
        val text: Text?,
        val buttonList: List<ButtonEntity>
    ) : Regular()

    object MissedCall : System()
    object CryptoSessionReset : System()
    data class ConversationRenamed(val conversationName: String) : System()
    data class TeamMemberRemoved(val userName: String) : System()
    data class NewConversationReceiptMode(val receiptMode: Boolean) : System()
    data class ConversationReceiptModeChanged(val receiptMode: Boolean) : System()
    data class ConversationMessageTimerChanged(val messageTimer: Long?) : System()
    object HistoryLost : System()
    object ConversationCreated : System()
    object ConversationDegradedMLS : System()
    object ConversationDegradedProteus : System()
    data class Federation(val domainList: List<String>, val type: MessageEntity.FederationType) : System()
}

/**
 * Simplified model of [MessageEntity]
 * used everywhere where there is no need to have all the fields
 * for example in conversation list or notifications
 */
data class MessagePreviewEntity(
    val id: String,
    val conversationId: QualifiedIDEntity,
    val content: MessagePreviewEntityContent,
    val date: String,
    val visibility: MessageEntity.Visibility,
    val isSelfMessage: Boolean,
    val senderUserId: QualifiedIDEntity,
)

data class NotificationMessageEntity(
    val id: String,
    val contentType: MessageEntity.ContentType,
    val isSelfDelete: Boolean,
    val senderUserId: QualifiedIDEntity,
    val senderImage: UserAssetIdEntity?,

    val date: Instant,
    val senderName: String?,
    val text: String?,
    val assetMimeType: String?,
    val isQuotingSelf: Boolean,
    val conversationId: QualifiedIDEntity,
    val conversationName: String?,
    val mutedStatus: ConversationEntity.MutedStatus,
    val conversationType: ConversationEntity.Type,
)

sealed class MessagePreviewEntityContent {

    data class Text(val senderName: String?, val messageBody: String) : MessagePreviewEntityContent()

    data class Composite(val senderName: String?, val messageBody: String?) : MessagePreviewEntityContent()

    data class Asset(val senderName: String?, val type: AssetTypeEntity) : MessagePreviewEntityContent()

    data class MentionedSelf(val senderName: String?, val messageBody: String) : MessagePreviewEntityContent()

    data class QuotedSelf(val senderName: String?, val messageBody: String) : MessagePreviewEntityContent()

    data class MissedCall(val senderName: String?) : MessagePreviewEntityContent()

    data class Knock(val senderName: String?) : MessagePreviewEntityContent()

    data class MembersAdded(
        val senderName: String?,
        val otherUserIdList: List<UserIDEntity>,
        val isContainSelfUserId: Boolean,
    ) : MessagePreviewEntityContent()

    data class MembersRemoved(
        val senderName: String?,
        val otherUserIdList: List<UserIDEntity>,
        val isContainSelfUserId: Boolean,
    ) : MessagePreviewEntityContent()

    data class MembersFailedToAdded(
        val senderName: String?,
        val otherUserIdList: List<UserIDEntity>,
        val isContainSelfUserId: Boolean,
    ) : MessagePreviewEntityContent()

    data class MembersCreationAdded(
        val senderName: String?,
        val otherUserIdList: List<UserIDEntity>,
        val isContainSelfUserId: Boolean,
    ) : MessagePreviewEntityContent()

    data class FederatedMembersRemoved(
        val otherUserIdList: List<UserIDEntity>,
        val isContainSelfUserId: Boolean,
    ) : MessagePreviewEntityContent()

    data class MemberJoined(val senderName: String?) : MessagePreviewEntityContent()

    data class MemberLeft(val senderName: String?) : MessagePreviewEntityContent()

    data class ConversationNameChange(val adminName: String?) : MessagePreviewEntityContent()
    data class Federation(val domainList: List<String>) : MessagePreviewEntityContent()

    data class TeamMemberRemoved(val userName: String?) : MessagePreviewEntityContent()
    data class Ephemeral(val isGroupConversation: Boolean) : MessagePreviewEntityContent()
    object CryptoSessionReset : MessagePreviewEntityContent()
    object Unknown : MessagePreviewEntityContent()

}

enum class AssetTypeEntity {
    IMAGE,
    VIDEO,
    AUDIO,
    GENERIC_ASSET
}

typealias UnreadContentCountEntity = Map<MessageEntity.ContentType, Int>

/**
 * The type of the failure that happened when trying to deliver a message to a recipient.
 */
enum class RecipientFailureTypeEntity {
    /**
     * The message was not *attempted* to be delivered because there is no known clients for the recipient.
     * It will never be delivered for these recipients.
     */
    NO_CLIENTS_TO_DELIVER,

    /**
     * The message was not delivered "now" because of a communication error while the backend tried to deliver it.
     * It might be delivered later.
     */
    MESSAGE_DELIVERY_FAILED
}

sealed class DeliveryStatusEntity {
    data class PartialDelivery(
        val recipientsFailedWithNoClients: List<UserIDEntity>,
        val recipientsFailedDelivery: List<UserIDEntity>
    ) : DeliveryStatusEntity()

    object CompleteDelivery : DeliveryStatusEntity()
}

@Serializable
class ButtonEntity(
    @SerialName("text") val text: String,
    @SerialName("id") val id: String,
    @Serializable(with = BooleanIntSerializer::class)
    @SerialName("is_selected") val isSelected: Boolean
)

@OptIn(ExperimentalSerializationApi::class)
@Serializer(Boolean::class)
class BooleanIntSerializer : KSerializer<Boolean> {
    override val descriptor = PrimitiveSerialDescriptor("common_api_version", PrimitiveKind.INT)
    override fun serialize(encoder: Encoder, value: Boolean) {
        encoder.encodeInt(if (value) 1 else 0)
    }

    override fun deserialize(decoder: Decoder): Boolean = decoder.decodeInt() == 1
}<|MERGE_RESOLUTION|>--- conflicted
+++ resolved
@@ -183,12 +183,8 @@
         TEXT, ASSET, KNOCK, MEMBER_CHANGE, MISSED_CALL, RESTRICTED_ASSET,
         CONVERSATION_RENAMED, UNKNOWN, FAILED_DECRYPTION, REMOVED_FROM_TEAM, CRYPTO_SESSION_RESET,
         NEW_CONVERSATION_RECEIPT_MODE, CONVERSATION_RECEIPT_MODE_CHANGED, HISTORY_LOST, CONVERSATION_MESSAGE_TIMER_CHANGED,
-<<<<<<< HEAD
-        CONVERSATION_CREATED, MLS_WRONG_EPOCH_WARNING, CONVERSATION_DEGRADED_MLS, CONVERSATION_DEGRADED_PREOTEUS, FEDERATION
-=======
         CONVERSATION_CREATED, MLS_WRONG_EPOCH_WARNING, CONVERSATION_DEGRADED_MLS, CONVERSATION_DEGRADED_PREOTEUS,
-        COMPOSITE
->>>>>>> 85302524
+        COMPOSITE, FEDERATION
     }
 
     enum class MemberChangeType {
