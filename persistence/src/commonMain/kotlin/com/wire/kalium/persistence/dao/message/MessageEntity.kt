--- conflicted
+++ resolved
@@ -422,17 +422,12 @@
     data class ConversationNameChange(val adminName: String?) : MessagePreviewEntityContent()
     data class TeamMemberRemoved(val userName: String?) : MessagePreviewEntityContent()
     data class Ephemeral(val isGroupConversation: Boolean) : MessagePreviewEntityContent()
-<<<<<<< HEAD
-    object CryptoSessionReset : MessagePreviewEntityContent()
+    data object CryptoSessionReset : MessagePreviewEntityContent()
     data object ConversationVerifiedMls : MessagePreviewEntityContent()
     data object ConversationVerificationDegradedMls : MessagePreviewEntityContent()
     data object ConversationVerifiedProteus : MessagePreviewEntityContent()
     data object ConversationVerificationDegradedProteus : MessagePreviewEntityContent()
     object Unknown : MessagePreviewEntityContent()
-=======
-    data object CryptoSessionReset : MessagePreviewEntityContent()
-    data object Unknown : MessagePreviewEntityContent()
->>>>>>> 3b1d9b2b
 
 }
 
