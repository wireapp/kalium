--- conflicted
+++ resolved
@@ -4,92 +4,6 @@
 import com.wire.kalium.persistence.dao.UserIDEntity
 import kotlinx.coroutines.flow.Flow
 
-<<<<<<< HEAD
-=======
-data class MessageEntity(
-    val id: String,
-    val content: MessageEntityContent,
-    val conversationId: QualifiedIDEntity,
-    val date: String,
-    val senderUserId: QualifiedIDEntity,
-    val senderClientId: String,
-    val status: Status,
-    val editStatus: EditStatus,
-    val visibility: Visibility = Visibility.VISIBLE,
-) {
-    sealed class MessageEntityContent {
-        data class TextMessageContent(val messageBody: String) : MessageEntityContent()
-        data class AssetMessageContent(
-            val assetMimeType: String,
-            val assetSizeInBytes: Long,
-            val assetName: String? = null,
-            val assetImageWidth: Int? = null,
-            val assetImageHeight: Int? = null,
-            val assetVideoWidth: Int? = null,
-            val assetVideoHeight: Int? = null,
-            val assetVideoDurationMs: Long? = null,
-            val assetAudioDurationMs: Long? = null,
-            val assetAudioNormalizedLoudness: ByteArray? = null,
-            val assetOtrKey: ByteArray,
-            val assetSha256Key: ByteArray,
-            val assetId: String,
-            val assetToken: String? = null,
-            val assetDomain: String? = null,
-            val assetEncryptionAlgorithm: String?,
-            val assetDownloadStatus: DownloadStatus? = null,
-        ) : MessageEntityContent()
-    }
-
-    enum class Status {
-        PENDING, SENT, READ, FAILED
-    }
-
-    sealed class EditStatus {
-        object NotEdited : EditStatus()
-        data class Edited(val lastTimeStamp: String) : EditStatus()
-    }
-
-    enum class DownloadStatus {
-        /**
-         * There was no attempt done to fetch the asset's data from remote (server) storage.
-         */
-        NOT_DOWNLOADED,
-
-        /**
-         * The asset is currently being downloaded and will be saved internally after a successful download
-         * @see SAVED_INTERNALLY
-         */
-        IN_PROGRESS,
-
-        /**
-         * The asset was downloaded and saved in the internal storage, that should be only readable by this Kalium client.
-         */
-        SAVED_INTERNALLY,
-
-        /**
-         * The asset was downloaded internally and saved in an external storage, readable by other software on the machine that this Kalium
-         * client is currently running on.
-         *
-         * _.e.g_: Asset was saved in Downloads, Desktop or other user-chosen directory.
-         */
-        SAVED_EXTERNALLY,
-
-        /**
-         * The last attempt at fetching and saving this asset's data failed.
-         */
-        FAILED
-    }
-
-    enum class ContentType {
-        TEXT, ASSET
-    }
-
-    enum class Visibility {
-        VISIBLE, DELETED, HIDDEN
-    }
-}
-
->>>>>>> 534575a4
 interface MessageDAO {
     suspend fun deleteMessage(id: String, conversationsId: QualifiedIDEntity)
     suspend fun updateAssetDownloadStatus(downloadStatus: MessageEntity.DownloadStatus, id: String, conversationId: QualifiedIDEntity)
@@ -110,6 +24,6 @@
     suspend fun updateTextMessageContent(
         conversationId: QualifiedIDEntity,
         messageId: String,
-        newTextContent: MessageEntity.MessageEntityContent.TextMessageContent
+        newTextContent: MessageEntityContent.Text
     )
 }