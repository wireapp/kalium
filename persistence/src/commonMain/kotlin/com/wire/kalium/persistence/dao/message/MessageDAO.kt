--- conflicted
+++ resolved
@@ -45,15 +45,11 @@
         visibility: List<MessageEntity.Visibility> = MessageEntity.Visibility.values().toList()
     ): Flow<List<MessageEntity>>
 
-<<<<<<< HEAD
     suspend fun getNotificationMessage(
         filteredContent: List<MessageEntity.ContentType>
     ): Flow<List<NotificationMessageEntity>>
 
-    suspend fun getMessagesByConversationAndVisibilityAfterDate(
-=======
     suspend fun observeMessagesByConversationAndVisibilityAfterDate(
->>>>>>> 96113cce
         conversationId: QualifiedIDEntity,
         date: String,
         visibility: List<MessageEntity.Visibility> = MessageEntity.Visibility.values().toList()
