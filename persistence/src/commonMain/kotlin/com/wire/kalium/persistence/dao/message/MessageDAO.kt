/*
 * Wire
 * Copyright (C) 2023 Wire Swiss GmbH
 *
 * This program is free software: you can redistribute it and/or modify
 * it under the terms of the GNU General Public License as published by
 * the Free Software Foundation, either version 3 of the License, or
 * (at your option) any later version.
 *
 * This program is distributed in the hope that it will be useful,
 * but WITHOUT ANY WARRANTY; without even the implied warranty of
 * MERCHANTABILITY or FITNESS FOR A PARTICULAR PURPOSE. See the
 * GNU General Public License for more details.
 *
 * You should have received a copy of the GNU General Public License
 * along with this program. If not, see http://www.gnu.org/licenses/.
 */

package com.wire.kalium.persistence.dao.message

import com.wire.kalium.persistence.dao.ConversationEntity
import com.wire.kalium.persistence.dao.ConversationIDEntity
import com.wire.kalium.persistence.dao.QualifiedIDEntity
import com.wire.kalium.persistence.dao.UserIDEntity
import com.wire.kalium.persistence.dao.unread.ConversationUnreadEventEntity
import com.wire.kalium.persistence.dao.unread.UnreadEventEntity
import kotlinx.coroutines.flow.Flow
import kotlinx.datetime.Instant

@Suppress("TooManyFunctions")
interface MessageDAO {
    suspend fun deleteMessage(id: String, conversationsId: QualifiedIDEntity)
    suspend fun updateAssetUploadStatus(uploadStatus: MessageEntity.UploadStatus, id: String, conversationId: QualifiedIDEntity)
    suspend fun updateAssetDownloadStatus(downloadStatus: MessageEntity.DownloadStatus, id: String, conversationId: QualifiedIDEntity)
    suspend fun markMessageAsDeleted(id: String, conversationsId: QualifiedIDEntity)
    suspend fun deleteAllMessages()

    /**
     * Inserts the message, or ignores if there's already a message with the same [MessageEntity.id] and [MessageEntity.conversationId].
     * There is only one exception where a second message with the same id will not be ignored, and it is when the first message is an asset
     * preview message. In this case, the second message containing the valid encryption keys will be updating and completing the encryption
     * keys and the visibility of the first one.
     *
     * @see insertOrIgnoreMessages
     */
    suspend fun insertOrIgnoreMessage(
        message: MessageEntity,
        updateConversationReadDate: Boolean = false,
        updateConversationModifiedDate: Boolean = false
    )

    /**
     * Inserts the messages, or ignores messages if there already exists a message with the same [MessageEntity.id] and
     * [MessageEntity.conversationId].
     * There is only one exception where a second message with the same id will not be ignored, and it is when the first message is an asset
     * preview message. In this case, the second message containing the valid encryption keys will be updating and completing the encryption
     * keys and the visibility of the first one.
     *
     * @see insertOrIgnoreMessage
     */
    suspend fun insertOrIgnoreMessages(messages: List<MessageEntity>)
    suspend fun persistSystemMessageToAllConversations(message: MessageEntity.System)
    suspend fun needsToBeNotified(id: String, conversationId: QualifiedIDEntity): Boolean
    suspend fun updateMessageStatus(status: MessageEntity.Status, id: String, conversationId: QualifiedIDEntity)
    suspend fun getMessageById(id: String, conversationId: QualifiedIDEntity): MessageEntity?
    suspend fun getMessagesByConversationAndVisibility(
        conversationId: QualifiedIDEntity,
        limit: Int,
        offset: Int,
        visibility: List<MessageEntity.Visibility> = MessageEntity.Visibility.values().toList()
    ): Flow<List<MessageEntity>>

    suspend fun getNotificationMessage(): Flow<List<NotificationMessageEntity>>

    suspend fun observeMessagesByConversationAndVisibilityAfterDate(
        conversationId: QualifiedIDEntity,
        date: String,
        visibility: List<MessageEntity.Visibility> = MessageEntity.Visibility.values().toList()
    ): Flow<List<MessageEntity>>

    suspend fun getAllPendingMessagesFromUser(userId: UserIDEntity): List<MessageEntity>
    suspend fun updateTextMessageContent(
        editTimeStamp: String,
        conversationId: QualifiedIDEntity,
        currentMessageId: String,
        newTextContent: MessageEntityContent.Text,
        newMessageId: String
    )

    suspend fun getConversationMessagesByContentType(
        conversationId: QualifiedIDEntity,
        contentType: MessageEntity.ContentType
    ): List<MessageEntity>

    suspend fun deleteAllConversationMessages(conversationId: QualifiedIDEntity)

    suspend fun observeLastMessages(): Flow<List<MessagePreviewEntity>>

    suspend fun observeConversationsUnreadEvents(): Flow<List<ConversationUnreadEventEntity>>
    suspend fun observeUnreadEvents(): Flow<Map<ConversationIDEntity, List<UnreadEventEntity>>>
    suspend fun observeUnreadMessageCounter(): Flow<Map<ConversationIDEntity, Int>>

    suspend fun resetAssetUploadStatus()

    suspend fun resetAssetDownloadStatus()

    suspend fun markMessagesAsDecryptionResolved(
        conversationId: QualifiedIDEntity,
        userId: QualifiedIDEntity,
        clientId: String,
    )

    suspend fun getPendingToConfirmMessagesByConversationAndVisibilityAfterDate(
        conversationId: QualifiedIDEntity,
        visibility: List<MessageEntity.Visibility> = MessageEntity.Visibility.values().toList()
    ): List<String>

    suspend fun getReceiptModeFromGroupConversationByQualifiedID(qualifiedID: QualifiedIDEntity): ConversationEntity.ReceiptMode?

    suspend fun promoteMessageToSentUpdatingServerTime(
        conversationId: ConversationIDEntity,
        messageUuid: String,
        serverDate: Instant,
        millis: Long
    )

    suspend fun getEphemeralMessagesMarkedForDeletion(): List<MessageEntity>

    suspend fun updateSelfDeletionStartDate(conversationId: QualifiedIDEntity, messageId: String, selfDeletionStartDate: Instant)

<<<<<<< HEAD
    suspend fun insertFailedRecipientDelivery(
        id: String,
        conversationsId: QualifiedIDEntity,
        recipientsFailed: List<QualifiedIDEntity>,
        recipientFailureTypeEntity: RecipientFailureTypeEntity
    )
=======
    suspend fun getConversationUnreadEventsCount(conversationId: QualifiedIDEntity): Long
>>>>>>> 116e0aa3

    val platformExtensions: MessageExtensions
}<|MERGE_RESOLUTION|>--- conflicted
+++ resolved
@@ -128,16 +128,14 @@
 
     suspend fun updateSelfDeletionStartDate(conversationId: QualifiedIDEntity, messageId: String, selfDeletionStartDate: Instant)
 
-<<<<<<< HEAD
+    suspend fun getConversationUnreadEventsCount(conversationId: QualifiedIDEntity): Long
+
     suspend fun insertFailedRecipientDelivery(
         id: String,
         conversationsId: QualifiedIDEntity,
         recipientsFailed: List<QualifiedIDEntity>,
         recipientFailureTypeEntity: RecipientFailureTypeEntity
     )
-=======
-    suspend fun getConversationUnreadEventsCount(conversationId: QualifiedIDEntity): Long
->>>>>>> 116e0aa3
 
     val platformExtensions: MessageExtensions
 }