--- conflicted
+++ resolved
@@ -57,13 +57,9 @@
     suspend fun insertMessages(messages: List<MessageEntity>)
     suspend fun updateMessage(message: MessageEntity)
     suspend fun updateMessageStatus(status: MessageEntity.Status, id: String, conversationId: QualifiedIDEntity)
-<<<<<<< HEAD
     suspend fun updateMessageDate(date: String, id: String, conversationId: QualifiedIDEntity)
     suspend fun updateMessagesAddMillisToDate(millis: Long, conversationId: QualifiedIDEntity, status: MessageEntity.Status)
-    suspend fun getAllMessages(): Flow<List<MessageEntity>>
-=======
     suspend fun getMessagesFromAllConversations(limit: Int, offset: Int): Flow<List<MessageEntity>>
->>>>>>> 7c2b0658
     suspend fun getMessageById(id: String, conversationId: QualifiedIDEntity): Flow<MessageEntity?>
     suspend fun getMessagesByConversation(conversationId: QualifiedIDEntity, limit: Int, offset: Int): Flow<List<MessageEntity>>
     suspend fun getMessagesByConversationAfterDate(conversationId: QualifiedIDEntity, date: String): Flow<List<MessageEntity>>
