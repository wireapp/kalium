--- conflicted
+++ resolved
@@ -133,14 +133,12 @@
         recipientFailureTypeEntity: RecipientFailureTypeEntity
     )
 
-<<<<<<< HEAD
+    suspend fun moveMessages(from: ConversationIDEntity, to: ConversationIDEntity)
+
     suspend fun getConversationMessagesFromSearch(
         searchQuery: String,
         conversationId: QualifiedIDEntity
     ): List<MessageEntity>
-=======
-    suspend fun moveMessages(from: ConversationIDEntity, to: ConversationIDEntity)
->>>>>>> 6ce6fadb
 
     val platformExtensions: MessageExtensions
 }