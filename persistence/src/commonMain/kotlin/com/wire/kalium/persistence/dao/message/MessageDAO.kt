/*
 * Wire
 * Copyright (C) 2023 Wire Swiss GmbH
 *
 * This program is free software: you can redistribute it and/or modify
 * it under the terms of the GNU General Public License as published by
 * the Free Software Foundation, either version 3 of the License, or
 * (at your option) any later version.
 *
 * This program is distributed in the hope that it will be useful,
 * but WITHOUT ANY WARRANTY; without even the implied warranty of
 * MERCHANTABILITY or FITNESS FOR A PARTICULAR PURPOSE. See the
 * GNU General Public License for more details.
 *
 * You should have received a copy of the GNU General Public License
 * along with this program. If not, see http://www.gnu.org/licenses/.
 */

package com.wire.kalium.persistence.dao.message

import com.wire.kalium.persistence.dao.ConversationEntity
import com.wire.kalium.persistence.dao.ConversationIDEntity
import com.wire.kalium.persistence.dao.QualifiedIDEntity
import com.wire.kalium.persistence.dao.UserIDEntity
import kotlinx.coroutines.flow.Flow
import kotlinx.datetime.Instant

@Suppress("TooManyFunctions")
interface MessageDAO {
    suspend fun deleteMessage(id: String, conversationsId: QualifiedIDEntity)
    suspend fun updateAssetUploadStatus(uploadStatus: MessageEntity.UploadStatus, id: String, conversationId: QualifiedIDEntity)
    suspend fun updateAssetDownloadStatus(downloadStatus: MessageEntity.DownloadStatus, id: String, conversationId: QualifiedIDEntity)
    suspend fun markMessageAsDeleted(id: String, conversationsId: QualifiedIDEntity)
    suspend fun deleteAllMessages()

    /**
     * Inserts the message, or ignores if there's already a message with the same [MessageEntity.id] and [MessageEntity.conversationId].
     * There is only one exception where a second message with the same id will not be ignored, and it is when the first message is an asset
     * preview message. In this case, the second message containing the valid encryption keys will be updating and completing the encryption
     * keys and the visibility of the first one.
     *
     * @see insertOrIgnoreMessages
     */
    suspend fun insertOrIgnoreMessage(
        message: MessageEntity,
        updateConversationReadDate: Boolean = false,
        updateConversationModifiedDate: Boolean = false
    )

    /**
     * Inserts the messages, or ignores messages if there already exists a message with the same [MessageEntity.id] and
     * [MessageEntity.conversationId].
     * There is only one exception where a second message with the same id will not be ignored, and it is when the first message is an asset
     * preview message. In this case, the second message containing the valid encryption keys will be updating and completing the encryption
     * keys and the visibility of the first one.
     *
     * @see insertOrIgnoreMessage
     */
    suspend fun insertOrIgnoreMessages(messages: List<MessageEntity>)
    suspend fun needsToBeNotified(id: String, conversationId: QualifiedIDEntity): Boolean
    suspend fun updateMessageStatus(status: MessageEntity.Status, id: String, conversationId: QualifiedIDEntity)
<<<<<<< HEAD
    suspend fun getMessageById(id: String, conversationId: QualifiedIDEntity): MessageEntity?
=======
    suspend fun getMessageById(id: String, conversationId: QualifiedIDEntity): Flow<MessageEntity?>
>>>>>>> 16c922b8
    suspend fun getMessagesByConversationAndVisibility(
        conversationId: QualifiedIDEntity,
        limit: Int,
        offset: Int,
        visibility: List<MessageEntity.Visibility> = MessageEntity.Visibility.values().toList()
    ): Flow<List<MessageEntity>>

    suspend fun getNotificationMessage(): Flow<List<NotificationMessageEntity>>

    suspend fun observeMessagesByConversationAndVisibilityAfterDate(
        conversationId: QualifiedIDEntity,
        date: String,
        visibility: List<MessageEntity.Visibility> = MessageEntity.Visibility.values().toList()
    ): Flow<List<MessageEntity>>

    suspend fun getAllPendingMessagesFromUser(userId: UserIDEntity): List<MessageEntity>
    suspend fun updateTextMessageContent(
        editTimeStamp: String,
        conversationId: QualifiedIDEntity,
        currentMessageId: String,
        newTextContent: MessageEntityContent.Text,
        newMessageId: String
    )

    suspend fun getConversationMessagesByContentType(
        conversationId: QualifiedIDEntity,
        contentType: MessageEntity.ContentType
    ): List<MessageEntity>

    suspend fun deleteAllConversationMessages(conversationId: QualifiedIDEntity)

    suspend fun observeLastMessages(): Flow<List<MessagePreviewEntity>>

    suspend fun observeUnreadMessages(): Flow<List<MessagePreviewEntity>>
    suspend fun observeUnreadMessageCounter(): Flow<Map<ConversationIDEntity, Int>>

    suspend fun resetAssetUploadStatus()

    suspend fun resetAssetDownloadStatus()

    suspend fun markMessagesAsDecryptionResolved(
        conversationId: QualifiedIDEntity,
        userId: QualifiedIDEntity,
        clientId: String,
    )

    suspend fun getPendingToConfirmMessagesByConversationAndVisibilityAfterDate(
        conversationId: QualifiedIDEntity,
        visibility: List<MessageEntity.Visibility> = MessageEntity.Visibility.values().toList()
    ): List<String>

    suspend fun getReceiptModeFromGroupConversationByQualifiedID(qualifiedID: QualifiedIDEntity): ConversationEntity.ReceiptMode?

<<<<<<< HEAD
    suspend fun updateMessageTableAfterOneIsSent(
=======
    suspend fun promoteMessageToSentUpdatingServerTime(
>>>>>>> 16c922b8
        conversationId: ConversationIDEntity,
        messageUuid: String,
        serverDate: Instant,
        millis: Long
    )

    val platformExtensions: MessageExtensions
}<|MERGE_RESOLUTION|>--- conflicted
+++ resolved
@@ -59,11 +59,7 @@
     suspend fun insertOrIgnoreMessages(messages: List<MessageEntity>)
     suspend fun needsToBeNotified(id: String, conversationId: QualifiedIDEntity): Boolean
     suspend fun updateMessageStatus(status: MessageEntity.Status, id: String, conversationId: QualifiedIDEntity)
-<<<<<<< HEAD
     suspend fun getMessageById(id: String, conversationId: QualifiedIDEntity): MessageEntity?
-=======
-    suspend fun getMessageById(id: String, conversationId: QualifiedIDEntity): Flow<MessageEntity?>
->>>>>>> 16c922b8
     suspend fun getMessagesByConversationAndVisibility(
         conversationId: QualifiedIDEntity,
         limit: Int,
@@ -117,11 +113,7 @@
 
     suspend fun getReceiptModeFromGroupConversationByQualifiedID(qualifiedID: QualifiedIDEntity): ConversationEntity.ReceiptMode?
 
-<<<<<<< HEAD
-    suspend fun updateMessageTableAfterOneIsSent(
-=======
     suspend fun promoteMessageToSentUpdatingServerTime(
->>>>>>> 16c922b8
         conversationId: ConversationIDEntity,
         messageUuid: String,
         serverDate: Instant,
