package com.wire.kalium.persistence.dao.message

import com.wire.kalium.persistence.dao.QualifiedIDEntity
import kotlinx.coroutines.flow.Flow

data class MessageEntity(
    val id: String,
    val contentType: ContentType,
    val content: MessageEntityContent,
    val conversationId: QualifiedIDEntity,
    val date: String,
    val senderUserId: QualifiedIDEntity,
    val senderClientId: String,
    val status: Status,
<<<<<<< HEAD
=======
    val visibility: Visibility = Visibility.VISIBLE
>>>>>>> 6818ce96
) {
    sealed class MessageEntityContent {
        data class TextMessageContent(val messageBody: String) : MessageEntityContent()
        data class AssetMessageContent(
            val assetMimeType: String,
            val assetSize: Int,
            val assetName: String? = null,
            val assetImageWidth: Int? = null,
            val assetImageHeight: Int? = null,
            val assetVideoWidth: Int? = null,
            val assetVideoHeight: Int? = null,
            val assetVideoDurationMs: Long? = null,
            val assetAudioDurationMs: Long? = null,
            val assetAudioNormalizedLoudness: ByteArray? = null,
            val assetOtrKey: ByteArray,
            val assetSha256Key: ByteArray,
            val assetId: String,
            val assetToken: String? = null,
            val assetDomain: String? = null,
            val assetEncryptionAlgorithm: String?,
        ) : MessageEntityContent()
    }

    enum class Status {
        PENDING, SENT, READ, FAILED
    }

<<<<<<< HEAD
    enum class ContentType {
        TEXT, ASSET
=======
    enum class Visibility {
        VISIBLE, DELETED, HIDDEN
>>>>>>> 6818ce96
    }
}

interface MessageDAO {
    suspend fun deleteMessage(id: String, conversationsId: QualifiedIDEntity)
    suspend fun deleteMessage(id: String)
    suspend fun updateMessageVisibility(visibility: MessageEntity.Visibility, id: String, conversationId: QualifiedIDEntity)
    suspend fun deleteAllMessages()
    suspend fun insertMessage(message: MessageEntity)
    suspend fun insertMessages(messages: List<MessageEntity>)
    suspend fun updateMessage(message: MessageEntity)
    suspend fun updateMessageStatus(status: MessageEntity.Status, id: String, conversationId: QualifiedIDEntity)
    suspend fun getAllMessages(): Flow<List<MessageEntity>>
    suspend fun getMessageById(id: String, conversationId: QualifiedIDEntity): Flow<MessageEntity?>
    suspend fun getMessageByConversation(conversationId: QualifiedIDEntity, limit: Int): Flow<List<MessageEntity>>
}<|MERGE_RESOLUTION|>--- conflicted
+++ resolved
@@ -12,10 +12,7 @@
     val senderUserId: QualifiedIDEntity,
     val senderClientId: String,
     val status: Status,
-<<<<<<< HEAD
-=======
     val visibility: Visibility = Visibility.VISIBLE
->>>>>>> 6818ce96
 ) {
     sealed class MessageEntityContent {
         data class TextMessageContent(val messageBody: String) : MessageEntityContent()
@@ -43,13 +40,12 @@
         PENDING, SENT, READ, FAILED
     }
 
-<<<<<<< HEAD
     enum class ContentType {
         TEXT, ASSET
-=======
+    }
+
     enum class Visibility {
         VISIBLE, DELETED, HIDDEN
->>>>>>> 6818ce96
     }
 }
 
