/*
 * Wire
 * Copyright (C) 2023 Wire Swiss GmbH
 *
 * This program is free software: you can redistribute it and/or modify
 * it under the terms of the GNU General Public License as published by
 * the Free Software Foundation, either version 3 of the License, or
 * (at your option) any later version.
 *
 * This program is distributed in the hope that it will be useful,
 * but WITHOUT ANY WARRANTY; without even the implied warranty of
 * MERCHANTABILITY or FITNESS FOR A PARTICULAR PURPOSE. See the
 * GNU General Public License for more details.
 *
 * You should have received a copy of the GNU General Public License
 * along with this program. If not, see http://www.gnu.org/licenses/.
 */

package com.wire.kalium.persistence.dao.message

import com.wire.kalium.persistence.dao.BotIdEntity
import com.wire.kalium.persistence.dao.ConnectionEntity
import com.wire.kalium.persistence.dao.QualifiedIDEntity
import com.wire.kalium.persistence.dao.UserAvailabilityStatusEntity
import com.wire.kalium.persistence.dao.UserIDEntity
import com.wire.kalium.persistence.dao.UserTypeEntity
import com.wire.kalium.persistence.dao.conversation.ConversationEntity
import com.wire.kalium.persistence.dao.reaction.ReactionMapper
import com.wire.kalium.persistence.dao.reaction.ReactionsEntity
import com.wire.kalium.persistence.util.JsonSerializer
import com.wire.kalium.util.DateTimeUtil.toIsoDateTimeString
import kotlinx.datetime.Instant

@Suppress("LongParameterList")
object MessageMapper {

    private val serializer = JsonSerializer()

    @Suppress("ComplexMethod", "LongMethod")
    private fun toMessagePreviewEntityContent(
        contentType: MessageEntity.ContentType,
        senderName: String?,
        isSelfMessage: Boolean,
        memberChangeList: List<QualifiedIDEntity>?,
        memberChangeType: MessageEntity.MemberChangeType?,
        isMentioningSelfUser: Boolean,
        isQuotingSelfUser: Boolean?,
        isEphemeral: Boolean,
        isGroupConversation: Boolean,
        text: String?,
        assetMimeType: String?,
        selfUserId: QualifiedIDEntity?,
        senderUserId: QualifiedIDEntity?
    ): MessagePreviewEntityContent {
        return if (isEphemeral) {
            MessagePreviewEntityContent.Ephemeral(isGroupConversation)
        } else {
            mapContentType(
                contentType,
                senderName,
                isSelfMessage,
                memberChangeList,
                memberChangeType,
                isMentioningSelfUser,
                isQuotingSelfUser,
                text,
                assetMimeType,
                selfUserId,
                senderUserId
            )
        }
    }

    // refactor this to not suppress it
    @Suppress("LongMethod", "ComplexMethod")
    private fun mapContentType(
        contentType: MessageEntity.ContentType,
        senderName: String?,
        isSelfMessage: Boolean,
        memberChangeList: List<QualifiedIDEntity>?,
        memberChangeType: MessageEntity.MemberChangeType?,
        isMentioningSelfUser: Boolean,
        isQuotingSelfUser: Boolean?,
        text: String?,
        assetMimeType: String?,
        selfUserId: QualifiedIDEntity?,
        senderUserId: QualifiedIDEntity?
    ): MessagePreviewEntityContent {
        return when (contentType) {
            MessageEntity.ContentType.COMPOSITE -> MessagePreviewEntityContent.Composite(
                senderName = senderName,
                messageBody = text
            )

            MessageEntity.ContentType.TEXT -> when {
                isSelfMessage -> MessagePreviewEntityContent.Text(
                    senderName = senderName,
                    messageBody = text.requireField("text")
                )

                (isQuotingSelfUser ?: false) -> MessagePreviewEntityContent.QuotedSelf(
                    senderName = senderName,
                    // requireField here is safe since if a message have a quote, it must have a text
                    messageBody = text.requireField("text")
                )

                (isMentioningSelfUser) -> MessagePreviewEntityContent.MentionedSelf(
                    senderName = senderName, messageBody = text.requireField("text")
                )

                else -> MessagePreviewEntityContent.Text(
                    senderName = senderName,
                    messageBody = text.requireField("text")
                )
            }

            MessageEntity.ContentType.ASSET -> MessagePreviewEntityContent.Asset(
                senderName = senderName,
                type = assetMimeType?.let {
                    when {
                        it.contains("image/") -> AssetTypeEntity.IMAGE
                        it.contains("video/") -> AssetTypeEntity.VIDEO
                        it.contains("audio/") -> AssetTypeEntity.AUDIO
                        else -> AssetTypeEntity.GENERIC_ASSET
                    }
                } ?: AssetTypeEntity.GENERIC_ASSET
            )

            MessageEntity.ContentType.KNOCK -> MessagePreviewEntityContent.Knock(senderName = senderName)
            MessageEntity.ContentType.MEMBER_CHANGE -> {
                val userIdList = memberChangeList.requireField("memberChangeList")
                when (memberChangeType.requireField("memberChangeType")) {
                    MessageEntity.MemberChangeType.ADDED -> {
                        if (userIdList.contains(senderUserId) && userIdList.size == 1) {
                            MessagePreviewEntityContent.MemberJoined(senderName)
                        } else {
                            MessagePreviewEntityContent.MembersAdded(
                                senderName = senderName,
                                isContainSelfUserId = userIdList.firstOrNull { it.value == selfUserId?.value }?.let { true } ?: false,
                                otherUserIdList = userIdList.filterNot { it == selfUserId },
                            )
                        }
                    }

                    MessageEntity.MemberChangeType.REMOVED -> {
                        if (userIdList.contains(senderUserId) && userIdList.size == 1) {
                            MessagePreviewEntityContent.MemberLeft(senderName)
                        } else {
                            MessagePreviewEntityContent.MembersRemoved(
                                senderName = senderName,
                                isContainSelfUserId = userIdList
                                    .firstOrNull { it.value == selfUserId?.value }?.let { true } ?: false,
                                otherUserIdList = userIdList.filterNot { it == selfUserId },
                            )
                        }
                    }

                    MessageEntity.MemberChangeType.FAILED_TO_ADD -> {
                        MessagePreviewEntityContent.MembersFailedToAdded(
                            senderName = senderName,
                            isContainSelfUserId = userIdList.firstOrNull { it.value == selfUserId?.value }?.let { true } ?: false,
                            otherUserIdList = userIdList.filterNot { it == selfUserId },
                        )
                    }

                    MessageEntity.MemberChangeType.CREATION_ADDED -> MessagePreviewEntityContent.MembersCreationAdded(
                        senderName = senderName,
                        isContainSelfUserId = userIdList.firstOrNull { it.value == selfUserId?.value }?.let { true } ?: false,
                        otherUserIdList = userIdList.filterNot { it == selfUserId },
                    )

                    MessageEntity.MemberChangeType.FEDERATION_REMOVED -> MessagePreviewEntityContent.FederatedMembersRemoved(
                        isContainSelfUserId = userIdList
                            .firstOrNull { it.value == selfUserId?.value }?.let { true } ?: false,
                        otherUserIdList = userIdList.filterNot { it == selfUserId },
                    )
                }
            }

            MessageEntity.ContentType.MISSED_CALL -> MessagePreviewEntityContent.MissedCall(senderName = senderName)
            MessageEntity.ContentType.RESTRICTED_ASSET -> MessagePreviewEntityContent.Asset(
                senderName = senderName,
                type = AssetTypeEntity.GENERIC_ASSET
            )

            MessageEntity.ContentType.CONVERSATION_RENAMED -> MessagePreviewEntityContent.ConversationNameChange(
                adminName = senderName
            )

            MessageEntity.ContentType.REMOVED_FROM_TEAM -> MessagePreviewEntityContent.TeamMemberRemoved(userName = senderName)

            MessageEntity.ContentType.FEDERATION -> MessagePreviewEntityContent.Unknown
            MessageEntity.ContentType.NEW_CONVERSATION_RECEIPT_MODE -> MessagePreviewEntityContent.Unknown
            MessageEntity.ContentType.CONVERSATION_RECEIPT_MODE_CHANGED -> MessagePreviewEntityContent.Unknown
            MessageEntity.ContentType.HISTORY_LOST -> MessagePreviewEntityContent.Unknown
            MessageEntity.ContentType.HISTORY_LOST_PROTOCOL_CHANGED -> MessagePreviewEntityContent.Unknown
            MessageEntity.ContentType.CONVERSATION_MESSAGE_TIMER_CHANGED -> MessagePreviewEntityContent.Unknown
            MessageEntity.ContentType.CONVERSATION_CREATED -> MessagePreviewEntityContent.Unknown
            MessageEntity.ContentType.MLS_WRONG_EPOCH_WARNING -> MessagePreviewEntityContent.Unknown
            MessageEntity.ContentType.CONVERSATION_DEGRADED_MLS -> MessagePreviewEntityContent.ConversationVerificationDegradedMls
            MessageEntity.ContentType.CONVERSATION_DEGRADED_PROTEUS -> MessagePreviewEntityContent.ConversationVerificationDegradedProteus
            MessageEntity.ContentType.UNKNOWN -> MessagePreviewEntityContent.Unknown
            MessageEntity.ContentType.FAILED_DECRYPTION -> MessagePreviewEntityContent.Unknown
            MessageEntity.ContentType.CRYPTO_SESSION_RESET -> MessagePreviewEntityContent.CryptoSessionReset
            MessageEntity.ContentType.CONVERSATION_PROTOCOL_CHANGED -> MessagePreviewEntityContent.Unknown
<<<<<<< HEAD
            MessageEntity.ContentType.CONVERSATION_VERIFIED_MLS -> MessagePreviewEntityContent.ConversationVerifiedMls
            MessageEntity.ContentType.CONVERSATION_VERIFIED_PROTEUS -> MessagePreviewEntityContent.ConversationVerifiedProteus
=======
            MessageEntity.ContentType.CONVERSATION_STARTED_UNVERIFIED_WARNING -> MessagePreviewEntityContent.Unknown
>>>>>>> 898cc8ab
        }
    }

    @Suppress("ComplexMethod", "UNUSED_PARAMETER")
    fun toPreviewEntity(
        id: String,
        conversationId: QualifiedIDEntity,
        contentType: MessageEntity.ContentType,
        date: Instant,
        visibility: MessageEntity.Visibility,
        senderUserId: UserIDEntity,
        isEphemeral: Boolean,
        senderName: String?,
        senderConnectionStatus: ConnectionEntity.State?,
        senderIsDeleted: Boolean?,
        selfUserId: QualifiedIDEntity?,
        isSelfMessage: Boolean,
        memberChangeList: List<QualifiedIDEntity>?,
        memberChangeType: MessageEntity.MemberChangeType?,
        updatedConversationName: String?,
        conversationName: String?,
        isMentioningSelfUser: Boolean,
        isQuotingSelfUser: Boolean?,
        text: String?,
        assetMimeType: String?,
        isUnread: Boolean,
        isNotified: Long,
        mutedStatus: ConversationEntity.MutedStatus?,
        conversationType: ConversationEntity.Type?
    ): MessagePreviewEntity {
        val content = toMessagePreviewEntityContent(
            contentType = contentType,
            senderName = senderName,
            isSelfMessage = isSelfMessage,
            memberChangeList = memberChangeList,
            memberChangeType = memberChangeType,
            isMentioningSelfUser = isMentioningSelfUser,
            isQuotingSelfUser = isQuotingSelfUser,
            isEphemeral = isEphemeral,
            isGroupConversation = conversationType == ConversationEntity.Type.GROUP,
            text = text,
            assetMimeType = assetMimeType,
            selfUserId = selfUserId,
            senderUserId = senderUserId
        )

        return MessagePreviewEntity(
            id = id,
            conversationId = conversationId,
            content = content,
            date = date.toIsoDateTimeString(),
            visibility = visibility,
            isSelfMessage = isSelfMessage,
            senderUserId = senderUserId
        )
    }

    @Suppress("ComplexMethod", "UNUSED_PARAMETER")
    fun toNotificationEntity(
        id: String,
        conversationId: QualifiedIDEntity,
        contentType: MessageEntity.ContentType,
        date: Instant,
        senderUserId: QualifiedIDEntity,
        isSelfDelete: Boolean,
        senderName: String?,
        senderPreviewAssetId: QualifiedIDEntity?,
        conversationName: String?,
        text: String?,
        isQuotingSelf: Boolean?,
        assetMimeType: String?,
        mutedStatus: ConversationEntity.MutedStatus,
        conversationType: ConversationEntity.Type
    ): NotificationMessageEntity = NotificationMessageEntity(
        id = id,
        contentType = contentType,
        senderUserId = senderUserId,
        senderImage = senderPreviewAssetId,
        date = date,
        senderName = senderName,
        text = text,
        assetMimeType = assetMimeType,
        conversationId = conversationId,
        conversationName = conversationName,
        mutedStatus = mutedStatus,
        conversationType = conversationType,
        isQuotingSelf = isQuotingSelf == true,
        isSelfDelete = isSelfDelete
    )

    private fun createMessageEntity(
        id: String,
        conversationId: QualifiedIDEntity,
        date: Instant,
        senderUserId: QualifiedIDEntity,
        senderClientId: String?,
        status: MessageEntity.Status,
        lastEdit: Instant?,
        visibility: MessageEntity.Visibility,
        content: MessageEntityContent,
        allReactionsJson: String?,
        selfReactionsJson: String?,
        senderName: String?,
        isSelfMessage: Boolean,
        expectsReadConfirmation: Boolean,
        expireAfterMillis: Long?,
        selfDeletionStartDate: Instant?,
        readCount: Long,
        recipientsFailedWithNoClientsList: List<QualifiedIDEntity>?,
        recipientsFailedDeliveryList: List<QualifiedIDEntity>?
    ): MessageEntity = when (content) {
        is MessageEntityContent.Regular -> {
            MessageEntity.Regular(
                content = content,
                id = id,
                conversationId = conversationId,
                date = date,
                senderUserId = senderUserId,
                senderClientId = senderClientId!!,
                status = status,
                editStatus = mapEditStatus(lastEdit),
                expireAfterMs = expireAfterMillis,
                selfDeletionStartDate = selfDeletionStartDate,
                visibility = visibility,
                reactions = ReactionsEntity(
                    totalReactions = ReactionMapper.reactionsCountFromJsonString(allReactionsJson),
                    selfUserReactions = ReactionMapper.userReactionsFromJsonString(selfReactionsJson)
                ),
                senderName = senderName,
                isSelfMessage = isSelfMessage,
                expectsReadConfirmation = expectsReadConfirmation,
                readCount = readCount,
                deliveryStatus = RecipientDeliveryFailureMapper.toEntity(
                    recipientsFailedWithNoClientsList = recipientsFailedWithNoClientsList,
                    recipientsFailedDeliveryList = recipientsFailedDeliveryList
                )
            )
        }

        is MessageEntityContent.System -> MessageEntity.System(
            content = content,
            id = id,
            conversationId = conversationId,
            date = date,
            senderUserId = senderUserId,
            status = status,
            visibility = visibility,
            senderName = senderName,
            isSelfMessage = isSelfMessage,
            readCount = readCount,
            expireAfterMs = expireAfterMillis,
            selfDeletionStartDate = selfDeletionStartDate
        )
    }

    private fun mapEditStatus(lastEdit: Instant?) =
        lastEdit?.let { MessageEntity.EditStatus.Edited(it) }
            ?: MessageEntity.EditStatus.NotEdited

    @Suppress("LongMethod", "ComplexMethod", "UNUSED_PARAMETER")
    fun toEntityMessageFromView(
        id: String,
        conversationId: QualifiedIDEntity,
        contentType: MessageEntity.ContentType,
        date: Instant,
        senderUserId: QualifiedIDEntity,
        senderClientId: String?,
        status: MessageEntity.Status,
        lastEditTimestamp: Instant?,
        visibility: MessageEntity.Visibility,
        expectsReadConfirmation: Boolean,
        expireAfterMillis: Long?,
        selfDeletionStartDate: Instant?,
        readCount: Long,
        senderName: String?,
        senderHandle: String?,
        senderEmail: String?,
        senderPhone: String?,
        senderAccentId: Int,
        senderTeamId: String?,
        senderConnectionStatus: ConnectionEntity.State,
        senderPreviewAssetId: QualifiedIDEntity?,
        senderCompleteAssetId: QualifiedIDEntity?,
        senderAvailabilityStatus: UserAvailabilityStatusEntity,
        senderUserType: UserTypeEntity,
        senderBotService: BotIdEntity?,
        senderIsDeleted: Boolean,
        isSelfMessage: Boolean,
        text: String?,
        isQuotingSelfUser: Boolean?,
        assetSize: Long?,
        assetName: String?,
        assetMimeType: String?,
        assetUploadStatus: MessageEntity.UploadStatus?,
        assetDownloadStatus: MessageEntity.DownloadStatus?,
        assetOtrKey: ByteArray?,
        assetSha256: ByteArray?,
        assetId: String?,
        assetToken: String?,
        assetDomain: String?,
        assetEncryptionAlgorithm: String?,
        assetWidth: Int?,
        assetHeight: Int?,
        assetDuration: Long?,
        assetNormalizedLoudness: ByteArray?,
        callerId: QualifiedIDEntity?,
        memberChangeList: List<QualifiedIDEntity>?,
        memberChangeType: MessageEntity.MemberChangeType?,
        unknownContentTypeName: String?,
        unknownContentData: ByteArray?,
        restrictedAssetMimeType: String?,
        restrictedAssetSize: Long?,
        restrictedAssetName: String?,
        failedToDecryptData: ByteArray?,
        isDecryptionResolved: Boolean?,
        conversationName: String?,
        allReactionsJson: String,
        selfReactionsJson: String,
        mentions: String,
        quotedMessageId: String?,
        quotedSenderId: QualifiedIDEntity?,
        isQuoteVerified: Boolean?,
        quotedSenderName: String?,
        quotedMessageDateTime: Instant?,
        quotedMessageEditTimestamp: Instant?,
        quotedMessageVisibility: MessageEntity.Visibility?,
        quotedMessageContentType: MessageEntity.ContentType?,
        quotedTextBody: String?,
        quotedAssetMimeType: String?,
        quotedAssetName: String?,
        newConversationReceiptMode: Boolean?,
        conversationReceiptModeChanged: Boolean?,
        messageTimerChanged: Long?,
        recipientsFailedWithNoClientsList: List<QualifiedIDEntity>?,
        recipientsFailedDeliveryList: List<QualifiedIDEntity>?,
        buttonsJson: String,
        federationDomainList: List<String>?,
        federationType: MessageEntity.FederationType?,
        conversationProtocolChanged: ConversationEntity.Protocol?
    ): MessageEntity {
        // If message hsa been deleted, we don't care about the content. Also most of their internal content is null anyways
        val content = if (visibility == MessageEntity.Visibility.DELETED) {
            MessageEntityContent.Unknown()
        } else when (contentType) {
            MessageEntity.ContentType.TEXT -> MessageEntityContent.Text(
                messageBody = text ?: "",
                mentions = messageMentionsFromJsonString(mentions),
                quotedMessageId = quotedMessageId,
                quotedMessage = quotedMessageContentType?.let {
                    MessageEntityContent.Text.QuotedMessage(
                        id = quotedMessageId.requireField("quotedMessageId"),
                        senderId = quotedSenderId.requireField("quotedSenderId"),
                        isQuotingSelfUser = isQuotingSelfUser.requireField("isQuotingSelfUser"),
                        isVerified = isQuoteVerified ?: false,
                        senderName = quotedSenderName,
                        dateTime = quotedMessageDateTime.requireField("quotedMessageDateTime").toIsoDateTimeString(),
                        editTimestamp = quotedMessageEditTimestamp?.toIsoDateTimeString(),
                        visibility = quotedMessageVisibility.requireField("quotedMessageVisibility"),
                        contentType = quotedMessageContentType.requireField("quotedMessageContentType"),
                        textBody = quotedTextBody,
                        assetMimeType = quotedAssetMimeType,
                        assetName = quotedAssetName,
                    )
                },
            )

            MessageEntity.ContentType.ASSET -> MessageEntityContent.Asset(
                assetSizeInBytes = assetSize.requireField("asset_size"),
                assetName = assetName,
                assetMimeType = assetMimeType.requireField("asset_mime_type"),
                assetUploadStatus = assetUploadStatus,
                assetDownloadStatus = assetDownloadStatus,
                assetOtrKey = assetOtrKey.requireField("asset_otr_key"),
                assetSha256Key = assetSha256.requireField("asset_sha256"),
                assetId = assetId.requireField("asset_id"),
                assetToken = assetToken,
                assetDomain = assetDomain,
                assetEncryptionAlgorithm = assetEncryptionAlgorithm,
                assetWidth = assetWidth,
                assetHeight = assetHeight,
                assetDurationMs = assetDuration,
                assetNormalizedLoudness = assetNormalizedLoudness,
            )

            MessageEntity.ContentType.KNOCK -> MessageEntityContent.Knock(false)
            MessageEntity.ContentType.MEMBER_CHANGE -> MessageEntityContent.MemberChange(
                memberUserIdList = memberChangeList.requireField("memberChangeList"),
                memberChangeType = memberChangeType.requireField("memberChangeType")
            )

            MessageEntity.ContentType.MISSED_CALL -> MessageEntityContent.MissedCall
            MessageEntity.ContentType.UNKNOWN -> MessageEntityContent.Unknown(
                typeName = unknownContentTypeName,
                encodedData = unknownContentData
            )

            MessageEntity.ContentType.FAILED_DECRYPTION -> MessageEntityContent.FailedDecryption(
                encodedData = failedToDecryptData,
                isDecryptionResolved = isDecryptionResolved ?: false,
                senderUserId = senderUserId,
                senderClientId = senderClientId
            )

            MessageEntity.ContentType.RESTRICTED_ASSET -> MessageEntityContent.RestrictedAsset(
                restrictedAssetMimeType.requireField("assetMimeType"),
                restrictedAssetSize.requireField("assetSize"),
                restrictedAssetName.requireField("assetName")
            )

            MessageEntity.ContentType.COMPOSITE -> {
                // if the text body is null then the composite message had no text body
                val compositeText: MessageEntityContent.Text? = text?.let {
                    MessageEntityContent.Text(
                        messageBody = text,
                        mentions = messageMentionsFromJsonString(mentions),
                        quotedMessageId = quotedMessageId,
                        quotedMessage = quotedMessageContentType?.let {
                            MessageEntityContent.Text.QuotedMessage(
                                id = quotedMessageId.requireField("quotedMessageId"),
                                senderId = quotedSenderId.requireField("quotedSenderId"),
                                isQuotingSelfUser = isQuotingSelfUser.requireField("isQuotingSelfUser"),
                                isVerified = isQuoteVerified ?: false,
                                senderName = quotedSenderName,
                                dateTime = quotedMessageDateTime.requireField("quotedMessageDateTime").toIsoDateTimeString(),
                                editTimestamp = quotedMessageEditTimestamp?.toIsoDateTimeString(),
                                visibility = quotedMessageVisibility.requireField("quotedMessageVisibility"),
                                contentType = quotedMessageContentType.requireField("quotedMessageContentType"),
                                textBody = quotedTextBody,
                                assetMimeType = quotedAssetMimeType,
                                assetName = quotedAssetName,
                            )
                        },
                    )
                }
                MessageEntityContent.Composite(
                    compositeText,
                    JsonSerializer().decodeFromString(buttonsJson)
                )
            }

            MessageEntity.ContentType.CONVERSATION_RENAMED -> MessageEntityContent.ConversationRenamed(conversationName.orEmpty())
            MessageEntity.ContentType.REMOVED_FROM_TEAM -> MessageEntityContent.TeamMemberRemoved(senderName.orEmpty())
            MessageEntity.ContentType.CRYPTO_SESSION_RESET -> MessageEntityContent.CryptoSessionReset
            MessageEntity.ContentType.NEW_CONVERSATION_RECEIPT_MODE -> MessageEntityContent.NewConversationReceiptMode(
                receiptMode = newConversationReceiptMode ?: false
            )

            MessageEntity.ContentType.CONVERSATION_RECEIPT_MODE_CHANGED -> MessageEntityContent.ConversationReceiptModeChanged(
                receiptMode = conversationReceiptModeChanged ?: false
            )

            MessageEntity.ContentType.HISTORY_LOST -> MessageEntityContent.HistoryLost
            MessageEntity.ContentType.HISTORY_LOST_PROTOCOL_CHANGED -> MessageEntityContent.HistoryLostProtocolChanged
            MessageEntity.ContentType.CONVERSATION_MESSAGE_TIMER_CHANGED -> MessageEntityContent.ConversationMessageTimerChanged(
                messageTimer = messageTimerChanged
            )

            MessageEntity.ContentType.CONVERSATION_CREATED -> MessageEntityContent.ConversationCreated
            MessageEntity.ContentType.MLS_WRONG_EPOCH_WARNING -> MessageEntityContent.MLSWrongEpochWarning
            MessageEntity.ContentType.CONVERSATION_DEGRADED_MLS -> MessageEntityContent.ConversationDegradedMLS
            MessageEntity.ContentType.CONVERSATION_DEGRADED_PROTEUS -> MessageEntityContent.ConversationDegradedProteus
            MessageEntity.ContentType.CONVERSATION_VERIFIED_MLS -> MessageEntityContent.ConversationVerifiedMLS
            MessageEntity.ContentType.CONVERSATION_VERIFIED_PROTEUS -> MessageEntityContent.ConversationVerifiedProteus
            MessageEntity.ContentType.FEDERATION -> MessageEntityContent.Federation(
                domainList = federationDomainList.requireField("federationDomainList"),
                type = federationType.requireField("federationType")
            )

            MessageEntity.ContentType.CONVERSATION_PROTOCOL_CHANGED -> MessageEntityContent.ConversationProtocolChanged(
                protocol = conversationProtocolChanged ?: ConversationEntity.Protocol.PROTEUS
            )

            MessageEntity.ContentType.CONVERSATION_STARTED_UNVERIFIED_WARNING -> MessageEntityContent.ConversationStartedUnverifiedWarning
        }

        return createMessageEntity(
            id,
            conversationId,
            date,
            senderUserId,
            senderClientId,
            status,
            lastEditTimestamp,
            visibility,
            content,
            allReactionsJson,
            selfReactionsJson,
            senderName,
            isSelfMessage,
            expectsReadConfirmation,
            expireAfterMillis,
            selfDeletionStartDate,
            readCount,
            recipientsFailedWithNoClientsList,
            recipientsFailedDeliveryList
        )
    }

    /**
     * Used when unpacking a value from the database, and it is expected to not be null.
     * For example, if there's a quoted message ID, it is 100% expected that there is a quoted message content type
     * This is basically a verbose !! (🔫🔫 Bang Bang) that provides a more meaningful exception.
     */
    private inline fun <reified T> T?.requireField(fieldName: String): T = requireNotNull(this) {
        "Field $fieldName null when unpacking message content"
    }

    private fun messageMentionsFromJsonString(messageMentions: String?): List<MessageEntity.Mention> =
        messageMentions?.let {
            serializer.decodeFromString(it)
        } ?: emptyList()
}<|MERGE_RESOLUTION|>--- conflicted
+++ resolved
@@ -203,12 +203,9 @@
             MessageEntity.ContentType.FAILED_DECRYPTION -> MessagePreviewEntityContent.Unknown
             MessageEntity.ContentType.CRYPTO_SESSION_RESET -> MessagePreviewEntityContent.CryptoSessionReset
             MessageEntity.ContentType.CONVERSATION_PROTOCOL_CHANGED -> MessagePreviewEntityContent.Unknown
-<<<<<<< HEAD
             MessageEntity.ContentType.CONVERSATION_VERIFIED_MLS -> MessagePreviewEntityContent.ConversationVerifiedMls
             MessageEntity.ContentType.CONVERSATION_VERIFIED_PROTEUS -> MessagePreviewEntityContent.ConversationVerifiedProteus
-=======
             MessageEntity.ContentType.CONVERSATION_STARTED_UNVERIFIED_WARNING -> MessagePreviewEntityContent.Unknown
->>>>>>> 898cc8ab
         }
     }
 
