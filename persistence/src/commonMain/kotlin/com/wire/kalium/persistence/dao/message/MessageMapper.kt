--- conflicted
+++ resolved
@@ -33,23 +33,18 @@
             isSelfMessage -> MessagePreviewEntityContent.Text(
                 senderName = senderName,
                 messageBody = text.requireField("text")
-            )
-<<<<<<< HEAD
-            (isQuotingSelfUser ?: false) -> MessagePreviewEntityContent.QuotedSelf(
+
+)            (isQuotingSelfUser ?: false) -> MessagePreviewEntityContent.QuotedSelf(
                 senderName = senderName,
-                messageBody = text.requireField("text")
+            messageBody = text.requireField("text")
             )
             (selfUserId == mentionedUserId) -> MessagePreviewEntityContent.MentionedSelf(
                 senderName = senderName, messageBody = text.requireField("text")
             )
-=======
-            (isQuotingSelfUser ?: false) -> MessagePreviewEntityContent.QuotedSelf(senderName = senderName)
-            (selfUserId == mentionedUserId) -> MessagePreviewEntityContent.MentionedSelf(senderName = senderName)
->>>>>>> 456b3784
             else -> MessagePreviewEntityContent.Text(
                 senderName = senderName,
                 messageBody = text.requireField("text")
-            )
+        )
         }
         MessageEntity.ContentType.ASSET -> MessagePreviewEntityContent.Asset(
             senderName = senderName,
@@ -66,12 +61,8 @@
         MessageEntity.ContentType.MEMBER_CHANGE -> MessagePreviewEntityContent.MemberChange(
             adminName = senderName,
             count = memberChangeList.requireField("memberChangeList").size,
-<<<<<<< HEAD
             type = memberChangeType.requireField("memberChangeType")
         )
-=======
-            type = memberChangeType.requireField("memberChangeType"))
->>>>>>> 456b3784
 
         MessageEntity.ContentType.MISSED_CALL -> MessagePreviewEntityContent.MissedCall(senderName = senderName)
         MessageEntity.ContentType.RESTRICTED_ASSET -> MessagePreviewEntityContent.Asset(
@@ -79,12 +70,8 @@
             type = AssetTypeEntity.ASSET
         )
         MessageEntity.ContentType.CONVERSATION_RENAMED -> MessagePreviewEntityContent.ConversationNameChange(
-<<<<<<< HEAD
             adminName = senderName
         )
-=======
-            adminName = senderName)
->>>>>>> 456b3784
 
         MessageEntity.ContentType.UNKNOWN -> MessagePreviewEntityContent.Unknown
         MessageEntity.ContentType.FAILED_DECRYPTION -> MessagePreviewEntityContent.Unknown
