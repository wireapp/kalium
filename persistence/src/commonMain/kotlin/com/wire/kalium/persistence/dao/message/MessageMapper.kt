--- conflicted
+++ resolved
@@ -479,15 +479,12 @@
         federationDomainList: List<String>?,
         federationType: MessageEntity.FederationType?,
         conversationProtocolChanged: ConversationEntity.Protocol?,
-<<<<<<< HEAD
-        legalHoldMemberList: List<QualifiedIDEntity>?,
-        legalHoldType: MessageEntity.LegalHoldType?,
-=======
         latitude: Float?,
         longitude: Float?,
         locationName: String?,
-        locationZoom: Int?
->>>>>>> 3c8ceb09
+        locationZoom: Int?,
+        legalHoldMemberList: List<QualifiedIDEntity>?,
+        legalHoldType: MessageEntity.LegalHoldType?,
     ): MessageEntity {
         // If message hsa been deleted, we don't care about the content. Also most of their internal content is null anyways
         val content = if (visibility == MessageEntity.Visibility.DELETED) {
@@ -622,17 +619,15 @@
             )
 
             MessageEntity.ContentType.CONVERSATION_STARTED_UNVERIFIED_WARNING -> MessageEntityContent.ConversationStartedUnverifiedWarning
-<<<<<<< HEAD
-            MessageEntity.ContentType.LEGAL_HOLD -> MessageEntityContent.LegalHold(
-                memberUserIdList = legalHoldMemberList.requireField("memberChangeList"),
-                type = legalHoldType.requireField("legalHoldType")
-=======
             MessageEntity.ContentType.LOCATION -> MessageEntityContent.Location(
                 latitude = latitude.requireField("latitude"),
                 longitude = longitude.requireField("longitude"),
                 locationName,
                 locationZoom
->>>>>>> 3c8ceb09
+            )
+            MessageEntity.ContentType.LEGAL_HOLD -> MessageEntityContent.LegalHold(
+                memberUserIdList = legalHoldMemberList.requireField("memberChangeList"),
+                type = legalHoldType.requireField("legalHoldType")
             )
         }
 
