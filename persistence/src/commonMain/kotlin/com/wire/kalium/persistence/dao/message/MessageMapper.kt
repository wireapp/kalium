--- conflicted
+++ resolved
@@ -394,12 +394,9 @@
         quotedAssetName: String?,
         newConversationReceiptMode: Boolean?,
         conversationReceiptModeChanged: Boolean?,
-<<<<<<< HEAD
+        conversationMessageTimerChanged: Long?,
         recipientsFailedWithNoClientsList: List<QualifiedIDEntity>?,
         recipientsFailedDeliveryList: List<QualifiedIDEntity>?
-=======
-        conversationMessageTimerChanged: Long?
->>>>>>> 116e0aa3
     ): MessageEntity {
         // If message hsa been deleted, we don't care about the content. Also most of their internal content is null anyways
         val content = if (visibility == MessageEntity.Visibility.DELETED) {
