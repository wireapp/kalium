/*
 * Wire
 * Copyright (C) 2023 Wire Swiss GmbH
 *
 * This program is free software: you can redistribute it and/or modify
 * it under the terms of the GNU General Public License as published by
 * the Free Software Foundation, either version 3 of the License, or
 * (at your option) any later version.
 *
 * This program is distributed in the hope that it will be useful,
 * but WITHOUT ANY WARRANTY; without even the implied warranty of
 * MERCHANTABILITY or FITNESS FOR A PARTICULAR PURPOSE. See the
 * GNU General Public License for more details.
 *
 * You should have received a copy of the GNU General Public License
 * along with this program. If not, see http://www.gnu.org/licenses/.
 */

package com.wire.kalium.persistence.dao.message

import com.wire.kalium.persistence.dao.BotIdEntity
import com.wire.kalium.persistence.dao.ConnectionEntity
import com.wire.kalium.persistence.dao.QualifiedIDEntity
import com.wire.kalium.persistence.dao.UserAvailabilityStatusEntity
import com.wire.kalium.persistence.dao.UserIDEntity
import com.wire.kalium.persistence.dao.UserTypeEntity
import com.wire.kalium.persistence.dao.conversation.ConversationEntity
import com.wire.kalium.persistence.dao.reaction.ReactionMapper
import com.wire.kalium.persistence.dao.reaction.ReactionsEntity
import com.wire.kalium.persistence.util.JsonSerializer
import com.wire.kalium.util.DateTimeUtil.toIsoDateTimeString
import kotlinx.datetime.Instant
import kotlinx.serialization.decodeFromString

@Suppress("LongParameterList")
object MessageMapper {

    private val serializer = JsonSerializer()

    @Suppress("ComplexMethod", "LongMethod")
    private fun toMessagePreviewEntityContent(
        contentType: MessageEntity.ContentType,
        senderName: String?,
        isSelfMessage: Boolean,
        memberChangeList: List<QualifiedIDEntity>?,
        memberChangeType: MessageEntity.MemberChangeType?,
        isMentioningSelfUser: Boolean,
        isQuotingSelfUser: Boolean?,
        isEphemeral: Boolean,
        isGroupConversation: Boolean,
        text: String?,
        assetMimeType: String?,
        selfUserId: QualifiedIDEntity?,
        senderUserId: QualifiedIDEntity?,
        federationDomainList: List<String>?
    ): MessagePreviewEntityContent {
        return if (isEphemeral) {
            MessagePreviewEntityContent.Ephemeral(isGroupConversation)
        } else {
            mapContentType(
                contentType,
                senderName,
                isSelfMessage,
                memberChangeList,
                memberChangeType,
                isMentioningSelfUser,
                isQuotingSelfUser,
                text,
                assetMimeType,
                selfUserId,
                senderUserId,
                federationDomainList
            )
        }
    }

    // refactor this to not suppress it
    @Suppress("LongMethod", "ComplexMethod")
    private fun mapContentType(
        contentType: MessageEntity.ContentType,
        senderName: String?,
        isSelfMessage: Boolean,
        memberChangeList: List<QualifiedIDEntity>?,
        memberChangeType: MessageEntity.MemberChangeType?,
        isMentioningSelfUser: Boolean,
        isQuotingSelfUser: Boolean?,
        text: String?,
        assetMimeType: String?,
        selfUserId: QualifiedIDEntity?,
        senderUserId: QualifiedIDEntity?,
        federationDomainList: List<String>?
    ): MessagePreviewEntityContent {
        return when (contentType) {
            MessageEntity.ContentType.COMPOSITE -> MessagePreviewEntityContent.Composite(
                senderName = senderName,
                messageBody = text
            )

            MessageEntity.ContentType.TEXT -> when {
                isSelfMessage -> MessagePreviewEntityContent.Text(
                    senderName = senderName,
                    messageBody = text.requireField("text")
                )

                (isQuotingSelfUser ?: false) -> MessagePreviewEntityContent.QuotedSelf(
                    senderName = senderName,
                    // requireField here is safe since if a message have a quote, it must have a text
                    messageBody = text.requireField("text")
                )

                (isMentioningSelfUser) -> MessagePreviewEntityContent.MentionedSelf(
                    senderName = senderName, messageBody = text.requireField("text")
                )

                else -> MessagePreviewEntityContent.Text(
                    senderName = senderName,
                    messageBody = text.requireField("text")
                )
            }

            MessageEntity.ContentType.ASSET -> MessagePreviewEntityContent.Asset(
                senderName = senderName,
                type = assetMimeType?.let {
                    when {
                        it.contains("image/") -> AssetTypeEntity.IMAGE
                        it.contains("video/") -> AssetTypeEntity.VIDEO
                        it.contains("audio/") -> AssetTypeEntity.AUDIO
                        else -> AssetTypeEntity.GENERIC_ASSET
                    }
                } ?: AssetTypeEntity.GENERIC_ASSET
            )

            MessageEntity.ContentType.KNOCK -> MessagePreviewEntityContent.Knock(senderName = senderName)
            MessageEntity.ContentType.MEMBER_CHANGE -> {
                val userIdList = memberChangeList.requireField("memberChangeList")
                when (memberChangeType.requireField("memberChangeType")) {
                    MessageEntity.MemberChangeType.ADDED -> {
                        if (userIdList.contains(senderUserId) && userIdList.size == 1) {
                            MessagePreviewEntityContent.MemberJoined(senderName)
                        } else {
                            MessagePreviewEntityContent.MembersAdded(
                                senderName = senderName,
                                isContainSelfUserId = userIdList.firstOrNull { it.value == selfUserId?.value }?.let { true } ?: false,
                                otherUserIdList = userIdList.filterNot { it == selfUserId },
                            )
                        }
                    }

                    MessageEntity.MemberChangeType.REMOVED -> {
                        if (userIdList.contains(senderUserId) && userIdList.size == 1) {
                            MessagePreviewEntityContent.MemberLeft(senderName)
                        } else {
                            MessagePreviewEntityContent.MembersRemoved(
                                senderName = senderName,
                                isContainSelfUserId = userIdList
                                    .firstOrNull { it.value == selfUserId?.value }?.let { true } ?: false,
                                otherUserIdList = userIdList.filterNot { it == selfUserId },
                            )
                        }
                    }

                    MessageEntity.MemberChangeType.FAILED_TO_ADD -> {
                        MessagePreviewEntityContent.MembersFailedToAdded(
                            senderName = senderName,
                            isContainSelfUserId = userIdList.firstOrNull { it.value == selfUserId?.value }?.let { true } ?: false,
                            otherUserIdList = userIdList.filterNot { it == selfUserId },
                        )
                    }

                    MessageEntity.MemberChangeType.CREATION_ADDED -> MessagePreviewEntityContent.MembersCreationAdded(
                        senderName = senderName,
                        isContainSelfUserId = userIdList.firstOrNull { it.value == selfUserId?.value }?.let { true } ?: false,
                        otherUserIdList = userIdList.filterNot { it == selfUserId },
                    )

                    MessageEntity.MemberChangeType.FEDERATION_REMOVED -> MessagePreviewEntityContent.FederatedMembersRemoved(
                        isContainSelfUserId = userIdList
                            .firstOrNull { it.value == selfUserId?.value }?.let { true } ?: false,
                        otherUserIdList = userIdList.filterNot { it == selfUserId },
                    )
                }
            }

            MessageEntity.ContentType.MISSED_CALL -> MessagePreviewEntityContent.MissedCall(senderName = senderName)
            MessageEntity.ContentType.RESTRICTED_ASSET -> MessagePreviewEntityContent.Asset(
                senderName = senderName,
                type = AssetTypeEntity.GENERIC_ASSET
            )

            MessageEntity.ContentType.CONVERSATION_RENAMED -> MessagePreviewEntityContent.ConversationNameChange(
                adminName = senderName
            )

            MessageEntity.ContentType.REMOVED_FROM_TEAM -> MessagePreviewEntityContent.TeamMemberRemoved(userName = senderName)

            MessageEntity.ContentType.NEW_CONVERSATION_RECEIPT_MODE -> MessagePreviewEntityContent.Unknown
            MessageEntity.ContentType.CONVERSATION_RECEIPT_MODE_CHANGED -> MessagePreviewEntityContent.Unknown
            MessageEntity.ContentType.HISTORY_LOST -> MessagePreviewEntityContent.Unknown
            MessageEntity.ContentType.CONVERSATION_MESSAGE_TIMER_CHANGED -> MessagePreviewEntityContent.Unknown
            MessageEntity.ContentType.CONVERSATION_CREATED -> MessagePreviewEntityContent.Unknown
            MessageEntity.ContentType.MLS_WRONG_EPOCH_WARNING -> MessagePreviewEntityContent.Unknown
            MessageEntity.ContentType.CONVERSATION_DEGRADED_MLS -> MessagePreviewEntityContent.Unknown
            MessageEntity.ContentType.CONVERSATION_DEGRADED_PREOTEUS -> MessagePreviewEntityContent.Unknown
<<<<<<< HEAD
            MessageEntity.ContentType.FEDERATION -> MessagePreviewEntityContent.Federation(
                domainList = federationDomainList.requireField("federationDomainList")
            )
=======
            MessageEntity.ContentType.UNKNOWN -> MessagePreviewEntityContent.Unknown
            MessageEntity.ContentType.FAILED_DECRYPTION -> MessagePreviewEntityContent.Unknown
            MessageEntity.ContentType.CRYPTO_SESSION_RESET -> MessagePreviewEntityContent.CryptoSessionReset
>>>>>>> 85302524
        }
    }

    @Suppress("ComplexMethod", "UNUSED_PARAMETER")
    fun toPreviewEntity(
        id: String,
        conversationId: QualifiedIDEntity,
        contentType: MessageEntity.ContentType,
        date: Instant,
        visibility: MessageEntity.Visibility,
        senderUserId: UserIDEntity,
        isEphemeral: Boolean,
        senderName: String?,
        senderConnectionStatus: ConnectionEntity.State?,
        senderIsDeleted: Boolean?,
        selfUserId: QualifiedIDEntity?,
        isSelfMessage: Boolean,
        memberChangeList: List<QualifiedIDEntity>?,
        memberChangeType: MessageEntity.MemberChangeType?,
        updatedConversationName: String?,
        conversationName: String?,
        isMentioningSelfUser: Boolean,
        isQuotingSelfUser: Boolean?,
        text: String?,
        assetMimeType: String?,
        isUnread: Boolean,
        isNotified: Long,
        mutedStatus: ConversationEntity.MutedStatus?,
        conversationType: ConversationEntity.Type?,
        federationDomainList: List<String>?
    ): MessagePreviewEntity {
        val content = toMessagePreviewEntityContent(
            contentType = contentType,
            senderName = senderName,
            isSelfMessage = isSelfMessage,
            memberChangeList = memberChangeList,
            memberChangeType = memberChangeType,
            isMentioningSelfUser = isMentioningSelfUser,
            isQuotingSelfUser = isQuotingSelfUser,
            isEphemeral = isEphemeral,
            isGroupConversation = conversationType == ConversationEntity.Type.GROUP,
            text = text,
            assetMimeType = assetMimeType,
            selfUserId = selfUserId,
            senderUserId = senderUserId,
            federationDomainList = federationDomainList
        )

        return MessagePreviewEntity(
            id = id,
            conversationId = conversationId,
            content = content,
            date = date.toIsoDateTimeString(),
            visibility = visibility,
            isSelfMessage = isSelfMessage,
            senderUserId = senderUserId
        )
    }

    @Suppress("ComplexMethod", "UNUSED_PARAMETER")
    fun toNotificationEntity(
        id: String,
        conversationId: QualifiedIDEntity,
        contentType: MessageEntity.ContentType,
        date: Instant,
        senderUserId: QualifiedIDEntity,
        isSelfDelete: Boolean,
        senderName: String?,
        senderPreviewAssetId: QualifiedIDEntity?,
        conversationName: String?,
        text: String?,
        isQuotingSelf: Boolean?,
        assetMimeType: String?,
        mutedStatus: ConversationEntity.MutedStatus,
        conversationType: ConversationEntity.Type
    ): NotificationMessageEntity = NotificationMessageEntity(
        id = id,
        contentType = contentType,
        senderUserId = senderUserId,
        senderImage = senderPreviewAssetId,
        date = date,
        senderName = senderName,
        text = text,
        assetMimeType = assetMimeType,
        conversationId = conversationId,
        conversationName = conversationName,
        mutedStatus = mutedStatus,
        conversationType = conversationType,
        isQuotingSelf = isQuotingSelf == true,
        isSelfDelete = isSelfDelete
    )

    private fun createMessageEntity(
        id: String,
        conversationId: QualifiedIDEntity,
        date: Instant,
        senderUserId: QualifiedIDEntity,
        senderClientId: String?,
        status: MessageEntity.Status,
        lastEdit: Instant?,
        visibility: MessageEntity.Visibility,
        content: MessageEntityContent,
        allReactionsJson: String?,
        selfReactionsJson: String?,
        senderName: String?,
        isSelfMessage: Boolean,
        expectsReadConfirmation: Boolean,
        expireAfterMillis: Long?,
        selfDeletionStartDate: Instant?,
        recipientsFailedWithNoClientsList: List<QualifiedIDEntity>?,
        recipientsFailedDeliveryList: List<QualifiedIDEntity>?
    ): MessageEntity = when (content) {
        is MessageEntityContent.Regular -> {
            MessageEntity.Regular(
                content = content,
                id = id,
                conversationId = conversationId,
                date = date,
                senderUserId = senderUserId,
                senderClientId = senderClientId!!,
                status = status,
                editStatus = mapEditStatus(lastEdit),
                expireAfterMs = expireAfterMillis,
                selfDeletionStartDate = selfDeletionStartDate,
                visibility = visibility,
                reactions = ReactionsEntity(
                    totalReactions = ReactionMapper.reactionsCountFromJsonString(allReactionsJson),
                    selfUserReactions = ReactionMapper.userReactionsFromJsonString(selfReactionsJson)
                ),
                senderName = senderName,
                isSelfMessage = isSelfMessage,
                expectsReadConfirmation = expectsReadConfirmation,
                deliveryStatus = RecipientDeliveryFailureMapper.toEntity(
                    recipientsFailedWithNoClientsList = recipientsFailedWithNoClientsList,
                    recipientsFailedDeliveryList = recipientsFailedDeliveryList
                )
            )
        }

        is MessageEntityContent.System -> MessageEntity.System(
            content = content,
            id = id,
            conversationId = conversationId,
            date = date,
            senderUserId = senderUserId,
            status = status,
            visibility = visibility,
            senderName = senderName,
            isSelfMessage = isSelfMessage,
            expireAfterMs = expireAfterMillis,
            selfDeletionStartDate = selfDeletionStartDate
        )
    }

    private fun mapEditStatus(lastEdit: Instant?) =
        lastEdit?.let { MessageEntity.EditStatus.Edited(it) }
            ?: MessageEntity.EditStatus.NotEdited

    @Suppress("LongMethod", "ComplexMethod", "UNUSED_PARAMETER")
    fun toEntityMessageFromView(
        id: String,
        conversationId: QualifiedIDEntity,
        contentType: MessageEntity.ContentType,
        date: Instant,
        senderUserId: QualifiedIDEntity,
        senderClientId: String?,
        status: MessageEntity.Status,
        lastEditTimestamp: Instant?,
        visibility: MessageEntity.Visibility,
        expectsReadConfirmation: Boolean,
        expireAfterMillis: Long?,
        selfDeletionStartDate: Instant?,
        senderName: String?,
        senderHandle: String?,
        senderEmail: String?,
        senderPhone: String?,
        senderAccentId: Int,
        senderTeamId: String?,
        senderConnectionStatus: ConnectionEntity.State,
        senderPreviewAssetId: QualifiedIDEntity?,
        senderCompleteAssetId: QualifiedIDEntity?,
        senderAvailabilityStatus: UserAvailabilityStatusEntity,
        senderUserType: UserTypeEntity,
        senderBotService: BotIdEntity?,
        senderIsDeleted: Boolean,
        isSelfMessage: Boolean,
        text: String?,
        isQuotingSelfUser: Boolean?,
        assetSize: Long?,
        assetName: String?,
        assetMimeType: String?,
        assetUploadStatus: MessageEntity.UploadStatus?,
        assetDownloadStatus: MessageEntity.DownloadStatus?,
        assetOtrKey: ByteArray?,
        assetSha256: ByteArray?,
        assetId: String?,
        assetToken: String?,
        assetDomain: String?,
        assetEncryptionAlgorithm: String?,
        assetWidth: Int?,
        assetHeight: Int?,
        assetDuration: Long?,
        assetNormalizedLoudness: ByteArray?,
        callerId: QualifiedIDEntity?,
        memberChangeList: List<QualifiedIDEntity>?,
        memberChangeType: MessageEntity.MemberChangeType?,
        unknownContentTypeName: String?,
        unknownContentData: ByteArray?,
        restrictedAssetMimeType: String?,
        restrictedAssetSize: Long?,
        restrictedAssetName: String?,
        failedToDecryptData: ByteArray?,
        isDecryptionResolved: Boolean?,
        conversationName: String?,
        allReactionsJson: String,
        selfReactionsJson: String,
        mentions: String,
        quotedMessageId: String?,
        quotedSenderId: QualifiedIDEntity?,
        isQuoteVerified: Boolean?,
        quotedSenderName: String?,
        quotedMessageDateTime: Instant?,
        quotedMessageEditTimestamp: Instant?,
        quotedMessageVisibility: MessageEntity.Visibility?,
        quotedMessageContentType: MessageEntity.ContentType?,
        quotedTextBody: String?,
        quotedAssetMimeType: String?,
        quotedAssetName: String?,
        newConversationReceiptMode: Boolean?,
        conversationReceiptModeChanged: Boolean?,
        messageTimerChanged: Long?,
        recipientsFailedWithNoClientsList: List<QualifiedIDEntity>?,
        recipientsFailedDeliveryList: List<QualifiedIDEntity>?,
<<<<<<< HEAD
        federationDomainList: List<String>?,
        federationType: MessageEntity.FederationType?
=======
        buttonsJson: String,
>>>>>>> 85302524
    ): MessageEntity {
        // If message hsa been deleted, we don't care about the content. Also most of their internal content is null anyways
        val content = if (visibility == MessageEntity.Visibility.DELETED) {
            MessageEntityContent.Unknown()
        } else when (contentType) {
            MessageEntity.ContentType.TEXT -> MessageEntityContent.Text(
                messageBody = text ?: "",
                mentions = messageMentionsFromJsonString(mentions),
                quotedMessageId = quotedMessageId,
                quotedMessage = quotedMessageContentType?.let {
                    MessageEntityContent.Text.QuotedMessage(
                        id = quotedMessageId.requireField("quotedMessageId"),
                        senderId = quotedSenderId.requireField("quotedSenderId"),
                        isQuotingSelfUser = isQuotingSelfUser.requireField("isQuotingSelfUser"),
                        isVerified = isQuoteVerified ?: false,
                        senderName = quotedSenderName,
                        dateTime = quotedMessageDateTime.requireField("quotedMessageDateTime").toIsoDateTimeString(),
                        editTimestamp = quotedMessageEditTimestamp?.toIsoDateTimeString(),
                        visibility = quotedMessageVisibility.requireField("quotedMessageVisibility"),
                        contentType = quotedMessageContentType.requireField("quotedMessageContentType"),
                        textBody = quotedTextBody,
                        assetMimeType = quotedAssetMimeType,
                        assetName = quotedAssetName,
                    )
                },
            )

            MessageEntity.ContentType.ASSET -> MessageEntityContent.Asset(
                assetSizeInBytes = assetSize.requireField("asset_size"),
                assetName = assetName,
                assetMimeType = assetMimeType.requireField("asset_mime_type"),
                assetUploadStatus = assetUploadStatus,
                assetDownloadStatus = assetDownloadStatus,
                assetOtrKey = assetOtrKey.requireField("asset_otr_key"),
                assetSha256Key = assetSha256.requireField("asset_sha256"),
                assetId = assetId.requireField("asset_id"),
                assetToken = assetToken,
                assetDomain = assetDomain,
                assetEncryptionAlgorithm = assetEncryptionAlgorithm,
                assetWidth = assetWidth,
                assetHeight = assetHeight,
                assetDurationMs = assetDuration,
                assetNormalizedLoudness = assetNormalizedLoudness,
            )

            MessageEntity.ContentType.KNOCK -> MessageEntityContent.Knock(false)
            MessageEntity.ContentType.MEMBER_CHANGE -> MessageEntityContent.MemberChange(
                memberUserIdList = memberChangeList.requireField("memberChangeList"),
                memberChangeType = memberChangeType.requireField("memberChangeType")
            )

            MessageEntity.ContentType.MISSED_CALL -> MessageEntityContent.MissedCall
            MessageEntity.ContentType.UNKNOWN -> MessageEntityContent.Unknown(
                typeName = unknownContentTypeName,
                encodedData = unknownContentData
            )

            MessageEntity.ContentType.FAILED_DECRYPTION -> MessageEntityContent.FailedDecryption(
                encodedData = failedToDecryptData,
                isDecryptionResolved = isDecryptionResolved ?: false,
                senderUserId = senderUserId,
                senderClientId = senderClientId
            )

            MessageEntity.ContentType.RESTRICTED_ASSET -> MessageEntityContent.RestrictedAsset(
                restrictedAssetMimeType.requireField("assetMimeType"),
                restrictedAssetSize.requireField("assetSize"),
                restrictedAssetName.requireField("assetName")
            )

            MessageEntity.ContentType.COMPOSITE -> {
                // if the text body is null then the composite message had no text body
                val compositeText: MessageEntityContent.Text? = text?.let {
                    MessageEntityContent.Text(
                        messageBody = text,
                        mentions = messageMentionsFromJsonString(mentions),
                        quotedMessageId = quotedMessageId,
                        quotedMessage = quotedMessageContentType?.let {
                            MessageEntityContent.Text.QuotedMessage(
                                id = quotedMessageId.requireField("quotedMessageId"),
                                senderId = quotedSenderId.requireField("quotedSenderId"),
                                isQuotingSelfUser = isQuotingSelfUser.requireField("isQuotingSelfUser"),
                                isVerified = isQuoteVerified ?: false,
                                senderName = quotedSenderName,
                                dateTime = quotedMessageDateTime.requireField("quotedMessageDateTime").toIsoDateTimeString(),
                                editTimestamp = quotedMessageEditTimestamp?.toIsoDateTimeString(),
                                visibility = quotedMessageVisibility.requireField("quotedMessageVisibility"),
                                contentType = quotedMessageContentType.requireField("quotedMessageContentType"),
                                textBody = quotedTextBody,
                                assetMimeType = quotedAssetMimeType,
                                assetName = quotedAssetName,
                            )
                        },
                    )
                }
                MessageEntityContent.Composite(
                    compositeText,
                    JsonSerializer().decodeFromString(buttonsJson)
                )
            }

            MessageEntity.ContentType.CONVERSATION_RENAMED -> MessageEntityContent.ConversationRenamed(conversationName.orEmpty())
            MessageEntity.ContentType.REMOVED_FROM_TEAM -> MessageEntityContent.TeamMemberRemoved(senderName.orEmpty())
            MessageEntity.ContentType.CRYPTO_SESSION_RESET -> MessageEntityContent.CryptoSessionReset
            MessageEntity.ContentType.NEW_CONVERSATION_RECEIPT_MODE -> MessageEntityContent.NewConversationReceiptMode(
                receiptMode = newConversationReceiptMode ?: false
            )

            MessageEntity.ContentType.CONVERSATION_RECEIPT_MODE_CHANGED -> MessageEntityContent.ConversationReceiptModeChanged(
                receiptMode = conversationReceiptModeChanged ?: false
            )

            MessageEntity.ContentType.HISTORY_LOST -> MessageEntityContent.HistoryLost
            MessageEntity.ContentType.CONVERSATION_MESSAGE_TIMER_CHANGED -> MessageEntityContent.ConversationMessageTimerChanged(
                messageTimer = messageTimerChanged
            )

            MessageEntity.ContentType.CONVERSATION_CREATED -> MessageEntityContent.ConversationCreated
            MessageEntity.ContentType.MLS_WRONG_EPOCH_WARNING -> MessageEntityContent.MLSWrongEpochWarning
            MessageEntity.ContentType.CONVERSATION_DEGRADED_MLS -> MessageEntityContent.ConversationDegradedMLS
            MessageEntity.ContentType.CONVERSATION_DEGRADED_PREOTEUS -> MessageEntityContent.ConversationDegradedProteus
<<<<<<< HEAD
            MessageEntity.ContentType.FEDERATION -> MessageEntityContent.Federation(
                domainList = federationDomainList.requireField("federationDomainList"),
                type = federationType.requireField("federationType")
            )
=======

>>>>>>> 85302524
        }

        return createMessageEntity(
            id,
            conversationId,
            date,
            senderUserId,
            senderClientId,
            status,
            lastEditTimestamp,
            visibility,
            content,
            allReactionsJson,
            selfReactionsJson,
            senderName,
            isSelfMessage,
            expectsReadConfirmation,
            expireAfterMillis,
            selfDeletionStartDate,
            recipientsFailedWithNoClientsList,
            recipientsFailedDeliveryList
        )
    }

    /**
     * Used when unpacking a value from the database, and it is expected to not be null.
     * For example, if there's a quoted message ID, it is 100% expected that there is a quoted message content type
     * This is basically a verbose !! (🔫🔫 Bang Bang) that provides a more meaningful exception.
     */
    private inline fun <reified T> T?.requireField(fieldName: String): T = requireNotNull(this) {
        "Field $fieldName null when unpacking message content"
    }

    private fun messageMentionsFromJsonString(messageMentions: String?): List<MessageEntity.Mention> =
        messageMentions?.let {
            serializer.decodeFromString(it)
        } ?: emptyList()
}<|MERGE_RESOLUTION|>--- conflicted
+++ resolved
@@ -193,6 +193,10 @@
 
             MessageEntity.ContentType.REMOVED_FROM_TEAM -> MessagePreviewEntityContent.TeamMemberRemoved(userName = senderName)
 
+            MessageEntity.ContentType.FEDERATION -> MessagePreviewEntityContent.Federation(
+                domainList = federationDomainList.requireField("federationDomainList")
+            )
+
             MessageEntity.ContentType.NEW_CONVERSATION_RECEIPT_MODE -> MessagePreviewEntityContent.Unknown
             MessageEntity.ContentType.CONVERSATION_RECEIPT_MODE_CHANGED -> MessagePreviewEntityContent.Unknown
             MessageEntity.ContentType.HISTORY_LOST -> MessagePreviewEntityContent.Unknown
@@ -201,15 +205,9 @@
             MessageEntity.ContentType.MLS_WRONG_EPOCH_WARNING -> MessagePreviewEntityContent.Unknown
             MessageEntity.ContentType.CONVERSATION_DEGRADED_MLS -> MessagePreviewEntityContent.Unknown
             MessageEntity.ContentType.CONVERSATION_DEGRADED_PREOTEUS -> MessagePreviewEntityContent.Unknown
-<<<<<<< HEAD
-            MessageEntity.ContentType.FEDERATION -> MessagePreviewEntityContent.Federation(
-                domainList = federationDomainList.requireField("federationDomainList")
-            )
-=======
             MessageEntity.ContentType.UNKNOWN -> MessagePreviewEntityContent.Unknown
             MessageEntity.ContentType.FAILED_DECRYPTION -> MessagePreviewEntityContent.Unknown
             MessageEntity.ContentType.CRYPTO_SESSION_RESET -> MessagePreviewEntityContent.CryptoSessionReset
->>>>>>> 85302524
         }
     }
 
@@ -443,12 +441,9 @@
         messageTimerChanged: Long?,
         recipientsFailedWithNoClientsList: List<QualifiedIDEntity>?,
         recipientsFailedDeliveryList: List<QualifiedIDEntity>?,
-<<<<<<< HEAD
+        buttonsJson: String,
         federationDomainList: List<String>?,
         federationType: MessageEntity.FederationType?
-=======
-        buttonsJson: String,
->>>>>>> 85302524
     ): MessageEntity {
         // If message hsa been deleted, we don't care about the content. Also most of their internal content is null anyways
         val content = if (visibility == MessageEntity.Visibility.DELETED) {
@@ -570,14 +565,10 @@
             MessageEntity.ContentType.MLS_WRONG_EPOCH_WARNING -> MessageEntityContent.MLSWrongEpochWarning
             MessageEntity.ContentType.CONVERSATION_DEGRADED_MLS -> MessageEntityContent.ConversationDegradedMLS
             MessageEntity.ContentType.CONVERSATION_DEGRADED_PREOTEUS -> MessageEntityContent.ConversationDegradedProteus
-<<<<<<< HEAD
             MessageEntity.ContentType.FEDERATION -> MessageEntityContent.Federation(
                 domainList = federationDomainList.requireField("federationDomainList"),
                 type = federationType.requireField("federationType")
             )
-=======
-
->>>>>>> 85302524
         }
 
         return createMessageEntity(
