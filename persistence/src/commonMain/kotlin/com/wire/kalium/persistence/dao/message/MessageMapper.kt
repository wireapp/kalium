/*
 * Wire
 * Copyright (C) 2023 Wire Swiss GmbH
 *
 * This program is free software: you can redistribute it and/or modify
 * it under the terms of the GNU General Public License as published by
 * the Free Software Foundation, either version 3 of the License, or
 * (at your option) any later version.
 *
 * This program is distributed in the hope that it will be useful,
 * but WITHOUT ANY WARRANTY; without even the implied warranty of
 * MERCHANTABILITY or FITNESS FOR A PARTICULAR PURPOSE. See the
 * GNU General Public License for more details.
 *
 * You should have received a copy of the GNU General Public License
 * along with this program. If not, see http://www.gnu.org/licenses/.
 */

package com.wire.kalium.persistence.dao.message

import com.wire.kalium.persistence.dao.BotIdEntity
import com.wire.kalium.persistence.dao.ConnectionEntity
import com.wire.kalium.persistence.dao.QualifiedIDEntity
import com.wire.kalium.persistence.dao.UserAvailabilityStatusEntity
import com.wire.kalium.persistence.dao.UserIDEntity
import com.wire.kalium.persistence.dao.UserTypeEntity
import com.wire.kalium.persistence.dao.conversation.ConversationEntity
import com.wire.kalium.persistence.dao.reaction.ReactionMapper
import com.wire.kalium.persistence.dao.reaction.ReactionsEntity
import com.wire.kalium.persistence.util.JsonSerializer
import com.wire.kalium.util.DateTimeUtil.toIsoDateTimeString
import kotlinx.datetime.Instant
import kotlinx.serialization.decodeFromString

@Suppress("LongParameterList")
object MessageMapper {

    private val serializer = JsonSerializer()

    @Suppress("ComplexMethod", "LongMethod")
    private fun toMessagePreviewEntityContent(
        contentType: MessageEntity.ContentType,
        senderName: String?,
        isSelfMessage: Boolean,
        memberChangeList: List<QualifiedIDEntity>?,
        memberChangeType: MessageEntity.MemberChangeType?,
        isMentioningSelfUser: Boolean,
        isQuotingSelfUser: Boolean?,
        isEphemeral: Boolean,
        isGroupConversation: Boolean,
        text: String?,
        assetMimeType: String?,
        selfUserId: QualifiedIDEntity?,
        senderUserId: QualifiedIDEntity?
    ): MessagePreviewEntityContent {
        return if (isEphemeral) {
            MessagePreviewEntityContent.Ephemeral(isGroupConversation)
        } else {
            mapContentType(
                contentType,
                senderName,
                isSelfMessage,
                memberChangeList,
                memberChangeType,
                isMentioningSelfUser,
                isQuotingSelfUser,
                text,
                assetMimeType,
                selfUserId,
                senderUserId
            )
        }
    }

    // refactor this to not suppress it
    @Suppress("LongMethod", "ComplexMethod")
    private fun mapContentType(
        contentType: MessageEntity.ContentType,
        senderName: String?,
        isSelfMessage: Boolean,
        memberChangeList: List<QualifiedIDEntity>?,
        memberChangeType: MessageEntity.MemberChangeType?,
        isMentioningSelfUser: Boolean,
        isQuotingSelfUser: Boolean?,
        text: String?,
        assetMimeType: String?,
        selfUserId: QualifiedIDEntity?,
        senderUserId: QualifiedIDEntity?
    ): MessagePreviewEntityContent {
        return when (contentType) {
            MessageEntity.ContentType.COMPOSITE -> MessagePreviewEntityContent.Composite(
                senderName = senderName,
                messageBody = text
            )

            MessageEntity.ContentType.TEXT -> when {
                isSelfMessage -> MessagePreviewEntityContent.Text(
                    senderName = senderName,
                    messageBody = text.requireField("text")
                )

                (isQuotingSelfUser ?: false) -> MessagePreviewEntityContent.QuotedSelf(
                    senderName = senderName,
                    // requireField here is safe since if a message have a quote, it must have a text
                    messageBody = text.requireField("text")
                )

                (isMentioningSelfUser) -> MessagePreviewEntityContent.MentionedSelf(
                    senderName = senderName, messageBody = text.requireField("text")
                )

                else -> MessagePreviewEntityContent.Text(
                    senderName = senderName,
                    messageBody = text.requireField("text")
                )
            }

            MessageEntity.ContentType.ASSET -> MessagePreviewEntityContent.Asset(
                senderName = senderName,
                type = assetMimeType?.let {
                    when {
                        it.contains("image/") -> AssetTypeEntity.IMAGE
                        it.contains("video/") -> AssetTypeEntity.VIDEO
                        it.contains("audio/") -> AssetTypeEntity.AUDIO
                        else -> AssetTypeEntity.GENERIC_ASSET
                    }
                } ?: AssetTypeEntity.GENERIC_ASSET
            )

            MessageEntity.ContentType.KNOCK -> MessagePreviewEntityContent.Knock(senderName = senderName)
            MessageEntity.ContentType.MEMBER_CHANGE -> {
                val userIdList = memberChangeList.requireField("memberChangeList")
                when (memberChangeType.requireField("memberChangeType")) {
                    MessageEntity.MemberChangeType.ADDED -> {
                        if (userIdList.contains(senderUserId) && userIdList.size == 1) {
                            MessagePreviewEntityContent.MemberJoined(senderName)
                        } else {
                            MessagePreviewEntityContent.MembersAdded(
                                senderName = senderName,
                                isContainSelfUserId = userIdList.firstOrNull { it.value == selfUserId?.value }?.let { true } ?: false,
                                otherUserIdList = userIdList.filterNot { it == selfUserId },
                            )
                        }
                    }

                    MessageEntity.MemberChangeType.REMOVED -> {
                        if (userIdList.contains(senderUserId) && userIdList.size == 1) {
                            MessagePreviewEntityContent.MemberLeft(senderName)
                        } else {
                            MessagePreviewEntityContent.MembersRemoved(
                                senderName = senderName,
                                isContainSelfUserId = userIdList
                                    .firstOrNull { it.value == selfUserId?.value }?.let { true } ?: false,
                                otherUserIdList = userIdList.filterNot { it == selfUserId },
                            )
                        }
                    }

                    MessageEntity.MemberChangeType.FAILED_TO_ADD -> {
                        MessagePreviewEntityContent.MembersFailedToAdded(
                            senderName = senderName,
                            isContainSelfUserId = userIdList.firstOrNull { it.value == selfUserId?.value }?.let { true } ?: false,
                            otherUserIdList = userIdList.filterNot { it == selfUserId },
                        )
                    }

                    MessageEntity.MemberChangeType.CREATION_ADDED -> MessagePreviewEntityContent.MembersCreationAdded(
                        senderName = senderName,
                        isContainSelfUserId = userIdList.firstOrNull { it.value == selfUserId?.value }?.let { true } ?: false,
                        otherUserIdList = userIdList.filterNot { it == selfUserId },
                    )
                }
            }

            MessageEntity.ContentType.MISSED_CALL -> MessagePreviewEntityContent.MissedCall(senderName = senderName)
            MessageEntity.ContentType.RESTRICTED_ASSET -> MessagePreviewEntityContent.Asset(
                senderName = senderName,
                type = AssetTypeEntity.GENERIC_ASSET
            )

            MessageEntity.ContentType.CONVERSATION_RENAMED -> MessagePreviewEntityContent.ConversationNameChange(
                adminName = senderName
            )

            MessageEntity.ContentType.REMOVED_FROM_TEAM -> MessagePreviewEntityContent.TeamMemberRemoved(userName = senderName)

            MessageEntity.ContentType.NEW_CONVERSATION_RECEIPT_MODE -> MessagePreviewEntityContent.Unknown
            MessageEntity.ContentType.CONVERSATION_RECEIPT_MODE_CHANGED -> MessagePreviewEntityContent.Unknown
            MessageEntity.ContentType.HISTORY_LOST -> MessagePreviewEntityContent.Unknown
            MessageEntity.ContentType.CONVERSATION_MESSAGE_TIMER_CHANGED -> MessagePreviewEntityContent.Unknown
            MessageEntity.ContentType.CONVERSATION_CREATED -> MessagePreviewEntityContent.Unknown
            MessageEntity.ContentType.MLS_WRONG_EPOCH_WARNING -> MessagePreviewEntityContent.Unknown
<<<<<<< HEAD
            MessageEntity.ContentType.UNKNOWN -> MessagePreviewEntityContent.Unknown
            MessageEntity.ContentType.FAILED_DECRYPTION -> MessagePreviewEntityContent.Unknown
            MessageEntity.ContentType.CRYPTO_SESSION_RESET -> MessagePreviewEntityContent.CryptoSessionReset
=======
            MessageEntity.ContentType.CONVERSATION_DEGRADED_MLS -> MessagePreviewEntityContent.Unknown
            MessageEntity.ContentType.CONVERSATION_DEGRADED_PREOTEUS -> MessagePreviewEntityContent.Unknown
>>>>>>> 143a07a6
        }
    }

    @Suppress("ComplexMethod", "UNUSED_PARAMETER")
    fun toPreviewEntity(
        id: String,
        conversationId: QualifiedIDEntity,
        contentType: MessageEntity.ContentType,
        date: Instant,
        visibility: MessageEntity.Visibility,
        senderUserId: UserIDEntity,
        isEphemeral: Boolean,
        senderName: String?,
        senderConnectionStatus: ConnectionEntity.State?,
        senderIsDeleted: Boolean?,
        selfUserId: QualifiedIDEntity?,
        isSelfMessage: Boolean,
        memberChangeList: List<QualifiedIDEntity>?,
        memberChangeType: MessageEntity.MemberChangeType?,
        updatedConversationName: String?,
        conversationName: String?,
        isMentioningSelfUser: Boolean,
        isQuotingSelfUser: Boolean?,
        text: String?,
        assetMimeType: String?,
        isUnread: Boolean,
        isNotified: Long,
        mutedStatus: ConversationEntity.MutedStatus?,
        conversationType: ConversationEntity.Type?
    ): MessagePreviewEntity {
        val content = toMessagePreviewEntityContent(
            contentType = contentType,
            senderName = senderName,
            isSelfMessage = isSelfMessage,
            memberChangeList = memberChangeList,
            memberChangeType = memberChangeType,
            isMentioningSelfUser = isMentioningSelfUser,
            isQuotingSelfUser = isQuotingSelfUser,
            isEphemeral = isEphemeral,
            isGroupConversation = conversationType == ConversationEntity.Type.GROUP,
            text = text,
            assetMimeType = assetMimeType,
            selfUserId = selfUserId,
            senderUserId = senderUserId
        )

        return MessagePreviewEntity(
            id = id,
            conversationId = conversationId,
            content = content,
            date = date.toIsoDateTimeString(),
            visibility = visibility,
            isSelfMessage = isSelfMessage,
            senderUserId = senderUserId
        )
    }

    @Suppress("ComplexMethod", "UNUSED_PARAMETER")
    fun toNotificationEntity(
        id: String,
        conversationId: QualifiedIDEntity,
        contentType: MessageEntity.ContentType,
        date: Instant,
        senderUserId: QualifiedIDEntity,
        isSelfDelete: Boolean,
        senderName: String?,
        senderPreviewAssetId: QualifiedIDEntity?,
        conversationName: String?,
        text: String?,
        isQuotingSelf: Boolean?,
        assetMimeType: String?,
        mutedStatus: ConversationEntity.MutedStatus,
        conversationType: ConversationEntity.Type
    ): NotificationMessageEntity = NotificationMessageEntity(
        id = id,
        contentType = contentType,
        senderUserId = senderUserId,
        senderImage = senderPreviewAssetId,
        date = date,
        senderName = senderName,
        text = text,
        assetMimeType = assetMimeType,
        conversationId = conversationId,
        conversationName = conversationName,
        mutedStatus = mutedStatus,
        conversationType = conversationType,
        isQuotingSelf = isQuotingSelf == true,
        isSelfDelete = isSelfDelete
    )

    private fun createMessageEntity(
        id: String,
        conversationId: QualifiedIDEntity,
        date: Instant,
        senderUserId: QualifiedIDEntity,
        senderClientId: String?,
        status: MessageEntity.Status,
        lastEdit: Instant?,
        visibility: MessageEntity.Visibility,
        content: MessageEntityContent,
        allReactionsJson: String?,
        selfReactionsJson: String?,
        senderName: String?,
        isSelfMessage: Boolean,
        expectsReadConfirmation: Boolean,
        expireAfterMillis: Long?,
        selfDeletionStartDate: Instant?,
        recipientsFailedWithNoClientsList: List<QualifiedIDEntity>?,
        recipientsFailedDeliveryList: List<QualifiedIDEntity>?
    ): MessageEntity = when (content) {
        is MessageEntityContent.Regular -> {
            MessageEntity.Regular(
                content = content,
                id = id,
                conversationId = conversationId,
                date = date,
                senderUserId = senderUserId,
                senderClientId = senderClientId!!,
                status = status,
                editStatus = mapEditStatus(lastEdit),
                expireAfterMs = expireAfterMillis,
                selfDeletionStartDate = selfDeletionStartDate,
                visibility = visibility,
                reactions = ReactionsEntity(
                    totalReactions = ReactionMapper.reactionsCountFromJsonString(allReactionsJson),
                    selfUserReactions = ReactionMapper.userReactionsFromJsonString(selfReactionsJson)
                ),
                senderName = senderName,
                isSelfMessage = isSelfMessage,
                expectsReadConfirmation = expectsReadConfirmation,
                deliveryStatus = RecipientDeliveryFailureMapper.toEntity(
                    recipientsFailedWithNoClientsList = recipientsFailedWithNoClientsList,
                    recipientsFailedDeliveryList = recipientsFailedDeliveryList
                )
            )
        }

        is MessageEntityContent.System -> MessageEntity.System(
            content = content,
            id = id,
            conversationId = conversationId,
            date = date,
            senderUserId = senderUserId,
            status = status,
            visibility = visibility,
            senderName = senderName,
            isSelfMessage = isSelfMessage,
            expireAfterMs = expireAfterMillis,
            selfDeletionStartDate = selfDeletionStartDate
        )
    }

    private fun mapEditStatus(lastEdit: Instant?) =
        lastEdit?.let { MessageEntity.EditStatus.Edited(it) }
            ?: MessageEntity.EditStatus.NotEdited

    @Suppress("LongMethod", "ComplexMethod", "UNUSED_PARAMETER")
    fun toEntityMessageFromView(
        id: String,
        conversationId: QualifiedIDEntity,
        contentType: MessageEntity.ContentType,
        date: Instant,
        senderUserId: QualifiedIDEntity,
        senderClientId: String?,
        status: MessageEntity.Status,
        lastEditTimestamp: Instant?,
        visibility: MessageEntity.Visibility,
        expectsReadConfirmation: Boolean,
        expireAfterMillis: Long?,
        selfDeletionStartDate: Instant?,
        senderName: String?,
        senderHandle: String?,
        senderEmail: String?,
        senderPhone: String?,
        senderAccentId: Int,
        senderTeamId: String?,
        senderConnectionStatus: ConnectionEntity.State,
        senderPreviewAssetId: QualifiedIDEntity?,
        senderCompleteAssetId: QualifiedIDEntity?,
        senderAvailabilityStatus: UserAvailabilityStatusEntity,
        senderUserType: UserTypeEntity,
        senderBotService: BotIdEntity?,
        senderIsDeleted: Boolean,
        isSelfMessage: Boolean,
        text: String?,
        isQuotingSelfUser: Boolean?,
        assetSize: Long?,
        assetName: String?,
        assetMimeType: String?,
        assetUploadStatus: MessageEntity.UploadStatus?,
        assetDownloadStatus: MessageEntity.DownloadStatus?,
        assetOtrKey: ByteArray?,
        assetSha256: ByteArray?,
        assetId: String?,
        assetToken: String?,
        assetDomain: String?,
        assetEncryptionAlgorithm: String?,
        assetWidth: Int?,
        assetHeight: Int?,
        assetDuration: Long?,
        assetNormalizedLoudness: ByteArray?,
        callerId: QualifiedIDEntity?,
        memberChangeList: List<QualifiedIDEntity>?,
        memberChangeType: MessageEntity.MemberChangeType?,
        unknownContentTypeName: String?,
        unknownContentData: ByteArray?,
        restrictedAssetMimeType: String?,
        restrictedAssetSize: Long?,
        restrictedAssetName: String?,
        failedToDecryptData: ByteArray?,
        isDecryptionResolved: Boolean?,
        conversationName: String?,
        allReactionsJson: String,
        selfReactionsJson: String,
        mentions: String,
        quotedMessageId: String?,
        quotedSenderId: QualifiedIDEntity?,
        isQuoteVerified: Boolean?,
        quotedSenderName: String?,
        quotedMessageDateTime: Instant?,
        quotedMessageEditTimestamp: Instant?,
        quotedMessageVisibility: MessageEntity.Visibility?,
        quotedMessageContentType: MessageEntity.ContentType?,
        quotedTextBody: String?,
        quotedAssetMimeType: String?,
        quotedAssetName: String?,
        newConversationReceiptMode: Boolean?,
        conversationReceiptModeChanged: Boolean?,
        messageTimerChanged: Long?,
        recipientsFailedWithNoClientsList: List<QualifiedIDEntity>?,
        recipientsFailedDeliveryList: List<QualifiedIDEntity>?,
        buttonsJson: String,
    ): MessageEntity {
        // If message hsa been deleted, we don't care about the content. Also most of their internal content is null anyways
        val content = if (visibility == MessageEntity.Visibility.DELETED) {
            MessageEntityContent.Unknown()
        } else when (contentType) {
            MessageEntity.ContentType.TEXT -> MessageEntityContent.Text(
                messageBody = text ?: "",
                mentions = messageMentionsFromJsonString(mentions),
                quotedMessageId = quotedMessageId,
                quotedMessage = quotedMessageContentType?.let {
                    MessageEntityContent.Text.QuotedMessage(
                        id = quotedMessageId.requireField("quotedMessageId"),
                        senderId = quotedSenderId.requireField("quotedSenderId"),
                        isQuotingSelfUser = isQuotingSelfUser.requireField("isQuotingSelfUser"),
                        isVerified = isQuoteVerified ?: false,
                        senderName = quotedSenderName,
                        dateTime = quotedMessageDateTime.requireField("quotedMessageDateTime").toIsoDateTimeString(),
                        editTimestamp = quotedMessageEditTimestamp?.toIsoDateTimeString(),
                        visibility = quotedMessageVisibility.requireField("quotedMessageVisibility"),
                        contentType = quotedMessageContentType.requireField("quotedMessageContentType"),
                        textBody = quotedTextBody,
                        assetMimeType = quotedAssetMimeType,
                        assetName = quotedAssetName,
                    )
                },
            )

            MessageEntity.ContentType.ASSET -> MessageEntityContent.Asset(
                assetSizeInBytes = assetSize.requireField("asset_size"),
                assetName = assetName,
                assetMimeType = assetMimeType.requireField("asset_mime_type"),
                assetUploadStatus = assetUploadStatus,
                assetDownloadStatus = assetDownloadStatus,
                assetOtrKey = assetOtrKey.requireField("asset_otr_key"),
                assetSha256Key = assetSha256.requireField("asset_sha256"),
                assetId = assetId.requireField("asset_id"),
                assetToken = assetToken,
                assetDomain = assetDomain,
                assetEncryptionAlgorithm = assetEncryptionAlgorithm,
                assetWidth = assetWidth,
                assetHeight = assetHeight,
                assetDurationMs = assetDuration,
                assetNormalizedLoudness = assetNormalizedLoudness,
            )

            MessageEntity.ContentType.KNOCK -> MessageEntityContent.Knock(false)
            MessageEntity.ContentType.MEMBER_CHANGE -> MessageEntityContent.MemberChange(
                memberUserIdList = memberChangeList.requireField("memberChangeList"),
                memberChangeType = memberChangeType.requireField("memberChangeType")
            )

            MessageEntity.ContentType.MISSED_CALL -> MessageEntityContent.MissedCall
            MessageEntity.ContentType.UNKNOWN -> MessageEntityContent.Unknown(
                typeName = unknownContentTypeName,
                encodedData = unknownContentData
            )

            MessageEntity.ContentType.FAILED_DECRYPTION -> MessageEntityContent.FailedDecryption(
                encodedData = failedToDecryptData,
                isDecryptionResolved = isDecryptionResolved ?: false,
                senderUserId = senderUserId,
                senderClientId = senderClientId
            )

            MessageEntity.ContentType.RESTRICTED_ASSET -> MessageEntityContent.RestrictedAsset(
                restrictedAssetMimeType.requireField("assetMimeType"),
                restrictedAssetSize.requireField("assetSize"),
                restrictedAssetName.requireField("assetName")
            )

            MessageEntity.ContentType.COMPOSITE -> {
                // if the text body is null then the composite message had no text body
                val compositeText: MessageEntityContent.Text? = text?.let {
                    MessageEntityContent.Text(
                        messageBody = text,
                        mentions = messageMentionsFromJsonString(mentions),
                        quotedMessageId = quotedMessageId,
                        quotedMessage = quotedMessageContentType?.let {
                            MessageEntityContent.Text.QuotedMessage(
                                id = quotedMessageId.requireField("quotedMessageId"),
                                senderId = quotedSenderId.requireField("quotedSenderId"),
                                isQuotingSelfUser = isQuotingSelfUser.requireField("isQuotingSelfUser"),
                                isVerified = isQuoteVerified ?: false,
                                senderName = quotedSenderName,
                                dateTime = quotedMessageDateTime.requireField("quotedMessageDateTime").toIsoDateTimeString(),
                                editTimestamp = quotedMessageEditTimestamp?.toIsoDateTimeString(),
                                visibility = quotedMessageVisibility.requireField("quotedMessageVisibility"),
                                contentType = quotedMessageContentType.requireField("quotedMessageContentType"),
                                textBody = quotedTextBody,
                                assetMimeType = quotedAssetMimeType,
                                assetName = quotedAssetName,
                            )
                        },
                    )
                }
                MessageEntityContent.Composite(
                    compositeText,
                    JsonSerializer().decodeFromString(buttonsJson)
                )
            }

            MessageEntity.ContentType.CONVERSATION_RENAMED -> MessageEntityContent.ConversationRenamed(conversationName.orEmpty())
            MessageEntity.ContentType.REMOVED_FROM_TEAM -> MessageEntityContent.TeamMemberRemoved(senderName.orEmpty())
            MessageEntity.ContentType.CRYPTO_SESSION_RESET -> MessageEntityContent.CryptoSessionReset
            MessageEntity.ContentType.NEW_CONVERSATION_RECEIPT_MODE -> MessageEntityContent.NewConversationReceiptMode(
                receiptMode = newConversationReceiptMode ?: false
            )

            MessageEntity.ContentType.CONVERSATION_RECEIPT_MODE_CHANGED -> MessageEntityContent.ConversationReceiptModeChanged(
                receiptMode = conversationReceiptModeChanged ?: false
            )

            MessageEntity.ContentType.HISTORY_LOST -> MessageEntityContent.HistoryLost
            MessageEntity.ContentType.CONVERSATION_MESSAGE_TIMER_CHANGED -> MessageEntityContent.ConversationMessageTimerChanged(
                messageTimer = messageTimerChanged
            )

            MessageEntity.ContentType.CONVERSATION_CREATED -> MessageEntityContent.ConversationCreated
            MessageEntity.ContentType.MLS_WRONG_EPOCH_WARNING -> MessageEntityContent.MLSWrongEpochWarning
<<<<<<< HEAD

=======
            MessageEntity.ContentType.CONVERSATION_DEGRADED_MLS -> MessageEntityContent.ConversationDegradedMLS
            MessageEntity.ContentType.CONVERSATION_DEGRADED_PREOTEUS -> MessageEntityContent.ConversationDegradedProteus
>>>>>>> 143a07a6
        }

        return createMessageEntity(
            id,
            conversationId,
            date,
            senderUserId,
            senderClientId,
            status,
            lastEditTimestamp,
            visibility,
            content,
            allReactionsJson,
            selfReactionsJson,
            senderName,
            isSelfMessage,
            expectsReadConfirmation,
            expireAfterMillis,
            selfDeletionStartDate,
            recipientsFailedWithNoClientsList,
            recipientsFailedDeliveryList
        )
    }

    /**
     * Used when unpacking a value from the database, and it is expected to not be null.
     * For example, if there's a quoted message ID, it is 100% expected that there is a quoted message content type
     * This is basically a verbose !! (🔫🔫 Bang Bang) that provides a more meaningful exception.
     */
    private inline fun <reified T> T?.requireField(fieldName: String): T = requireNotNull(this) {
        "Field $fieldName null when unpacking message content"
    }

    private fun messageMentionsFromJsonString(messageMentions: String?): List<MessageEntity.Mention> =
        messageMentions?.let {
            serializer.decodeFromString(it)
        } ?: emptyList()
}<|MERGE_RESOLUTION|>--- conflicted
+++ resolved
@@ -190,14 +190,11 @@
             MessageEntity.ContentType.CONVERSATION_MESSAGE_TIMER_CHANGED -> MessagePreviewEntityContent.Unknown
             MessageEntity.ContentType.CONVERSATION_CREATED -> MessagePreviewEntityContent.Unknown
             MessageEntity.ContentType.MLS_WRONG_EPOCH_WARNING -> MessagePreviewEntityContent.Unknown
-<<<<<<< HEAD
+            MessageEntity.ContentType.CONVERSATION_DEGRADED_MLS -> MessagePreviewEntityContent.Unknown
+            MessageEntity.ContentType.CONVERSATION_DEGRADED_PREOTEUS -> MessagePreviewEntityContent.Unknown
             MessageEntity.ContentType.UNKNOWN -> MessagePreviewEntityContent.Unknown
             MessageEntity.ContentType.FAILED_DECRYPTION -> MessagePreviewEntityContent.Unknown
             MessageEntity.ContentType.CRYPTO_SESSION_RESET -> MessagePreviewEntityContent.CryptoSessionReset
-=======
-            MessageEntity.ContentType.CONVERSATION_DEGRADED_MLS -> MessagePreviewEntityContent.Unknown
-            MessageEntity.ContentType.CONVERSATION_DEGRADED_PREOTEUS -> MessagePreviewEntityContent.Unknown
->>>>>>> 143a07a6
         }
     }
 
@@ -549,12 +546,9 @@
 
             MessageEntity.ContentType.CONVERSATION_CREATED -> MessageEntityContent.ConversationCreated
             MessageEntity.ContentType.MLS_WRONG_EPOCH_WARNING -> MessageEntityContent.MLSWrongEpochWarning
-<<<<<<< HEAD
-
-=======
             MessageEntity.ContentType.CONVERSATION_DEGRADED_MLS -> MessageEntityContent.ConversationDegradedMLS
             MessageEntity.ContentType.CONVERSATION_DEGRADED_PREOTEUS -> MessageEntityContent.ConversationDegradedProteus
->>>>>>> 143a07a6
+
         }
 
         return createMessageEntity(
