--- conflicted
+++ resolved
@@ -1,11 +1,7 @@
 package com.wire.kalium.persistence
 
-<<<<<<< HEAD
+import java.nio.file.Files
 import com.wire.kalium.persistence.db.UserDatabaseProvider
-=======
-import com.wire.kalium.persistence.db.Database
-import java.nio.file.Files
->>>>>>> b6a19bca
 
 actual open class BaseDatabaseTest actual constructor() {
 
@@ -15,13 +11,8 @@
         databaseFile.delete()
     }
 
-<<<<<<< HEAD
     actual fun createDatabase(): UserDatabaseProvider {
-        return UserDatabaseProvider()
-=======
-    actual fun createDatabase(): Database {
-        return Database(databaseFile)
->>>>>>> b6a19bca
+        return UserDatabaseProvider(databaseFile)
     }
 
 }