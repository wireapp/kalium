package com.wire.kalium.persistence

<<<<<<< HEAD
=======
import java.nio.file.Files
>>>>>>> f9d46195
import com.wire.kalium.persistence.db.UserDatabaseProvider

actual open class BaseDatabaseTest actual constructor() {

    private val databaseFile  = Files.createTempDirectory("test-storage").toFile().resolve("test.db")

    actual fun deleteDatabase() {
        databaseFile.delete()
    }

    actual fun createDatabase(): UserDatabaseProvider {
<<<<<<< HEAD
        return UserDatabaseProvider()
=======
        return UserDatabaseProvider(databaseFile)
>>>>>>> f9d46195
    }

}<|MERGE_RESOLUTION|>--- conflicted
+++ resolved
@@ -1,9 +1,6 @@
 package com.wire.kalium.persistence
 
-<<<<<<< HEAD
-=======
 import java.nio.file.Files
->>>>>>> f9d46195
 import com.wire.kalium.persistence.db.UserDatabaseProvider
 
 actual open class BaseDatabaseTest actual constructor() {
@@ -11,15 +8,10 @@
     private val databaseFile  = Files.createTempDirectory("test-storage").toFile().resolve("test.db")
 
     actual fun deleteDatabase() {
-        databaseFile.delete()
     }
 
     actual fun createDatabase(): UserDatabaseProvider {
-<<<<<<< HEAD
-        return UserDatabaseProvider()
-=======
         return UserDatabaseProvider(databaseFile)
->>>>>>> f9d46195
     }
 
 }