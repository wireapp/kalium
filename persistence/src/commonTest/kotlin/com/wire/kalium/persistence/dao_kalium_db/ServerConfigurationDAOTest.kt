package com.wire.kalium.persistence.dao_kalium_db

import com.wire.kalium.persistence.GlobalDBBaseTest
import com.wire.kalium.persistence.db.GlobalDatabaseProvider
import com.wire.kalium.persistence.model.ServerConfigEntity
import com.wire.kalium.persistence.utils.stubs.newServerConfig
import kotlinx.coroutines.ExperimentalCoroutinesApi
import kotlinx.coroutines.flow.first
import kotlinx.coroutines.test.runTest
import kotlin.test.AfterTest
import kotlin.test.BeforeTest
import kotlin.test.Test
import kotlin.test.assertEquals

@OptIn(ExperimentalCoroutinesApi::class)
class ServerConfigurationDAOTest : GlobalDBBaseTest() {

    private val config1 = newServerConfig(id = 1)
    private val config2 = newServerConfig(id = 2)
    private val config3 = newServerConfig(id = 3)

    lateinit var db: GlobalDatabaseProvider

    @BeforeTest
    fun setup() {
        db = createDatabase()
    }

    @AfterTest
    fun nuke() {
        deleteDatabase()
    }

    @Test
    fun givenServerConfig_ThenItCanBeInsertedAndRetrieved() {
        val expect = config1
        insertConfig(expect)
<<<<<<< HEAD
        val actual = db.serverConfigurationDAO.configById(expect.title)
=======
        val actual = db.serverConfigurationDAO.configById(expect.id)
>>>>>>> 603d7fa4

        assertEquals(expect, actual)
    }

    @Test
    fun givenExistingConfig_thenItCanBeDeleted() {
        insertConfig(config1)
<<<<<<< HEAD
        db.serverConfigurationDAO.deleteById(config1.title)
=======
        db.serverConfigurationDAO.deleteById(config1.id)
>>>>>>> 603d7fa4

        val result = db.serverConfigurationDAO.allConfig()
        assertEquals(0, result.size)
    }

    @Test
    fun givenMultipleStoredConfig_thenItCanBeObservedAsFlow() = runTest {
        val expect = listOf(config1, config2, config3)
        expect.forEach { insertConfig(it) }

        val actual = db.serverConfigurationDAO.allConfigFlow().first()

        assertEquals(expect, actual)
    }



    private fun insertConfig(serverConfigEntity: ServerConfigEntity) {
        with(serverConfigEntity) {
            db.serverConfigurationDAO.insert(
                id, apiBaseUrl, accountBaseUrl, webSocketBaseUrl, blackListUrl, teamsUrl, websiteUrl, title
            )
        }
    }
}<|MERGE_RESOLUTION|>--- conflicted
+++ resolved
@@ -35,11 +35,7 @@
     fun givenServerConfig_ThenItCanBeInsertedAndRetrieved() {
         val expect = config1
         insertConfig(expect)
-<<<<<<< HEAD
-        val actual = db.serverConfigurationDAO.configById(expect.title)
-=======
         val actual = db.serverConfigurationDAO.configById(expect.id)
->>>>>>> 603d7fa4
 
         assertEquals(expect, actual)
     }
@@ -47,11 +43,7 @@
     @Test
     fun givenExistingConfig_thenItCanBeDeleted() {
         insertConfig(config1)
-<<<<<<< HEAD
-        db.serverConfigurationDAO.deleteById(config1.title)
-=======
         db.serverConfigurationDAO.deleteById(config1.id)
->>>>>>> 603d7fa4
 
         val result = db.serverConfigurationDAO.allConfig()
         assertEquals(0, result.size)
