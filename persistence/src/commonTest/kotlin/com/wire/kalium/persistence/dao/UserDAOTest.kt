--- conflicted
+++ resolved
@@ -433,11 +433,7 @@
         // when
         val updatedUser1 = user1.copy(team = newTeamId)
         db.userDAO.upsertTeamMembersTypes(listOf(updatedUser1, user2))
-<<<<<<< HEAD
-        //then
-=======
-        // then
->>>>>>> ac5f1ee9
+        // then
         val updated1 = db.userDAO.getUserByQualifiedID(updatedUser1.id)
         val inserted2 = db.userDAO.getUserByQualifiedID(user2.id)
         assertEquals(newTeamId, updated1.first()?.team)
