--- conflicted
+++ resolved
@@ -13,15 +13,11 @@
     private val user1 = newUserEntity(id = "1")
     private val user2 = newUserEntity(id = "2")
 
-<<<<<<< HEAD
     private val conversationEntity1 =
         ConversationEntity(
-            QualifiedID("1", "wire.com"), "conversation1",
+            QualifiedIDEntity("1", "wire.com"), "conversation1",
             ConversationEntity.Type.ONE_ON_ONE, "teamID"
         )
-=======
-    private val conversation1 = Conversation(QualifiedIDEntity("1", "wire.com"), "conversation1")
->>>>>>> fa992a8e
 
     private val member1 = Member(user1.id)
     private val member2 = Member(user2.id)
