--- conflicted
+++ resolved
@@ -29,10 +29,6 @@
 
     protected val dispatcher: TestDispatcher
     val encryptedDBSecret: UserDBSecret
-<<<<<<< HEAD
-
-=======
->>>>>>> 69cf663c
 
     fun databasePath(
         userId: UserIDEntity = DefaultDatabaseTestValues.userId
