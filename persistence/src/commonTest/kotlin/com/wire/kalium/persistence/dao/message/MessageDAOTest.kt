--- conflicted
+++ resolved
@@ -22,10 +22,7 @@
 import kotlin.test.assertNotNull
 import kotlin.test.assertTrue
 
-<<<<<<< HEAD
-=======
 @Suppress("LargeClass")
->>>>>>> 6cf1fac0
 @OptIn(ExperimentalCoroutinesApi::class)
 class MessageDAOTest : BaseDatabaseTest() {
 
@@ -684,21 +681,6 @@
     }
 
     @Test
-<<<<<<< HEAD
-    fun givenMultipleMessagesWithTheSameIdFromTheSameUser_whenInserting_theOnlyTheFirstOneIsInserted() = runTest {
-        // given
-        val conversationId = QualifiedIDEntity("1", "someDomain")
-        val messageId = "textMessage"
-        conversationDAO.insertConversation(
-            newConversationEntity(
-                id = conversationId,
-                lastReadDate = "2000-01-01T12:00:00.000Z",
-            )
-        )
-        userDAO.insertUser(userEntity1)
-
-        val message1 = newRegularMessageEntity(
-=======
     fun givenAPreviewGenericAssetMessageInDB_WhenReceivingAValidUpdateAssetMessage_ThenTheKeysAndVisibilityShouldBeCorrect() = runTest {
         // given
         val conversationId = QualifiedIDEntity("1", "someDomain")
@@ -707,44 +689,10 @@
         val dummyOtrKey = byteArrayOf(1, 2, 3, 4, 5)
         val dummySha256Key = byteArrayOf(10, 9, 8, 7, 6)
         val previewAssetMessage = newRegularMessageEntity(
->>>>>>> 6cf1fac0
             id = messageId,
             date = "2000-01-01T13:00:00.000Z",
             conversationId = conversationId,
             senderUserId = userEntity1.id,
-<<<<<<< HEAD
-            senderName = userEntity1.name!!,
-            senderClientId = "someClient",
-            content = MessageEntityContent.Text("hello, world!", emptyList())
-        )
-
-        val message2 = message1.copy(content = MessageEntityContent.Text("new message content", emptyList()))
-        messageDAO.insertOrIgnoreMessages(
-            listOf(message1, message2)
-        )
-
-        // when
-        messageDAO.getMessageById(messageId, conversationId).first().also {
-            assertEquals(message1, it)
-        }
-    }
-
-    @Test
-    fun givenMultipleMessagesWithTheSameIdFromDifferentUsers_whenInserting_theOnlyTheFirstOneIsInserted() = runTest {
-        // given
-        val conversationId = QualifiedIDEntity("1", "someDomain")
-        val messageId = "textMessage"
-        conversationDAO.insertConversation(
-            newConversationEntity(
-                id = conversationId,
-                lastReadDate = "2000-01-01T12:00:00.000Z",
-            )
-        )
-        userDAO.insertUser(userEntity1)
-        userDAO.insertUser(userEntity2)
-
-        val messageFromUser1 = newRegularMessageEntity(
-=======
             senderClientId = senderClientId,
             visibility = MessageEntity.Visibility.HIDDEN,
             content = MessageEntityContent.Asset(
@@ -796,33 +744,10 @@
         val invalidOtrKey = byteArrayOf()
         val dummySha256Key = byteArrayOf(10, 9, 8, 7, 6)
         val previewAssetMessage = newRegularMessageEntity(
->>>>>>> 6cf1fac0
             id = messageId,
             date = "2000-01-01T13:00:00.000Z",
             conversationId = conversationId,
             senderUserId = userEntity1.id,
-<<<<<<< HEAD
-            senderName = userEntity1.name!!,
-            senderClientId = "someClient",
-            content = MessageEntityContent.Text("hello, world!", emptyList())
-        )
-
-        val messageFromUser2 = messageFromUser1.copy(
-            senderName = userEntity2.name!!,
-            senderUserId = userEntity2.id,
-            content = MessageEntityContent.Text("new message content", emptyList())
-        )
-        messageDAO.insertOrIgnoreMessages(
-            listOf(messageFromUser1, messageFromUser2)
-        )
-
-        // when
-        messageDAO.getMessageById(messageId, conversationId).first().also {
-            assertEquals(messageFromUser1, it)
-        }
-    }
-
-=======
             senderClientId = senderClientId,
             visibility = MessageEntity.Visibility.HIDDEN,
             content = MessageEntityContent.Asset(
@@ -917,7 +842,79 @@
             assertTrue((updatedMessage?.visibility == MessageEntity.Visibility.HIDDEN))
         }
 
->>>>>>> 6cf1fac0
+    @Test
+    fun givenMultipleMessagesWithTheSameIdFromTheSameUser_whenInserting_theOnlyTheFirstOneIsInserted() = runTest {
+        // given
+        val conversationId = QualifiedIDEntity("1", "someDomain")
+        val messageId = "textMessage"
+        conversationDAO.insertConversation(
+            newConversationEntity(
+                id = conversationId,
+                lastReadDate = "2000-01-01T12:00:00.000Z",
+            )
+        )
+        userDAO.insertUser(userEntity1)
+
+        val message1 = newRegularMessageEntity(
+            id = messageId,
+            date = "2000-01-01T13:00:00.000Z",
+            conversationId = conversationId,
+            senderUserId = userEntity1.id,
+            senderName = userEntity1.name!!,
+            senderClientId = "someClient",
+            content = MessageEntityContent.Text("hello, world!", emptyList())
+        )
+
+        val message2 = message1.copy(content = MessageEntityContent.Text("new message content", emptyList()))
+        messageDAO.insertOrIgnoreMessages(
+            listOf(message1, message2)
+        )
+
+        // when
+        messageDAO.getMessageById(messageId, conversationId).first().also {
+            assertEquals(message1, it)
+        }
+    }
+
+    @Test
+    fun givenMultipleMessagesWithTheSameIdFromDifferentUsers_whenInserting_theOnlyTheFirstOneIsInserted() = runTest {
+        // given
+        val conversationId = QualifiedIDEntity("1", "someDomain")
+        val messageId = "textMessage"
+        conversationDAO.insertConversation(
+            newConversationEntity(
+                id = conversationId,
+                lastReadDate = "2000-01-01T12:00:00.000Z",
+            )
+        )
+        userDAO.insertUser(userEntity1)
+        userDAO.insertUser(userEntity2)
+
+        val messageFromUser1 = newRegularMessageEntity(
+            id = messageId,
+            date = "2000-01-01T13:00:00.000Z",
+            conversationId = conversationId,
+            senderUserId = userEntity1.id,
+            senderName = userEntity1.name!!,
+            senderClientId = "someClient",
+            content = MessageEntityContent.Text("hello, world!", emptyList())
+        )
+
+        val messageFromUser2 = messageFromUser1.copy(
+            senderName = userEntity2.name!!,
+            senderUserId = userEntity2.id,
+            content = MessageEntityContent.Text("new message content", emptyList())
+        )
+        messageDAO.insertOrIgnoreMessages(
+            listOf(messageFromUser1, messageFromUser2)
+        )
+
+        // when
+        messageDAO.getMessageById(messageId, conversationId).first().also {
+            assertEquals(messageFromUser1, it)
+        }
+    }
+
     private suspend fun insertInitialData() {
         userDAO.upsertUsers(listOf(userEntity1, userEntity2))
         conversationDAO.insertConversation(conversationEntity1)
