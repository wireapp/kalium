--- conflicted
+++ resolved
@@ -336,13 +336,8 @@
             )
         )
 
-<<<<<<< HEAD
         messageDAO.insertOrIgnoreMessages(allMessages)
-        val result = messageDAO.getMessagesByConversationAndVisibilityAfterDate(conversationInQuestion.id, dateInQuestion)
-=======
-        messageDAO.insertMessages(allMessages)
         val result = messageDAO.observeMessagesByConversationAndVisibilityAfterDate(conversationInQuestion.id, dateInQuestion)
->>>>>>> 8bb77252
         assertContentEquals(expectedMessages, result.first())
     }
 
@@ -672,7 +667,7 @@
             )
         )
 
-        messageDAO.insertMessages(allMessages)
+        messageDAO.insertOrIgnoreMessages(allMessages)
         val result = messageDAO.getPendingToConfirmMessagesByConversationAndVisibilityAfterDate(conversationInQuestion.id, dateInQuestion)
         assertEquals(2, result.size)
     }
