--- conflicted
+++ resolved
@@ -1333,7 +1333,67 @@
     }
 
     @Test
-<<<<<<< HEAD
+    fun givenReplyMessage_WhenQuotedMessageExist_MessageShouldContainQuotedDetails() = runTest {
+        insertInitialData()
+        val quotedUser = userEntity1
+        val otherUser = userEntity2
+        val conversationId = conversationEntity1.id
+
+        val quotedMessageId = "quotedId"
+        val replyMessageId = "replyId"
+
+        val allMessages = listOf(
+            newRegularMessageEntity(
+                id = quotedMessageId,
+                conversationId = conversationId,
+                senderUserId = quotedUser.id,
+            ),
+            newRegularMessageEntity(
+                id = replyMessageId,
+                senderUserId = otherUser.id,
+                conversationId = conversationId,
+                content = MessageEntityContent.Text(quotedMessageId = quotedMessageId, messageBody = "Sure")
+            )
+        )
+        messageDAO.insertOrIgnoreMessages(allMessages)
+
+        val replyMessage = messageDAO.getMessageById(replyMessageId, conversationId)
+        assertTrue {
+            replyMessage != null
+                    && replyMessage.content is MessageEntityContent.Text
+                    && (replyMessage.content as MessageEntityContent.Text).quotedMessage?.id == quotedMessageId
+        }
+    }
+
+    @Test
+    fun givenReplyMessage_WhenQuotedMessageNotExist_MessageShouldContainOnlyQuotedMessageId() = runTest {
+        insertInitialData()
+        val otherUser = userEntity2
+        val conversationId = conversationEntity1.id
+
+        val quotedMessageId = "quotedId"
+        val replyMessageId = "replyId"
+
+        val allMessages = listOf(
+            newRegularMessageEntity(
+                id = replyMessageId,
+                senderUserId = otherUser.id,
+                conversationId = conversationId,
+                content = MessageEntityContent.Text(quotedMessageId = quotedMessageId, messageBody = "Sure")
+            )
+        )
+        messageDAO.insertOrIgnoreMessages(allMessages)
+
+        val replyMessage = messageDAO.getMessageById(replyMessageId, conversationId)
+        assertTrue {
+            replyMessage != null
+                    && replyMessage.content is MessageEntityContent.Text
+                    && (replyMessage.content as MessageEntityContent.Text).quotedMessageId == quotedMessageId
+                    && (replyMessage.content as MessageEntityContent.Text).quotedMessage == null
+        }
+    }
+
+    @Test
     fun givenAFederatedConversation_WhenSendingAMessageWithPartialSuccess_ThenTheUsersIdsWithFailuresShouldBeInserted() = runTest {
         // given
         val conversationId = QualifiedIDEntity("1", "someDomain")
@@ -1371,65 +1431,6 @@
         assertTrue {
             ((result as MessageEntity.Regular).deliveryStatus as DeliveryStatusEntity.PartialDelivery)
                 .recipientsFailedDelivery.size == 2
-=======
-    fun givenReplyMessage_WhenQuotedMessageExist_MessageShouldContainQuotedDetails() = runTest {
-        insertInitialData()
-        val quotedUser = userEntity1
-        val otherUser = userEntity2
-        val conversationId = conversationEntity1.id
-
-        val quotedMessageId = "quotedId"
-        val replyMessageId = "replyId"
-
-        val allMessages = listOf(
-            newRegularMessageEntity(
-                id = quotedMessageId,
-                conversationId = conversationId,
-                senderUserId = quotedUser.id,
-            ),
-            newRegularMessageEntity(
-                id = replyMessageId,
-                senderUserId = otherUser.id,
-                conversationId = conversationId,
-                content = MessageEntityContent.Text(quotedMessageId = quotedMessageId, messageBody = "Sure")
-            )
-        )
-        messageDAO.insertOrIgnoreMessages(allMessages)
-
-        val replyMessage = messageDAO.getMessageById(replyMessageId, conversationId)
-        assertTrue {
-            replyMessage != null
-                    && replyMessage.content is MessageEntityContent.Text
-                    && (replyMessage.content as MessageEntityContent.Text).quotedMessage?.id == quotedMessageId
-        }
-    }
-
-    @Test
-    fun givenReplyMessage_WhenQuotedMessageNotExist_MessageShouldContainOnlyQuotedMessageId() = runTest {
-        insertInitialData()
-        val otherUser = userEntity2
-        val conversationId = conversationEntity1.id
-
-        val quotedMessageId = "quotedId"
-        val replyMessageId = "replyId"
-
-        val allMessages = listOf(
-            newRegularMessageEntity(
-                id = replyMessageId,
-                senderUserId = otherUser.id,
-                conversationId = conversationId,
-                content = MessageEntityContent.Text(quotedMessageId = quotedMessageId, messageBody = "Sure")
-            )
-        )
-        messageDAO.insertOrIgnoreMessages(allMessages)
-
-        val replyMessage = messageDAO.getMessageById(replyMessageId, conversationId)
-        assertTrue {
-            replyMessage != null
-                    && replyMessage.content is MessageEntityContent.Text
-                    && (replyMessage.content as MessageEntityContent.Text).quotedMessageId == quotedMessageId
-                    && (replyMessage.content as MessageEntityContent.Text).quotedMessage == null
->>>>>>> 596b40bb
         }
     }
 
