package com.wire.kalium.persistence.dao.message

import com.wire.kalium.persistence.BaseDatabaseTest
import com.wire.kalium.persistence.dao.ConversationDAO
import com.wire.kalium.persistence.dao.QualifiedIDEntity
import com.wire.kalium.persistence.dao.UserDAO
import com.wire.kalium.persistence.utils.IgnoreIOS
import com.wire.kalium.persistence.utils.stubs.newConversationEntity
import com.wire.kalium.persistence.utils.stubs.newRegularMessageEntity
import com.wire.kalium.persistence.utils.stubs.newSystemMessageEntity
import com.wire.kalium.persistence.utils.stubs.newUserEntity
import kotlinx.coroutines.ExperimentalCoroutinesApi
import kotlinx.coroutines.flow.first
import kotlinx.coroutines.flow.firstOrNull
import kotlinx.coroutines.flow.map
import kotlinx.coroutines.test.runTest
import kotlin.test.BeforeTest
import kotlin.test.Test
import kotlin.test.assertContains
import kotlin.test.assertContentEquals
import kotlin.test.assertEquals
import kotlin.test.assertIs
import kotlin.test.assertNotNull
import kotlin.test.assertTrue

@Suppress("LargeClass")
@OptIn(ExperimentalCoroutinesApi::class)
class MessageDAOTest : BaseDatabaseTest() {

    private lateinit var messageDAO: MessageDAO
    private lateinit var conversationDAO: ConversationDAO
    private lateinit var userDAO: UserDAO

    private val conversationEntity1 = newConversationEntity("Test1")
    private val conversationEntity2 = newConversationEntity("Test2")
    private val userEntity1 = newUserEntity("userEntity1")
    private val userEntity2 = newUserEntity("userEntity2")

    @BeforeTest
    fun setUp() {
        deleteDatabase()
        val db = createDatabase()
        messageDAO = db.messageDAO
        conversationDAO = db.conversationDAO
        userDAO = db.userDAO
    }

    @Test
    fun givenMessagesAreInserted_whenGettingPendingMessagesByUser_thenOnlyRelevantMessagesAreReturned() = runTest {
        insertInitialData()

        val userInQuestion = userEntity1
        val otherUser = userEntity2

        val expectedMessages = listOf(
            newRegularMessageEntity(
                "1",
                conversationId = conversationEntity1.id,
                senderUserId = userInQuestion.id,
                status = MessageEntity.Status.PENDING,
                senderName = userInQuestion.name!!
            ),
            newRegularMessageEntity(
                "2",
                conversationId = conversationEntity1.id,
                senderUserId = userInQuestion.id,
                status = MessageEntity.Status.PENDING,
                senderName = userInQuestion.name!!
            )
        )

        val allMessages = expectedMessages + listOf(
            newRegularMessageEntity(
                "3",
                conversationId = conversationEntity1.id,
                senderUserId = userInQuestion.id,
                // Different status
                status = MessageEntity.Status.READ,
                senderName = userInQuestion.name!!
            ),
            newRegularMessageEntity(
                "4",
                conversationId = conversationEntity1.id,
                // Different user
                senderUserId = otherUser.id,
                status = MessageEntity.Status.PENDING,
                senderName = otherUser.name!!
            )
        )

        messageDAO.insertOrIgnoreMessages(allMessages)

        val result = messageDAO.getAllPendingMessagesFromUser(userInQuestion.id)

        assertContentEquals(expectedMessages, result)
    }

    @Test
    fun givenMessageIsInserted_whenInsertingAgainSameIdAndConversationId_thenShouldKeepOriginalData() = runTest {
        insertInitialData()
        val messageId = "testMessageId"
        val originalUser = userEntity1
        val replacementUser = userEntity2

        val originalMessage = newRegularMessageEntity(
            id = messageId,
            conversationId = conversationEntity1.id,
            senderUserId = originalUser.id,
            senderClientId = "initialClientId",
            content = MessageEntityContent.Text("Howdy"),
            date = "initialDate",
            visibility = MessageEntity.Visibility.VISIBLE
        )

        messageDAO.insertOrIgnoreMessage(originalMessage)

        val replacementMessage = newRegularMessageEntity(
            id = originalMessage.id,
            conversationId = originalMessage.conversationId,
            senderUserId = replacementUser.id,
            senderClientId = "replacementClientId",
            content = MessageEntityContent.Knock(true),
            date = "replacementDate",
            visibility = MessageEntity.Visibility.DELETED
        )

        messageDAO.insertOrIgnoreMessage(replacementMessage)

        val result = messageDAO.getMessageById(originalMessage.id, originalMessage.conversationId).first()

        assertNotNull(result)
        assertIs<MessageEntity.Regular>(result)
        assertEquals(originalMessage.id, result.id)
        assertEquals(originalMessage.conversationId, result.conversationId)
        assertEquals(originalMessage.senderUserId, result.senderUserId)
        assertEquals(originalMessage.senderClientId, result.senderClientId)
        assertEquals(originalMessage.content, result.content)
        assertEquals(originalMessage.date, result.date)
        assertEquals(originalMessage.visibility, result.visibility)
    }

    @Test
    fun givenMessagesNoRelevantMessagesAreInserted_whenGettingPendingMessagesByUser_thenAnEmptyListIsReturned() = runTest {
        insertInitialData()

        val userInQuestion = userEntity1
        val otherUser = userEntity2

        val allMessages = listOf(
            newRegularMessageEntity(
                "3",
                conversationId = conversationEntity1.id,
                senderUserId = userInQuestion.id,
                // Different status
                status = MessageEntity.Status.READ
            ),
            newRegularMessageEntity(
                "4",
                conversationId = conversationEntity1.id,
                // Different user
                senderUserId = otherUser.id,
                status = MessageEntity.Status.PENDING
            )
        )

        messageDAO.insertOrIgnoreMessages(allMessages)

        val result = messageDAO.getAllPendingMessagesFromUser(userInQuestion.id)

        assertTrue { result.isEmpty() }
    }

    @Test
    fun givenListOfMessages_WhenMarkMessageAsDeleted_OnlyTheTargetedMessageVisibilityIsDeleted() = runTest {
        insertInitialData()
        val userInQuestion = userEntity1
        val otherUser = userEntity2

        val deleteMessageUuid = "3"
        val deleteMessageConversationId = conversationEntity1.id
        val visibleMessageUuid = "4"
        val visibleMessageConversationId = conversationEntity2.id

        val allMessages = listOf(
            newRegularMessageEntity(
                deleteMessageUuid,
                conversationId = deleteMessageConversationId,
                senderUserId = userInQuestion.id,
                // Different status
                status = MessageEntity.Status.SENT
            ),
            newRegularMessageEntity(
                visibleMessageUuid,
                conversationId = visibleMessageConversationId,
                // Different user
                senderUserId = otherUser.id,
                status = MessageEntity.Status.SENT
            )
        )
        messageDAO.insertOrIgnoreMessages(allMessages)

        messageDAO.markMessageAsDeleted(deleteMessageUuid, deleteMessageConversationId)

        val resultDeletedMessage = messageDAO.getMessageById(deleteMessageUuid, deleteMessageConversationId)

        assertTrue { resultDeletedMessage.first()?.visibility == MessageEntity.Visibility.DELETED }

        val notDeletedMessage = messageDAO.getMessageById(visibleMessageUuid, visibleMessageConversationId)
        assertTrue { notDeletedMessage.first()?.visibility == MessageEntity.Visibility.VISIBLE }
    }

    @Test
    fun givenMessagesBySameMessageIdDifferentConvId_WhenMarkMessageAsDeleted_OnlyTheMessageWithCorrectConIdVisibilityIsDeleted() = runTest {
        insertInitialData()
        val userInQuestion = userEntity1
        val otherUser = userEntity2

        val messageUuid = "sameMessageUUID"
        val deleteMessageConversationId = conversationEntity1.id
        val visibleMessageConversationId = conversationEntity2.id

        val allMessages = listOf(
            newRegularMessageEntity(
                messageUuid,
                conversationId = deleteMessageConversationId,
                senderUserId = userInQuestion.id,
                // Different status
                status = MessageEntity.Status.SENT
            ),
            newRegularMessageEntity(
                messageUuid,
                conversationId = visibleMessageConversationId,
                // Different user
                senderUserId = otherUser.id,
                status = MessageEntity.Status.SENT
            )
        )
        messageDAO.insertOrIgnoreMessages(allMessages)

        messageDAO.markMessageAsDeleted(messageUuid, deleteMessageConversationId)

        val resultDeletedMessage = messageDAO.getMessageById(messageUuid, deleteMessageConversationId)

        assertTrue { resultDeletedMessage.first()?.visibility == MessageEntity.Visibility.DELETED }

        val notDeletedMessage = messageDAO.getMessageById(messageUuid, visibleMessageConversationId)
        assertTrue { notDeletedMessage.first()?.visibility == MessageEntity.Visibility.VISIBLE }
    }

    @Test
    fun givenMessagesAreInserted_whenGettingMessagesByConversation_thenOnlyRelevantMessagesAreReturned() = runTest {
        insertInitialData()

        val conversationInQuestion = conversationEntity1
        val otherConversation = conversationEntity2

        val visibilityInQuestion = MessageEntity.Visibility.VISIBLE
        val otherVisibility = MessageEntity.Visibility.HIDDEN

        val expectedMessages = listOf(
            newRegularMessageEntity(
                "1",
                conversationId = conversationInQuestion.id,
                senderUserId = userEntity1.id,
                status = MessageEntity.Status.PENDING,
                visibility = visibilityInQuestion,
                senderName = userEntity1.name!!
            ),
            newRegularMessageEntity(
                "2",
                conversationId = conversationInQuestion.id,
                senderUserId = userEntity1.id,
                status = MessageEntity.Status.PENDING,
                visibility = visibilityInQuestion,
                senderName = userEntity1.name!!
            )
        )

        val allMessages = expectedMessages + listOf(
            newRegularMessageEntity(
                "3",
                // different conversation
                conversationId = otherConversation.id,
                senderUserId = userEntity1.id,
                status = MessageEntity.Status.READ,
                visibility = visibilityInQuestion,
                senderName = userEntity1.name!!
            ),
            newRegularMessageEntity(
                "4",
                // different conversation
                conversationId = otherConversation.id,
                senderUserId = userEntity1.id,
                status = MessageEntity.Status.PENDING,
                visibility = visibilityInQuestion,
                senderName = userEntity1.name!!
            ),
            newRegularMessageEntity(
                "5",
                // different conversation
                conversationId = conversationInQuestion.id,
                senderUserId = userEntity1.id,
                status = MessageEntity.Status.PENDING,
                visibility = otherVisibility,
                senderName = userEntity1.name!!
            )
        )

        messageDAO.insertOrIgnoreMessages(allMessages)
        val result =
            messageDAO.getMessagesByConversationAndVisibility(conversationInQuestion.id, 10, 0, listOf(visibilityInQuestion))
        assertContentEquals(expectedMessages, result.first())
    }

    @Test
    fun givenMessagesAreInserted_whenGettingMessagesByConversationAfterDate_thenOnlyRelevantMessagesAreReturned() = runTest {
        insertInitialData()

        val conversationInQuestion = conversationEntity1
        val dateInQuestion = "2022-03-30T15:36:00.000Z"

        val expectedMessages = listOf(
            newRegularMessageEntity(
                "1",
                conversationId = conversationInQuestion.id,
                senderUserId = userEntity1.id,
                status = MessageEntity.Status.PENDING,
                // date after
                date = "2022-03-30T15:37:00.000Z",
                senderName = userEntity1.name!!
            )
        )

        val allMessages = expectedMessages + listOf(
            newRegularMessageEntity(
                "2",
                conversationId = conversationInQuestion.id,
                senderUserId = userEntity1.id,
                status = MessageEntity.Status.READ,
                // date before
                date = "2022-03-30T15:35:00.000Z",
                senderName = userEntity1.name!!
            )
        )

        messageDAO.insertOrIgnoreMessages(allMessages)
        val result = messageDAO.observeMessagesByConversationAndVisibilityAfterDate(conversationInQuestion.id, dateInQuestion)
        assertContentEquals(expectedMessages, result.first())
    }

    @Test
    fun givenUnreadMessageAssetContentType_WhenGettingUnreadMessageCount_ThenCounterShouldContainAssetContentType() = runTest {
        // given
        val conversationId = QualifiedIDEntity("1", "someDomain")
        val messageId = "assetMessage"
        conversationDAO.insertConversation(
            newConversationEntity(
                id = conversationId,
                lastReadDate = "2000-01-01T12:00:00.000Z",
            )
        )

        userDAO.insertUser(userEntity1)

        messageDAO.insertOrIgnoreMessages(
            listOf(
                newRegularMessageEntity(
                    id = messageId,
                    date = "2000-01-01T13:00:00.000Z",
                    conversationId = conversationId,
                    senderUserId = userEntity1.id,
                    content = MessageEntityContent.Asset(
                        1000,
                        assetName = "test name",
                        assetMimeType = "MP4",
                        assetDownloadStatus = null,
                        assetOtrKey = byteArrayOf(1),
                        assetSha256Key = byteArrayOf(1),
                        assetId = "assetId",
                        assetToken = "",
                        assetDomain = "domain",
                        assetEncryptionAlgorithm = "",
                        assetWidth = 111,
                        assetHeight = 111,
                        assetDurationMs = 10,
                        assetNormalizedLoudness = byteArrayOf(1),
                    )
                )
            )
        )

        // when
        val messageIds = messageDAO.observeUnreadMessages()
            .map { it.filter { previewEntity -> previewEntity.conversationId == conversationId }.map { message -> message.id } }
            .first()
        // then
        assertContains(messageIds, messageId)
    }

    @Test
    fun givenUnreadMessageMissedCallContentType_WhenGettingUnreadMessageCount_ThenCounterShouldContainMissedCallContentType() = runTest {
        // given
        val conversationId = QualifiedIDEntity("1", "someDomain")
        val messageId = "missedCall"
        conversationDAO.insertConversation(
            newConversationEntity(
                id = conversationId,
                lastReadDate = "2000-01-01T12:00:00.000Z",
            )
        )

        userDAO.insertUser(userEntity1)

        messageDAO.insertOrIgnoreMessages(
            listOf(
                newSystemMessageEntity(
                    id = messageId,
                    date = "2000-01-01T13:00:00.000Z",
                    conversationId = conversationId,
                    senderUserId = userEntity1.id,
                    content = MessageEntityContent.MissedCall
                )
            )
        )

        // when
        val messageIds = messageDAO.observeUnreadMessages()
            .map { it.filter { previewEntity -> previewEntity.conversationId == conversationId }.map { message -> message.id } }
            .first()
        // then
        assertContains(messageIds, messageId)
    }

    @Test
    fun givenMessagesArrivedBeforeUserSawTheConversation_whenGettingUnreadMessageCount_thenReturnZeroUnreadCount() = runTest {
        // given
        val conversationId = QualifiedIDEntity("1", "someDomain")

        conversationDAO.insertConversation(
            newConversationEntity(
                id = conversationId,
                lastReadDate = "2000-01-01T12:00:00.000Z",
            )
        )

        userDAO.insertUser(userEntity1)

        val message = buildList {
            // add 9 Message before the lastReadDate
            repeat(9) {
                add(
                    newRegularMessageEntity(
                        id = it.toString(), date = "2000-01-01T11:0$it:00.000Z",
                        conversationId = conversationId,
                        senderUserId = userEntity1.id,
                    )
                )
            }
        }

        messageDAO.insertOrIgnoreMessages(message)

        // when
        val messages = messageDAO.observeUnreadMessages()
            .map { it.filter { previewEntity -> previewEntity.conversationId == conversationId } }
            .first()
        // then
        assertEquals(0, messages.size)
    }

    @Test
    fun givenMessagesArrivedAfterTheUserSawConversation_WhenGettingUnreadMessageCount_ThenReturnTheExpectedCount() = runTest {
        // given
        val conversationId = QualifiedIDEntity("1", "someDomain")
        conversationDAO.insertConversation(
            newConversationEntity(
                id = conversationId,
                lastReadDate = "2000-01-01T12:00:00.000Z",
            )
        )

        userDAO.insertUser(userEntity1)
        val readMessagesCount = 3
        val unreadMessagesCount = 2

        val message = buildList {
            // add 9 Message before the lastReadDate
            repeat(readMessagesCount) {
                add(
                    newRegularMessageEntity(
                        id = "read$it",
                        date = "2000-01-01T11:0$it:00.000Z",
                        conversationId = conversationId,
                        senderUserId = userEntity1.id,
                    )
                )
            }
            // add 9 Message past the lastReadDate
            repeat(unreadMessagesCount) {
                add(
                    newRegularMessageEntity(
                        id = "unread$it",
                        date = "2000-01-01T13:0$it:00.000Z",
                        conversationId = conversationId,
                        senderUserId = userEntity1.id,
                    )
                )
            }
        }

        messageDAO.insertOrIgnoreMessages(message)

        // when
        val messages = messageDAO.observeUnreadMessages()
            .map { it.filter { previewEntity -> previewEntity.conversationId == conversationId } }
            .first()
        // then
        assertEquals(unreadMessagesCount, messages.size)
    }

    @Test
    fun givenDifferentUnreadMessageContentTypes_WhenGettingUnreadMessageCount_ThenSystemMessagesShouldBeNotCounted() = runTest {
        // given
        val conversationId = QualifiedIDEntity("1", "someDomain")
        conversationDAO.insertConversation(
            newConversationEntity(
                id = conversationId,
                lastReadDate = "2000-01-01T12:00:00.000Z",
            )
        )

        userDAO.insertUser(userEntity1)
        val readMessagesCount = 3
        val unreadMessagesCount = 2

        val message = buildList {
            // add 9 Message before the lastReadDate
            repeat(readMessagesCount) {
                add(
                    newRegularMessageEntity(
                        id = "read$it",
                        date = "2000-01-01T11:0$it:00.000Z",
                        conversationId = conversationId,
                        senderUserId = userEntity1.id,
                    )
                )
            }
            // add 9 Message past the lastReadDate
            repeat(unreadMessagesCount) {
                add(
                    newRegularMessageEntity(
                        id = "unread$it",
                        date = "2000-01-01T13:0$it:00.000Z",
                        conversationId = conversationId,
                        senderUserId = userEntity1.id,
                    )
                )
            }
        }

        messageDAO.insertOrIgnoreMessages(message)

        // when
        val messages = messageDAO.observeUnreadMessages()
            .map { it.filter { previewEntity -> previewEntity.conversationId == conversationId } }
            .first()

        assertNotNull(messages)
        // then
        assertEquals(unreadMessagesCount, messages.size)
    }

    @Test
    fun givenUnreadMessageTextContentType_WhenGettingUnreadMessageCount_ThenCounterShouldContainTextContentType() = runTest {
        // given
        val conversationId = QualifiedIDEntity("1", "someDomain")
        val messageId = "textMessage"
        conversationDAO.insertConversation(
            newConversationEntity(
                id = conversationId,
                lastReadDate = "2000-01-01T12:00:00.000Z",
            )
        )

        userDAO.insertUser(userEntity1)

        messageDAO.insertOrIgnoreMessages(
            listOf(
                newRegularMessageEntity(
                    id = messageId,
                    date = "2000-01-01T13:00:00.000Z",
                    conversationId = conversationId,
                    senderUserId = userEntity1.id,
                    content = MessageEntityContent.Text("text")
                )
            )
        )

        // when
        val messageIds = messageDAO.observeUnreadMessages()
            .map { it.filter { previewEntity -> previewEntity.conversationId == conversationId }.map { message -> message.id } }
            .first()
        // then
        assertContains(messageIds, messageId)
    }

    @Test
    fun givenMessagesAreInserted_whenGettingPendingMessagesByConversationAfterDate_thenOnlyRelevantMessagesAreReturned() = runTest {
        insertInitialData()

        val conversationInQuestion = conversationEntity1
        val dateInQuestion = "2022-03-30T15:36:00.000Z"

        val expectedMessages = listOf(
            newRegularMessageEntity(
                "1",
                conversationId = conversationInQuestion.id,
                senderUserId = userEntity1.id,
                status = MessageEntity.Status.PENDING,
                // date after
                date = "2022-03-30T15:37:00.000Z",
                senderName = userEntity1.name!!,
                expectsReadConfirmation = true
            )
        )

        val allMessages = expectedMessages + listOf(
            newRegularMessageEntity(
                "2",
                conversationId = conversationInQuestion.id,
                senderUserId = userEntity1.id,
                status = MessageEntity.Status.READ,
                // date before
                date = "2022-03-30T15:38:00.000Z",
                senderName = userEntity1.name!!,
                expectsReadConfirmation = false
            ),

            newRegularMessageEntity(
                "3",
                conversationId = conversationInQuestion.id,
                senderUserId = userEntity1.id,
                status = MessageEntity.Status.READ,
                // date before
                date = "2022-03-30T15:39:00.000Z",
                senderName = userEntity1.name!!,
                expectsReadConfirmation = true
            )
        )

        messageDAO.insertOrIgnoreMessages(allMessages)
        val result = messageDAO.getPendingToConfirmMessagesByConversationAndVisibilityAfterDate(conversationInQuestion.id, dateInQuestion)
        assertEquals(2, result.size)
    }

    @Test
    fun givenMessageFailedToDecrypt_WhenMarkingAsResolved_ThenTheValuesShouldBeUpdated() = runTest {
        // given
        val conversationId = QualifiedIDEntity("1", "someDomain")
        val messageId = "textMessage"
        conversationDAO.insertConversation(newConversationEntity(id = conversationId, lastReadDate = "2000-01-01T12:00:00.000Z"))
        userDAO.insertUser(userEntity1)
        messageDAO.insertOrIgnoreMessages(
            listOf(
                newRegularMessageEntity(
                    id = messageId,
                    date = "2000-01-01T13:00:00.000Z",
                    conversationId = conversationId,
                    senderUserId = userEntity1.id,
                    senderClientId = "someClient",
                    content = MessageEntityContent.FailedDecryption(null, false, userEntity1.id, "someClient")
                )
            )
        )

        // when
        messageDAO.markMessagesAsDecryptionResolved(conversationId, userEntity1.id, "someClient")

        // then
        val updatedMessage = messageDAO.getMessageById(messageId, conversationId).firstOrNull()
        assertTrue((updatedMessage?.content as MessageEntityContent.FailedDecryption).isDecryptionResolved)
    }

    @Test
    @IgnoreIOS
    fun givenAPreviewGenericAssetMessageInDB_WhenReceivingAValidUpdateAssetMessage_ThenTheKeysAndVisibilityShouldBeCorrect() = runTest {
        // given
        val conversationId = QualifiedIDEntity("1", "someDomain")
        val messageId = "assetMessageId"
        val senderClientId = "someClient"
        val dummyOtrKey = byteArrayOf(1, 2, 3, 4, 5)
        val dummySha256Key = byteArrayOf(10, 9, 8, 7, 6)
        val previewAssetMessage = newRegularMessageEntity(
            id = messageId,
            date = "2000-01-01T13:00:00.000Z",
            conversationId = conversationId,
            senderUserId = userEntity1.id,
            senderClientId = senderClientId,
            visibility = MessageEntity.Visibility.HIDDEN,
            content = MessageEntityContent.Asset(
                assetSizeInBytes = 1000,
                assetName = "some-asset.zip",
                assetMimeType = "application/zip",
                assetOtrKey = byteArrayOf(),
                assetSha256Key = byteArrayOf(),
                assetId = "some-asset-id",
                assetEncryptionAlgorithm = "AES/GCM"
            )
        )
        val finalAssetMessage = newRegularMessageEntity(
            id = messageId,
            date = "2000-01-01T13:00:05.000Z",
            conversationId = conversationId,
            senderUserId = userEntity1.id,
            senderClientId = senderClientId,
            visibility = MessageEntity.Visibility.VISIBLE,
            content = MessageEntityContent.Asset(
                assetSizeInBytes = 0,
                assetMimeType = "*/*",
                assetOtrKey = dummyOtrKey,
                assetSha256Key = dummySha256Key,
                assetId = "some-asset-id",
                assetEncryptionAlgorithm = "AES/GCM"
            )
        )
        conversationDAO.insertConversation(newConversationEntity(id = conversationId, lastReadDate = "2000-01-01T12:00:00.000Z"))
        userDAO.insertUser(userEntity1)
        messageDAO.insertOrIgnoreMessages(listOf(previewAssetMessage))

        // when
        messageDAO.insertOrIgnoreMessages(listOf(finalAssetMessage))

        // then
        val updatedMessage = messageDAO.getMessageById(messageId, conversationId).firstOrNull()
        assertTrue((updatedMessage?.content as MessageEntityContent.Asset).assetOtrKey.contentEquals(dummyOtrKey))
        assertTrue((updatedMessage.content as MessageEntityContent.Asset).assetSha256Key.contentEquals(dummySha256Key))
        assertTrue((updatedMessage.visibility == MessageEntity.Visibility.VISIBLE))
    }

    @Test
    @IgnoreIOS
    fun givenAPreviewGenericAssetMessageInDB_WhenReceivingAnAssetUpdateWithWrongKey_ThenTheMessageVisibilityShouldBeHidden() = runTest {
        // given
        val conversationId = QualifiedIDEntity("1", "someDomain")
        val messageId = "assetMessageId"
        val senderClientId = "someClient"
        val invalidOtrKey = byteArrayOf()
        val dummySha256Key = byteArrayOf(10, 9, 8, 7, 6)
        val previewAssetMessage = newRegularMessageEntity(
            id = messageId,
            date = "2000-01-01T13:00:00.000Z",
            conversationId = conversationId,
            senderUserId = userEntity1.id,
            senderClientId = senderClientId,
            visibility = MessageEntity.Visibility.HIDDEN,
            content = MessageEntityContent.Asset(
                assetSizeInBytes = 1000,
                assetName = "some-asset.zip",
                assetMimeType = "application/zip",
                assetOtrKey = byteArrayOf(),
                assetSha256Key = byteArrayOf(),
                assetId = "some-asset-id",
                assetEncryptionAlgorithm = "AES/GCM"
            )
        )
        val finalAssetMessage = newRegularMessageEntity(
            id = messageId,
            date = "2000-01-01T13:00:05.000Z",
            conversationId = conversationId,
            senderUserId = userEntity1.id,
            senderClientId = senderClientId,
            visibility = MessageEntity.Visibility.VISIBLE,
            content = MessageEntityContent.Asset(
                assetSizeInBytes = 0,
                assetMimeType = "*/*",
                assetOtrKey = invalidOtrKey,
                assetSha256Key = dummySha256Key,
                assetId = "some-asset-id",
                assetEncryptionAlgorithm = "AES/GCM"
            )
        )
        conversationDAO.insertConversation(newConversationEntity(id = conversationId, lastReadDate = "2000-01-01T12:00:00.000Z"))
        userDAO.insertUser(userEntity1)
        messageDAO.insertOrIgnoreMessages(listOf(previewAssetMessage))

        // when
        messageDAO.insertOrIgnoreMessages(listOf(finalAssetMessage))

        // then
        val updatedMessage = messageDAO.getMessageById(messageId, conversationId).firstOrNull()
        assertTrue((updatedMessage?.visibility == MessageEntity.Visibility.HIDDEN))
    }

    @Test
    @IgnoreIOS
    fun givenAPreviewGenericAssetMessageInDB_WhenReceivingAnAssetUpdateFromDifferentSender_ThenTheMessageVisibilityShouldBeHidden() =
        runTest {
            // given
            val conversationId = QualifiedIDEntity("1", "someDomain")
            val messageId = "assetMessageId"
            val senderClientId = "someClient"
            val dummyOtrKey = byteArrayOf(1, 2, 3)
            val dummySha256Key = byteArrayOf(10, 9, 8, 7, 6)
            val previewAssetMessage = newRegularMessageEntity(
                id = messageId,
                date = "2000-01-01T13:00:00.000Z",
                conversationId = conversationId,
                senderUserId = userEntity1.id,
                senderClientId = senderClientId,
                visibility = MessageEntity.Visibility.HIDDEN,
                content = MessageEntityContent.Asset(
                    assetSizeInBytes = 1000,
                    assetName = "some-asset.zip",
                    assetMimeType = "application/zip",
                    assetOtrKey = byteArrayOf(),
                    assetSha256Key = byteArrayOf(),
                    assetId = "some-asset-id",
                    assetEncryptionAlgorithm = "AES/GCM"
                )
            )
            val finalAssetMessage = newRegularMessageEntity(
                id = messageId,
                date = "2000-01-01T13:00:05.000Z",
                conversationId = conversationId,
                senderUserId = userEntity2.id,
                senderClientId = "impostorSenderClientId",
                visibility = MessageEntity.Visibility.VISIBLE,
                content = MessageEntityContent.Asset(
                    assetSizeInBytes = 0,
                    assetMimeType = "*/*",
                    assetOtrKey = dummyOtrKey,
                    assetSha256Key = dummySha256Key,
                    assetId = "some-asset-id",
                    assetEncryptionAlgorithm = "AES/GCM"
                )
            )
            conversationDAO.insertConversation(newConversationEntity(id = conversationId, lastReadDate = "2000-01-01T12:00:00.000Z"))
            userDAO.insertUser(userEntity1)
            messageDAO.insertOrIgnoreMessages(listOf(previewAssetMessage))

            // when
            messageDAO.insertOrIgnoreMessages(listOf(finalAssetMessage))

            // then
            val updatedMessage = messageDAO.getMessageById(messageId, conversationId).firstOrNull()
            assertTrue((updatedMessage?.visibility == MessageEntity.Visibility.HIDDEN))
        }

    @Suppress("LongMethod")
    @Test
    @IgnoreIOS
<<<<<<< HEAD
    fun givenAnAssetMessageInDB_WhenUpdatingDownloadState_ThenTheFinalMessageShouldIncludeTheChanges() = runTest {
=======
    fun givenAnAssetMessageInDB_WhenTryingAnAssetUpdate_thenIgnore() = runTest {
>>>>>>> 397312f8
        // given
        val conversationId = QualifiedIDEntity("1", "someDomain")
        val messageId = "assetMessageId"
        val senderClientId = "someClient"
        val dummyOtrKey = byteArrayOf(1, 2, 3)
        val dummySha256Key = byteArrayOf(10, 9, 8, 7, 6)
        val initialUploadStatus = MessageEntity.UploadStatus.IN_PROGRESS
        val initialDownloadStatus = MessageEntity.DownloadStatus.IN_PROGRESS
        val initialAssetSize = 1000L
        val initialAssetName = "Some asset name.zip"
        val initialAssetId = "some-id-124567"
        val initialDomain = "some@domain.com"
        val initialMimeType = "application/zip"
        val initialAssetEncryption = "AES/GCM"
        val initialAssetToken = "Some-token"
        val initialMetadataWidth = 100
        val initialMetadataHeight = 300
<<<<<<< HEAD
=======
        val updatedMetadataHeight = null
        val updatedMetadataWidth = null

>>>>>>> 397312f8
        val initialAssetMessage = newRegularMessageEntity(
            id = messageId,
            date = "2000-01-01T13:00:00.000Z",
            conversationId = conversationId,
            senderUserId = userEntity1.id,
            senderClientId = senderClientId,
            visibility = MessageEntity.Visibility.VISIBLE,
            content = MessageEntityContent.Asset(
                assetSizeInBytes = initialAssetSize,
                assetName = initialAssetName,
                assetMimeType = initialMimeType,
                assetOtrKey = dummyOtrKey,
                assetSha256Key = dummySha256Key,
                assetId = initialAssetId,
                assetDomain = initialDomain,
                assetEncryptionAlgorithm = initialAssetEncryption,
                assetUploadStatus = initialUploadStatus,
                assetDownloadStatus = initialDownloadStatus,
                assetToken = initialAssetToken,
                assetWidth = initialMetadataWidth,
                assetHeight = initialMetadataHeight
            )
        )

        val updatedDownloadStatus = MessageEntity.DownloadStatus.SAVED_INTERNALLY

        conversationDAO.insertConversation(newConversationEntity(id = conversationId, lastReadDate = "2000-01-01T12:00:00.000Z"))
        userDAO.insertUser(userEntity1)
        messageDAO.insertOrIgnoreMessage(initialAssetMessage)

        // when
        messageDAO.updateAssetDownloadStatus(
            downloadStatus = updatedDownloadStatus,
            id = initialAssetMessage.id,
            conversationId = initialAssetMessage.conversationId
        )

        // then
        val updatedMessage = messageDAO.getMessageById(messageId, conversationId).firstOrNull()
        val updatedMessageContent = updatedMessage?.content

        // asset values that should not be updated
        assertTrue((updatedMessage?.visibility == MessageEntity.Visibility.VISIBLE))
        assertTrue(updatedMessageContent is MessageEntityContent.Asset)
<<<<<<< HEAD
        assertEquals(updatedDownloadStatus, updatedMessageContent.assetDownloadStatus)
=======
        assertEquals(initialAssetSize, updatedMessageContent.assetSizeInBytes)
        assertEquals(initialAssetName, updatedMessageContent.assetName)
        assertEquals(initialMimeType, updatedMessageContent.assetMimeType)
        assertEquals(initialAssetEncryption, updatedMessageContent.assetEncryptionAlgorithm)
        assertEquals(initialAssetToken, updatedMessageContent.assetToken)
        assertEquals(initialAssetId, updatedMessageContent.assetId)
        assertEquals(initialDomain, updatedMessageContent.assetDomain)
        assertTrue(updatedMessageContent.assetOtrKey.contentEquals(dummyOtrKey))
        assertTrue(updatedMessageContent.assetSha256Key.contentEquals(dummySha256Key))
        assertEquals(initialDownloadStatus, updatedMessageContent.assetDownloadStatus)
        assertEquals(initialMetadataWidth, updatedMessageContent.assetWidth)
        assertEquals(initialMetadataHeight, updatedMessageContent.assetHeight)
        assertEquals(initialUploadStatus, updatedMessageContent.assetUploadStatus)
>>>>>>> 397312f8
    }

    @Test
    fun givenMultipleMessagesWithTheSameIdFromTheSameUser_whenInserting_theOnlyTheFirstOneIsInserted() = runTest {
        // given
        val conversationId = QualifiedIDEntity("1", "someDomain")
        val messageId = "textMessage"
        conversationDAO.insertConversation(
            newConversationEntity(
                id = conversationId,
                lastReadDate = "2000-01-01T12:00:00.000Z",
            )
        )
        userDAO.insertUser(userEntity1)

        val message1 = newRegularMessageEntity(
            id = messageId,
            date = "2000-01-01T13:00:00.000Z",
            conversationId = conversationId,
            senderUserId = userEntity1.id,
            senderName = userEntity1.name!!,
            senderClientId = "someClient",
            content = MessageEntityContent.Text("hello, world!", emptyList())
        )

        val message2 = message1.copy(content = MessageEntityContent.Text("new message content", emptyList()))
        messageDAO.insertOrIgnoreMessages(
            listOf(message1, message2)
        )

        // when
        messageDAO.getMessageById(messageId, conversationId).first().also {
            assertEquals(message1, it)
        }
    }

    @Test
    fun givenMultipleMessagesWithTheSameIdFromDifferentUsers_whenInserting_theOnlyTheFirstOneIsInserted() = runTest {
        // given
        val conversationId = QualifiedIDEntity("1", "someDomain")
        val messageId = "textMessage"
        conversationDAO.insertConversation(
            newConversationEntity(
                id = conversationId,
                lastReadDate = "2000-01-01T12:00:00.000Z",
            )
        )
        userDAO.insertUser(userEntity1)
        userDAO.insertUser(userEntity2)

        val messageFromUser1 = newRegularMessageEntity(
            id = messageId,
            date = "2000-01-01T13:00:00.000Z",
            conversationId = conversationId,
            senderUserId = userEntity1.id,
            senderName = userEntity1.name!!,
            senderClientId = "someClient",
            content = MessageEntityContent.Text("hello, world!", emptyList())
        )

        val messageFromUser2 = messageFromUser1.copy(
            senderName = userEntity2.name!!,
            senderUserId = userEntity2.id,
            content = MessageEntityContent.Text("new message content", emptyList())
        )
        messageDAO.insertOrIgnoreMessages(
            listOf(messageFromUser1, messageFromUser2)
        )

        // when
        messageDAO.getMessageById(messageId, conversationId).first().also {
            assertEquals(messageFromUser1, it)
        }
    }

    private suspend fun insertInitialData() {
        userDAO.upsertUsers(listOf(userEntity1, userEntity2))
        conversationDAO.insertConversation(conversationEntity1)
        conversationDAO.insertConversation(conversationEntity2)
    }
}<|MERGE_RESOLUTION|>--- conflicted
+++ resolved
@@ -849,11 +849,7 @@
     @Suppress("LongMethod")
     @Test
     @IgnoreIOS
-<<<<<<< HEAD
-    fun givenAnAssetMessageInDB_WhenUpdatingDownloadState_ThenTheFinalMessageShouldIncludeTheChanges() = runTest {
-=======
     fun givenAnAssetMessageInDB_WhenTryingAnAssetUpdate_thenIgnore() = runTest {
->>>>>>> 397312f8
         // given
         val conversationId = QualifiedIDEntity("1", "someDomain")
         val messageId = "assetMessageId"
@@ -861,22 +857,28 @@
         val dummyOtrKey = byteArrayOf(1, 2, 3)
         val dummySha256Key = byteArrayOf(10, 9, 8, 7, 6)
         val initialUploadStatus = MessageEntity.UploadStatus.IN_PROGRESS
+        val updatedUploadStatus = MessageEntity.UploadStatus.UPLOADED
         val initialDownloadStatus = MessageEntity.DownloadStatus.IN_PROGRESS
+        val updatedDownloadStatus = MessageEntity.DownloadStatus.SAVED_INTERNALLY
         val initialAssetSize = 1000L
+        val updatedAssetSize = 2000L
         val initialAssetName = "Some asset name.zip"
+        val updatedAssetName = "updated asset name.svg"
         val initialAssetId = "some-id-124567"
+        val updatedAssetId = "some-updated-id-0000"
         val initialDomain = "some@domain.com"
+        val updatedAssetDomain = "some@future-domain.com"
         val initialMimeType = "application/zip"
+        val updatedMimeType = "image/svg"
         val initialAssetEncryption = "AES/GCM"
+        val updatedAssetEncryption = "AES/CBC"
         val initialAssetToken = "Some-token"
+        val updatedAssetToken = "updated-token"
         val initialMetadataWidth = 100
         val initialMetadataHeight = 300
-<<<<<<< HEAD
-=======
         val updatedMetadataHeight = null
         val updatedMetadataWidth = null
 
->>>>>>> 397312f8
         val initialAssetMessage = newRegularMessageEntity(
             id = messageId,
             date = "2000-01-01T13:00:00.000Z",
@@ -900,19 +902,29 @@
                 assetHeight = initialMetadataHeight
             )
         )
-
-        val updatedDownloadStatus = MessageEntity.DownloadStatus.SAVED_INTERNALLY
-
+        val updatedAssetMessage = initialAssetMessage.copy(
+            content = (initialAssetMessage.content as MessageEntityContent.Asset).copy(
+                assetSizeInBytes = updatedAssetSize,
+                assetName = updatedAssetName,
+                assetMimeType = updatedMimeType,
+                assetOtrKey = dummyOtrKey,
+                assetSha256Key = dummySha256Key,
+                assetId = updatedAssetId,
+                assetDomain = updatedAssetDomain,
+                assetEncryptionAlgorithm = updatedAssetEncryption,
+                assetUploadStatus = updatedUploadStatus,
+                assetDownloadStatus = updatedDownloadStatus,
+                assetToken = updatedAssetToken,
+                assetWidth = updatedMetadataWidth,
+                assetHeight = updatedMetadataHeight
+            )
+        )
         conversationDAO.insertConversation(newConversationEntity(id = conversationId, lastReadDate = "2000-01-01T12:00:00.000Z"))
         userDAO.insertUser(userEntity1)
         messageDAO.insertOrIgnoreMessage(initialAssetMessage)
 
         // when
-        messageDAO.updateAssetDownloadStatus(
-            downloadStatus = updatedDownloadStatus,
-            id = initialAssetMessage.id,
-            conversationId = initialAssetMessage.conversationId
-        )
+        messageDAO.insertOrIgnoreMessage(updatedAssetMessage)
 
         // then
         val updatedMessage = messageDAO.getMessageById(messageId, conversationId).firstOrNull()
@@ -921,9 +933,6 @@
         // asset values that should not be updated
         assertTrue((updatedMessage?.visibility == MessageEntity.Visibility.VISIBLE))
         assertTrue(updatedMessageContent is MessageEntityContent.Asset)
-<<<<<<< HEAD
-        assertEquals(updatedDownloadStatus, updatedMessageContent.assetDownloadStatus)
-=======
         assertEquals(initialAssetSize, updatedMessageContent.assetSizeInBytes)
         assertEquals(initialAssetName, updatedMessageContent.assetName)
         assertEquals(initialMimeType, updatedMessageContent.assetMimeType)
@@ -937,7 +946,6 @@
         assertEquals(initialMetadataWidth, updatedMessageContent.assetWidth)
         assertEquals(initialMetadataHeight, updatedMessageContent.assetHeight)
         assertEquals(initialUploadStatus, updatedMessageContent.assetUploadStatus)
->>>>>>> 397312f8
     }
 
     @Test
