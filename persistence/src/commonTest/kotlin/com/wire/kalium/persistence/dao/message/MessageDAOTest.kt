--- conflicted
+++ resolved
@@ -325,63 +325,6 @@
     }
 
     @Test
-<<<<<<< HEAD
-    fun givenMessagesAreInserted_whenGettingPendingMessagesByConversationAfterDate_thenOnlyRelevantMessagesAreReturned() = runTest {
-        insertInitialData()
-
-        val conversationInQuestion = conversationEntity1
-        val dateInQuestion = "2022-03-30T15:36:00.000Z"
-
-        val expectedMessages = listOf(
-            newRegularMessageEntity(
-                "1",
-                conversationId = conversationInQuestion.id,
-                senderUserId = userEntity1.id,
-                status = MessageEntity.Status.PENDING,
-                // date after
-                date = "2022-03-30T15:37:00.000Z",
-                senderName = userEntity1.name!!,
-                content = MessageEntityContent.Text(
-                    "Text Message [1]",
-                    expectsReadConfirmation = true
-                )
-            )
-        )
-
-        val allMessages = expectedMessages + listOf(
-            newRegularMessageEntity(
-                "2",
-                conversationId = conversationInQuestion.id,
-                senderUserId = userEntity1.id,
-                status = MessageEntity.Status.READ,
-                // date before
-                date = "2022-03-30T15:38:00.000Z",
-                senderName = userEntity1.name!!,
-                content = MessageEntityContent.Text(
-                    "Text Message [2]",
-                    expectsReadConfirmation = false
-                )
-            ),
-
-            newRegularMessageEntity(
-                "3",
-                conversationId = conversationInQuestion.id,
-                senderUserId = userEntity1.id,
-                status = MessageEntity.Status.READ,
-                // date before
-                date = "2022-03-30T15:39:00.000Z",
-                senderName = userEntity1.name!!,
-                content = MessageEntityContent.Text(
-                    "Text Message [3]",
-                    expectsReadConfirmation = true
-                )
-            )
-        )
-
-        messageDAO.insertMessages(allMessages)
-        val result = messageDAO.getPendingToConfirmMessagesByConversationAndVisibilityAfterDate(conversationInQuestion.id, dateInQuestion)
-        assertEquals(2, result.size)
-=======
     fun givenUnreadMessageAssetContentType_WhenGettingUnreadMessageCount_ThenCounterShouldContainAssetContentType() = runTest {
         // given
         val conversationId = QualifiedIDEntity("1", "someDomain")
@@ -635,7 +578,64 @@
             .first()
         // then
         assertContains(messageIds, messageId)
->>>>>>> 3dd2197c
+    }
+
+    @Test
+    fun givenMessagesAreInserted_whenGettingPendingMessagesByConversationAfterDate_thenOnlyRelevantMessagesAreReturned() = runTest {
+        insertInitialData()
+
+        val conversationInQuestion = conversationEntity1
+        val dateInQuestion = "2022-03-30T15:36:00.000Z"
+
+        val expectedMessages = listOf(
+            newRegularMessageEntity(
+                "1",
+                conversationId = conversationInQuestion.id,
+                senderUserId = userEntity1.id,
+                status = MessageEntity.Status.PENDING,
+                // date after
+                date = "2022-03-30T15:37:00.000Z",
+                senderName = userEntity1.name!!,
+                content = MessageEntityContent.Text(
+                    "Text Message [1]",
+                    expectsReadConfirmation = true
+                )
+            )
+        )
+
+        val allMessages = expectedMessages + listOf(
+            newRegularMessageEntity(
+                "2",
+                conversationId = conversationInQuestion.id,
+                senderUserId = userEntity1.id,
+                status = MessageEntity.Status.READ,
+                // date before
+                date = "2022-03-30T15:38:00.000Z",
+                senderName = userEntity1.name!!,
+                content = MessageEntityContent.Text(
+                    "Text Message [2]",
+                    expectsReadConfirmation = false
+                )
+            ),
+
+            newRegularMessageEntity(
+                "3",
+                conversationId = conversationInQuestion.id,
+                senderUserId = userEntity1.id,
+                status = MessageEntity.Status.READ,
+                // date before
+                date = "2022-03-30T15:39:00.000Z",
+                senderName = userEntity1.name!!,
+                content = MessageEntityContent.Text(
+                    "Text Message [3]",
+                    expectsReadConfirmation = true
+                )
+            )
+        )
+
+        messageDAO.insertMessages(allMessages)
+        val result = messageDAO.getPendingToConfirmMessagesByConversationAndVisibilityAfterDate(conversationInQuestion.id, dateInQuestion)
+        assertEquals(2, result.size)
     }
 
     private suspend fun insertInitialData() {
