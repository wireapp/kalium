--- conflicted
+++ resolved
@@ -180,15 +180,12 @@
             federationDomainList: List<String>? = null,
             federationType: MessageEntity.FederationType? = null,
             conversationProtocolChanged: ConversationEntity.Protocol? = null,
-<<<<<<< HEAD
-            legalHoldMemberList: List<QualifiedIDEntity>? = null,
-            legalHoldType: MessageEntity.LegalHoldType? = null,
-=======
             latitude: Float? = null,
             longitude: Float? = null,
             locationName: String? = null,
-            locationZoom: Int? = null
->>>>>>> 3c8ceb09
+            locationZoom: Int? = null,
+            legalHoldMemberList: List<QualifiedIDEntity>? = null,
+            legalHoldType: MessageEntity.LegalHoldType? = null,
         ): MessageEntity {
             return MessageMapper.toEntityMessageFromView(
                 id,
@@ -269,15 +266,12 @@
                 federationDomainList,
                 federationType,
                 conversationProtocolChanged,
-<<<<<<< HEAD
-                legalHoldMemberList,
-                legalHoldType,
-=======
                 latitude,
                 longitude,
                 locationName,
-                locationZoom
->>>>>>> 3c8ceb09
+                locationZoom,
+                legalHoldMemberList,
+                legalHoldType,
             )
         }
 
