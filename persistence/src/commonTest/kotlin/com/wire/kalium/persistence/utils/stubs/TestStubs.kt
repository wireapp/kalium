--- conflicted
+++ resolved
@@ -57,11 +57,8 @@
         mlsVerificationStatus = ConversationEntity.VerificationStatus.NOT_VERIFIED,
         proteusVerificationStatus = ConversationEntity.VerificationStatus.NOT_VERIFIED,
         legalHoldStatus = ConversationEntity.LegalHoldStatus.DISABLED,
-<<<<<<< HEAD
-        wireCell = null,
-=======
-        isChannel = false,
->>>>>>> 77fe6ff3
+        isChannel = false,
+        wireCell = null,
     )
     val conversationEntity2 = ConversationEntity(
         QualifiedIDEntity("2", "wire.com"),
@@ -90,11 +87,8 @@
         mlsVerificationStatus = ConversationEntity.VerificationStatus.NOT_VERIFIED,
         proteusVerificationStatus = ConversationEntity.VerificationStatus.NOT_VERIFIED,
         legalHoldStatus = ConversationEntity.LegalHoldStatus.DISABLED,
-<<<<<<< HEAD
-        wireCell = null,
-=======
-        isChannel = false,
->>>>>>> 77fe6ff3
+        isChannel = false,
+        wireCell = null,
     )
 
     val conversationEntity3 = ConversationEntity(
@@ -126,11 +120,8 @@
         mlsVerificationStatus = ConversationEntity.VerificationStatus.NOT_VERIFIED,
         proteusVerificationStatus = ConversationEntity.VerificationStatus.NOT_VERIFIED,
         legalHoldStatus = ConversationEntity.LegalHoldStatus.DISABLED,
-<<<<<<< HEAD
-        wireCell = null,
-=======
-        isChannel = false,
->>>>>>> 77fe6ff3
+        isChannel = false,
+        wireCell = null,
     )
 
     val conversationEntity4 = ConversationEntity(
@@ -162,11 +153,8 @@
         mlsVerificationStatus = ConversationEntity.VerificationStatus.NOT_VERIFIED,
         proteusVerificationStatus = ConversationEntity.VerificationStatus.NOT_VERIFIED,
         legalHoldStatus = ConversationEntity.LegalHoldStatus.DISABLED,
-<<<<<<< HEAD
-        wireCell = null,
-=======
-        isChannel = false,
->>>>>>> 77fe6ff3
+        isChannel = false,
+        wireCell = null,
     )
 
     val conversationEntity5 = ConversationEntity(
@@ -198,11 +186,8 @@
         mlsVerificationStatus = ConversationEntity.VerificationStatus.NOT_VERIFIED,
         proteusVerificationStatus = ConversationEntity.VerificationStatus.NOT_VERIFIED,
         legalHoldStatus = ConversationEntity.LegalHoldStatus.DISABLED,
-<<<<<<< HEAD
-        wireCell = null,
-=======
-        isChannel = false,
->>>>>>> 77fe6ff3
+        isChannel = false,
+        wireCell = null,
     )
 
     val member1 = MemberEntity(user1.id, MemberEntity.Role.Admin)
