/*
 * Wire
 * Copyright (C) 2024 Wire Swiss GmbH
 *
 * This program is free software: you can redistribute it and/or modify
 * it under the terms of the GNU General Public License as published by
 * the Free Software Foundation, either version 3 of the License, or
 * (at your option) any later version.
 *
 * This program is distributed in the hope that it will be useful,
 * but WITHOUT ANY WARRANTY; without even the implied warranty of
 * MERCHANTABILITY or FITNESS FOR A PARTICULAR PURPOSE. See the
 * GNU General Public License for more details.
 *
 * You should have received a copy of the GNU General Public License
 * along with this program. If not, see http://www.gnu.org/licenses/.
 */
package com.wire.kalium.persistence.utils.stubs

import com.wire.kalium.persistence.dao.QualifiedIDEntity
import com.wire.kalium.persistence.dao.TeamEntity
import com.wire.kalium.persistence.dao.conversation.ConversationEntity
import com.wire.kalium.persistence.dao.conversation.ProposalTimerEntity
import com.wire.kalium.persistence.dao.member.MemberEntity
import kotlinx.datetime.Instant
import kotlinx.datetime.toInstant

internal object TestStubs {
    const val teamId = "teamId"

    val user1 = newUserEntity(id = "1").copy(team = teamId)
    val user2 = newUserEntity(id = "2").copy(team = teamId)
    val user3 = newUserEntity(id = "3").copy(team = teamId)
    val userDetails1 = newUserDetailsEntity(id = "1").copy(team = teamId)
    val messageTimer = 5000L

    val team = TeamEntity(teamId, "teamName", "")

    val conversationEntity1 = ConversationEntity(
        QualifiedIDEntity("1", "wire.com"),
        "conversation1",
        ConversationEntity.Type.ONE_ON_ONE,
        teamId,
        ConversationEntity.ProtocolInfo.Proteus,
        creatorId = "someValue",
        lastNotificationDate = null,
        lastModifiedDate = "2022-03-30T15:36:00.000Z".toInstant(),
        lastReadDate = "2000-01-01T12:00:00.000Z".toInstant(),
        mutedStatus = ConversationEntity.MutedStatus.ALL_ALLOWED,
        access = listOf(ConversationEntity.Access.LINK, ConversationEntity.Access.INVITE),
        accessRole = listOf(ConversationEntity.AccessRole.NON_TEAM_MEMBER, ConversationEntity.AccessRole.TEAM_MEMBER),
        receiptMode = ConversationEntity.ReceiptMode.DISABLED,
        messageTimer = messageTimer,
        userMessageTimer = null,
        archived = false,
        archivedInstant = null,
        mlsVerificationStatus = ConversationEntity.VerificationStatus.NOT_VERIFIED,
        proteusVerificationStatus = ConversationEntity.VerificationStatus.NOT_VERIFIED,
        legalHoldStatus = ConversationEntity.LegalHoldStatus.DISABLED,
        isChannel = false,
<<<<<<< HEAD
        wireCell = null,
=======
        channelAccess = ConversationEntity.ChannelAccess.PRIVATE,
        channelAddPermission = ConversationEntity.ChannelAddPermission.EVERYONE,
>>>>>>> 4c8fc1b1
    )
    val conversationEntity2 = ConversationEntity(
        QualifiedIDEntity("2", "wire.com"),
        "conversation2",
        ConversationEntity.Type.ONE_ON_ONE,
        null,
        ConversationEntity.ProtocolInfo.MLS(
            "group2",
            ConversationEntity.GroupState.ESTABLISHED,
            0UL,
            Instant.parse("2021-03-30T15:36:00.000Z"),
            cipherSuite = ConversationEntity.CipherSuite.MLS_128_DHKEMX25519_AES128GCM_SHA256_Ed25519
        ),
        creatorId = "someValue",
        lastNotificationDate = null,
        lastModifiedDate = "2021-03-30T15:36:00.000Z".toInstant(),
        lastReadDate = "2000-01-01T12:00:00.000Z".toInstant(),
        mutedStatus = ConversationEntity.MutedStatus.ALL_MUTED,
        access = listOf(ConversationEntity.Access.LINK, ConversationEntity.Access.INVITE),
        accessRole = listOf(ConversationEntity.AccessRole.NON_TEAM_MEMBER, ConversationEntity.AccessRole.TEAM_MEMBER),
        receiptMode = ConversationEntity.ReceiptMode.DISABLED,
        messageTimer = messageTimer,
        userMessageTimer = null,
        archived = false,
        archivedInstant = null,
        mlsVerificationStatus = ConversationEntity.VerificationStatus.NOT_VERIFIED,
        proteusVerificationStatus = ConversationEntity.VerificationStatus.NOT_VERIFIED,
        legalHoldStatus = ConversationEntity.LegalHoldStatus.DISABLED,
        isChannel = false,
<<<<<<< HEAD
        wireCell = null,
=======
        channelAccess = ConversationEntity.ChannelAccess.PRIVATE,
        channelAddPermission = ConversationEntity.ChannelAddPermission.EVERYONE,
>>>>>>> 4c8fc1b1
    )

    val conversationEntity3 = ConversationEntity(
        QualifiedIDEntity("3", "wire.com"),
        "conversation3",
        ConversationEntity.Type.GROUP,
        null,
        ConversationEntity.ProtocolInfo.MLS(
            "group3",
            ConversationEntity.GroupState.PENDING_JOIN,
            0UL,
            Instant.parse("2021-03-30T15:36:00.000Z"),
            cipherSuite = ConversationEntity.CipherSuite.MLS_128_DHKEMX25519_AES128GCM_SHA256_Ed25519
        ),
        creatorId = "someValue",
        // This conversation was modified after the last time the user was notified about it
        lastNotificationDate = "2021-03-30T15:30:00.000Z".toInstant(),
        lastModifiedDate = "2021-03-30T15:36:00.000Z".toInstant(),
        lastReadDate = "2000-01-01T12:00:00.000Z".toInstant(),
        // and it's status is set to be only notified if there is a mention for the user
        mutedStatus = ConversationEntity.MutedStatus.ONLY_MENTIONS_AND_REPLIES_ALLOWED,
        access = listOf(ConversationEntity.Access.LINK, ConversationEntity.Access.INVITE),
        accessRole = listOf(ConversationEntity.AccessRole.NON_TEAM_MEMBER, ConversationEntity.AccessRole.TEAM_MEMBER),
        receiptMode = ConversationEntity.ReceiptMode.DISABLED,
        messageTimer = messageTimer,
        userMessageTimer = null,
        archived = false,
        archivedInstant = null,
        mlsVerificationStatus = ConversationEntity.VerificationStatus.NOT_VERIFIED,
        proteusVerificationStatus = ConversationEntity.VerificationStatus.NOT_VERIFIED,
        legalHoldStatus = ConversationEntity.LegalHoldStatus.DISABLED,
        isChannel = false,
<<<<<<< HEAD
        wireCell = null,
=======
        channelAccess = ConversationEntity.ChannelAccess.PRIVATE,
        channelAddPermission = ConversationEntity.ChannelAddPermission.EVERYONE
>>>>>>> 4c8fc1b1
    )

    val conversationEntity4 = ConversationEntity(
        QualifiedIDEntity("4", "wire.com"),
        "conversation4",
        ConversationEntity.Type.GROUP,
        null,
        ConversationEntity.ProtocolInfo.MLS(
            "group4",
            ConversationEntity.GroupState.ESTABLISHED,
            0UL,
            Instant.parse("2021-03-30T15:36:00.000Z"),
            cipherSuite = ConversationEntity.CipherSuite.MLS_128_DHKEMX25519_AES128GCM_SHA256_Ed25519
        ),
        creatorId = "someValue",
        // This conversation was modified after the last time the user was notified about it
        lastNotificationDate = "2021-03-30T15:30:00.000Z".toInstant(),
        lastModifiedDate = "2021-03-30T15:36:00.000Z".toInstant(),
        lastReadDate = "2000-01-01T12:00:00.000Z".toInstant(),
        // and it's status is set to be only notified if there is a mention for the user
        mutedStatus = ConversationEntity.MutedStatus.ONLY_MENTIONS_AND_REPLIES_ALLOWED,
        access = listOf(ConversationEntity.Access.LINK, ConversationEntity.Access.INVITE),
        accessRole = listOf(ConversationEntity.AccessRole.NON_TEAM_MEMBER, ConversationEntity.AccessRole.TEAM_MEMBER),
        receiptMode = ConversationEntity.ReceiptMode.DISABLED,
        messageTimer = messageTimer,
        userMessageTimer = null,
        archived = false,
        archivedInstant = null,
        mlsVerificationStatus = ConversationEntity.VerificationStatus.NOT_VERIFIED,
        proteusVerificationStatus = ConversationEntity.VerificationStatus.NOT_VERIFIED,
        legalHoldStatus = ConversationEntity.LegalHoldStatus.DISABLED,
        isChannel = false,
<<<<<<< HEAD
        wireCell = null,
=======
        channelAccess = ConversationEntity.ChannelAccess.PRIVATE,
        channelAddPermission = ConversationEntity.ChannelAddPermission.EVERYONE,
>>>>>>> 4c8fc1b1
    )

    val conversationEntity5 = ConversationEntity(
        QualifiedIDEntity("5", "wire.com"),
        "conversation4",
        ConversationEntity.Type.GROUP,
        null,
        ConversationEntity.ProtocolInfo.Mixed(
            "group4",
            ConversationEntity.GroupState.ESTABLISHED,
            0UL,
            Instant.parse("2021-03-30T15:36:00.000Z"),
            cipherSuite = ConversationEntity.CipherSuite.MLS_128_DHKEMX25519_AES128GCM_SHA256_Ed25519
        ),
        creatorId = "someValue",
        // This conversation was modified after the last time the user was notified about it
        lastNotificationDate = "2021-03-30T15:30:00.000Z".toInstant(),
        lastModifiedDate = "2021-03-30T15:36:00.000Z".toInstant(),
        lastReadDate = "2000-01-01T12:00:00.000Z".toInstant(),
        // and it's status is set to be only notified if there is a mention for the user
        mutedStatus = ConversationEntity.MutedStatus.ONLY_MENTIONS_AND_REPLIES_ALLOWED,
        access = listOf(ConversationEntity.Access.LINK, ConversationEntity.Access.INVITE),
        accessRole = listOf(ConversationEntity.AccessRole.NON_TEAM_MEMBER, ConversationEntity.AccessRole.TEAM_MEMBER),
        receiptMode = ConversationEntity.ReceiptMode.DISABLED,
        messageTimer = messageTimer,
        userMessageTimer = null,
        archived = false,
        archivedInstant = null,
        mlsVerificationStatus = ConversationEntity.VerificationStatus.NOT_VERIFIED,
        proteusVerificationStatus = ConversationEntity.VerificationStatus.NOT_VERIFIED,
        legalHoldStatus = ConversationEntity.LegalHoldStatus.DISABLED,
        isChannel = false,
<<<<<<< HEAD
        wireCell = null,
=======
        channelAccess = ConversationEntity.ChannelAccess.PRIVATE,
        channelAddPermission = ConversationEntity.ChannelAddPermission.EVERYONE,
>>>>>>> 4c8fc1b1
    )

    val member1 = MemberEntity(user1.id, MemberEntity.Role.Admin)
    val member2 = MemberEntity(user2.id, MemberEntity.Role.Member)
    val member3 = MemberEntity(user3.id, MemberEntity.Role.Admin)

    val proposalTimer2 = ProposalTimerEntity(
        (conversationEntity2.protocolInfo as ConversationEntity.ProtocolInfo.MLS).groupId,
        Instant.DISTANT_FUTURE
    )

    val proposalTimer3 = ProposalTimerEntity(
        (conversationEntity3.protocolInfo as ConversationEntity.ProtocolInfo.MLS).groupId,
        Instant.DISTANT_FUTURE
    )
}<|MERGE_RESOLUTION|>--- conflicted
+++ resolved
@@ -58,12 +58,9 @@
         proteusVerificationStatus = ConversationEntity.VerificationStatus.NOT_VERIFIED,
         legalHoldStatus = ConversationEntity.LegalHoldStatus.DISABLED,
         isChannel = false,
-<<<<<<< HEAD
-        wireCell = null,
-=======
-        channelAccess = ConversationEntity.ChannelAccess.PRIVATE,
-        channelAddPermission = ConversationEntity.ChannelAddPermission.EVERYONE,
->>>>>>> 4c8fc1b1
+        channelAccess = ConversationEntity.ChannelAccess.PRIVATE,
+        channelAddPermission = ConversationEntity.ChannelAddPermission.EVERYONE,
+        wireCell = null,
     )
     val conversationEntity2 = ConversationEntity(
         QualifiedIDEntity("2", "wire.com"),
@@ -93,12 +90,9 @@
         proteusVerificationStatus = ConversationEntity.VerificationStatus.NOT_VERIFIED,
         legalHoldStatus = ConversationEntity.LegalHoldStatus.DISABLED,
         isChannel = false,
-<<<<<<< HEAD
-        wireCell = null,
-=======
-        channelAccess = ConversationEntity.ChannelAccess.PRIVATE,
-        channelAddPermission = ConversationEntity.ChannelAddPermission.EVERYONE,
->>>>>>> 4c8fc1b1
+        channelAccess = ConversationEntity.ChannelAccess.PRIVATE,
+        channelAddPermission = ConversationEntity.ChannelAddPermission.EVERYONE,
+        wireCell = null,
     )
 
     val conversationEntity3 = ConversationEntity(
@@ -131,12 +125,9 @@
         proteusVerificationStatus = ConversationEntity.VerificationStatus.NOT_VERIFIED,
         legalHoldStatus = ConversationEntity.LegalHoldStatus.DISABLED,
         isChannel = false,
-<<<<<<< HEAD
-        wireCell = null,
-=======
         channelAccess = ConversationEntity.ChannelAccess.PRIVATE,
         channelAddPermission = ConversationEntity.ChannelAddPermission.EVERYONE
->>>>>>> 4c8fc1b1
+        wireCell = null,
     )
 
     val conversationEntity4 = ConversationEntity(
@@ -169,12 +160,9 @@
         proteusVerificationStatus = ConversationEntity.VerificationStatus.NOT_VERIFIED,
         legalHoldStatus = ConversationEntity.LegalHoldStatus.DISABLED,
         isChannel = false,
-<<<<<<< HEAD
-        wireCell = null,
-=======
-        channelAccess = ConversationEntity.ChannelAccess.PRIVATE,
-        channelAddPermission = ConversationEntity.ChannelAddPermission.EVERYONE,
->>>>>>> 4c8fc1b1
+        channelAccess = ConversationEntity.ChannelAccess.PRIVATE,
+        channelAddPermission = ConversationEntity.ChannelAddPermission.EVERYONE,
+        wireCell = null,
     )
 
     val conversationEntity5 = ConversationEntity(
@@ -207,12 +195,9 @@
         proteusVerificationStatus = ConversationEntity.VerificationStatus.NOT_VERIFIED,
         legalHoldStatus = ConversationEntity.LegalHoldStatus.DISABLED,
         isChannel = false,
-<<<<<<< HEAD
-        wireCell = null,
-=======
-        channelAccess = ConversationEntity.ChannelAccess.PRIVATE,
-        channelAddPermission = ConversationEntity.ChannelAddPermission.EVERYONE,
->>>>>>> 4c8fc1b1
+        channelAccess = ConversationEntity.ChannelAccess.PRIVATE,
+        channelAddPermission = ConversationEntity.ChannelAddPermission.EVERYONE,
+        wireCell = null,
     )
 
     val member1 = MemberEntity(user1.id, MemberEntity.Role.Admin)
