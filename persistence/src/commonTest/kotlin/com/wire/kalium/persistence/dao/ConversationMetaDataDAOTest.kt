--- conflicted
+++ resolved
@@ -89,12 +89,9 @@
             proteusVerificationStatus = ConversationEntity.VerificationStatus.NOT_VERIFIED,
             legalHoldStatus = ConversationEntity.LegalHoldStatus.DISABLED,
             isChannel = false,
-<<<<<<< HEAD
-            wireCell = null,
-=======
             channelAccess = ConversationEntity.ChannelAccess.PRIVATE,
             channelAddPermission = ConversationEntity.ChannelAddPermission.EVERYONE,
->>>>>>> 4c8fc1b1
+            wireCell = null,
         )
     }
 }