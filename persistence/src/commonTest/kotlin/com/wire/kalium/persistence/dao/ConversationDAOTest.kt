--- conflicted
+++ resolved
@@ -1790,7 +1790,26 @@
     }
 
     @Test
-<<<<<<< HEAD
+    fun givenEstablishedSelfMLSConversation_whenGettingEstablishedSelfMLSGroupId_thenShouldReturnEstablishedSelfMLSGroupId() = runTest {
+        // given
+        val expected = (conversationEntity4.protocolInfo as ConversationEntity.ProtocolInfo.MLS).groupId
+        conversationDAO.insertConversation(
+            conversationEntity4.copy(
+                type = ConversationEntity.Type.SELF
+            )
+        )
+
+        // when
+        val result = conversationDAO.getEstablishedSelfMLSGroupId()
+
+        // then
+        assertEquals(
+            expected,
+            result
+        )
+    }
+
+    @Test
     fun givenConversationWithGuestLink_whenCallingDelete_thenTheLinkIsDeleted() = runTest {
         val conversationId = QualifiedIDEntity("conversationId", "domain")
         conversationDAO.insertConversation(conversationEntity1.copy(conversationId))
@@ -1805,25 +1824,6 @@
         conversationDAO.observeGuestRoomLinkByConversationId(conversationId).first().let {
             assertEquals(null, it)
         }
-=======
-    fun givenEstablishedSelfMLSConversation_whenGettingEstablishedSelfMLSGroupId_thenShouldReturnEstablishedSelfMLSGroupId() = runTest {
-        // given
-        val expected = (conversationEntity4.protocolInfo as ConversationEntity.ProtocolInfo.MLS).groupId
-        conversationDAO.insertConversation(
-            conversationEntity4.copy(
-                type = ConversationEntity.Type.SELF
-            )
-        )
-
-        // when
-        val result = conversationDAO.getEstablishedSelfMLSGroupId()
-
-        // then
-        assertEquals(
-            expected,
-            result
-        )
->>>>>>> 5611a336
     }
 
     private fun ConversationEntity.toViewEntity(userEntity: UserEntity? = null): ConversationViewEntity {
