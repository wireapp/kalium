--- conflicted
+++ resolved
@@ -2390,11 +2390,8 @@
             isFavorite = false,
             folderName = null,
             folderId = null,
-<<<<<<< HEAD
+            isChannel = false,
             wireCell = null,
-=======
-            isChannel = false,
->>>>>>> 77fe6ff3
         )
     }
 
@@ -2457,11 +2454,8 @@
             mlsVerificationStatus = ConversationEntity.VerificationStatus.NOT_VERIFIED,
             proteusVerificationStatus = ConversationEntity.VerificationStatus.DEGRADED,
             legalHoldStatus = ConversationEntity.LegalHoldStatus.DISABLED,
-<<<<<<< HEAD
+            isChannel = false,
             wireCell = null,
-=======
-            isChannel = false,
->>>>>>> 77fe6ff3
         )
         val conversationEntity2 = ConversationEntity(
             QualifiedIDEntity("2", "wire.com"),
@@ -2484,11 +2478,8 @@
             mlsVerificationStatus = ConversationEntity.VerificationStatus.NOT_VERIFIED,
             proteusVerificationStatus = ConversationEntity.VerificationStatus.DEGRADED,
             legalHoldStatus = ConversationEntity.LegalHoldStatus.DISABLED,
-<<<<<<< HEAD
+            isChannel = false,
             wireCell = null,
-=======
-            isChannel = false,
->>>>>>> 77fe6ff3
         )
 
         val conversationEntity3 = ConversationEntity(
@@ -2514,11 +2505,8 @@
             mlsVerificationStatus = ConversationEntity.VerificationStatus.NOT_VERIFIED,
             proteusVerificationStatus = ConversationEntity.VerificationStatus.DEGRADED,
             legalHoldStatus = ConversationEntity.LegalHoldStatus.DISABLED,
-<<<<<<< HEAD
+            isChannel = false,
             wireCell = null,
-=======
-            isChannel = false,
->>>>>>> 77fe6ff3
         )
 
         val conversationEntity4 = ConversationEntity(
@@ -2550,11 +2538,8 @@
             mlsVerificationStatus = ConversationEntity.VerificationStatus.NOT_VERIFIED,
             proteusVerificationStatus = ConversationEntity.VerificationStatus.DEGRADED,
             legalHoldStatus = ConversationEntity.LegalHoldStatus.DISABLED,
-<<<<<<< HEAD
+            isChannel = false,
             wireCell = null,
-=======
-            isChannel = false,
->>>>>>> 77fe6ff3
         )
         val conversationEntity5 = ConversationEntity(
             QualifiedIDEntity("5", "wire.com"),
@@ -2577,11 +2562,8 @@
             mlsVerificationStatus = ConversationEntity.VerificationStatus.NOT_VERIFIED,
             proteusVerificationStatus = ConversationEntity.VerificationStatus.DEGRADED,
             legalHoldStatus = ConversationEntity.LegalHoldStatus.DISABLED,
-<<<<<<< HEAD
+            isChannel = false,
             wireCell = null,
-=======
-            isChannel = false,
->>>>>>> 77fe6ff3
         )
         val conversationEntity6 = ConversationEntity(
             QualifiedIDEntity("6", "wire.com"),
@@ -2612,11 +2594,8 @@
             mlsVerificationStatus = ConversationEntity.VerificationStatus.NOT_VERIFIED,
             proteusVerificationStatus = ConversationEntity.VerificationStatus.DEGRADED,
             legalHoldStatus = ConversationEntity.LegalHoldStatus.DISABLED,
-<<<<<<< HEAD
+            isChannel = false,
             wireCell = null,
-=======
-            isChannel = false,
->>>>>>> 77fe6ff3
         )
 
         val member1 = MemberEntity(user1.id, MemberEntity.Role.Admin)
