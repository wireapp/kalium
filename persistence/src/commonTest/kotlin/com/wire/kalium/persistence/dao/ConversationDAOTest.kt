/*
 * Wire
 * Copyright (C) 2023 Wire Swiss GmbH
 *
 * This program is free software: you can redistribute it and/or modify
 * it under the terms of the GNU General Public License as published by
 * the Free Software Foundation, either version 3 of the License, or
 * (at your option) any later version.
 *
 * This program is distributed in the hope that it will be useful,
 * but WITHOUT ANY WARRANTY; without even the implied warranty of
 * MERCHANTABILITY or FITNESS FOR A PARTICULAR PURPOSE. See the
 * GNU General Public License for more details.
 *
 * You should have received a copy of the GNU General Public License
 * along with this program. If not, see http://www.gnu.org/licenses/.
 */

package com.wire.kalium.persistence.dao

import app.cash.turbine.test
import com.wire.kalium.persistence.BaseDatabaseTest
import com.wire.kalium.persistence.dao.message.MessageDAO
import com.wire.kalium.persistence.dao.message.MessageEntity
import com.wire.kalium.persistence.dao.message.MessageEntityContent
import com.wire.kalium.persistence.utils.IgnoreIOS
import com.wire.kalium.persistence.utils.stubs.newConversationEntity
import com.wire.kalium.persistence.utils.stubs.newRegularMessageEntity
import com.wire.kalium.persistence.utils.stubs.newSystemMessageEntity
import com.wire.kalium.persistence.utils.stubs.newUserEntity
import com.wire.kalium.util.DateTimeUtil
import kotlinx.coroutines.ExperimentalCoroutinesApi
import kotlinx.coroutines.flow.first
import kotlinx.coroutines.launch
import kotlinx.coroutines.test.runTest
import kotlinx.datetime.Clock
import kotlinx.datetime.Instant
import kotlinx.datetime.toInstant
import kotlin.random.Random
import kotlin.test.BeforeTest
import kotlin.test.Test
import kotlin.test.assertContentEquals
import kotlin.test.assertEquals
import kotlin.test.assertNotNull
import kotlin.test.assertNull
import kotlin.test.assertTrue
import kotlin.time.Duration.Companion.days
import kotlin.time.Duration.Companion.seconds

@Suppress("LargeClass")
@OptIn(ExperimentalCoroutinesApi::class)
class ConversationDAOTest : BaseDatabaseTest() {

    private lateinit var conversationDAO: ConversationDAO
    private lateinit var messageDAO: MessageDAO
    private lateinit var userDAO: UserDAO
    private lateinit var teamDAO: TeamDAO
    private val selfUserId = UserIDEntity("selfValue", "selfDomain")

    @BeforeTest
    fun setUp() {
        deleteDatabase(selfUserId)
        val db = createDatabase(selfUserId, encryptedDBSecret, enableWAL = true)
        conversationDAO = db.conversationDAO
        messageDAO = db.messageDAO
        userDAO = db.userDAO
        teamDAO = db.teamDAO
    }

    @Test
    fun givenConversation_ThenConversationCanBeInserted() = runTest {
        conversationDAO.insertConversation(conversationEntity1)
        insertTeamUserAndMember(team, user1, conversationEntity1.id)
        val result = conversationDAO.getConversationByQualifiedID(conversationEntity1.id)
        assertEquals(conversationEntity1.toViewEntity(user1), result)
    }

    @Test
    fun givenListOfConversations_ThenMultipleConversationsCanBeInsertedAtOnce() = runTest {
        conversationDAO.insertConversations(listOf(conversationEntity1, conversationEntity2))
        insertTeamUserAndMember(team, user1, conversationEntity1.id)
        insertTeamUserAndMember(team, user2, conversationEntity2.id)
        val result1 = conversationDAO.getConversationByQualifiedID(conversationEntity1.id)
        val result2 = conversationDAO.getConversationByQualifiedID(conversationEntity2.id)
        assertEquals(conversationEntity1.toViewEntity(user1), result1)
        assertEquals(conversationEntity2.toViewEntity(user2), result2)
    }

    @Test
    fun givenExistingConversation_ThenConversationCanBeDeleted() = runTest {
        conversationDAO.insertConversation(conversationEntity1)
        conversationDAO.deleteConversationByQualifiedID(conversationEntity1.id)
        val result = try {
            conversationDAO.getConversationByQualifiedID(conversationEntity1.id)
        } catch (npe: NullPointerException) {
            null
        }
        assertNull(result)
    }

    @Test
    fun givenExistingConversation_ThenConversationCanBeUpdated() = runTest {
        conversationDAO.insertConversation(conversationEntity1)
        insertTeamUserAndMember(team, user1, conversationEntity1.id)
        val updatedConversation1Entity = conversationEntity1.copy(name = "Updated conversation1")
        conversationDAO.updateConversation(updatedConversation1Entity)
        val result = conversationDAO.getConversationByQualifiedID(conversationEntity1.id)
        assertEquals(updatedConversation1Entity.toViewEntity(user1), result)
    }

    @Test
    fun givenExistingConversation_ThenConversationCanBeRetrievedByGroupID() = runTest {
        conversationDAO.insertConversation(conversationEntity2)
        insertTeamUserAndMember(team, user2, conversationEntity2.id)
        val result =
            conversationDAO.getConversationByGroupID((conversationEntity2.protocolInfo as ConversationEntity.ProtocolInfo.MLS).groupId)
                .first()
        assertEquals(conversationEntity2.toViewEntity(user2), result)
    }

    @Test
    fun givenExistingMLSConversation_ThenConversationIdCanBeRetrievedByGroupID() = runTest {
        conversationDAO.insertConversation(conversationEntity2)
        insertTeamUserAndMember(team, user2, conversationEntity2.id)
        val result =
            conversationDAO.getConversationIdByGroupID((conversationEntity2.protocolInfo as ConversationEntity.ProtocolInfo.MLS).groupId)
        assertEquals(conversationEntity2.id, result)
    }

    @Test
    fun givenExistingMLSConversation_ThenConversationCanBeRetrievedByGroupState() = runTest {
        conversationDAO.insertConversation(conversationEntity2)
        conversationDAO.insertConversation(conversationEntity3)
        insertTeamUserAndMember(team, user2, conversationEntity2.id)
        val result =
            conversationDAO.getConversationsByGroupState(ConversationEntity.GroupState.ESTABLISHED)
        assertEquals(listOf(conversationEntity2.toViewEntity(user2)), result)
    }

    @Test
    fun givenExistingConversation_ThenConversationGroupStateCanBeUpdated() = runTest {
        conversationDAO.insertConversation(conversationEntity2)
        conversationDAO.updateConversationGroupState(
            ConversationEntity.GroupState.PENDING_WELCOME_MESSAGE,
            (conversationEntity2.protocolInfo as ConversationEntity.ProtocolInfo.MLS).groupId
        )
        val result = conversationDAO.getConversationByQualifiedID(conversationEntity2.id)
        assertEquals(
            (result?.protocolInfo as ConversationEntity.ProtocolInfo.MLS).groupState, ConversationEntity.GroupState.PENDING_WELCOME_MESSAGE
        )
    }

    @Test
    fun givenExistingConversation_ThenConversationIsUpdatedOnInsert() = runTest {
        conversationDAO.insertConversation(conversationEntity1)
        insertTeamUserAndMember(team, user1, conversationEntity1.id)
        val updatedConversation1Entity = conversationEntity1.copy(name = "Updated conversation1")
        conversationDAO.insertConversation(updatedConversation1Entity)
        val result = conversationDAO.getConversationByQualifiedID(conversationEntity1.id)
        assertEquals(updatedConversation1Entity.toViewEntity(user1), result)
    }

    @Test
    fun givenExistingConversation_ThenMemberCanBeInserted() = runTest {
        conversationDAO.insertConversation(conversationEntity1)
        conversationDAO.insertMember(member1, conversationEntity1.id)

        assertEquals(listOf(member1), conversationDAO.getAllMembers(conversationEntity1.id).first())
    }

    @Test
    fun givenExistingConversation_ThenMemberCanBeDeleted() = runTest {
        conversationDAO.insertConversation(conversationEntity1)
        conversationDAO.insertMember(member1, conversationEntity1.id)
        conversationDAO.deleteMemberByQualifiedID(conversationEntity1.id, member1.user)

        assertEquals(emptyList(), conversationDAO.getAllMembers(conversationEntity1.id).first())
    }

    @Test
    fun givenExistingConversation_ThenMemberCanBeUpdated() = runTest {
        val updatedMember = member1.copy(role = Member.Role.Member)
        conversationDAO.insertConversation(conversationEntity1)
        conversationDAO.insertMember(member1, conversationEntity1.id)
        conversationDAO.updateMember(updatedMember, conversationEntity1.id)

        assertEquals(listOf(updatedMember), conversationDAO.getAllMembers(conversationEntity1.id).first())
    }

    @Test
    fun givenExistingConversation_ThenAllMembersCanBeRetrieved() = runTest {
        conversationDAO.insertConversation(conversationEntity1)
        conversationDAO.insertMembersWithQualifiedId(listOf(member1, member2), conversationEntity1.id)

        assertEquals(setOf(member1, member2), conversationDAO.getAllMembers(conversationEntity1.id).first().toSet())
    }

    @Test
    fun givenExistingMLSConversation_whenAddingMembersByGroupId_ThenAllMembersCanBeRetrieved() = runTest {
        conversationDAO.insertConversation(conversationEntity2)
        conversationDAO.insertMembers(
            listOf(member1, member2),
            (conversationEntity2.protocolInfo as ConversationEntity.ProtocolInfo.MLS).groupId
        )

        assertEquals(setOf(member1, member2), conversationDAO.getAllMembers(conversationEntity2.id).first().toSet())
    }

    @Test
    fun givenExistingConversation_ThenInsertedOrUpdatedMembersAreRetrieved() = runTest {
        conversationDAO.insertConversation(conversationEntity1)
        conversationDAO.updateOrInsertOneOnOneMemberWithConnectionStatus(
            member = member1,
            status = ConnectionEntity.State.ACCEPTED,
            conversationID = conversationEntity1.id
        )

        assertEquals(
            setOf(member1), conversationDAO.getAllMembers(conversationEntity1.id).first().toSet()
        )
    }

    @Test
    fun givenExistingConversation_ThenUserTableShouldBeUpdatedOnlyAndNotReplaced() = runTest(dispatcher) {
        conversationDAO.insertConversation(conversationEntity1)
        userDAO.insertUser(user1.copy(connectionStatus = ConnectionEntity.State.NOT_CONNECTED))

        conversationDAO.updateOrInsertOneOnOneMemberWithConnectionStatus(
            member = member1,
            status = ConnectionEntity.State.SENT,
            conversationID = conversationEntity1.id
        )

        assertEquals(setOf(member1), conversationDAO.getAllMembers(conversationEntity1.id).first().toSet())
        assertEquals(ConnectionEntity.State.SENT, userDAO.getUserByQualifiedID(user1.id).first()?.connectionStatus)
        assertEquals(user1.name, userDAO.getUserByQualifiedID(user1.id).first()?.name)
    }

    @Test
    fun givenAnExistingConversation_WhenUpdatingTheMutingStatus_ThenConversationShouldBeUpdated() = runTest {
        conversationDAO.insertConversation(conversationEntity2)
        conversationDAO.updateConversationMutedStatus(
            conversationId = conversationEntity2.id,
            mutedStatus = ConversationEntity.MutedStatus.ONLY_MENTIONS_AND_REPLIES_ALLOWED,
            mutedStatusTimestamp = 1649702788L
        )

        val result = conversationDAO.getConversationByQualifiedID(conversationEntity2.id)

        assertEquals(ConversationEntity.MutedStatus.ONLY_MENTIONS_AND_REPLIES_ALLOWED, result?.mutedStatus)
    }

    @Test
<<<<<<< HEAD
    @IgnoreIOS
    fun givenMultipleConversations_whenGettingConversationsForNotifications_thenOnlyUnnotifiedConversationsAreReturned() = runTest {

        // GIVEN
        conversationDAO.insertConversation(conversationEntity1)
        conversationDAO.insertConversation(conversationEntity2)
        conversationDAO.insertConversation(conversationEntity3)
        insertTeamUserAndMember(team, user1, conversationEntity1.id)
        insertTeamUserAndMember(team, user1, conversationEntity2.id)
        insertTeamUserAndMember(team, user1, conversationEntity3.id)

        // WHEN
        // Updating the last notified date to later than last modified
        conversationDAO
            .updateConversationNotificationDate(
                QualifiedIDEntity("2", "wire.com"),
                "2022-03-30T15:37:10.000Z".toInstant()
            )

        val result = conversationDAO.getConversationsForNotifications().first()

        // THEN
        // only conversation one should be selected for notifications
        assertEquals(listOf(conversationEntity1.toViewEntity(user1), conversationEntity3.toViewEntity()), result)
    }

    @Test
    @IgnoreIOS
    fun givenMultipleConversations_whenGettingConversations_thenOrderIsCorrect() = runTest {
        // GIVEN
        conversationDAO.insertConversation(conversationEntity1)
        conversationDAO.insertConversation(conversationEntity2)
        conversationDAO.insertConversation(conversationEntity3)
        insertTeamUserAndMember(team, user1, conversationEntity1.id)
        insertTeamUserAndMember(team, user1, conversationEntity2.id)
        insertTeamUserAndMember(team, user1, conversationEntity3.id)

        // WHEN
        // Updating the last notified date to later than last modified
        conversationDAO
            .updateConversationNotificationDate(
                conversationEntity2.id,
                "2022-03-30T15:37:10.000Z".toInstant()
            )

        val result = conversationDAO.getConversationsForNotifications().first()
        // THEN
        // The order of the conversations is not affected
        assertEquals(conversationEntity1.toViewEntity(user1), result.first())
        assertEquals(conversationEntity3.toViewEntity(user1), result[1])

    }

    @Test
=======
>>>>>>> d42e409b
    fun givenConversation_whenInsertingMembers_thenMembersShouldNotBeDuplicated() = runTest {
        val expected = listOf(member1, member2)

        conversationDAO.insertConversation(conversationEntity1)

        conversationDAO.insertMember(member1, conversationEntity1.id)
        conversationDAO.insertMember(member2, conversationEntity1.id)
        conversationDAO.getAllMembers(conversationEntity1.id).first().also { actual ->
            assertEquals(expected, actual)
        }
        conversationDAO.insertMember(member1, conversationEntity1.id)
        conversationDAO.insertMember(member2, conversationEntity1.id)
        conversationDAO.getAllMembers(conversationEntity1.id).first().also { actual ->
            assertEquals(expected, actual)
        }
    }

    @Test
    fun givenMultipleConversation_whenInsertingMembers_thenMembersAreInserted() = runTest {
        val expected = listOf(member1, member2)

        conversationDAO.insertConversation(conversationEntity1)
        conversationDAO.insertConversation(conversationEntity2)

        conversationDAO.insertMember(member1, conversationEntity1.id)
        conversationDAO.insertMember(member2, conversationEntity1.id)
        conversationDAO.getAllMembers(conversationEntity1.id).first().also { actual ->
            assertEquals(expected, actual)
        }
        conversationDAO.insertMember(member1, conversationEntity2.id)
        conversationDAO.insertMember(member2, conversationEntity2.id)
        conversationDAO.getAllMembers(conversationEntity2.id).first().also { actual ->
            assertEquals(expected, actual)
        }
        conversationDAO.getAllMembers(conversationEntity1.id).first().also { actual ->
            assertEquals(expected, actual)
        }
    }

    @Test
    @IgnoreIOS
    fun givenConversation_whenInsertingStoredConversation_thenLastChangesTimeIsNotChanged() = runTest {
        val convStored = conversationEntity1.copy(
            lastNotificationDate = "2022-04-30T15:36:00.000Z".toInstant(),
            lastModifiedDate = "2022-03-30T15:36:00.000Z".toInstant(),
            name = "old name"
        )
        val convAfterSync = conversationEntity1.copy(
            lastNotificationDate = "2023-04-30T15:36:00.000Z".toInstant(),
            lastModifiedDate = "2023-03-30T15:36:00.000Z".toInstant(),
            name = "new name"
        )

        val expected = convAfterSync.copy(
            lastModifiedDate = "2022-03-30T15:36:00.000Z".toInstant(),
            lastNotificationDate = "2022-04-30T15:36:00.000Z".toInstant()
        )
        conversationDAO.insertConversation(convStored)
        insertTeamUserAndMember(team, user1, convStored.id)
        conversationDAO.insertConversation(convAfterSync)

        val actual = conversationDAO.getConversationByQualifiedID(convAfterSync.id)
        assertEquals(expected.toViewEntity(user1), actual)
    }

    @Test
    fun givenConversation_whenUpdatingAccessInfo_thenItsUpdated() = runTest {
        val convStored = conversationEntity1.copy(
            accessRole = listOf(ConversationEntity.AccessRole.TEAM_MEMBER), access = listOf(ConversationEntity.Access.INVITE)
        )
        val newAccessRole = listOf(
            ConversationEntity.AccessRole.TEAM_MEMBER,
            ConversationEntity.AccessRole.NON_TEAM_MEMBER,
            ConversationEntity.AccessRole.SERVICE
        )
        val newAccess = listOf(ConversationEntity.Access.INVITE, ConversationEntity.Access.CODE)
        val expected = convStored.copy(access = newAccess, accessRole = newAccessRole)
        conversationDAO.insertConversation(convStored)
        insertTeamUserAndMember(team, user1, conversationEntity1.id)

        conversationDAO.updateAccess(convStored.id, newAccess, newAccessRole)

        conversationDAO.getConversationByQualifiedID(convStored.id).also { actual ->
            assertEquals(expected.toViewEntity(user1), actual)
        }

    }

    @Test
    fun givenExistingConversation_whenUpdatingTheConversationLastReadDate_ThenTheConversationHasTheDate() = runTest {
        // given
        val expectedLastReadDate = Instant.fromEpochMilliseconds(1648654560000)

        conversationDAO.insertConversation(conversationEntity1)

        // when
        conversationDAO.updateConversationReadDate(conversationEntity1.id, expectedLastReadDate)

        // then
        val actual = conversationDAO.getConversationByQualifiedID(conversationEntity1.id)

        assertNotNull(actual)
        assertEquals(expectedLastReadDate, actual.lastReadDate)
    }

    @Test
    fun givenExistingConversation_whenUpdatingTheConversationSeenDate_thenEmitTheNewConversationStateWithTheUpdatedSeenDate() =
        runTest {
            // given
            val expectedConversationSeenDate = Instant.fromEpochMilliseconds(1648654560000)

            teamDAO.insertTeam(team)
            launch {
                // when
                conversationDAO.observeGetConversationByQualifiedID(conversationEntity1.id).test {
                    // then
                    val initialConversation = awaitItem()

                    assertTrue(initialConversation == null)

                    conversationDAO.insertConversation(conversationEntity1)

                    val conversationAfterInsert = awaitItem()

                    assertTrue(conversationAfterInsert != null)

                    conversationDAO.updateConversationReadDate(conversationEntity1.id, expectedConversationSeenDate)

                    val conversationAfterUpdate = awaitItem()

                    assertTrue(conversationAfterUpdate != null)
                    assertEquals(conversationAfterUpdate.lastReadDate, expectedConversationSeenDate)
                }
            }.join()
        }

    @Test
    fun givenConversationsHaveLastReadDateBeforeModified_whenGettingUnReadConversationCount_ThenReturnTheExpectedCount() = runTest {
        // given
        conversationDAO.insertConversation(
            newConversationEntity(
                id = QualifiedIDEntity("1", "someDomain"),
                lastReadDate = "2000-01-01T12:00:00.000Z".toInstant(),
                lastModified = "2000-01-01T12:30:00.000Z".toInstant()
            )
        )
        conversationDAO.insertConversation(
            newConversationEntity(
                id = QualifiedIDEntity("2", "someDomain"),
                lastReadDate = "2000-01-01T12:00:00.000Z".toInstant(),
                lastModified = "2000-01-01T12:30:00.000Z".toInstant()
            )
        )
        conversationDAO.insertConversation(
            newConversationEntity(
                id = QualifiedIDEntity("3", "someDomain"),
                lastReadDate = "2000-01-01T12:00:00.000Z".toInstant(),
                lastModified = "2000-01-01T12:30:00.000Z".toInstant()
            )
        )
        conversationDAO.insertConversation(
            newConversationEntity(
                id = QualifiedIDEntity("3", "someDomain"),
                lastReadDate = "2000-01-01T12:30:00.000Z".toInstant(),
                lastModified = "2000-01-01T12:00:00.000Z".toInstant()
            )
        )

    }

    @Test
    fun givenMember_whenUpdatingMemberRole_thenItsUpdated() = runTest {
        // given
        val conversation = conversationEntity1
        val member = member1.copy(role = Member.Role.Member)
        val newRole = Member.Role.Admin
        val expected = member.copy(role = newRole)
        conversationDAO.insertConversation(conversation)
        conversationDAO.insertMember(member, conversation.id)
        // when
        conversationDAO.updateConversationMemberRole(conversation.id, member.user, newRole)
        // then
        conversationDAO.getAllMembers(conversation.id).first().also { actual ->
            assertEquals(expected, actual[0])
        }
    }

    @Test
    fun givenMLSConversation_whenUpdatingKeyingMaterialLastUpdate_thenItsUpdated() = runTest {
        // given
        val conversation = conversationEntity2
        val conversationProtocolInfo = conversation.protocolInfo as ConversationEntity.ProtocolInfo.MLS
        val newUpdate = Instant.parse("2023-03-30T15:36:00.000Z")
        val expected =
            conversationProtocolInfo.copy(keyingMaterialLastUpdate = newUpdate)
        conversationDAO.insertConversation(conversationEntity2)
        // when
        conversationDAO.updateKeyingMaterial(conversationProtocolInfo.groupId, newUpdate)
        // then
        assertEquals(expected, conversationDAO.getConversationByGroupID(conversationProtocolInfo.groupId).first()?.protocolInfo)
    }

    @Test
    fun givenListMLSConversationsWithUpdateTime_whenPartOfThemNeedUpdate_thenGetConversationsByKeyingMaterialUpdateReturnsCorrectGroups() =
        runTest {
            // given
            // established updated group
            val updatedConversation = conversationEntity2
            val updatedDate = Instant.parse("2023-03-30T15:36:00.000Z")
            val updatedGroupId = (updatedConversation.protocolInfo as ConversationEntity.ProtocolInfo.MLS).groupId
            teamDAO.insertTeam(team)
            conversationDAO.insertConversation(updatedConversation)
            conversationDAO.updateKeyingMaterial(updatedGroupId, updatedDate)

            // pending outdated group
            val outDatedConversation1 = conversationEntity3
            val outdatedDate1 = Instant.parse("2019-03-30T15:36:00.000Z")
            val outdatedGroupId1 = (outDatedConversation1.protocolInfo as ConversationEntity.ProtocolInfo.MLS).groupId
            conversationDAO.insertConversation(outDatedConversation1)
            conversationDAO.updateKeyingMaterial(outdatedGroupId1, outdatedDate1)

            // established outdated group
            val outDatedConversation2 = conversationEntity4
            val outdatedDate2 = Instant.parse("2019-03-30T15:36:00.000Z")
            val outdatedGroupId2 = (outDatedConversation2.protocolInfo as ConversationEntity.ProtocolInfo.MLS).groupId
            conversationDAO.insertConversation(outDatedConversation2)
            conversationDAO.updateKeyingMaterial(outdatedGroupId2, outdatedDate2)

            // then
            assertEquals(listOf(outdatedGroupId2), conversationDAO.getConversationsByKeyingMaterialUpdate(90.days))
        }

    @Test
    fun givenConversationWithMessages_whenDeletingAll_ThenTheConversationHasNoMessages() =
        runTest {
            // given
            val conversation = conversationEntity1

            teamDAO.insertTeam(team)
            conversationDAO.insertConversation(conversation)
            userDAO.insertUser(user1)

            val messages = buildList {
                repeat(10) {
                    add(
                        newRegularMessageEntity(
                            id = it.toString(),
                            conversationId = conversation.id,
                            senderUserId = user1.id,
                        )
                    )
                }
            }

            messageDAO.insertOrIgnoreMessages(messages)

            // when
            messageDAO.deleteAllConversationMessages(conversation.id)

            // then
            val result = messageDAO.getMessagesByConversationAndVisibility(
                conversation.id,
                100,
                0,
                listOf(MessageEntity.Visibility.VISIBLE)
            ).first()

            assertTrue(result.isEmpty())
        }

    // Mateusz : This test is failing because of some weird issue, I do not want to block this feature
    // Therefore I will comment it, I am in very unstable and low bandwith internet now and to run test
    // I need new version of xCode which will take me ages to download untill I am home from the trip
//     @Test
//     fun givenAConversationHasAssets_whenGettingConversationAssets_ThenReturnThoseAssets() =
//         runTest {
//             // given
//             val conversation = conversationEntity1
//
//             conversationDAO.insertConversation(conversation)
//             userDAO.insertUser(user1)
//
//             val messages = listOf(
//                 newRegularMessageEntity(
//                     id = 1.toString(),
//                     content = MessageEntityContent.Asset(
//                         assetSizeInBytes = 0,
//                         assetName = null,
//                         assetMimeType = "",
//                         assetDownloadStatus = null,
//                         assetOtrKey = byteArrayOf(),
//                         assetSha256Key = byteArrayOf(),
//                         assetId = "",
//                         assetToken = null,
//                         assetDomain = null,
//                         assetEncryptionAlgorithm = null,
//                         assetWidth = null,
//                         assetHeight = null,
//                         assetDurationMs = null,
//                         assetNormalizedLoudness = null
//                     ),
//                     conversationId = conversation.id,
//                     senderUserId = user1.id,
//                 ),
//                 newRegularMessageEntity(
//                     id = 2.toString(),
//                     content = MessageEntityContent.Asset(
//                         assetSizeInBytes = 0,
//                         assetName = null,
//                         assetMimeType = "",
//                         assetDownloadStatus = null,
//                         assetOtrKey = byteArrayOf(),
//                         assetSha256Key = byteArrayOf(),
//                         assetId = "",
//                         assetToken = null,
//                         assetDomain = null,
//                         assetEncryptionAlgorithm = null,
//                         assetWidth = null,
//                         assetHeight = null,
//                         assetDurationMs = null,
//                         assetNormalizedLoudness = null
//                     ),
//                     conversationId = conversation.id,
//                     senderUserId = user1.id,
//                 )
//             )
//
//             messageDAO.insertMessages(messages)
//             // when
//             val result = messageDAO.getConversationMessagesByContentType(conversation.id, MessageEntity.ContentType.ASSET)
//
//             // then
//             assertEquals(result.size, messages.size)
//         }

    @Test
    fun givenConversation_whenUpdatingProposalTimer_thenItIsUpdated() = runTest {
        // given
        conversationDAO.insertConversation(conversationEntity2)

        // when
        conversationDAO.setProposalTimer(proposalTimer2)

        // then
        assertEquals(listOf(proposalTimer2), conversationDAO.getProposalTimers().first())
    }

    @Test
    fun givenConversationWithExistingProposalTimer_whenUpdatingProposalTimer_thenItIsNotUpdated() = runTest {
        // given
        val initialFiringDate = Instant.DISTANT_FUTURE
        val updatedFiringDate = Instant.DISTANT_PAST
        val groupID = (conversationEntity2.protocolInfo as ConversationEntity.ProtocolInfo.MLS).groupId
        conversationDAO.insertConversation(conversationEntity2)
        conversationDAO.setProposalTimer(ProposalTimerEntity(groupID, initialFiringDate))

        // when
        conversationDAO.setProposalTimer(ProposalTimerEntity(groupID, updatedFiringDate))

        // then
        assertEquals(initialFiringDate, conversationDAO.getProposalTimers().first()[0].firingDate)
    }

    @Test
    fun givenConversationWithExistingProposalTimer_whenClearingProposalTimer_thenItIsUpdated() = runTest {
        // given
        conversationDAO.insertConversation(conversationEntity2)
        conversationDAO.setProposalTimer(proposalTimer2)

        // when
        conversationDAO.clearProposalTimer(proposalTimer2.groupID)

        // then
        assertEquals(emptyList(), conversationDAO.getProposalTimers().first())
    }

    @Test
    fun givenConversationsWithExistingProposalTimer_whenGettingProposalTimers_thenAllTimersAreReturned() = runTest {
        // given
        conversationDAO.insertConversation(conversationEntity1)
        conversationDAO.insertConversation(conversationEntity2)
        conversationDAO.insertConversation(conversationEntity3)
        conversationDAO.setProposalTimer(proposalTimer2)
        conversationDAO.setProposalTimer(proposalTimer3)

        // then
        assertEquals(listOf(proposalTimer2, proposalTimer3), conversationDAO.getProposalTimers().first())
    }

    @Test
    fun givenSeveralRemoveMemberMessages_whenCallingWhoRemovedMe_itReturnsTheCorrectValue() = runTest {
        // Given
        val mySelfMember = member2
        val mySelfId = member2.user
        conversationDAO.insertConversation(conversationEntity1)
        conversationDAO.insertMember(member1, conversationEntity1.id)
        conversationDAO.insertMember(member3, conversationEntity1.id)
        conversationDAO.insertMember(mySelfMember, conversationEntity1.id)
        conversationDAO.deleteMemberByQualifiedID(mySelfId, conversationEntity1.id)

        val firstRemovalDate = DateTimeUtil.currentInstant()
        val secondRemovalDate = firstRemovalDate.plus(1.seconds)

        val message1 = newSystemMessageEntity(
            id = "1",
            senderUserId = member1.user,
            content = MessageEntityContent.MemberChange(
                listOf(mySelfId),
                MessageEntity.MemberChangeType.REMOVED
            ),
            date = firstRemovalDate,
            conversationId = conversationEntity1.id
        )
        val message2 = newSystemMessageEntity(
            id = "2",
            senderUserId = member3.user,
            content = MessageEntityContent.MemberChange(
                listOf(mySelfId),
                MessageEntity.MemberChangeType.REMOVED
            ),
            date = secondRemovalDate,
            conversationId = conversationEntity1.id
        )
        userDAO.insertUser(user1)
        userDAO.insertUser(user2)
        userDAO.insertUser(user3)
        messageDAO.insertOrIgnoreMessage(message1)
        messageDAO.insertOrIgnoreMessage(message2)

        // When
        val whoDeletedMe = conversationDAO.whoDeletedMeInConversation(
            conversationEntity1.id, "${mySelfId.value}@${mySelfId.domain}"
        )

        // Then
        assertEquals(whoDeletedMe?.value, member3.user.value)
    }

    @Test
    fun givenAGroupThatImStillAMemberOf_whenCallingWhoRemovedMe_itReturnsANullValue() = runTest {
        // Given
        val mySelfMember = member2
        val mySelfId = member2.user
        conversationDAO.insertConversation(conversationEntity1)
        conversationDAO.insertMember(member1, conversationEntity1.id)
        conversationDAO.insertMember(member3, conversationEntity1.id)
        conversationDAO.insertMember(mySelfMember, conversationEntity1.id)
        userDAO.insertUser(user1)
        userDAO.insertUser(user2)
        userDAO.insertUser(user3)

        conversationDAO.deleteMemberByQualifiedID(member3.user, conversationEntity1.id)
        val removalMessage = newSystemMessageEntity(
            senderUserId = member1.user,
            content = MessageEntityContent.MemberChange(
                listOf(member3.user),
                MessageEntity.MemberChangeType.REMOVED
            ),
            date = Clock.System.now(),
            conversationId = conversationEntity1.id
        )
        messageDAO.insertOrIgnoreMessage(removalMessage)
        // When
        val whoDeletedMe = conversationDAO.whoDeletedMeInConversation(
            conversationEntity1.id, "${mySelfId.value}@${mySelfId.domain}"
        )

        // Then
        assertNull(whoDeletedMe)
    }

    @Test
    fun givenAGroupWithSeveralMembers_whenInvokingIsUserMember_itReturnsACorrectValue() = runTest {
        // given
        conversationDAO.insertConversation(conversationEntity1)
        userDAO.insertUser(user1)
        userDAO.insertUser(user2)
        userDAO.insertUser(user3)
        conversationDAO.insertMember(member1, conversationEntity1.id)
        conversationDAO.insertMember(member2, conversationEntity1.id)
        conversationDAO.insertMember(member3, conversationEntity1.id)
        conversationDAO.deleteMemberByQualifiedID(member2.user, conversationEntity1.id)

        // When
        val isMember = conversationDAO.observeIsUserMember(conversationEntity1.id, user3.id).first()

        // then
        assertEquals(true, isMember)
    }

    @Test
    fun givenAGroupWithSeveralMembers_whenRemovingOneAndInvokingIsUserMember_itReturnsAFalseValue() = runTest {
        // given
        conversationDAO.insertConversation(conversationEntity1)
        userDAO.insertUser(user1)
        userDAO.insertUser(user2)
        userDAO.insertUser(user3)
        conversationDAO.insertMember(member1, conversationEntity1.id)
        conversationDAO.insertMember(member2, conversationEntity1.id)
        conversationDAO.insertMember(member3, conversationEntity1.id)
        conversationDAO.deleteMemberByQualifiedID(member3.user, conversationEntity1.id)

        // when
        val isMember = conversationDAO.observeIsUserMember(conversationEntity1.id, user3.id).first()

        // then
        assertEquals(false, isMember)
    }

    @Test
    fun givenAConversation_whenChangingTheName_itReturnsTheUpdatedName() = runTest {
        // given
        conversationDAO.insertConversation(conversationEntity3)
        insertTeamUserAndMember(team, user1, conversationEntity3.id)

        // when
        conversationDAO.updateConversationName(conversationEntity3.id, "NEW-NAME", "2023-11-22T15:36:00.000Z")
        val updatedConversation = conversationDAO.getConversationByQualifiedID(conversationEntity3.id)

        // then
        assertEquals("NEW-NAME", updatedConversation!!.name)
    }

    @Test
    fun givenAnUserId_whenFetchingConversationIds_itReturnsOnlyConversationWhichUserBelongsTo() = runTest {
        // given
        conversationDAO.insertConversation(conversationEntity1)
        conversationDAO.insertConversation(conversationEntity2)
        conversationDAO.insertMember(member1, conversationEntity1.id)
        conversationDAO.insertMember(member2, conversationEntity1.id)
        conversationDAO.insertMember(member2, conversationEntity2.id)

        // when
        val conversationIds = conversationDAO.getConversationIdsByUserId(member1.user)

        // then
        assertContentEquals(listOf(conversationEntity1.id), conversationIds)
    }

    @Test
    fun givenAConversation_whenUpdatingReceiptMode_itReturnsTheUpdatedValue() = runTest {
        // given
        conversationDAO.insertConversation(conversationEntity1.copy(receiptMode = ConversationEntity.ReceiptMode.ENABLED))

        // when
        conversationDAO.updateConversationReceiptMode(conversationEntity1.id, ConversationEntity.ReceiptMode.DISABLED)

        // then
        val conversation = conversationDAO.getConversationByQualifiedID(conversationEntity1.id)
        assertEquals(ConversationEntity.ReceiptMode.DISABLED, conversation?.receiptMode)
    }

    @Test
    fun givenSelfUserIsNotMemberOfConversation_whenGettingConversationDetails_itReturnsCorrectDetails() = runTest {
        // given
        conversationDAO.insertConversation(conversationEntity3)
        teamDAO.insertTeam(team)
        userDAO.insertUser(user2)
        conversationDAO.insertMember(Member(user2.id, Member.Role.Member), conversationEntity3.id)

        // when
        val result = conversationDAO.getConversationByQualifiedID(conversationEntity3.id)

        // then
        assertEquals(false, result?.isMember)
    }

    @Test
    fun givenSelfUserIsCreatorOfConversation_whenGettingConversationDetails_itReturnsCorrectDetails() = runTest {
        // given
        conversationDAO.insertConversation(conversationEntity3.copy(creatorId = selfUserId.value))
        teamDAO.insertTeam(team)
        userDAO.insertUser(user2)
        insertTeamUserAndMember(team, user2, conversationEntity3.id)

        // when
        val result = conversationDAO.getConversationByQualifiedID(conversationEntity3.id)

        // then
        assertEquals(1L, result?.isCreator)
    }

    @Test
    fun givenAnMLSConversation_whenGettingConversationProtocolInfo_itReturnsCorrectInfo() = runTest {
        // given
        conversationDAO.insertConversation(conversationEntity2)

        // when
        val result = conversationDAO.getConversationProtocolInfo(conversationEntity2.id)

        // then
        assertEquals(conversationEntity2.protocolInfo, result)
    }

    @Test
    fun givenAProteusConversation_whenGettingConversationProtocolInfo_itReturnsCorrectInfo() = runTest {
        // given
        conversationDAO.insertConversation(conversationEntity1)

        // when
        val result = conversationDAO.getConversationProtocolInfo(conversationEntity1.id)

        // then
        assertEquals(conversationEntity1.protocolInfo, result)
    }

    @Test
    fun givenConversations_whenUpdatingAllNotificationDates_thenAllConversationsAreUpdatedWithTheDateOfTheNewestMessage() = runTest {

        conversationDAO.insertConversation(
            conversationEntity1.copy(
                lastNotificationDate = Instant.DISTANT_FUTURE,
                lastModifiedDate = Instant.fromEpochSeconds(0)
            )
        )
        conversationDAO.insertConversation(
            conversationEntity2.copy(
                lastNotificationDate = null,
                lastModifiedDate = Instant.DISTANT_FUTURE
            )
        )

        val instant = Clock.System.now()

        userDAO.insertUser(user1)

        newRegularMessageEntity(
            id = Random.nextBytes(10).decodeToString(),
            conversationId = conversationEntity1.id,
            senderUserId = user1.id,
            date = instant
        ).also { messageDAO.insertOrIgnoreMessage(it) }

        // TODO: insert another message from self user to check if it is not ignored
        userDAO.insertUser(user1)

        newRegularMessageEntity(
            id = Random.nextBytes(10).decodeToString(),
            conversationId = conversationEntity1.id,
            senderUserId = user1.id,
            date = instant
        ).also { messageDAO.insertOrIgnoreMessage(it) }


        conversationDAO.updateAllConversationsNotificationDate()

        conversationDAO.getAllConversations().first().forEach {
            assertEquals(instant.toEpochMilliseconds(), it.lastNotificationDate!!.toEpochMilliseconds())
        }
    }

    private suspend fun insertTeamUserAndMember(team: TeamEntity, user: UserEntity, conversationId: QualifiedIDEntity) {
        teamDAO.insertTeam(team)
        userDAO.insertUser(user)
        // should be inserted AFTER inserting the conversation!!!
        conversationDAO.insertMembersWithQualifiedId(
            listOf(
                Member(user.id, Member.Role.Member),
                Member(selfUserId, Member.Role.Member) // adding SelfUser as a member too
            ),
            conversationId
        )
    }

    @Test
    fun givenConversations_whenUpdatingAllNotificationDates_thenAllConversationsAreUpdated() = runTest {
        conversationDAO.insertConversation(
            conversationEntity1.copy(
                lastNotificationDate = Instant.DISTANT_FUTURE,
                lastModifiedDate = Instant.fromEpochSeconds(0)
            )
        )
        conversationDAO.insertConversation(
            conversationEntity2.copy(
                lastNotificationDate = null,
                lastModifiedDate = Instant.DISTANT_FUTURE
            )
        )
        val instant = Clock.System.now()

        conversationDAO.updateAllConversationsNotificationDate(instant)

        conversationDAO.getAllConversations().first().forEach {
            assertEquals(instant.toEpochMilliseconds(), it.lastNotificationDate!!.toEpochMilliseconds())
        }
    }

    private fun ConversationEntity.toViewEntity(userEntity: UserEntity? = null): ConversationViewEntity {
        val protocol: ConversationEntity.Protocol
        val mlsGroupId: String?
        val mlsLastKeyingMaterialUpdate: Instant
        val mlsGroupState: ConversationEntity.GroupState

        val protocolInfoTmp = protocolInfo
        if (protocolInfoTmp is ConversationEntity.ProtocolInfo.MLS) {
            protocol = ConversationEntity.Protocol.MLS
            mlsGroupId = protocolInfoTmp.groupId
            mlsLastKeyingMaterialUpdate = protocolInfoTmp.keyingMaterialLastUpdate
            mlsGroupState = protocolInfoTmp.groupState
        } else {
            protocol = ConversationEntity.Protocol.PROTEUS
            mlsGroupId = null
            mlsLastKeyingMaterialUpdate = Instant.fromEpochMilliseconds(MLS_DEFAULT_LAST_KEY_MATERIAL_UPDATE_MILLI)
            mlsGroupState = ConversationEntity.GroupState.ESTABLISHED
        }
        return ConversationViewEntity(
            id = id,
            name = if (type == ConversationEntity.Type.ONE_ON_ONE) userEntity?.name else name,
            type = type,
            callStatus = null,
            previewAssetId = null,
            mutedStatus = mutedStatus,
            teamId = if (type == ConversationEntity.Type.ONE_ON_ONE) userEntity?.team else teamId,
            lastModifiedDate = lastModifiedDate,
            lastReadDate = lastReadDate,
            userAvailabilityStatus = if (type == ConversationEntity.Type.ONE_ON_ONE) userEntity?.availabilityStatus else null,
            userType = if (type == ConversationEntity.Type.ONE_ON_ONE) userEntity?.userType else null,
            botService = null,
            userDeleted = if (type == ConversationEntity.Type.ONE_ON_ONE) userEntity?.deleted else null,
            connectionStatus = if (type == ConversationEntity.Type.ONE_ON_ONE) userEntity?.connectionStatus else null,
            otherUserId = if (type == ConversationEntity.Type.ONE_ON_ONE) userEntity?.id else null,
            isCreator = 0L,
            lastNotificationDate = lastNotificationDate,
            protocolInfo = protocolInfo,
            accessList = access,
            accessRoleList = accessRole,
            protocol = protocol,
            mlsCipherSuite = ConversationEntity.CipherSuite.MLS_128_DHKEMX25519_AES128GCM_SHA256_Ed25519,
            mlsEpoch = 0L,
            mlsGroupId = mlsGroupId,
            mlsLastKeyingMaterialUpdateDate = mlsLastKeyingMaterialUpdate,
            mlsGroupState = mlsGroupState,
            mlsProposalTimer = null,
            mutedTime = mutedTime,
            creatorId = creatorId,
            selfRole = Member.Role.Member,
            receiptMode = ConversationEntity.ReceiptMode.DISABLED
        )
    }

    private companion object {
        const val teamId = "teamId"

        val user1 = newUserEntity(id = "1").copy(team = teamId)
        val user2 = newUserEntity(id = "2").copy(team = teamId)
        val user3 = newUserEntity(id = "3").copy(team = teamId)

        val team = TeamEntity(teamId, "teamName", "")

        val conversationEntity1 = ConversationEntity(
            QualifiedIDEntity("1", "wire.com"),
            "conversation1",
            ConversationEntity.Type.ONE_ON_ONE,
            teamId,
            ConversationEntity.ProtocolInfo.Proteus,
            creatorId = "someValue",
            lastNotificationDate = null,
            lastModifiedDate = "2022-03-30T15:36:00.000Z".toInstant(),
            lastReadDate = "2000-01-01T12:00:00.000Z".toInstant(),
            mutedStatus = ConversationEntity.MutedStatus.ALL_ALLOWED,
            access = listOf(ConversationEntity.Access.LINK, ConversationEntity.Access.INVITE),
            accessRole = listOf(ConversationEntity.AccessRole.NON_TEAM_MEMBER, ConversationEntity.AccessRole.TEAM_MEMBER),
            receiptMode = ConversationEntity.ReceiptMode.DISABLED
        )
        val conversationEntity2 = ConversationEntity(
            QualifiedIDEntity("2", "wire.com"),
            "conversation2",
            ConversationEntity.Type.ONE_ON_ONE,
            null,
            ConversationEntity.ProtocolInfo.MLS(
                "group2",
                ConversationEntity.GroupState.ESTABLISHED,
                0UL,
                Instant.parse("2021-03-30T15:36:00.000Z"),
                cipherSuite = ConversationEntity.CipherSuite.MLS_128_DHKEMX25519_AES128GCM_SHA256_Ed25519
            ),
            creatorId = "someValue",
            lastNotificationDate = null,
            lastModifiedDate = "2021-03-30T15:36:00.000Z".toInstant(),
            lastReadDate = "2000-01-01T12:00:00.000Z".toInstant(),
            mutedStatus = ConversationEntity.MutedStatus.ALL_MUTED,
            access = listOf(ConversationEntity.Access.LINK, ConversationEntity.Access.INVITE),
            accessRole = listOf(ConversationEntity.AccessRole.NON_TEAM_MEMBER, ConversationEntity.AccessRole.TEAM_MEMBER),
            receiptMode = ConversationEntity.ReceiptMode.DISABLED
        )

        val conversationEntity3 = ConversationEntity(
            QualifiedIDEntity("3", "wire.com"),
            "conversation3",
            ConversationEntity.Type.GROUP,
            null,
            ConversationEntity.ProtocolInfo.MLS(
                "group3",
                ConversationEntity.GroupState.PENDING_JOIN,
                0UL,
                Instant.parse("2021-03-30T15:36:00.000Z"),
                cipherSuite = ConversationEntity.CipherSuite.MLS_128_DHKEMX25519_AES128GCM_SHA256_Ed25519
            ),
            creatorId = "someValue",
            // This conversation was modified after the last time the user was notified about it
            lastNotificationDate = "2021-03-30T15:30:00.000Z".toInstant(),
            lastModifiedDate = "2021-03-30T15:36:00.000Z".toInstant(),
            lastReadDate = "2000-01-01T12:00:00.000Z".toInstant(),
            // and it's status is set to be only notified if there is a mention for the user
            mutedStatus = ConversationEntity.MutedStatus.ONLY_MENTIONS_AND_REPLIES_ALLOWED,
            access = listOf(ConversationEntity.Access.LINK, ConversationEntity.Access.INVITE),
            accessRole = listOf(ConversationEntity.AccessRole.NON_TEAM_MEMBER, ConversationEntity.AccessRole.TEAM_MEMBER),
            receiptMode = ConversationEntity.ReceiptMode.DISABLED
        )

        val conversationEntity4 = ConversationEntity(
            QualifiedIDEntity("4", "wire.com"),
            "conversation4",
            ConversationEntity.Type.GROUP,
            null,
            ConversationEntity.ProtocolInfo.MLS(
                "group4",
                ConversationEntity.GroupState.ESTABLISHED,
                0UL,
                Instant.parse("2021-03-30T15:36:00.000Z"),
                cipherSuite = ConversationEntity.CipherSuite.MLS_128_DHKEMX25519_AES128GCM_SHA256_Ed25519
            ),
            creatorId = "someValue",
            // This conversation was modified after the last time the user was notified about it
            lastNotificationDate = "2021-03-30T15:30:00.000Z".toInstant(),
            lastModifiedDate = "2021-03-30T15:36:00.000Z".toInstant(),
            lastReadDate = "2000-01-01T12:00:00.000Z".toInstant(),
            // and it's status is set to be only notified if there is a mention for the user
            mutedStatus = ConversationEntity.MutedStatus.ONLY_MENTIONS_AND_REPLIES_ALLOWED,
            access = listOf(ConversationEntity.Access.LINK, ConversationEntity.Access.INVITE),
            accessRole = listOf(ConversationEntity.AccessRole.NON_TEAM_MEMBER, ConversationEntity.AccessRole.TEAM_MEMBER),
            receiptMode = ConversationEntity.ReceiptMode.DISABLED
        )

        val member1 = Member(user1.id, Member.Role.Admin)
        val member2 = Member(user2.id, Member.Role.Member)
        val member3 = Member(user3.id, Member.Role.Admin)

        val proposalTimer2 = ProposalTimerEntity(
            (conversationEntity2.protocolInfo as ConversationEntity.ProtocolInfo.MLS).groupId,
            Instant.DISTANT_FUTURE
        )

        val proposalTimer3 = ProposalTimerEntity(
            (conversationEntity3.protocolInfo as ConversationEntity.ProtocolInfo.MLS).groupId,
            Instant.DISTANT_FUTURE
        )
    }
}<|MERGE_RESOLUTION|>--- conflicted
+++ resolved
@@ -251,63 +251,6 @@
     }
 
     @Test
-<<<<<<< HEAD
-    @IgnoreIOS
-    fun givenMultipleConversations_whenGettingConversationsForNotifications_thenOnlyUnnotifiedConversationsAreReturned() = runTest {
-
-        // GIVEN
-        conversationDAO.insertConversation(conversationEntity1)
-        conversationDAO.insertConversation(conversationEntity2)
-        conversationDAO.insertConversation(conversationEntity3)
-        insertTeamUserAndMember(team, user1, conversationEntity1.id)
-        insertTeamUserAndMember(team, user1, conversationEntity2.id)
-        insertTeamUserAndMember(team, user1, conversationEntity3.id)
-
-        // WHEN
-        // Updating the last notified date to later than last modified
-        conversationDAO
-            .updateConversationNotificationDate(
-                QualifiedIDEntity("2", "wire.com"),
-                "2022-03-30T15:37:10.000Z".toInstant()
-            )
-
-        val result = conversationDAO.getConversationsForNotifications().first()
-
-        // THEN
-        // only conversation one should be selected for notifications
-        assertEquals(listOf(conversationEntity1.toViewEntity(user1), conversationEntity3.toViewEntity()), result)
-    }
-
-    @Test
-    @IgnoreIOS
-    fun givenMultipleConversations_whenGettingConversations_thenOrderIsCorrect() = runTest {
-        // GIVEN
-        conversationDAO.insertConversation(conversationEntity1)
-        conversationDAO.insertConversation(conversationEntity2)
-        conversationDAO.insertConversation(conversationEntity3)
-        insertTeamUserAndMember(team, user1, conversationEntity1.id)
-        insertTeamUserAndMember(team, user1, conversationEntity2.id)
-        insertTeamUserAndMember(team, user1, conversationEntity3.id)
-
-        // WHEN
-        // Updating the last notified date to later than last modified
-        conversationDAO
-            .updateConversationNotificationDate(
-                conversationEntity2.id,
-                "2022-03-30T15:37:10.000Z".toInstant()
-            )
-
-        val result = conversationDAO.getConversationsForNotifications().first()
-        // THEN
-        // The order of the conversations is not affected
-        assertEquals(conversationEntity1.toViewEntity(user1), result.first())
-        assertEquals(conversationEntity3.toViewEntity(user1), result[1])
-
-    }
-
-    @Test
-=======
->>>>>>> d42e409b
     fun givenConversation_whenInsertingMembers_thenMembersShouldNotBeDuplicated() = runTest {
         val expected = listOf(member1, member2)
 
