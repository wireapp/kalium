--- conflicted
+++ resolved
@@ -111,19 +111,6 @@
     }
 
     @Test
-<<<<<<< HEAD
-    fun givenAnExistingConversation_WhenUpdatingTheMutingStatus_ThenConversationShouldBeUpdated() = runTest {
-        conversationDAO.insertConversation(conversationEntity2)
-        conversationDAO.updateConversationMutedStatus(
-            conversationId = conversationEntity2.id,
-            mutedStatus = ConversationEntity.MutedStatus.ONLY_MENTIONS_ALLOWED,
-            mutedStatusTimestamp = 1649702788L
-        )
-
-        val result = conversationDAO.getConversationByQualifiedID(conversationEntity2.id).first()
-
-        assertEquals(ConversationEntity.MutedStatus.ONLY_MENTIONS_ALLOWED, result?.mutedStatus)
-=======
     fun givenExistingConversation_ThenInsertedOrUpdatedMembersAreRetrieved() = runTest {
         conversationDAO.insertConversation(conversationEntity1)
         conversationDAO.insertOrUpdateOneOnOneMemberWithConnectionStatus(
@@ -136,7 +123,20 @@
             setOf(member1),
             conversationDAO.getAllMembers(conversationEntity1.id).first().toSet()
         )
->>>>>>> 12e22790
+    }
+
+    @Test
+    fun givenAnExistingConversation_WhenUpdatingTheMutingStatus_ThenConversationShouldBeUpdated() = runTest {
+        conversationDAO.insertConversation(conversationEntity2)
+        conversationDAO.updateConversationMutedStatus(
+            conversationId = conversationEntity2.id,
+            mutedStatus = ConversationEntity.MutedStatus.ONLY_MENTIONS_ALLOWED,
+            mutedStatusTimestamp = 1649702788L
+        )
+
+        val result = conversationDAO.getConversationByQualifiedID(conversationEntity2.id).first()
+
+        assertEquals(ConversationEntity.MutedStatus.ONLY_MENTIONS_ALLOWED, result?.mutedStatus)
     }
 
     private companion object {
