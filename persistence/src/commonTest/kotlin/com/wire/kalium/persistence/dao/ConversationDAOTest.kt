package com.wire.kalium.persistence.dao

import app.cash.turbine.test
import com.wire.kalium.persistence.BaseDatabaseTest
import com.wire.kalium.persistence.DefaultDatabaseTestValues
import com.wire.kalium.persistence.dao.message.MessageDAO
import com.wire.kalium.persistence.dao.message.MessageEntity
import com.wire.kalium.persistence.dao.message.MessageEntityContent
import com.wire.kalium.persistence.utils.stubs.newConversationEntity
import com.wire.kalium.persistence.utils.stubs.newRegularMessageEntity
import com.wire.kalium.persistence.utils.stubs.newSystemMessageEntity
import com.wire.kalium.persistence.utils.stubs.newUserEntity
import kotlinx.coroutines.ExperimentalCoroutinesApi
import kotlinx.coroutines.flow.first
import kotlinx.coroutines.launch
import kotlinx.coroutines.test.runTest
import kotlinx.datetime.Clock
import kotlinx.datetime.Instant
import kotlin.test.BeforeTest
import kotlin.test.Ignore
import kotlin.test.Test
import kotlin.test.assertContains
import kotlin.test.assertContentEquals
import kotlin.test.assertEquals
import kotlin.test.assertNotNull
import kotlin.test.assertNull
import kotlin.test.assertTrue
import kotlin.time.Duration.Companion.days

@Suppress("LargeClass")
@OptIn(ExperimentalCoroutinesApi::class)
class ConversationDAOTest : BaseDatabaseTest() {

    private lateinit var conversationDAO: ConversationDAO
    private lateinit var messageDAO: MessageDAO
    private lateinit var userDAO: UserDAO
    private lateinit var teamDAO: TeamDAO

    @BeforeTest
    fun setUp() {
        deleteDatabase()
        val db = createDatabase()
        conversationDAO = db.conversationDAO
        messageDAO = db.messageDAO
        userDAO = db.userDAO
        teamDAO = db.teamDAO
    }

    @Test
    fun givenConversation_ThenConversationCanBeInserted() = runTest {
        conversationDAO.insertConversation(conversationEntity1)
        insertTeamUserAndMember(team, user1, conversationEntity1.id)
        val result = conversationDAO.getConversationByQualifiedID(conversationEntity1.id)
        assertEquals(conversationEntity1.toViewEntity(user1), result)
    }

    @Test
    fun givenListOfConversations_ThenMultipleConversationsCanBeInsertedAtOnce() = runTest {
        conversationDAO.insertConversations(listOf(conversationEntity1, conversationEntity2))
        insertTeamUserAndMember(team, user1, conversationEntity1.id)
        insertTeamUserAndMember(team, user2, conversationEntity2.id)
        val result1 = conversationDAO.getConversationByQualifiedID(conversationEntity1.id)
        val result2 = conversationDAO.getConversationByQualifiedID(conversationEntity2.id)
        assertEquals(conversationEntity1.toViewEntity(user1), result1)
        assertEquals(conversationEntity2.toViewEntity(user2), result2)
    }

    @Test
    fun givenExistingConversation_ThenConversationCanBeDeleted() = runTest {
        conversationDAO.insertConversation(conversationEntity1)
        conversationDAO.deleteConversationByQualifiedID(conversationEntity1.id)
        val result = try {
            conversationDAO.getConversationByQualifiedID(conversationEntity1.id)
        } catch (npe: NullPointerException) {
            null
        }
        assertNull(result)
    }

    @Test
    fun givenExistingConversation_ThenConversationCanBeUpdated() = runTest {
        conversationDAO.insertConversation(conversationEntity1)
        insertTeamUserAndMember(team, user1, conversationEntity1.id)
        val updatedConversation1Entity = conversationEntity1.copy(name = "Updated conversation1")
        conversationDAO.updateConversation(updatedConversation1Entity)
        val result = conversationDAO.getConversationByQualifiedID(conversationEntity1.id)
        assertEquals(updatedConversation1Entity.toViewEntity(user1), result)
    }

    @Test
    fun givenExistingConversation_ThenConversationCanBeRetrievedByGroupID() = runTest {
        conversationDAO.insertConversation(conversationEntity2)
        insertTeamUserAndMember(team, user2, conversationEntity2.id)
        val result =
            conversationDAO.getConversationByGroupID((conversationEntity2.protocolInfo as ConversationEntity.ProtocolInfo.MLS).groupId)
                .first()
        assertEquals(conversationEntity2.toViewEntity(user2), result)
    }

    @Test
    fun givenExistingMLSConversation_ThenConversationIdCanBeRetrievedByGroupID() = runTest {
        conversationDAO.insertConversation(conversationEntity2)
        insertTeamUserAndMember(team, user2, conversationEntity2.id)
        val result =
            conversationDAO.getConversationIdByGroupID((conversationEntity2.protocolInfo as ConversationEntity.ProtocolInfo.MLS).groupId)
        assertEquals(conversationEntity2.id, result)
    }

    @Test
    fun givenExistingMLSConversation_ThenConversationCanBeRetrievedByGroupState() = runTest {
        conversationDAO.insertConversation(conversationEntity2)
        conversationDAO.insertConversation(conversationEntity3)
        insertTeamUserAndMember(team, user2, conversationEntity2.id)
        val result =
            conversationDAO.getConversationsByGroupState(ConversationEntity.GroupState.ESTABLISHED)
        assertEquals(listOf(conversationEntity2.toViewEntity(user2)), result)
    }

    @Test
    fun givenExistingConversation_ThenConversationGroupStateCanBeUpdated() = runTest {
        conversationDAO.insertConversation(conversationEntity2)
        conversationDAO.updateConversationGroupState(
            ConversationEntity.GroupState.PENDING_WELCOME_MESSAGE,
            (conversationEntity2.protocolInfo as ConversationEntity.ProtocolInfo.MLS).groupId
        )
        val result = conversationDAO.getConversationByQualifiedID(conversationEntity2.id)
        assertEquals(
            (result?.protocolInfo as ConversationEntity.ProtocolInfo.MLS).groupState, ConversationEntity.GroupState.PENDING_WELCOME_MESSAGE
        )
    }

    @Test
    fun givenExistingConversation_ThenConversationIsUpdatedOnInsert() = runTest {
        conversationDAO.insertConversation(conversationEntity1)
        insertTeamUserAndMember(team, user1, conversationEntity1.id)
        val updatedConversation1Entity = conversationEntity1.copy(name = "Updated conversation1")
        conversationDAO.insertConversation(updatedConversation1Entity)
        val result = conversationDAO.getConversationByQualifiedID(conversationEntity1.id)
        assertEquals(updatedConversation1Entity.toViewEntity(user1), result)
    }

    @Test
    fun givenExistingConversation_ThenMemberCanBeInserted() = runTest {
        conversationDAO.insertConversation(conversationEntity1)
        conversationDAO.insertMember(member1, conversationEntity1.id)

        assertEquals(listOf(member1), conversationDAO.getAllMembers(conversationEntity1.id).first())
    }

    @Test
    fun givenExistingConversation_ThenMemberCanBeDeleted() = runTest {
        conversationDAO.insertConversation(conversationEntity1)
        conversationDAO.insertMember(member1, conversationEntity1.id)
        conversationDAO.deleteMemberByQualifiedID(conversationEntity1.id, member1.user)

        assertEquals(emptyList(), conversationDAO.getAllMembers(conversationEntity1.id).first())
    }

    @Test
    fun givenExistingConversation_ThenMemberCanBeUpdated() = runTest {
        val updatedMember = member1.copy(role = Member.Role.Member)
        conversationDAO.insertConversation(conversationEntity1)
        conversationDAO.insertMember(member1, conversationEntity1.id)
        conversationDAO.updateMember(updatedMember, conversationEntity1.id)

        assertEquals(listOf(updatedMember), conversationDAO.getAllMembers(conversationEntity1.id).first())
    }

    @Test
    fun givenExistingConversation_ThenAllMembersCanBeRetrieved() = runTest {
        conversationDAO.insertConversation(conversationEntity1)
        conversationDAO.insertMembersWithQualifiedId(listOf(member1, member2), conversationEntity1.id)

        assertEquals(setOf(member1, member2), conversationDAO.getAllMembers(conversationEntity1.id).first().toSet())
    }

    @Test
    fun givenExistingMLSConversation_whenAddingMembersByGroupId_ThenAllMembersCanBeRetrieved() = runTest {
        conversationDAO.insertConversation(conversationEntity2)
        conversationDAO.insertMembers(
            listOf(member1, member2),
            (conversationEntity2.protocolInfo as ConversationEntity.ProtocolInfo.MLS).groupId
        )

        assertEquals(setOf(member1, member2), conversationDAO.getAllMembers(conversationEntity2.id).first().toSet())
    }

    @Test
    fun givenExistingConversation_ThenInsertedOrUpdatedMembersAreRetrieved() = runTest {
        conversationDAO.insertConversation(conversationEntity1)
        conversationDAO.updateOrInsertOneOnOneMemberWithConnectionStatus(
            member = member1,
            status = ConnectionEntity.State.ACCEPTED,
            conversationID = conversationEntity1.id
        )

        assertEquals(
            setOf(member1), conversationDAO.getAllMembers(conversationEntity1.id).first().toSet()
        )
    }

    @Test
    fun givenExistingConversation_ThenUserTableShouldBeUpdatedOnlyAndNotReplaced() = runTest(dispatcher) {
        conversationDAO.insertConversation(conversationEntity1)
        userDAO.insertUser(user1.copy(connectionStatus = ConnectionEntity.State.NOT_CONNECTED))

        conversationDAO.updateOrInsertOneOnOneMemberWithConnectionStatus(
            member = member1,
            status = ConnectionEntity.State.SENT,
            conversationID = conversationEntity1.id
        )

        assertEquals(setOf(member1), conversationDAO.getAllMembers(conversationEntity1.id).first().toSet())
        assertEquals(ConnectionEntity.State.SENT, userDAO.getUserByQualifiedID(user1.id).first()?.connectionStatus)
        assertEquals(user1.name, userDAO.getUserByQualifiedID(user1.id).first()?.name)
    }

    @Test
    fun givenAnExistingConversation_WhenUpdatingTheMutingStatus_ThenConversationShouldBeUpdated() = runTest {
        conversationDAO.insertConversation(conversationEntity2)
        conversationDAO.updateConversationMutedStatus(
            conversationId = conversationEntity2.id,
            mutedStatus = ConversationEntity.MutedStatus.ONLY_MENTIONS_AND_REPLIES_ALLOWED,
            mutedStatusTimestamp = 1649702788L
        )

        val result = conversationDAO.getConversationByQualifiedID(conversationEntity2.id)

        assertEquals(ConversationEntity.MutedStatus.ONLY_MENTIONS_AND_REPLIES_ALLOWED, result?.mutedStatus)
    }

    @Test
    fun givenMultipleConversations_whenGettingConversationsForNotifications_thenOnlyUnnotifiedConversationsAreReturned() = runTest {

        // GIVEN
        conversationDAO.insertConversation(conversationEntity1)
        conversationDAO.insertConversation(conversationEntity2)
        conversationDAO.insertConversation(conversationEntity3)
        insertTeamUserAndMember(team, user1, conversationEntity1.id)
        insertTeamUserAndMember(team, user1, conversationEntity2.id)
        insertTeamUserAndMember(team, user1, conversationEntity3.id)

        // WHEN
        // Updating the last notified date to later than last modified
        conversationDAO
            .updateConversationNotificationDate(
                QualifiedIDEntity("2", "wire.com"),
                "2022-03-30T15:37:10.000Z"
            )

        val result = conversationDAO.getConversationsForNotifications().first()

        // THEN
        // only conversation one should be selected for notifications
        assertEquals(listOf(conversationEntity1.toViewEntity(user1), conversationEntity3.toViewEntity()), result)
    }

    @Test
    fun givenMultipleConversations_whenGettingConversations_thenOrderIsCorrect() = runTest {
        // GIVEN
        conversationDAO.insertConversation(conversationEntity1)
        conversationDAO.insertConversation(conversationEntity2)
        conversationDAO.insertConversation(conversationEntity3)
        insertTeamUserAndMember(team, user1, conversationEntity1.id)
        insertTeamUserAndMember(team, user1, conversationEntity2.id)
        insertTeamUserAndMember(team, user1, conversationEntity3.id)

        // WHEN
        // Updating the last notified date to later than last modified
        conversationDAO
            .updateConversationNotificationDate(
                conversationEntity2.id,
                "2022-03-30T15:37:10.000Z"
            )

        val result = conversationDAO.getConversationsForNotifications().first()
        // THEN
        // The order of the conversations is not affected
        assertEquals(conversationEntity1.toViewEntity(user1), result.first())
        assertEquals(conversationEntity3.toViewEntity(user1), result[1])

    }

    @Test
    fun givenConversation_whenInsertingMembers_thenMembersShouldNotBeDuplicated() = runTest {
        val expected = listOf(member1, member2)

        conversationDAO.insertConversation(conversationEntity1)

        conversationDAO.insertMember(member1, conversationEntity1.id)
        conversationDAO.insertMember(member2, conversationEntity1.id)
        conversationDAO.getAllMembers(conversationEntity1.id).first().also { actual ->
            assertEquals(expected, actual)
        }
        conversationDAO.insertMember(member1, conversationEntity1.id)
        conversationDAO.insertMember(member2, conversationEntity1.id)
        conversationDAO.getAllMembers(conversationEntity1.id).first().also { actual ->
            assertEquals(expected, actual)
        }
    }

    @Test
    fun givenMultipleConversation_whenInsertingMembers_thenMembersAreInserted() = runTest {
        val expected = listOf(member1, member2)

        conversationDAO.insertConversation(conversationEntity1)
        conversationDAO.insertConversation(conversationEntity2)

        conversationDAO.insertMember(member1, conversationEntity1.id)
        conversationDAO.insertMember(member2, conversationEntity1.id)
        conversationDAO.getAllMembers(conversationEntity1.id).first().also { actual ->
            assertEquals(expected, actual)
        }
        conversationDAO.insertMember(member1, conversationEntity2.id)
        conversationDAO.insertMember(member2, conversationEntity2.id)
        conversationDAO.getAllMembers(conversationEntity2.id).first().also { actual ->
            assertEquals(expected, actual)
        }
        conversationDAO.getAllMembers(conversationEntity1.id).first().also { actual ->
            assertEquals(expected, actual)
        }
    }

    @Test
    fun givenConversation_whenInsertingStoredConversation_thenLastChangesTimeIsNotChanged() = runTest {
        val convStored = conversationEntity1.copy(
            lastNotificationDate = "2022-04-30T15:36:00.000Z", lastModifiedDate = "2022-03-30T15:36:00.000Z", name = "old name"
        )
        val convAfterSync = conversationEntity1.copy(
            lastNotificationDate = "2023-04-30T15:36:00.000Z", lastModifiedDate = "2023-03-30T15:36:00.000Z", name = "new name"
        )

        val expected = convAfterSync.copy(lastModifiedDate = "2022-03-30T15:36:00.000Z", lastNotificationDate = "2022-04-30T15:36:00.000Z")
        conversationDAO.insertConversation(convStored)
        insertTeamUserAndMember(team, user1, convStored.id)
        conversationDAO.insertConversation(convAfterSync)

        val actual = conversationDAO.getConversationByQualifiedID(convAfterSync.id)
        assertEquals(expected.toViewEntity(user1), actual)
    }

    @Test
    fun givenConversation_whenUpdatingAccessInfo_thenItsUpdated() = runTest {
        val convStored = conversationEntity1.copy(
            accessRole = listOf(ConversationEntity.AccessRole.TEAM_MEMBER), access = listOf(ConversationEntity.Access.INVITE)
        )
        val newAccessRole = listOf(
            ConversationEntity.AccessRole.TEAM_MEMBER,
            ConversationEntity.AccessRole.NON_TEAM_MEMBER,
            ConversationEntity.AccessRole.SERVICE
        )
        val newAccess = listOf(ConversationEntity.Access.INVITE, ConversationEntity.Access.CODE)
        val expected = convStored.copy(access = newAccess, accessRole = newAccessRole)
        conversationDAO.insertConversation(convStored)
        insertTeamUserAndMember(team, user1, conversationEntity1.id)

        conversationDAO.updateAccess(convStored.id, newAccess, newAccessRole)

        conversationDAO.getConversationByQualifiedID(convStored.id).also { actual ->
            assertEquals(expected.toViewEntity(user1), actual)
        }

    }

    @Test
    fun givenExistingConversation_whenUpdatingTheConversationLastReadDate_ThenTheConversationHasTheDate() = runTest {
        // given
        val expectedLastReadDate = "2022-03-30T15:36:00.000Z"

        conversationDAO.insertConversation(conversationEntity1)

        // when
        conversationDAO.updateConversationReadDate(conversationEntity1.id, expectedLastReadDate)

        // then
        val actual = conversationDAO.getConversationByQualifiedID(conversationEntity1.id)

        assertNotNull(actual)
        assertEquals(expectedLastReadDate, actual.lastReadDate)
    }

    @Test
    fun givenExistingConversation_whenUpdatingTheConversationSeenDate_thenEmitTheNewConversationStateWithTheUpdatedSeenDate() =
        runTest {
            // given
            val expectedConversationSeenDate = "2022-03-30T15:36:00.000Z"
            teamDAO.insertTeam(team)
<<<<<<< HEAD

=======
>>>>>>> f046b82f
            launch {
                // when
                conversationDAO.observeGetConversationByQualifiedID(conversationEntity1.id).test {
                    // then
                    val initialConversation = awaitItem()

                    assertTrue(initialConversation == null)

                    conversationDAO.insertConversation(conversationEntity1)

                    val conversationAfterInsert = awaitItem()

                    assertTrue(conversationAfterInsert != null)

                    conversationDAO.updateConversationReadDate(conversationEntity1.id, expectedConversationSeenDate)

                    val conversationAfterUpdate = awaitItem()

                    assertTrue(conversationAfterUpdate != null)
                    assertEquals(conversationAfterUpdate.lastReadDate, expectedConversationSeenDate)
                }
            }.join()
        }

    @Test
    fun givenConversationsHaveLastReadDateBeforeModified_whenGettingUnReadConversationCount_ThenReturnTheExpectedCount() = runTest {
        // given
        conversationDAO.insertConversation(
            newConversationEntity(
                id = QualifiedIDEntity("1", "someDomain"),
                lastReadDate = "2000-01-01T12:00:00.000Z",
                lastModified = "2000-01-01T12:30:00.000Z"
            )
        )
        conversationDAO.insertConversation(
            newConversationEntity(
                id = QualifiedIDEntity("2", "someDomain"),
                lastReadDate = "2000-01-01T12:00:00.000Z",
                lastModified = "2000-01-01T12:30:00.000Z"
            )
        )
        conversationDAO.insertConversation(
            newConversationEntity(
                id = QualifiedIDEntity("3", "someDomain"),
                lastReadDate = "2000-01-01T12:00:00.000Z",
                lastModified = "2000-01-01T12:30:00.000Z"
            )
        )
        conversationDAO.insertConversation(
            newConversationEntity(
                id = QualifiedIDEntity("3", "someDomain"),
                lastReadDate = "2000-01-01T12:30:00.000Z",
                lastModified = "2000-01-01T12:00:00.000Z"
            )
        )

    }

    @Test
    fun givenConversationsHaveLastReadDateAfterModified_whenGettingUnReadConversationCount_ThenReturnTheExpectedCount() = runTest {
        // given
        conversationDAO.insertConversation(
            newConversationEntity(
                id = QualifiedIDEntity("1", "someDomain"),
                lastReadDate = "2000-01-01T12:30:00.000Z",
                lastModified = "2000-01-01T12:00:00.000Z"
            )
        )
        conversationDAO.insertConversation(
            newConversationEntity(
                id = QualifiedIDEntity("2", "someDomain"),
                lastReadDate = "2000-01-01T12:30:00.000Z",
                lastModified = "2000-01-01T12:00:00.000Z"
            )
        )
        conversationDAO.insertConversation(
            newConversationEntity(
                id = QualifiedIDEntity("3", "someDomain"),
                lastReadDate = "2000-01-01T12:30:00.000Z",
                lastModified = "2000-01-01T12:00:00.000Z"
            )
        )
        conversationDAO.insertConversation(
            newConversationEntity(
                id = QualifiedIDEntity("3", "someDomain"),
                lastReadDate = "2000-01-01T12:30:00.000Z",
                lastModified = "2000-01-01T12:00:00.000Z"
            )
        )

        // when
        val result = conversationDAO.getUnreadConversationCount()

        // then
        assertEquals(0L, result)
    }

    // TODO kubaz fix after implementing unread indicator
<<<<<<< HEAD
//     @Test
//     fun givenMessagesArrivedAfterTheUserSawConversation_WhenGettingUnreadMessageCount_ThenReturnTheExpectedCount() = runTest {
//         // given
//         val conversationId = QualifiedIDEntity("1", "someDomain")
//         conversationDAO.insertConversation(
//             newConversationEntity(
//                 id = conversationId,
//                 lastReadDate = "2000-01-01T12:00:00.000Z",
//             )
//         )
//
//         userDAO.insertUser(user1)
//         val readMessagesCount = 3
//         val unreadMessagesCount = 2
//
//         val message = buildList {
//             // add 9 Message before the lastReadDate
//             repeat(readMessagesCount) {
//                 add(
//                     newRegularMessageEntity(
//                         id = "read$it",
//                         date = "2000-01-01T11:0$it:00.000Z",
//                         conversationId = conversationId,
//                         senderUserId = user1.id,
//                     )
//                 )
//             }
//             // add 9 Message past the lastReadDate
//             repeat(unreadMessagesCount) {
//                 add(
//                     newRegularMessageEntity(
//                         id = "unread$it",
//                         date = "2000-01-01T13:0$it:00.000Z",
//                         conversationId = conversationId,
//                         senderUserId = user1.id,
//                     )
//                 )
//             }
//         }
//
//         messageDAO.insertMessages(message)
//
//         launch) {
//             // when
//             conversationDAO.observeGetConversationByQualifiedID(conversationId).test {
//                 val conversation = awaitItem()
//                 assertNotNull(conversation)
//                 // then
//                 assertEquals(unreadMessagesCount, conversation.unreadContentCountEntity.values.sum())
//             }
//         }
//     }

=======
    @Ignore
>>>>>>> f046b82f
    @Test
    fun givenMessagesArrivedAfterTheUserSawConversation_WhenGettingUnreadMessageCount_ThenReturnTheExpectedCount() = runTest {
        // given
        val conversationId = QualifiedIDEntity("1", "someDomain")
        conversationDAO.insertConversation(
            newConversationEntity(
                id = conversationId,
                lastReadDate = "2000-01-01T12:00:00.000Z",
            )
        )

        userDAO.insertUser(user1)
        val readMessagesCount = 3
        val unreadMessagesCount = 2

        val message = buildList {
            // add 9 Message before the lastReadDate
            repeat(readMessagesCount) {
                add(
                    newRegularMessageEntity(
                        id = "read$it",
                        date = "2000-01-01T11:0$it:00.000Z",
                        conversationId = conversationId,
                        senderUserId = user1.id,
                    )
                )
            }
            // add 9 Message past the lastReadDate
            repeat(unreadMessagesCount) {
                add(
                    newRegularMessageEntity(
                        id = "unread$it",
                        date = "2000-01-01T13:0$it:00.000Z",
                        conversationId = conversationId,
                        senderUserId = user1.id,
                    )
                )
            }
        }

        messageDAO.insertMessages(message)

<<<<<<< HEAD
        launch {
            // when
            conversationDAO.observeGetConversationByQualifiedID(conversationId).test {
                val conversation = awaitItem()
                assertNotNull(conversation)
                // then
                assertEquals(unreadMessagesCount, conversation.unreadContentCountEntity.values.sum())
            }
        }.join()
    }

=======
        // when
        val conversation = conversationDAO.observeGetConversationByQualifiedID(conversationId).first()
        assertNotNull(conversation)
        // then
        assertEquals(unreadMessagesCount, conversation.unreadContentCountEntity.values.sum())
    }

    @Ignore
    @Test
    fun givenDifferentUnreadMessageContentTypes_WhenGettingUnreadMessageCount_ThenSystemMessagesShouldBeNotCounted() = runTest {
        // given
        val conversationId = QualifiedIDEntity("1", "someDomain")
        conversationDAO.insertConversation(
            newConversationEntity(
                id = conversationId,
                lastReadDate = "2000-01-01T12:00:00.000Z",
            )
        )

        userDAO.insertUser(user1)
        val readMessagesCount = 3
        val unreadMessagesCount = 2

        val message = buildList {
            // add 9 Message before the lastReadDate
            repeat(readMessagesCount) {
                add(
                    newRegularMessageEntity(
                        id = "read$it",
                        date = "2000-01-01T11:0$it:00.000Z",
                        conversationId = conversationId,
                        senderUserId = user1.id,
                    )
                )
            }
            // add 9 Message past the lastReadDate
            repeat(unreadMessagesCount) {
                add(
                    newRegularMessageEntity(
                        id = "unread$it",
                        date = "2000-01-01T13:0$it:00.000Z",
                        conversationId = conversationId,
                        senderUserId = user1.id,
                    )
                )
            }
        }

        messageDAO.insertMessages(message)

        // when
        val conversation = conversationDAO.observeGetConversationByQualifiedID(conversationId).first()
        assertNotNull(conversation)
        // then
        assertEquals(unreadMessagesCount, conversation.unreadContentCountEntity.values.sum())
    }

    // TODO kubaz enable after unread counter performance fix
    @Ignore
>>>>>>> f046b82f
    @Test
    fun givenUnreadMessageTextContentType_WhenGettingUnreadMessageCount_ThenCounterShouldContainTextContentType() = runTest {
        // given
        val conversationId = QualifiedIDEntity("1", "someDomain")
        conversationDAO.insertConversation(
            newConversationEntity(
                id = conversationId,
                lastReadDate = "2000-01-01T12:00:00.000Z",
            )
        )
<<<<<<< HEAD

        userDAO.insertUser(user1)

        messageDAO.insertMessages(
            listOf(
                newRegularMessageEntity(
                    id = "regularAsset",
                    date = "2000-01-01T13:00:00.000Z",
                    conversationId = conversationId,
                    senderUserId = user1.id,
                    content = MessageEntityContent.Text("text")
                )
            )
        )

        launch {
            // when
            conversationDAO.observeGetConversationByQualifiedID(conversationId).test {
                val conversation = awaitItem()
                assertNotNull(conversation)
                // then
                assertContains(conversation.unreadContentCountEntity.keys, MessageEntity.ContentType.TEXT)
            }
        }.join()
    }
=======
>>>>>>> f046b82f

        userDAO.insertUser(user1)

        messageDAO.insertMessages(
            listOf(
                newRegularMessageEntity(
                    id = "regularAsset",
                    date = "2000-01-01T13:00:00.000Z",
                    conversationId = conversationId,
                    senderUserId = user1.id,
                    content = MessageEntityContent.Text("text")
                )
            )
        )

        // when
        val conversation = conversationDAO.observeGetConversationByQualifiedID(conversationId).first()
        assertNotNull(conversation)
        // then
        assertContains(conversation.unreadContentCountEntity.keys, MessageEntity.ContentType.TEXT)
    }

    // TODO kubaz fix after implementing unread indicator
    @Ignore
    @Test
    fun givenUnreadMessageAssetContentType_WhenGettingUnreadMessageCount_ThenCounterShouldContainAssetContentType() = runTest {
        // given
        val conversationId = QualifiedIDEntity("1", "someDomain")
        conversationDAO.insertConversation(
            newConversationEntity(
                id = conversationId,
                lastReadDate = "2000-01-01T12:00:00.000Z",
            )
        )

        userDAO.insertUser(user1)

        messageDAO.insertMessages(
            listOf(
                newRegularMessageEntity(
                    id = "regularAsset",
                    date = "2000-01-01T13:00:00.000Z",
                    conversationId = conversationId,
                    senderUserId = user1.id,
                    content = MessageEntityContent.Asset(
                        1000,
                        assetName = "test name",
                        assetMimeType = "MP4",
                        assetDownloadStatus = null,
                        assetOtrKey = byteArrayOf(1),
                        assetSha256Key = byteArrayOf(1),
                        assetId = "assetId",
                        assetToken = "",
                        assetDomain = "domain",
                        assetEncryptionAlgorithm = "",
                        assetWidth = 111,
                        assetHeight = 111,
                        assetDurationMs = 10,
                        assetNormalizedLoudness = byteArrayOf(1),
                    )
                )
            )
        )

<<<<<<< HEAD
        launch {
            // when
            conversationDAO.observeGetConversationByQualifiedID(conversationId).test {
                val conversation = awaitItem()
                assertNotNull(conversation)
                // then
                assertContains(conversation.unreadContentCountEntity.keys, MessageEntity.ContentType.ASSET)
            }
        }.join()
    }

    // TODO kubaz fix after implementing unread indicator
//     @Test
//     fun givenUnreadMessageMissedCallContentType_WhenGettingUnreadMessageCount_ThenCounterShouldContainMissedCallContentType() = runTest {
//         // given
//         val conversationId = QualifiedIDEntity("1", "someDomain")
//         conversationDAO.insertConversation(
//             newConversationEntity(
//                 id = conversationId,
//                 lastReadDate = "2000-01-01T12:00:00.000Z",
//             )
//         )
//
//         userDAO.insertUser(user1)
//
//         messageDAO.insertMessages(
//             listOf(
//                 newSystemMessageEntity(
//                     id = "regularAsset",
//                     date = "2000-01-01T13:00:00.000Z",
//                     conversationId = conversationId,
//                     senderUserId = user1.id,
//                     content = MessageEntityContent.MissedCall
//                 )
//             )
//         )
//
//         launch {
//             // when
//             conversationDAO.observeGetConversationByQualifiedID(conversationId).test {
//                 val conversation = awaitItem()
//                 assertNotNull(conversation)
//                 // then
//                 assertContains(conversation.unreadContentCountEntity.keys, MessageEntity.ContentType.MISSED_CALL)
//             }
//         }.join()
//     }
=======
        // when
        val conversation = conversationDAO.observeGetConversationByQualifiedID(conversationId).first()
        assertNotNull(conversation)
        // then
        assertContains(conversation.unreadContentCountEntity.keys, MessageEntity.ContentType.ASSET)
    }

    // TODO kubaz fix after implementing unread indicator
    @Ignore
    @Test
    fun givenUnreadMessageMissedCallContentType_WhenGettingUnreadMessageCount_ThenCounterShouldContainMissedCallContentType() = runTest {
        // given
        val conversationId = QualifiedIDEntity("1", "someDomain")
        conversationDAO.insertConversation(
            newConversationEntity(
                id = conversationId,
                lastReadDate = "2000-01-01T12:00:00.000Z",
            )
        )

        userDAO.insertUser(user1)

        messageDAO.insertMessages(
            listOf(
                newSystemMessageEntity(
                    id = "regularAsset",
                    date = "2000-01-01T13:00:00.000Z",
                    conversationId = conversationId,
                    senderUserId = user1.id,
                    content = MessageEntityContent.MissedCall
                )
            )
        )

        // when
        val conversation = conversationDAO.observeGetConversationByQualifiedID(conversationId).first()
        assertNotNull(conversation)
        // then
        assertContains(conversation.unreadContentCountEntity.keys, MessageEntity.ContentType.MISSED_CALL)
    }
>>>>>>> f046b82f

    @Test
    fun givenMessagesArrivedBeforeUserSawTheConversation_whenGettingUnreadMessageCount_thenReturnZeroUnreadCount() = runTest {
        // given
        val conversationId = QualifiedIDEntity("1", "someDomain")

        conversationDAO.insertConversation(
            newConversationEntity(
                id = conversationId,
                lastReadDate = "2000-01-01T12:00:00.000Z",
            )
        )

        userDAO.insertUser(user1)

        val message = buildList {
            // add 9 Message before the lastReadDate
            repeat(9) {
                add(
                    newRegularMessageEntity(
                        id = it.toString(), date = "2000-01-01T11:0$it:00.000Z",
                        conversationId = conversationId,
                        senderUserId = user1.id,
                    )
                )
            }
        }

        messageDAO.insertMessages(message)

<<<<<<< HEAD
        launch {
            // when
            conversationDAO.observeGetConversationByQualifiedID(conversationId).test {
                val conversation = awaitItem()
                assertNotNull(conversation)
                // then
                assertEquals(0, conversation.unreadContentCountEntity.values.sum())
            }
        }.join()
=======
        // when
        val conversation = conversationDAO.observeGetConversationByQualifiedID(conversationId).first()
        assertNotNull(conversation)
        // then
        assertEquals(0, conversation.unreadContentCountEntity.values.sum())
>>>>>>> f046b82f
    }

    @Test
    fun givenMember_whenUpdatingMemberRole_thenItsUpdated() = runTest {
        // given
        val conversation = conversationEntity1
        val member = member1.copy(role = Member.Role.Member)
        val newRole = Member.Role.Admin
        val expected = member.copy(role = newRole)
        conversationDAO.insertConversation(conversation)
        conversationDAO.insertMember(member, conversation.id)
        // when
        conversationDAO.updateConversationMemberRole(conversation.id, member.user, newRole)
        // then
        conversationDAO.getAllMembers(conversation.id).first().also { actual ->
            assertEquals(expected, actual[0])
        }
    }

    @Test
    fun givenMLSConversation_whenUpdatingKeyingMaterialLastUpdate_thenItsUpdated() = runTest {
        // given
        val conversation = conversationEntity2
        val conversationProtocolInfo = conversation.protocolInfo as ConversationEntity.ProtocolInfo.MLS
        val newUpdate = Instant.parse("2023-03-30T15:36:00.000Z")
        val expected =
            conversationProtocolInfo.copy(keyingMaterialLastUpdate = newUpdate)
        conversationDAO.insertConversation(conversationEntity2)
        // when
        conversationDAO.updateKeyingMaterial(conversationProtocolInfo.groupId, newUpdate)
        // then
        assertEquals(expected, conversationDAO.getConversationByGroupID(conversationProtocolInfo.groupId).first()?.protocolInfo)
    }

    @Test
    fun givenListMLSConversationsWithUpdateTime_whenPartOfThemNeedUpdate_thenGetConversationsByKeyingMaterialUpdateReturnsCorrectGroups() =
        runTest {
            // given
            // established updated group
            val updatedConversation = conversationEntity2
            val updatedDate = Instant.parse("2023-03-30T15:36:00.000Z")
            val updatedGroupId = (updatedConversation.protocolInfo as ConversationEntity.ProtocolInfo.MLS).groupId
            teamDAO.insertTeam(team)
            conversationDAO.insertConversation(updatedConversation)
            conversationDAO.updateKeyingMaterial(updatedGroupId, updatedDate)

            // pending outdated group
            val outDatedConversation1 = conversationEntity3
            val outdatedDate1 = Instant.parse("2019-03-30T15:36:00.000Z")
            val outdatedGroupId1 = (outDatedConversation1.protocolInfo as ConversationEntity.ProtocolInfo.MLS).groupId
            conversationDAO.insertConversation(outDatedConversation1)
            conversationDAO.updateKeyingMaterial(outdatedGroupId1, outdatedDate1)

            // established outdated group
            val outDatedConversation2 = conversationEntity4
            val outdatedDate2 = Instant.parse("2019-03-30T15:36:00.000Z")
            val outdatedGroupId2 = (outDatedConversation2.protocolInfo as ConversationEntity.ProtocolInfo.MLS).groupId
            conversationDAO.insertConversation(outDatedConversation2)
            conversationDAO.updateKeyingMaterial(outdatedGroupId2, outdatedDate2)

            // then
            assertEquals(listOf(outdatedGroupId2), conversationDAO.getConversationsByKeyingMaterialUpdate(90.days))
        }

    @Test
    fun givenConversationWithMessages_whenDeletingAll_ThenTheConversationHasNoMessages() =
        runTest {
            // given
            val conversation = conversationEntity1

            teamDAO.insertTeam(team)
            conversationDAO.insertConversation(conversation)
            userDAO.insertUser(user1)

            val messages = buildList {
                repeat(10) {
                    add(
                        newRegularMessageEntity(
                            id = it.toString(),
                            conversationId = conversation.id,
                            senderUserId = user1.id,
                        )
                    )
                }
            }

            messageDAO.insertMessages(messages)

            // when
            messageDAO.deleteAllConversationMessages(conversation.id)

            // then
            val result = messageDAO.getMessagesByConversationAndVisibility(
                conversation.id,
                100,
                0,
                listOf(MessageEntity.Visibility.VISIBLE)
            ).first()

            assertTrue(result.isEmpty())
        }

    // Mateusz : This test is failing because of some weird issue, I do not want to block this feature
    // Therefore I will comment it, I am in very unstable and low bandwith internet now and to run test
    // I need new version of xCode which will take me ages to download untill I am home from the trip
//     @Test
//     fun givenAConversationHasAssets_whenGettingConversationAssets_ThenReturnThoseAssets() =
//         runTest {
//             // given
//             val conversation = conversationEntity1
//
//             conversationDAO.insertConversation(conversation)
//             userDAO.insertUser(user1)
//
//             val messages = listOf(
//                 newRegularMessageEntity(
//                     id = 1.toString(),
//                     content = MessageEntityContent.Asset(
//                         assetSizeInBytes = 0,
//                         assetName = null,
//                         assetMimeType = "",
//                         assetDownloadStatus = null,
//                         assetOtrKey = byteArrayOf(),
//                         assetSha256Key = byteArrayOf(),
//                         assetId = "",
//                         assetToken = null,
//                         assetDomain = null,
//                         assetEncryptionAlgorithm = null,
//                         assetWidth = null,
//                         assetHeight = null,
//                         assetDurationMs = null,
//                         assetNormalizedLoudness = null
//                     ),
//                     conversationId = conversation.id,
//                     senderUserId = user1.id,
//                 ),
//                 newRegularMessageEntity(
//                     id = 2.toString(),
//                     content = MessageEntityContent.Asset(
//                         assetSizeInBytes = 0,
//                         assetName = null,
//                         assetMimeType = "",
//                         assetDownloadStatus = null,
//                         assetOtrKey = byteArrayOf(),
//                         assetSha256Key = byteArrayOf(),
//                         assetId = "",
//                         assetToken = null,
//                         assetDomain = null,
//                         assetEncryptionAlgorithm = null,
//                         assetWidth = null,
//                         assetHeight = null,
//                         assetDurationMs = null,
//                         assetNormalizedLoudness = null
//                     ),
//                     conversationId = conversation.id,
//                     senderUserId = user1.id,
//                 )
//             )
//
//             messageDAO.insertMessages(messages)
//             // when
//             val result = messageDAO.getConversationMessagesByContentType(conversation.id, MessageEntity.ContentType.ASSET)
//
//             // then
//             assertEquals(result.size, messages.size)
//         }

    @Test
    fun givenConversation_whenUpdatingProposalTimer_thenItIsUpdated() = runTest {
        // given
        conversationDAO.insertConversation(conversationEntity2)

        // when
        conversationDAO.setProposalTimer(proposalTimer2)

        // then
        assertEquals(listOf(proposalTimer2), conversationDAO.getProposalTimers().first())
    }

    @Test
    fun givenConversationWithExistingProposalTimer_whenUpdatingProposalTimer_thenItIsNotUpdated() = runTest {
        // given
        val initialFiringDate = Instant.DISTANT_FUTURE
        val updatedFiringDate = Instant.DISTANT_PAST
        val groupID = (conversationEntity2.protocolInfo as ConversationEntity.ProtocolInfo.MLS).groupId
        conversationDAO.insertConversation(conversationEntity2)
        conversationDAO.setProposalTimer(ProposalTimerEntity(groupID, initialFiringDate))

        // when
        conversationDAO.setProposalTimer(ProposalTimerEntity(groupID, updatedFiringDate))

        // then
        assertEquals(initialFiringDate, conversationDAO.getProposalTimers().first()[0].firingDate)
    }

    @Test
    fun givenConversationWithExistingProposalTimer_whenClearingProposalTimer_thenItIsUpdated() = runTest {
        // given
        conversationDAO.insertConversation(conversationEntity2)
        conversationDAO.setProposalTimer(proposalTimer2)

        // when
        conversationDAO.clearProposalTimer(proposalTimer2.groupID)

        // then
        assertEquals(emptyList(), conversationDAO.getProposalTimers().first())
    }

    @Test
    fun givenConversationsWithExistingProposalTimer_whenGettingProposalTimers_thenAllTimersAreReturned() = runTest {
        // given
        conversationDAO.insertConversation(conversationEntity1)
        conversationDAO.insertConversation(conversationEntity2)
        conversationDAO.insertConversation(conversationEntity3)
        conversationDAO.setProposalTimer(proposalTimer2)
        conversationDAO.setProposalTimer(proposalTimer3)

        // then
        assertEquals(listOf(proposalTimer2, proposalTimer3), conversationDAO.getProposalTimers().first())
    }

    @Test
    fun givenSeveralRemoveMemberMessages_whenCallingWhoRemovedMe_itReturnsTheCorrectValue() = runTest {
        // Given
        val mySelfMember = member2
        val mySelfId = member2.user
        conversationDAO.insertConversation(conversationEntity1)
        conversationDAO.insertMember(member1, conversationEntity1.id)
        conversationDAO.insertMember(member3, conversationEntity1.id)
        conversationDAO.insertMember(mySelfMember, conversationEntity1.id)
        conversationDAO.deleteMemberByQualifiedID(mySelfId, conversationEntity1.id)
        val message1 = newSystemMessageEntity(
            senderUserId = member1.user,
            content = MessageEntityContent.MemberChange(
                listOf(mySelfId),
                MessageEntity.MemberChangeType.REMOVED
            ),
            date = Clock.System.now().toString(),
            conversationId = conversationEntity1.id
        )
        val message2 = newSystemMessageEntity(
            senderUserId = member3.user,
            content = MessageEntityContent.MemberChange(
                listOf(mySelfId),
                MessageEntity.MemberChangeType.REMOVED
            ),
            date = Clock.System.now().toString(),
            conversationId = conversationEntity1.id
        )
        userDAO.insertUser(user1)
        userDAO.insertUser(user2)
        userDAO.insertUser(user3)
        messageDAO.insertMessage(message1)
        messageDAO.insertMessage(message2)

        // When
        val whoDeletedMe = conversationDAO.whoDeletedMeInConversation(
            conversationEntity1.id, "${mySelfId.value}@${mySelfId.domain}"
        )

        // Then
        assertEquals(whoDeletedMe?.value, member3.user.value)
    }

    @Test
    fun givenAGroupThatImStillAMemberOf_whenCallingWhoRemovedMe_itReturnsANullValue() = runTest {
        // Given
        val mySelfMember = member2
        val mySelfId = member2.user
        conversationDAO.insertConversation(conversationEntity1)
        conversationDAO.insertMember(member1, conversationEntity1.id)
        conversationDAO.insertMember(member3, conversationEntity1.id)
        conversationDAO.insertMember(mySelfMember, conversationEntity1.id)
        userDAO.insertUser(user1)
        userDAO.insertUser(user2)
        userDAO.insertUser(user3)

        conversationDAO.deleteMemberByQualifiedID(member3.user, conversationEntity1.id)
        val removalMessage = newSystemMessageEntity(
            senderUserId = member1.user,
            content = MessageEntityContent.MemberChange(
                listOf(member3.user),
                MessageEntity.MemberChangeType.REMOVED
            ),
            date = Clock.System.now().toString(),
            conversationId = conversationEntity1.id
        )
        messageDAO.insertMessage(removalMessage)
        // When
        val whoDeletedMe = conversationDAO.whoDeletedMeInConversation(
            conversationEntity1.id, "${mySelfId.value}@${mySelfId.domain}"
        )

        // Then
        assertNull(whoDeletedMe)
    }

    @Test
    fun givenAGroupWithSeveralMembers_whenInvokingIsUserMember_itReturnsACorrectValue() = runTest {
        // given
        conversationDAO.insertConversation(conversationEntity1)
        userDAO.insertUser(user1)
        userDAO.insertUser(user2)
        userDAO.insertUser(user3)
        conversationDAO.insertMember(member1, conversationEntity1.id)
        conversationDAO.insertMember(member2, conversationEntity1.id)
        conversationDAO.insertMember(member3, conversationEntity1.id)
        conversationDAO.deleteMemberByQualifiedID(member2.user, conversationEntity1.id)

        // When
        val isMember = conversationDAO.observeIsUserMember(conversationEntity1.id, user3.id).first()

        // then
        assertEquals(true, isMember)
    }

    @Test
    fun givenAGroupWithSeveralMembers_whenRemovingOneAndInvokingIsUserMember_itReturnsAFalseValue() = runTest {
        // given
        conversationDAO.insertConversation(conversationEntity1)
        userDAO.insertUser(user1)
        userDAO.insertUser(user2)
        userDAO.insertUser(user3)
        conversationDAO.insertMember(member1, conversationEntity1.id)
        conversationDAO.insertMember(member2, conversationEntity1.id)
        conversationDAO.insertMember(member3, conversationEntity1.id)
        conversationDAO.deleteMemberByQualifiedID(member3.user, conversationEntity1.id)

        // when
        val isMember = conversationDAO.observeIsUserMember(conversationEntity1.id, user3.id).first()

        // then
        assertEquals(false, isMember)
    }

    @Test
    fun givenAConversation_whenChangingTheName_itReturnsTheUpdatedName() = runTest {
        // given
        conversationDAO.insertConversation(conversationEntity3)
        insertTeamUserAndMember(team, user1, conversationEntity3.id)

        // when
        conversationDAO.updateConversationName(conversationEntity3.id, "NEW-NAME", "2023-11-22T15:36:00.000Z")
        val updatedConversation = conversationDAO.getConversationByQualifiedID(conversationEntity3.id)

        // then
        assertEquals("NEW-NAME", updatedConversation!!.name)
    }

    @Test
    fun givenAnUserId_whenFetchingConversationIds_itReturnsOnlyConversationWhichUserBelongsTo() = runTest {
        // given
        conversationDAO.insertConversation(conversationEntity1)
        conversationDAO.insertConversation(conversationEntity2)
        conversationDAO.insertMember(member1, conversationEntity1.id)
        conversationDAO.insertMember(member2, conversationEntity1.id)
        conversationDAO.insertMember(member2, conversationEntity2.id)

        // when
        val conversationIds = conversationDAO.getConversationIdsByUserId(member1.user)

        // then
        assertContentEquals(listOf(conversationEntity1.id), conversationIds)
    }

    @Test
    fun givenSelfUserIsNotMemberOfConversation_whenGettingConversationDetails_itReturnsCorrectDetails() = runTest {
        // given
        conversationDAO.insertConversation(conversationEntity3)
        teamDAO.insertTeam(team)
        userDAO.insertUser(user2)
        conversationDAO.insertMember(Member(user2.id, Member.Role.Member), conversationEntity3.id)

        // when
        val result = conversationDAO.getConversationByQualifiedID(conversationEntity3.id)

        // then
        assertEquals(0L, result?.isMember)
    }

    @Test
    fun givenSelfUserIsCreatorOfConversation_whenGettingConversationDetails_itReturnsCorrectDetails() = runTest {
        // given
        conversationDAO.insertConversation(conversationEntity3.copy(creatorId = DefaultDatabaseTestValues.userId.value))
        teamDAO.insertTeam(team)
        userDAO.insertUser(user2)
        insertTeamUserAndMember(team, user2, conversationEntity3.id)

        // when
        val result = conversationDAO.getConversationByQualifiedID(conversationEntity3.id)

        // then
        assertEquals(1L, result?.isCreator)
    }

    private suspend fun insertTeamUserAndMember(team: TeamEntity, user: UserEntity, conversationId: QualifiedIDEntity) {
        teamDAO.insertTeam(team)
        userDAO.insertUser(user)
        // should be inserted AFTER inserting the conversation!!!
        conversationDAO.insertMembersWithQualifiedId(
            listOf(
                Member(user.id, Member.Role.Member),
                Member(DefaultDatabaseTestValues.userId, Member.Role.Member) // adding SelfUser as a member too
            ),
            conversationId
        )
    }

    private fun ConversationEntity.toViewEntity(userEntity: UserEntity? = null): ConversationViewEntity {
        val protocol: ConversationEntity.Protocol
        val mlsGroupId: String?
        val mlsLastKeyingMaterialUpdate: Long
        val mlsGroupState: ConversationEntity.GroupState

        val protocolInfoTmp = protocolInfo
        if (protocolInfoTmp is ConversationEntity.ProtocolInfo.MLS) {
            protocol = ConversationEntity.Protocol.MLS
            mlsGroupId = protocolInfoTmp.groupId
            mlsLastKeyingMaterialUpdate = protocolInfoTmp.keyingMaterialLastUpdate.epochSeconds
            mlsGroupState = protocolInfoTmp.groupState
        } else {
            protocol = ConversationEntity.Protocol.PROTEUS
            mlsGroupId = null
            mlsLastKeyingMaterialUpdate = 0L
            mlsGroupState = ConversationEntity.GroupState.ESTABLISHED
        }
        return ConversationViewEntity(
            id = id,
            name = if (type == ConversationEntity.Type.ONE_ON_ONE) userEntity?.name else name,
            type = type,
            callStatus = null,
            previewAssetId = null,
            mutedStatus = mutedStatus,
            teamId = if (type == ConversationEntity.Type.ONE_ON_ONE) userEntity?.team else teamId,
            lastModifiedDate = lastModifiedDate,
            lastReadDate = lastReadDate,
            userAvailabilityStatus = if (type == ConversationEntity.Type.ONE_ON_ONE) userEntity?.availabilityStatus else null,
            userType = if (type == ConversationEntity.Type.ONE_ON_ONE) userEntity?.userType else null,
            botService = null,
            userDeleted = if (type == ConversationEntity.Type.ONE_ON_ONE) userEntity?.deleted else null,
            connectionStatus = if (type == ConversationEntity.Type.ONE_ON_ONE) userEntity?.connectionStatus else null,
            otherUserId = if (type == ConversationEntity.Type.ONE_ON_ONE) userEntity?.id else null,
            isCreator = 0L,
            lastNotificationDate = lastNotificationDate,
            unreadMentionsCount = 0,
            isMember = 1L,
            protocolInfo = protocolInfo,
            accessList = access,
            accessRoleList = accessRole,
            protocol = protocol,
            mlsCipherSuite = ConversationEntity.CipherSuite.MLS_128_DHKEMX25519_AES128GCM_SHA256_Ed25519,
            mlsEpoch = 0L,
            mlsGroupId = mlsGroupId,
            mlsLastKeyingMaterialUpdate = mlsLastKeyingMaterialUpdate,
            mlsGroupState = mlsGroupState,
            mlsProposalTimer = null,
            mutedTime = mutedTime,
            creatorId = creatorId,
            unreadContentCountEntity = emptyMap(),
            unreadRepliesCount = 0L // TODO remove
        )
    }

    private companion object {
        const val teamId = "teamId"

        val user1 = newUserEntity(id = "1").copy(team = teamId)
        val user2 = newUserEntity(id = "2").copy(team = teamId)
        val user3 = newUserEntity(id = "3").copy(team = teamId)

        val team = TeamEntity(teamId, "teamName", "")

        val conversationEntity1 = ConversationEntity(
            QualifiedIDEntity("1", "wire.com"),
            "conversation1",
            ConversationEntity.Type.ONE_ON_ONE,
            teamId,
            ConversationEntity.ProtocolInfo.Proteus,
            creatorId = "someValue",
            lastNotificationDate = null,
            lastModifiedDate = "2022-03-30T15:36:00.000Z",
            lastReadDate = "2000-01-01T12:00:00.000Z",
            mutedStatus = ConversationEntity.MutedStatus.ALL_ALLOWED,
            access = listOf(ConversationEntity.Access.LINK, ConversationEntity.Access.INVITE),
            accessRole = listOf(ConversationEntity.AccessRole.NON_TEAM_MEMBER, ConversationEntity.AccessRole.TEAM_MEMBER)
        )
        val conversationEntity2 = ConversationEntity(
            QualifiedIDEntity("2", "wire.com"),
            "conversation2",
            ConversationEntity.Type.ONE_ON_ONE,
            null,
            ConversationEntity.ProtocolInfo.MLS(
                "group2",
                ConversationEntity.GroupState.ESTABLISHED,
                0UL,
                Instant.parse("2021-03-30T15:36:00.000Z"),
                cipherSuite = ConversationEntity.CipherSuite.MLS_128_DHKEMX25519_AES128GCM_SHA256_Ed25519
            ),
            creatorId = "someValue",
            lastNotificationDate = null,
            lastModifiedDate = "2021-03-30T15:36:00.000Z",
            lastReadDate = "2000-01-01T12:00:00.000Z",
            mutedStatus = ConversationEntity.MutedStatus.ALL_MUTED,
            access = listOf(ConversationEntity.Access.LINK, ConversationEntity.Access.INVITE),
            accessRole = listOf(ConversationEntity.AccessRole.NON_TEAM_MEMBER, ConversationEntity.AccessRole.TEAM_MEMBER)
        )

        val conversationEntity3 = ConversationEntity(
            QualifiedIDEntity("3", "wire.com"),
            "conversation3",
            ConversationEntity.Type.GROUP,
            null,
            ConversationEntity.ProtocolInfo.MLS(
                "group3",
                ConversationEntity.GroupState.PENDING_JOIN,
                0UL,
                Instant.parse("2021-03-30T15:36:00.000Z"),
                cipherSuite = ConversationEntity.CipherSuite.MLS_128_DHKEMX25519_AES128GCM_SHA256_Ed25519
            ),
            creatorId = "someValue",
            // This conversation was modified after the last time the user was notified about it
            lastNotificationDate = "2021-03-30T15:30:00.000Z",
            lastModifiedDate = "2021-03-30T15:36:00.000Z",
            lastReadDate = "2000-01-01T12:00:00.000Z",
            // and it's status is set to be only notified if there is a mention for the user
            mutedStatus = ConversationEntity.MutedStatus.ONLY_MENTIONS_AND_REPLIES_ALLOWED,
            access = listOf(ConversationEntity.Access.LINK, ConversationEntity.Access.INVITE),
            accessRole = listOf(ConversationEntity.AccessRole.NON_TEAM_MEMBER, ConversationEntity.AccessRole.TEAM_MEMBER)
        )

        val conversationEntity4 = ConversationEntity(
            QualifiedIDEntity("4", "wire.com"),
            "conversation4",
            ConversationEntity.Type.GROUP,
            null,
            ConversationEntity.ProtocolInfo.MLS(
                "group4",
                ConversationEntity.GroupState.ESTABLISHED,
                0UL,
                Instant.parse("2021-03-30T15:36:00.000Z"),
                cipherSuite = ConversationEntity.CipherSuite.MLS_128_DHKEMX25519_AES128GCM_SHA256_Ed25519
            ),
            creatorId = "someValue",
            // This conversation was modified after the last time the user was notified about it
            lastNotificationDate = "2021-03-30T15:30:00.000Z",
            lastModifiedDate = "2021-03-30T15:36:00.000Z",
            lastReadDate = "2000-01-01T12:00:00.000Z",
            // and it's status is set to be only notified if there is a mention for the user
            mutedStatus = ConversationEntity.MutedStatus.ONLY_MENTIONS_AND_REPLIES_ALLOWED,
            access = listOf(ConversationEntity.Access.LINK, ConversationEntity.Access.INVITE),
            accessRole = listOf(ConversationEntity.AccessRole.NON_TEAM_MEMBER, ConversationEntity.AccessRole.TEAM_MEMBER)
        )

        val member1 = Member(user1.id, Member.Role.Admin)
        val member2 = Member(user2.id, Member.Role.Member)
        val member3 = Member(user3.id, Member.Role.Admin)

        val proposalTimer2 = ProposalTimerEntity(
            (conversationEntity2.protocolInfo as ConversationEntity.ProtocolInfo.MLS).groupId,
            Instant.DISTANT_FUTURE
        )

        val proposalTimer3 = ProposalTimerEntity(
            (conversationEntity3.protocolInfo as ConversationEntity.ProtocolInfo.MLS).groupId,
            Instant.DISTANT_FUTURE
        )
    }
}<|MERGE_RESOLUTION|>--- conflicted
+++ resolved
@@ -385,10 +385,6 @@
             // given
             val expectedConversationSeenDate = "2022-03-30T15:36:00.000Z"
             teamDAO.insertTeam(team)
-<<<<<<< HEAD
-
-=======
->>>>>>> f046b82f
             launch {
                 // when
                 conversationDAO.observeGetConversationByQualifiedID(conversationEntity1.id).test {
@@ -487,63 +483,7 @@
     }
 
     // TODO kubaz fix after implementing unread indicator
-<<<<<<< HEAD
-//     @Test
-//     fun givenMessagesArrivedAfterTheUserSawConversation_WhenGettingUnreadMessageCount_ThenReturnTheExpectedCount() = runTest {
-//         // given
-//         val conversationId = QualifiedIDEntity("1", "someDomain")
-//         conversationDAO.insertConversation(
-//             newConversationEntity(
-//                 id = conversationId,
-//                 lastReadDate = "2000-01-01T12:00:00.000Z",
-//             )
-//         )
-//
-//         userDAO.insertUser(user1)
-//         val readMessagesCount = 3
-//         val unreadMessagesCount = 2
-//
-//         val message = buildList {
-//             // add 9 Message before the lastReadDate
-//             repeat(readMessagesCount) {
-//                 add(
-//                     newRegularMessageEntity(
-//                         id = "read$it",
-//                         date = "2000-01-01T11:0$it:00.000Z",
-//                         conversationId = conversationId,
-//                         senderUserId = user1.id,
-//                     )
-//                 )
-//             }
-//             // add 9 Message past the lastReadDate
-//             repeat(unreadMessagesCount) {
-//                 add(
-//                     newRegularMessageEntity(
-//                         id = "unread$it",
-//                         date = "2000-01-01T13:0$it:00.000Z",
-//                         conversationId = conversationId,
-//                         senderUserId = user1.id,
-//                     )
-//                 )
-//             }
-//         }
-//
-//         messageDAO.insertMessages(message)
-//
-//         launch) {
-//             // when
-//             conversationDAO.observeGetConversationByQualifiedID(conversationId).test {
-//                 val conversation = awaitItem()
-//                 assertNotNull(conversation)
-//                 // then
-//                 assertEquals(unreadMessagesCount, conversation.unreadContentCountEntity.values.sum())
-//             }
-//         }
-//     }
-
-=======
     @Ignore
->>>>>>> f046b82f
     @Test
     fun givenMessagesArrivedAfterTheUserSawConversation_WhenGettingUnreadMessageCount_ThenReturnTheExpectedCount() = runTest {
         // given
@@ -586,19 +526,6 @@
 
         messageDAO.insertMessages(message)
 
-<<<<<<< HEAD
-        launch {
-            // when
-            conversationDAO.observeGetConversationByQualifiedID(conversationId).test {
-                val conversation = awaitItem()
-                assertNotNull(conversation)
-                // then
-                assertEquals(unreadMessagesCount, conversation.unreadContentCountEntity.values.sum())
-            }
-        }.join()
-    }
-
-=======
         // when
         val conversation = conversationDAO.observeGetConversationByQualifiedID(conversationId).first()
         assertNotNull(conversation)
@@ -658,7 +585,6 @@
 
     // TODO kubaz enable after unread counter performance fix
     @Ignore
->>>>>>> f046b82f
     @Test
     fun givenUnreadMessageTextContentType_WhenGettingUnreadMessageCount_ThenCounterShouldContainTextContentType() = runTest {
         // given
@@ -669,34 +595,6 @@
                 lastReadDate = "2000-01-01T12:00:00.000Z",
             )
         )
-<<<<<<< HEAD
-
-        userDAO.insertUser(user1)
-
-        messageDAO.insertMessages(
-            listOf(
-                newRegularMessageEntity(
-                    id = "regularAsset",
-                    date = "2000-01-01T13:00:00.000Z",
-                    conversationId = conversationId,
-                    senderUserId = user1.id,
-                    content = MessageEntityContent.Text("text")
-                )
-            )
-        )
-
-        launch {
-            // when
-            conversationDAO.observeGetConversationByQualifiedID(conversationId).test {
-                val conversation = awaitItem()
-                assertNotNull(conversation)
-                // then
-                assertContains(conversation.unreadContentCountEntity.keys, MessageEntity.ContentType.TEXT)
-            }
-        }.join()
-    }
-=======
->>>>>>> f046b82f
 
         userDAO.insertUser(user1)
 
@@ -761,55 +659,6 @@
             )
         )
 
-<<<<<<< HEAD
-        launch {
-            // when
-            conversationDAO.observeGetConversationByQualifiedID(conversationId).test {
-                val conversation = awaitItem()
-                assertNotNull(conversation)
-                // then
-                assertContains(conversation.unreadContentCountEntity.keys, MessageEntity.ContentType.ASSET)
-            }
-        }.join()
-    }
-
-    // TODO kubaz fix after implementing unread indicator
-//     @Test
-//     fun givenUnreadMessageMissedCallContentType_WhenGettingUnreadMessageCount_ThenCounterShouldContainMissedCallContentType() = runTest {
-//         // given
-//         val conversationId = QualifiedIDEntity("1", "someDomain")
-//         conversationDAO.insertConversation(
-//             newConversationEntity(
-//                 id = conversationId,
-//                 lastReadDate = "2000-01-01T12:00:00.000Z",
-//             )
-//         )
-//
-//         userDAO.insertUser(user1)
-//
-//         messageDAO.insertMessages(
-//             listOf(
-//                 newSystemMessageEntity(
-//                     id = "regularAsset",
-//                     date = "2000-01-01T13:00:00.000Z",
-//                     conversationId = conversationId,
-//                     senderUserId = user1.id,
-//                     content = MessageEntityContent.MissedCall
-//                 )
-//             )
-//         )
-//
-//         launch {
-//             // when
-//             conversationDAO.observeGetConversationByQualifiedID(conversationId).test {
-//                 val conversation = awaitItem()
-//                 assertNotNull(conversation)
-//                 // then
-//                 assertContains(conversation.unreadContentCountEntity.keys, MessageEntity.ContentType.MISSED_CALL)
-//             }
-//         }.join()
-//     }
-=======
         // when
         val conversation = conversationDAO.observeGetConversationByQualifiedID(conversationId).first()
         assertNotNull(conversation)
@@ -850,7 +699,6 @@
         // then
         assertContains(conversation.unreadContentCountEntity.keys, MessageEntity.ContentType.MISSED_CALL)
     }
->>>>>>> f046b82f
 
     @Test
     fun givenMessagesArrivedBeforeUserSawTheConversation_whenGettingUnreadMessageCount_thenReturnZeroUnreadCount() = runTest {
@@ -881,23 +729,11 @@
 
         messageDAO.insertMessages(message)
 
-<<<<<<< HEAD
-        launch {
-            // when
-            conversationDAO.observeGetConversationByQualifiedID(conversationId).test {
-                val conversation = awaitItem()
-                assertNotNull(conversation)
-                // then
-                assertEquals(0, conversation.unreadContentCountEntity.values.sum())
-            }
-        }.join()
-=======
         // when
         val conversation = conversationDAO.observeGetConversationByQualifiedID(conversationId).first()
         assertNotNull(conversation)
         // then
         assertEquals(0, conversation.unreadContentCountEntity.values.sum())
->>>>>>> f046b82f
     }
 
     @Test
