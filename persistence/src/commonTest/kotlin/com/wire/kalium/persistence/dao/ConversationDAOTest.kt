--- conflicted
+++ resolved
@@ -20,11 +20,8 @@
 
 import app.cash.turbine.test
 import com.wire.kalium.persistence.BaseDatabaseTest
-<<<<<<< HEAD
 import com.wire.kalium.persistence.dao.asset.AssetDAO
 import com.wire.kalium.persistence.dao.asset.AssetEntity
-=======
->>>>>>> 4524e3ba
 import com.wire.kalium.persistence.dao.conversation.ConversationDAO
 import com.wire.kalium.persistence.dao.conversation.ConversationEntity
 import com.wire.kalium.persistence.dao.conversation.ConversationViewEntity
@@ -67,10 +64,6 @@
     private lateinit var userDAO: UserDAO
     private lateinit var teamDAO: TeamDAO
     private lateinit var memberDAO: MemberDAO
-<<<<<<< HEAD
-    private lateinit var assertDAO: AssetDAO
-=======
->>>>>>> 4524e3ba
     private val selfUserId = UserIDEntity("selfValue", "selfDomain")
 
     @BeforeTest
@@ -82,10 +75,6 @@
         userDAO = db.userDAO
         teamDAO = db.teamDAO
         memberDAO = db.memberDAO
-<<<<<<< HEAD
-        assertDAO = db.assetDAO
-=======
->>>>>>> 4524e3ba
     }
 
     @Test
