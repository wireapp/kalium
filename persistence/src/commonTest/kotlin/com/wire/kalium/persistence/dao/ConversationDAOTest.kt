--- conflicted
+++ resolved
@@ -1736,7 +1736,60 @@
     }
 
     @Test
-<<<<<<< HEAD
+    fun givenOnlyProteusConversation_whenGettingMLSGroupIdByConversationId_thenShouldReturnNull() = runTest {
+        // given
+        val conversationId = QualifiedIDEntity("conversationId", "domain")
+        conversationDAO.insertConversation(conversationEntity1.copy(conversationId))
+
+        // when
+        val result = conversationDAO.getMLSGroupIdByConversationId(conversationId)
+
+        // then
+        assertNull(result)
+    }
+
+    @Test
+    fun givenNotEstablishedMLSConversation_whenGettingMLSGroupIdByConversationId_thenShouldReturnNull() = runTest {
+        // given
+        val conversationId = QualifiedIDEntity("conversationId", "domain")
+        conversationDAO.insertConversation(conversationEntity3.copy(conversationId))
+
+        // when
+        val result = conversationDAO.getMLSGroupIdByConversationId(conversationId)
+
+        // then
+        assertNull(result)
+    }
+
+    @Test
+    fun givenEstablishedMLSConversation_whenGettingMLSGroupIdByConversationId_thenShouldReturnMLSGroupId() = runTest {
+        // given
+        val expected = (conversationEntity4.protocolInfo as ConversationEntity.ProtocolInfo.MLS).groupId
+        val conversationId = QualifiedIDEntity("conversationId", "domain")
+        conversationDAO.insertConversation(conversationEntity4.copy(conversationId))
+
+        // when
+        val result = conversationDAO.getMLSGroupIdByConversationId(conversationId)
+
+        // then
+        assertEquals(expected, result)
+    }
+
+    @Test
+    fun givenEstablishedMLSConversation_whenGettingMLSGroupIdByUserId_thenShouldReturnMLSGroupId() = runTest {
+        // given
+        val expected = (conversationEntity4.protocolInfo as ConversationEntity.ProtocolInfo.MLS).groupId
+        val conversationId = QualifiedIDEntity("conversationId", "domain")
+        conversationDAO.insertConversation(conversationEntity4.copy(conversationId))
+
+        // when
+        val result = conversationDAO.getMLSGroupIdByConversationId(conversationId)
+
+        // then
+        assertEquals(expected, result)
+    }
+
+    @Test
     fun givenConversationWithGuestLink_whenCallingDelete_thenTheLinkIsDeleted() = runTest {
         val conversationId = QualifiedIDEntity("conversationId", "domain")
         conversationDAO.insertConversation(conversationEntity1.copy(conversationId))
@@ -1751,59 +1804,6 @@
         conversationDAO.observeGuestRoomLinkByConversationId(conversationId).first().let {
             assertEquals(null, it)
         }
-=======
-    fun givenOnlyProteusConversation_whenGettingMLSGroupIdByConversationId_thenShouldReturnNull() = runTest {
-        // given
-        val conversationId = QualifiedIDEntity("conversationId", "domain")
-        conversationDAO.insertConversation(conversationEntity1.copy(conversationId))
-
-        // when
-        val result = conversationDAO.getMLSGroupIdByConversationId(conversationId)
-
-        // then
-        assertNull(result)
-    }
-
-    @Test
-    fun givenNotEstablishedMLSConversation_whenGettingMLSGroupIdByConversationId_thenShouldReturnNull() = runTest {
-        // given
-        val conversationId = QualifiedIDEntity("conversationId", "domain")
-        conversationDAO.insertConversation(conversationEntity3.copy(conversationId))
-
-        // when
-        val result = conversationDAO.getMLSGroupIdByConversationId(conversationId)
-
-        // then
-        assertNull(result)
-    }
-
-    @Test
-    fun givenEstablishedMLSConversation_whenGettingMLSGroupIdByConversationId_thenShouldReturnMLSGroupId() = runTest {
-        // given
-        val expected = (conversationEntity4.protocolInfo as ConversationEntity.ProtocolInfo.MLS).groupId
-        val conversationId = QualifiedIDEntity("conversationId", "domain")
-        conversationDAO.insertConversation(conversationEntity4.copy(conversationId))
-
-        // when
-        val result = conversationDAO.getMLSGroupIdByConversationId(conversationId)
-
-        // then
-        assertEquals(expected, result)
-    }
-
-    @Test
-    fun givenEstablishedMLSConversation_whenGettingMLSGroupIdByUserId_thenShouldReturnMLSGroupId() = runTest {
-        // given
-        val expected = (conversationEntity4.protocolInfo as ConversationEntity.ProtocolInfo.MLS).groupId
-        val conversationId = QualifiedIDEntity("conversationId", "domain")
-        conversationDAO.insertConversation(conversationEntity4.copy(conversationId))
-
-        // when
-        val result = conversationDAO.getMLSGroupIdByConversationId(conversationId)
-
-        // then
-        assertEquals(expected, result)
->>>>>>> 4379560c
     }
 
     private fun ConversationEntity.toViewEntity(userEntity: UserEntity? = null): ConversationViewEntity {
