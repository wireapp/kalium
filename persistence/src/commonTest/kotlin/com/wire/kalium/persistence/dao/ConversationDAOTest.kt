package com.wire.kalium.persistence.dao

import com.wire.kalium.persistence.BaseDatabaseTest
import com.wire.kalium.persistence.utils.stubs.newUserEntity
import kotlinx.coroutines.flow.first
import kotlinx.coroutines.test.runTest
import kotlin.test.BeforeTest
import kotlin.test.Test
import kotlin.test.assertEquals
import kotlin.test.assertNull

class ConversationDAOTest : BaseDatabaseTest() {

<<<<<<< HEAD
=======
    private val user1 = newUserEntity(id = "1")
    private val user2 = newUserEntity(id = "2")

    private val conversation1 = Conversation(QualifiedIDEntity("1", "wire.com"), "conversation1")
    private val conversation2 = Conversation(QualifiedIDEntity("2", "wire.com"), "conversation2")

    private val member1 = Member(user1.id)
    private val member2 = Member(user2.id)

>>>>>>> fa992a8e
    private lateinit var conversationDAO: ConversationDAO

    @BeforeTest
    fun setUp() {
        deleteDatabase()
        val db = createDatabase()
        conversationDAO = db.conversationDAO
    }

    @Test
    fun givenConversation_ThenConversationCanBeInserted() = runTest {
        conversationDAO.insertConversation(conversationEntity1)
        val result = conversationDAO.getConversationByQualifiedID(conversationEntity1.id).first()
        assertEquals(result, conversationEntity1)
    }

    @Test
    fun givenListOfConversations_ThenMultipleConversationsCanBeInsertedAtOnce() = runTest {
        conversationDAO.insertConversations(listOf(conversationEntity1, conversationEntity2))
        val result1 = conversationDAO.getConversationByQualifiedID(conversationEntity1.id).first()
        val result2 = conversationDAO.getConversationByQualifiedID(conversationEntity2.id).first()
        assertEquals(conversationEntity1, result1)
        assertEquals(conversationEntity2, result2)
    }

    @Test
    fun givenExistingConversation_ThenConversationCanBeDeleted() = runTest {
        conversationDAO.insertConversation(conversationEntity1)
        conversationDAO.deleteConversationByQualifiedID(conversationEntity1.id)
        val result = conversationDAO.getConversationByQualifiedID(conversationEntity1.id).first()
        assertNull(result)
    }

    @Test
    fun givenExistingConversation_ThenConversationCanBeUpdated() = runTest {
        conversationDAO.insertConversation(conversationEntity1)
        val updatedConversation1Entity =
            ConversationEntity(conversationEntity1.id, "Updated conversation1", ConversationEntity.Type.ONE_ON_ONE, teamId)
        conversationDAO.updateConversation(updatedConversation1Entity)
        val result = conversationDAO.getConversationByQualifiedID(conversationEntity1.id).first()
        assertEquals(result, updatedConversation1Entity)
    }

    @Test
    fun givenExistingConversation_ThenConversationIsUpdatedOnInsert() = runTest {
        conversationDAO.insertConversation(conversationEntity1)
        val updatedConversation1Entity =
            ConversationEntity(conversationEntity1.id, "Updated conversation1", ConversationEntity.Type.ONE_ON_ONE, null)
        conversationDAO.insertConversation(updatedConversation1Entity)
        val result = conversationDAO.getConversationByQualifiedID(conversationEntity1.id).first()
        assertEquals(result, updatedConversation1Entity)
    }

    @Test
    fun givenExistingConversation_ThenMemberCanBeInserted() = runTest {
        conversationDAO.insertConversation(conversationEntity1)
        conversationDAO.insertMember(member1, conversationEntity1.id)

        assertEquals(conversationDAO.getAllMembers(conversationEntity1.id).first(), listOf(member1))
    }

    @Test
    fun givenExistingConversation_ThenMemberCanBeDeleted() = runTest {
        conversationDAO.insertConversation(conversationEntity1)
        conversationDAO.insertMember(member1, conversationEntity1.id)
        conversationDAO.deleteMemberByQualifiedID(conversationEntity1.id, member1.user)

        assertEquals(conversationDAO.getAllMembers(conversationEntity1.id).first(), emptyList())
    }

    @Test
    fun givenExistingConversation_ThenAllMembersCanBeRetrieved() = runTest {
        conversationDAO.insertConversation(conversationEntity1)
        conversationDAO.insertMembers(listOf(member1, member2), conversationEntity1.id)

        assertEquals(conversationDAO.getAllMembers(conversationEntity1.id).first().toSet(), setOf(member1, member2))
    }

    private companion object {
        val user1 = newUserEntity(id = "1")
        val user2 = newUserEntity(id = "2")

        const val teamId = "teamId"

        val conversationEntity1 = ConversationEntity(
            QualifiedID("1", "wire.com"), "conversation1",
            ConversationEntity.Type.ONE_ON_ONE, teamId
        )
        val conversationEntity2 = ConversationEntity(
            QualifiedID("2", "wire.com"), "conversation2",
            ConversationEntity.Type.ONE_ON_ONE, null
        )

        val member1 = Member(user1.id)
        val member2 = Member(user2.id)
    }
}<|MERGE_RESOLUTION|>--- conflicted
+++ resolved
@@ -11,18 +11,6 @@
 
 class ConversationDAOTest : BaseDatabaseTest() {
 
-<<<<<<< HEAD
-=======
-    private val user1 = newUserEntity(id = "1")
-    private val user2 = newUserEntity(id = "2")
-
-    private val conversation1 = Conversation(QualifiedIDEntity("1", "wire.com"), "conversation1")
-    private val conversation2 = Conversation(QualifiedIDEntity("2", "wire.com"), "conversation2")
-
-    private val member1 = Member(user1.id)
-    private val member2 = Member(user2.id)
-
->>>>>>> fa992a8e
     private lateinit var conversationDAO: ConversationDAO
 
     @BeforeTest
@@ -108,11 +96,11 @@
         const val teamId = "teamId"
 
         val conversationEntity1 = ConversationEntity(
-            QualifiedID("1", "wire.com"), "conversation1",
+            QualifiedIDEntity("1", "wire.com"), "conversation1",
             ConversationEntity.Type.ONE_ON_ONE, teamId
         )
         val conversationEntity2 = ConversationEntity(
-            QualifiedID("2", "wire.com"), "conversation2",
+            QualifiedIDEntity("2", "wire.com"), "conversation2",
             ConversationEntity.Type.ONE_ON_ONE, null
         )
 
