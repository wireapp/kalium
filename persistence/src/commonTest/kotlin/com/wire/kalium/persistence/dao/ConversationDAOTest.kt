package com.wire.kalium.persistence.dao

import app.cash.turbine.test
import com.wire.kalium.persistence.BaseDatabaseTest
import com.wire.kalium.persistence.dao.message.MessageDAO
import com.wire.kalium.persistence.utils.stubs.newConversationEntity
import com.wire.kalium.persistence.utils.stubs.newMessageEntity
import com.wire.kalium.persistence.utils.stubs.newUserEntity
import kotlinx.coroutines.ExperimentalCoroutinesApi
import kotlinx.coroutines.flow.first
import kotlinx.coroutines.launch
import kotlinx.coroutines.test.UnconfinedTestDispatcher
import kotlinx.coroutines.test.runTest
import kotlin.test.BeforeTest
import kotlin.test.Test
import kotlin.test.assertEquals
import kotlin.test.assertNotNull
import kotlin.test.assertNull
import kotlin.test.assertTrue

@OptIn(ExperimentalCoroutinesApi::class)
class ConversationDAOTest : BaseDatabaseTest() {

    private lateinit var conversationDAO: ConversationDAO
    private lateinit var messageDAO: MessageDAO
    private lateinit var userDAO: UserDAO

    @BeforeTest
    fun setUp() {
        deleteDatabase()
        val db = createDatabase()
        conversationDAO = db.conversationDAO
        messageDAO = db.messageDAO
        userDAO = db.userDAO
    }

    @Test
    fun givenConversation_ThenConversationCanBeInserted() = runTest {
        conversationDAO.insertConversation(conversationEntity1)
        val result = conversationDAO.observeGetConversationByQualifiedID(conversationEntity1.id).first()
        assertEquals(conversationEntity1, result)
    }

    @Test
    fun givenListOfConversations_ThenMultipleConversationsCanBeInsertedAtOnce() = runTest {
        conversationDAO.insertConversations(listOf(conversationEntity1, conversationEntity2))
        val result1 = conversationDAO.observeGetConversationByQualifiedID(conversationEntity1.id).first()
        val result2 = conversationDAO.observeGetConversationByQualifiedID(conversationEntity2.id).first()
        assertEquals(conversationEntity1, result1)
        assertEquals(conversationEntity2, result2)
    }

    @Test
    fun givenExistingConversation_ThenConversationCanBeDeleted() = runTest {
        conversationDAO.insertConversation(conversationEntity1)
        conversationDAO.deleteConversationByQualifiedID(conversationEntity1.id)
        val result = conversationDAO.observeGetConversationByQualifiedID(conversationEntity1.id).first()
        assertNull(result)
    }

    @Test
    fun givenExistingConversation_ThenConversationCanBeUpdated() = runTest {
        conversationDAO.insertConversation(conversationEntity1)
        val updatedConversation1Entity = conversationEntity1.copy(name = "Updated conversation1")
        conversationDAO.updateConversation(updatedConversation1Entity)
        val result = conversationDAO.observeGetConversationByQualifiedID(conversationEntity1.id).first()
        assertEquals(updatedConversation1Entity, result)
    }

    @Test
    fun givenExistingConversation_ThenConversationCanBeRetrievedByGroupID() = runTest {
        conversationDAO.insertConversation(conversationEntity2)
        val result =
            conversationDAO.getConversationByGroupID((conversationEntity2.protocolInfo as ConversationEntity.ProtocolInfo.MLS).groupId)
                .first()
        assertEquals(conversationEntity2, result)
    }

    @Test
    fun givenExistingMLSConversation_ThenConversationIdCanBeRetrievedByGroupID() = runTest {
        conversationDAO.insertConversation(conversationEntity2)
        val result =
            conversationDAO.getConversationIdByGroupID((conversationEntity2.protocolInfo as ConversationEntity.ProtocolInfo.MLS).groupId)
        assertEquals(conversationEntity2.id, result)
    }

    @Test
    fun givenExistingMLSConversation_ThenConversationCanBeRetrievedByGroupState() = runTest {
        conversationDAO.insertConversation(conversationEntity2)
        conversationDAO.insertConversation(conversationEntity3)
        val result =
            conversationDAO.getConversationsByGroupState(ConversationEntity.GroupState.ESTABLISHED)
        assertEquals(listOf(conversationEntity2), result)
    }

    @Test
    fun givenExistingConversation_ThenConversationGroupStateCanBeUpdated() = runTest {
        conversationDAO.insertConversation(conversationEntity2)
        conversationDAO.updateConversationGroupState(
            ConversationEntity.GroupState.PENDING_WELCOME_MESSAGE,
            (conversationEntity2.protocolInfo as ConversationEntity.ProtocolInfo.MLS).groupId
        )
        val result = conversationDAO.observeGetConversationByQualifiedID(conversationEntity2.id).first()
        assertEquals(
            (result?.protocolInfo as ConversationEntity.ProtocolInfo.MLS).groupState, ConversationEntity.GroupState.PENDING_WELCOME_MESSAGE
        )
    }

    @Test
    fun givenExistingConversation_ThenConversationIsUpdatedOnInsert() = runTest {
        conversationDAO.insertConversation(conversationEntity1)
        val updatedConversation1Entity = conversationEntity1.copy(name = "Updated conversation1")
        conversationDAO.insertConversation(updatedConversation1Entity)
        val result = conversationDAO.observeGetConversationByQualifiedID(conversationEntity1.id).first()
        assertEquals(updatedConversation1Entity, result)
    }

    @Test
    fun givenExistingConversation_ThenMemberCanBeInserted() = runTest {
        conversationDAO.insertConversation(conversationEntity1)
        conversationDAO.insertMember(member1, conversationEntity1.id)

        assertEquals(listOf(member1), conversationDAO.getAllMembers(conversationEntity1.id).first())
    }

    @Test
    fun givenExistingConversation_ThenMemberCanBeDeleted() = runTest {
        conversationDAO.insertConversation(conversationEntity1)
        conversationDAO.insertMember(member1, conversationEntity1.id)
        conversationDAO.deleteMemberByQualifiedID(conversationEntity1.id, member1.user)

        assertEquals(emptyList(), conversationDAO.getAllMembers(conversationEntity1.id).first())
    }

    @Test
    fun givenExistingConversation_ThenAllMembersCanBeRetrieved() = runTest {
        conversationDAO.insertConversation(conversationEntity1)
        conversationDAO.insertMembers(listOf(member1, member2), conversationEntity1.id)

        assertEquals(setOf(member1, member2), conversationDAO.getAllMembers(conversationEntity1.id).first().toSet())
    }

    @Test
    fun givenExistingMLSConversation_whenAddingMembersByGroupId_ThenAllMembersCanBeRetrieved() = runTest {
        conversationDAO.insertConversation(conversationEntity2)
        conversationDAO.insertMembers(
            listOf(member1, member2),
            (conversationEntity2.protocolInfo as ConversationEntity.ProtocolInfo.MLS).groupId
        )

        assertEquals(setOf(member1, member2), conversationDAO.getAllMembers(conversationEntity2.id).first().toSet())
    }

    @Test
    fun givenExistingConversation_ThenInsertedOrUpdatedMembersAreRetrieved() = runTest {
        conversationDAO.insertConversation(conversationEntity1)
        conversationDAO.updateOrInsertOneOnOneMemberWithConnectionStatus(
            member = member1,
            status = ConnectionEntity.State.ACCEPTED,
            conversationID = conversationEntity1.id
        )

        assertEquals(
            setOf(member1), conversationDAO.getAllMembers(conversationEntity1.id).first().toSet()
        )
    }

    @Test
    fun givenExistingConversation_ThenUserTableShouldBeUpdatedOnlyAndNotReplaced() = runTest {
        conversationDAO.insertConversation(conversationEntity1)
        userDAO.insertUser(user1.copy(connectionStatus = ConnectionEntity.State.NOT_CONNECTED))

        conversationDAO.updateOrInsertOneOnOneMemberWithConnectionStatus(
            member = member1,
            status = ConnectionEntity.State.SENT,
            conversationID = conversationEntity1.id
        )

        assertEquals(setOf(member1), conversationDAO.getAllMembers(conversationEntity1.id).first().toSet())
        assertEquals(ConnectionEntity.State.SENT, userDAO.getUserByQualifiedID(user1.id).first()?.connectionStatus)
        assertEquals(user1.name, userDAO.getUserByQualifiedID(user1.id).first()?.name)
    }

    @Test
    fun givenAnExistingConversation_WhenUpdatingTheMutingStatus_ThenConversationShouldBeUpdated() = runTest {
        conversationDAO.insertConversation(conversationEntity2)
        conversationDAO.updateConversationMutedStatus(
            conversationId = conversationEntity2.id,
            mutedStatus = ConversationEntity.MutedStatus.ONLY_MENTIONS_ALLOWED,
            mutedStatusTimestamp = 1649702788L
        )

        val result = conversationDAO.observeGetConversationByQualifiedID(conversationEntity2.id).first()

        assertEquals(ConversationEntity.MutedStatus.ONLY_MENTIONS_ALLOWED, result?.mutedStatus)
    }

    @Test
    fun givenMultipleConversations_whenGettingConversationsForNotifications_thenOnlyUnnotifiedConversationsAreReturned() = runTest {

        // GIVEN
        conversationDAO.insertConversation(conversationEntity1)
        conversationDAO.insertConversation(conversationEntity2)
        conversationDAO.insertConversation(conversationEntity3)

        // WHEN
        // Updating the last notified date to later than last modified
        conversationDAO
            .updateConversationNotificationDate(
                QualifiedIDEntity("2", "wire.com"),
                "2022-03-30T15:37:10.000Z"
            )

        val result = conversationDAO.getConversationsForNotifications().first()

        // THEN
        // only conversation one should be selected for notifications
        assertEquals(listOf(conversationEntity1, conversationEntity3), result)
    }

    @Test
    fun givenMultipleConversations_whenGettingConversations_thenOrderIsCorrect() = runTest {
        // GIVEN
        conversationDAO.insertConversation(conversationEntity1)
        conversationDAO.insertConversation(conversationEntity2)
        conversationDAO.insertConversation(conversationEntity3)

        // WHEN
        // Updating the last notified date to later than last modified
        conversationDAO
            .updateConversationNotificationDate(
                QualifiedIDEntity("2", "wire.com"),
                "2022-03-30T15:37:10.000Z"
            )

        val result = conversationDAO.getConversationsForNotifications().first()
        // THEN
        // The order of the conversations is not affected
        assertEquals(conversationEntity1, result.first())
        assertEquals(conversationEntity3, result[1])

    }

    @Test
    fun givenConversation_whenInsertingMembers_thenMembersShouldNotBeDuplicated() = runTest {
        val expected = listOf(member1, member2)

        conversationDAO.insertConversation(conversationEntity1)

        conversationDAO.insertMember(member1, conversationEntity1.id)
        conversationDAO.insertMember(member2, conversationEntity1.id)
        conversationDAO.getAllMembers(conversationEntity1.id).first().also { actual ->
            assertEquals(expected, actual)
        }
        conversationDAO.insertMember(member1, conversationEntity1.id)
        conversationDAO.insertMember(member2, conversationEntity1.id)
        conversationDAO.getAllMembers(conversationEntity1.id).first().also { actual ->
            assertEquals(expected, actual)
        }
    }

    @Test
    fun givenMultipleConversation_whenInsertingMembers_thenMembersAreInserted() = runTest {
        val expected = listOf(member1, member2)

        conversationDAO.insertConversation(conversationEntity1)
        conversationDAO.insertConversation(conversationEntity2)
<<<<<<< HEAD

=======
>>>>>>> 89c46cc1
        conversationDAO.insertMember(member1, conversationEntity1.id)
        conversationDAO.insertMember(member2, conversationEntity1.id)
        conversationDAO.getAllMembers(conversationEntity1.id).first().also { actual ->
            assertEquals(expected, actual)
        }
        conversationDAO.insertMember(member1, conversationEntity2.id)
        conversationDAO.insertMember(member2, conversationEntity2.id)
        conversationDAO.getAllMembers(conversationEntity2.id).first().also { actual ->
            assertEquals(expected, actual)
        }
        conversationDAO.getAllMembers(conversationEntity1.id).first().also { actual ->
            assertEquals(expected, actual)
        }
    }

    @Test
    fun givenConversation_whenInsertingStoredConversation_thenLastChangesTimeIsNotChanged() = runTest {
        val convStored = conversationEntity1.copy(
            lastNotificationDate = "2022-04-30T15:36:00.000Z", lastModifiedDate = "2022-03-30T15:36:00.000Z", name = "old name"
        )
        val convAfterSync = conversationEntity1.copy(
            lastNotificationDate = "2023-04-30T15:36:00.000Z", lastModifiedDate = "2023-03-30T15:36:00.000Z", name = "new name"
        )

        val expected = convAfterSync.copy(lastModifiedDate = "2022-03-30T15:36:00.000Z", lastNotificationDate = "2022-04-30T15:36:00.000Z")
        conversationDAO.insertConversation(convStored)
        conversationDAO.insertConversation(convAfterSync)

        val actual = conversationDAO.observeGetConversationByQualifiedID(convAfterSync.id).first()
        assertEquals(expected, actual)
    }

    @Test
    fun givenConversation_whenUpdatingAccessInfo_thenItsUpdated() = runTest {
        val convStored = conversationEntity1.copy(
            accessRole = listOf(ConversationEntity.AccessRole.TEAM_MEMBER), access = listOf(ConversationEntity.Access.INVITE)
        )
        val newAccessRole = listOf(
            ConversationEntity.AccessRole.TEAM_MEMBER,
            ConversationEntity.AccessRole.NON_TEAM_MEMBER,
            ConversationEntity.AccessRole.SERVICE
        )
        val newAccess = listOf(ConversationEntity.Access.INVITE, ConversationEntity.Access.CODE)
        val expected = convStored.copy(access = newAccess, accessRole = newAccessRole)
        conversationDAO.insertConversation(convStored)

        conversationDAO.updateAccess(convStored.id, newAccess, newAccessRole)

        conversationDAO.observeGetConversationByQualifiedID(convStored.id).first().also { actual ->
            assertEquals(expected, actual)
        }

    }
<<<<<<< HEAD
    @Test
    fun givenExistingConversation_whenUpdatingTheConversationLastReadDate_ThenTheConversationHasTheDate() = runTest {
        // given
        val expectedLastReadDate = "2022-03-30T15:36:00.000Z"

        conversationDAO.insertConversation(conversationEntity1)

        // when
        conversationDAO.updateConversationReadDate(conversationEntity1.id, expectedLastReadDate)

        // then
        val actual = conversationDAO.getConversationByQualifiedID(conversationEntity1.id)

        assertNotNull(actual)
        assertEquals(expectedLastReadDate, actual.lastReadDate)
    }

    @Test
    fun givenExistingConversation_whenUpdatingTheConversationSeenDate_thenEmitTheNewConversationStateWithTheUpdatedSeenDate() =
        runTest() {
            // given
            val expectedConversationSeenDate = "2022-03-30T15:36:00.000Z"

            launch(UnconfinedTestDispatcher(testScheduler)) {
                // when
                conversationDAO.observeGetConversationByQualifiedID(conversationEntity1.id).test {
                    // then
                    val initialConversation = awaitItem()

                    assertTrue(initialConversation == null)

                    conversationDAO.insertConversation(conversationEntity1)

                    val conversationAfterInsert = awaitItem()

                    assertTrue(conversationAfterInsert != null)
                    assertTrue(conversationAfterInsert.lastReadDate == null)

                    conversationDAO.updateConversationReadDate(conversationEntity1.id, expectedConversationSeenDate)

                    val conversationAfterUpdate = awaitItem()

                    assertTrue(conversationAfterUpdate != null)
                    assertEquals(conversationAfterUpdate.lastReadDate, expectedConversationSeenDate)

                    cancelAndIgnoreRemainingEvents()
                }
            }
        }

    @Test
    fun givenConversationsHaveLastReadDateBeforeModified_whenGettingUnReadConversationCount_ThenReturnTheExpectedCount() = runTest {
        // given
        conversationDAO.insertConversation(
            newConversationEntity(
                id = QualifiedIDEntity("1", "someDomain"),
                lastReadDate = "2000-01-01T12:00:00.000Z",
                lastModified = "2000-01-01T12:30:00.000Z"
            )
        )
        conversationDAO.insertConversation(
            newConversationEntity(
                id = QualifiedIDEntity("2", "someDomain"),
                lastReadDate = "2000-01-01T12:00:00.000Z",
                lastModified = "2000-01-01T12:30:00.000Z"
            )
        )
        conversationDAO.insertConversation(
            newConversationEntity(
                id = QualifiedIDEntity("3", "someDomain"),
                lastReadDate = "2000-01-01T12:00:00.000Z",
                lastModified = "2000-01-01T12:30:00.000Z"
            )
        )
        conversationDAO.insertConversation(
            newConversationEntity(
                id = QualifiedIDEntity("3", "someDomain"),
                lastReadDate = "2000-01-01T12:30:00.000Z",
                lastModified = "2000-01-01T12:00:00.000Z"
            )
        )

    }

    @Test
    fun givenConversationsHaveLastReadDateAfterModified_whenGettingUnReadConversationCount_ThenReturnTheExpectedCount() = runTest {
        // given
        conversationDAO.insertConversation(
            newConversationEntity(
                id = QualifiedIDEntity("1", "someDomain"),
                lastReadDate = "2000-01-01T12:30:00.000Z",
                lastModified = "2000-01-01T12:00:00.000Z"
            )
        )
        conversationDAO.insertConversation(
            newConversationEntity(
                id = QualifiedIDEntity("2", "someDomain"),
                lastReadDate = "2000-01-01T12:30:00.000Z",
                lastModified = "2000-01-01T12:00:00.000Z"
            )
        )
        conversationDAO.insertConversation(
            newConversationEntity(
                id = QualifiedIDEntity("3", "someDomain"),
                lastReadDate = "2000-01-01T12:30:00.000Z",
                lastModified = "2000-01-01T12:00:00.000Z"
            )
        )
        conversationDAO.insertConversation(
            newConversationEntity(
                id = QualifiedIDEntity("3", "someDomain"),
                lastReadDate = "2000-01-01T12:30:00.000Z",
                lastModified = "2000-01-01T12:00:00.000Z"
            )
        )

        // when
        val result = conversationDAO.getUnreadConversationCount()

        // then
        assertEquals(0L, result)
    }

    @Test
    fun givenMessagesArrivedAfterTheUserSawConversation_WhenGettingUnreadMessageCount_ThenReturnTheExpectedCount() = runTest {
        // given
        val conversationId = QualifiedIDEntity("1", "someDomain")

        conversationDAO.insertConversation(
            newConversationEntity(
                id = conversationId,
                lastReadDate = "2000-01-01T12:00:00.000Z",
            )
        )

        userDAO.insertUser(user1)

        val message = buildList {
            // add 9 Message before the lastReadDate
            repeat(9) {
                add(
                    newMessageEntity(
                        id = it.toString(),
                        date = "2000-01-01T11:0$it:00.000Z",
                        conversationId = conversationId,
                        senderUserId = user1.id,
                    )
                )
            }
            // add 9 Message past the lastReadDate
            repeat(9) {
                add(
                    newMessageEntity(
                        id = "${it + 9}",
                        date = "2000-01-01T13:0$it:00.000Z",
                        conversationId = conversationId,
                        senderUserId = user1.id,
                    )
                )
            }
        }

        messageDAO.insertMessages(message)

        // when
        val result = conversationDAO.getUnreadMessageCount(conversationId)

        // then
        assertEquals(9L, result)
    }

    @Test
    fun givenMessagesArrivedBeforeUserSawTheConversation_whenGettingUnreadMessageCount_thenReturnZeroUnreadCount() = runTest {
        // given
        val conversationId = QualifiedIDEntity("1", "someDomain")

        conversationDAO.insertConversation(
            newConversationEntity(
                id = conversationId,
                lastReadDate = "2000-01-01T12:00:00.000Z",
            )
        )

        userDAO.insertUser(user1)

        val message = buildList {
            // add 9 Message before the lastReadDate
            repeat(9) {
                add(
                    newMessageEntity(
                        id = it.toString(), date = "2000-01-01T11:0$it:00.000Z",
                        conversationId = conversationId,
                        senderUserId = user1.id,
                    )
                )
            }
        }

        messageDAO.insertMessages(message)

        // when
        val result = conversationDAO.getUnreadMessageCount(conversationId)

        // then
        assertEquals(0L, result)
    }
=======
>>>>>>> 89c46cc1

    private companion object {
        val user1 = newUserEntity(id = "1")
        val user2 = newUserEntity(id = "2")

        const val teamId = "teamId"

        val conversationEntity1 = ConversationEntity(
            QualifiedIDEntity("1", "wire.com"),
            "conversation1",
            ConversationEntity.Type.ONE_ON_ONE,
            teamId,
            ConversationEntity.ProtocolInfo.Proteus,
            lastNotificationDate = null,
            lastModifiedDate = "2022-03-30T15:36:00.000Z",
            mutedStatus = ConversationEntity.MutedStatus.ALL_ALLOWED,
            access = listOf(ConversationEntity.Access.LINK, ConversationEntity.Access.INVITE),
            accessRole = listOf(ConversationEntity.AccessRole.NON_TEAM_MEMBER, ConversationEntity.AccessRole.TEAM_MEMBER)
        )
        val conversationEntity2 = ConversationEntity(
            QualifiedIDEntity("2", "wire.com"),
            "conversation2",
            ConversationEntity.Type.ONE_ON_ONE,
            null,
            ConversationEntity.ProtocolInfo.MLS("group2", ConversationEntity.GroupState.ESTABLISHED, 0UL),
            lastNotificationDate = null,
            lastModifiedDate = "2021-03-30T15:36:00.000Z",
            mutedStatus = ConversationEntity.MutedStatus.ALL_MUTED,
            access = listOf(ConversationEntity.Access.LINK, ConversationEntity.Access.INVITE),
            accessRole = listOf(ConversationEntity.AccessRole.NON_TEAM_MEMBER, ConversationEntity.AccessRole.TEAM_MEMBER)
        )

        val conversationEntity3 = ConversationEntity(
            QualifiedIDEntity("3", "wire.com"),
            "conversation3",
            ConversationEntity.Type.GROUP,
            null,
            ConversationEntity.ProtocolInfo.MLS("group3", ConversationEntity.GroupState.PENDING_JOIN, 0UL),
            // This conversation was modified after the last time the user was notified about it
            lastNotificationDate = "2021-03-30T15:30:00.000Z",
            lastModifiedDate = "2021-03-30T15:36:00.000Z",
            // and it's status is set to be only notified if there is a mention for the user
            mutedStatus = ConversationEntity.MutedStatus.ONLY_MENTIONS_ALLOWED,
            access = listOf(ConversationEntity.Access.LINK, ConversationEntity.Access.INVITE),
            accessRole = listOf(ConversationEntity.AccessRole.NON_TEAM_MEMBER, ConversationEntity.AccessRole.TEAM_MEMBER)
        )

        val member1 = Member(user1.id, Member.Role.Admin)
        val member2 = Member(user2.id, Member.Role.Member)
    }
}<|MERGE_RESOLUTION|>--- conflicted
+++ resolved
@@ -265,10 +265,7 @@
 
         conversationDAO.insertConversation(conversationEntity1)
         conversationDAO.insertConversation(conversationEntity2)
-<<<<<<< HEAD
-
-=======
->>>>>>> 89c46cc1
+
         conversationDAO.insertMember(member1, conversationEntity1.id)
         conversationDAO.insertMember(member2, conversationEntity1.id)
         conversationDAO.getAllMembers(conversationEntity1.id).first().also { actual ->
@@ -322,7 +319,7 @@
         }
 
     }
-<<<<<<< HEAD
+
     @Test
     fun givenExistingConversation_whenUpdatingTheConversationLastReadDate_ThenTheConversationHasTheDate() = runTest {
         // given
@@ -529,8 +526,6 @@
         // then
         assertEquals(0L, result)
     }
-=======
->>>>>>> 89c46cc1
 
     private companion object {
         val user1 = newUserEntity(id = "1")
