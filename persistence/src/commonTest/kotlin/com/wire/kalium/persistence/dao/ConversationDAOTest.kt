/*
 * Wire
 * Copyright (C) 2024 Wire Swiss GmbH
 *
 * This program is free software: you can redistribute it and/or modify
 * it under the terms of the GNU General Public License as published by
 * the Free Software Foundation, either version 3 of the License, or
 * (at your option) any later version.
 *
 * This program is distributed in the hope that it will be useful,
 * but WITHOUT ANY WARRANTY; without even the implied warranty of
 * MERCHANTABILITY or FITNESS FOR A PARTICULAR PURPOSE. See the
 * GNU General Public License for more details.
 *
 * You should have received a copy of the GNU General Public License
 * along with this program. If not, see http://www.gnu.org/licenses/.
 */

package com.wire.kalium.persistence.dao

import app.cash.turbine.test
import com.wire.kalium.persistence.BaseDatabaseTest
import com.wire.kalium.persistence.dao.asset.AssetDAO
import com.wire.kalium.persistence.dao.asset.AssetEntity
import com.wire.kalium.persistence.dao.call.CallDAO
import com.wire.kalium.persistence.dao.call.CallEntity
import com.wire.kalium.persistence.dao.client.ClientDAO
import com.wire.kalium.persistence.dao.client.InsertClientParam
import com.wire.kalium.persistence.dao.conversation.ConversationDAO
import com.wire.kalium.persistence.dao.conversation.ConversationEntity
import com.wire.kalium.persistence.dao.conversation.ConversationFilterEntity
import com.wire.kalium.persistence.dao.conversation.ConversationGuestLinkEntity
import com.wire.kalium.persistence.dao.conversation.ConversationViewEntity
import com.wire.kalium.persistence.dao.conversation.E2EIConversationClientInfoEntity
import com.wire.kalium.persistence.dao.conversation.EpochChangesDataEntity
import com.wire.kalium.persistence.dao.conversation.MLS_DEFAULT_LAST_KEY_MATERIAL_UPDATE_MILLI
import com.wire.kalium.persistence.dao.conversation.NameAndHandleEntity
import com.wire.kalium.persistence.dao.conversation.ProposalTimerEntity
import com.wire.kalium.persistence.dao.member.MemberDAO
import com.wire.kalium.persistence.dao.member.MemberEntity
import com.wire.kalium.persistence.dao.message.MessageDAO
import com.wire.kalium.persistence.dao.message.MessageEntity
import com.wire.kalium.persistence.dao.message.MessageEntityContent
import com.wire.kalium.persistence.dao.message.draft.MessageDraftDAO
import com.wire.kalium.persistence.dao.unread.UnreadEventTypeEntity
import com.wire.kalium.persistence.utils.IgnoreIOS
import com.wire.kalium.persistence.utils.stubs.newConversationEntity
import com.wire.kalium.persistence.utils.stubs.newDraftMessageEntity
import com.wire.kalium.persistence.utils.stubs.newRegularMessageEntity
import com.wire.kalium.persistence.utils.stubs.newSystemMessageEntity
import com.wire.kalium.persistence.utils.stubs.newUserEntity
import com.wire.kalium.util.DateTimeUtil
import kotlinx.coroutines.flow.first
import kotlinx.coroutines.launch
import kotlinx.coroutines.test.runTest
import kotlinx.datetime.Clock
import kotlinx.datetime.Instant
import kotlinx.datetime.toInstant
import kotlin.random.Random
import kotlin.test.BeforeTest
import kotlin.test.Test
import kotlin.test.assertContentEquals
import kotlin.test.assertEquals
import kotlin.test.assertFalse
import kotlin.test.assertNotNull
import kotlin.test.assertNull
import kotlin.test.assertTrue
import kotlin.time.Duration.Companion.days
import kotlin.time.Duration.Companion.seconds

@Suppress("LargeClass")
class ConversationDAOTest : BaseDatabaseTest() {

    private lateinit var conversationDAO: ConversationDAO
    private lateinit var clientDao: ClientDAO
    private lateinit var connectionDAO: ConnectionDAO
    private lateinit var messageDAO: MessageDAO
    private lateinit var messageDraftDAO: MessageDraftDAO
    private lateinit var userDAO: UserDAO
    private lateinit var teamDAO: TeamDAO
    private lateinit var memberDAO: MemberDAO
    private lateinit var assertDAO: AssetDAO
    private lateinit var callDAO: CallDAO
    private val selfUserId = UserIDEntity("selfValue", "selfDomain")

    @BeforeTest
    fun setUp() {
        deleteDatabase(selfUserId)
        val db = createDatabase(selfUserId, encryptedDBSecret, enableWAL = true)
        conversationDAO = db.conversationDAO
        clientDao = db.clientDAO
        connectionDAO = db.connectionDAO
        messageDAO = db.messageDAO
        messageDraftDAO = db.messageDraftDAO
        userDAO = db.userDAO
        teamDAO = db.teamDAO
        memberDAO = db.memberDAO
        assertDAO = db.assetDAO
        callDAO = db.callDAO
    }

    @Test
    fun givenConversationIsInserted_whenFetchingById_thenConversationIsReturned() = runTest(dispatcher) {
        conversationDAO.insertConversation(conversationEntity1)
        insertTeamUserAndMember(team, user1, conversationEntity1.id)
        val result = conversationDAO.getConversationDetailsById(conversationEntity1.id)
        assertEquals(conversationEntity1.toViewEntity(user1), result)
    }

    @Test
    fun givenListOfConversations_ThenMultipleConversationsCanBeInsertedAtOnce() = runTest(dispatcher) {
        conversationDAO.insertConversations(listOf(conversationEntity1, conversationEntity2))
        insertTeamUserAndMember(team, user1, conversationEntity1.id)
        insertTeamUserAndMember(team, user2, conversationEntity2.id)
        val result1 = conversationDAO.getConversationDetailsById(conversationEntity1.id)
        val result2 = conversationDAO.getConversationDetailsById(conversationEntity2.id)
        assertEquals(conversationEntity1.toViewEntity(user1), result1)
        assertEquals(conversationEntity2.toViewEntity(user2), result2)
    }

    @Test
    fun givenExistingConversation_ThenConversationCanBeDeleted() = runTest(dispatcher) {
        conversationDAO.insertConversation(conversationEntity1)
        conversationDAO.deleteConversationByQualifiedID(conversationEntity1.id)
        val result = try {
            conversationDAO.getConversationDetailsById(conversationEntity1.id)
        } catch (npe: NullPointerException) {
            null
        }
        assertNull(result)
    }

    @Test
    fun givenExistingConversation_WhenReinserting_ThenGroupStateIsUpdated() = runTest(dispatcher) {
        conversationDAO.insertConversation(conversationEntity2)
        conversationDAO.insertConversation(
            conversationEntity2.copy(
                protocolInfo = mlsProtocolInfo1.copy(
                    groupState = ConversationEntity.GroupState.PENDING_JOIN
                )
            )
        )
        val result = conversationDAO.getConversationById(conversationEntity2.id)
        assertEquals(ConversationEntity.GroupState.PENDING_JOIN, (result?.protocolInfo as ConversationEntity.ProtocolInfo.MLS).groupState)
    }

    @Test
    fun givenExistingConversation_ThenConversationCanBeUpdated() = runTest(dispatcher) {
        conversationDAO.insertConversation(conversationEntity1)
        insertTeamUserAndMember(team, user1, conversationEntity1.id)
        val updatedConversation1Entity = conversationEntity1.copy(name = "Updated conversation1")
        conversationDAO.updateConversation(updatedConversation1Entity)
        val result = conversationDAO.getConversationDetailsById(conversationEntity1.id)
        assertEquals(updatedConversation1Entity.toViewEntity(user1), result)
    }

    @Test
    fun givenExistingConversation_ThenConversationCanBeRetrievedByGroupID() = runTest {
        conversationDAO.insertConversation(conversationEntity2)
        insertTeamUserAndMember(team, user2, conversationEntity2.id)
        val result = conversationDAO.observeConversationDetailsByGroupID(
            (conversationEntity2.protocolInfo as ConversationEntity.ProtocolInfo.MLS).groupId
        ).first()
        assertEquals(conversationEntity2.toViewEntity(user2), result)
    }

    @Test
    fun givenExistingMixedConversation_ThenConversationIdCanBeRetrievedByGroupID() = runTest {
        conversationDAO.insertConversation(conversationEntity6)
        insertTeamUserAndMember(team, user2, conversationEntity6.id)
        val result =
            conversationDAO.getConversationIdByGroupID((conversationEntity6.protocolInfo as ConversationEntity.ProtocolInfo.Mixed).groupId)
        assertEquals(conversationEntity6.id, result)
    }

    @Test
    fun givenExistingMLSConversation_ThenConversationIdCanBeRetrievedByGroupID() = runTest {
        conversationDAO.insertConversation(conversationEntity2)
        insertTeamUserAndMember(team, user2, conversationEntity2.id)
        val result =
            conversationDAO.getConversationIdByGroupID((conversationEntity2.protocolInfo as ConversationEntity.ProtocolInfo.MLS).groupId)
        assertEquals(conversationEntity2.id, result)
    }

    @Test
    fun givenExistingMixedConversation_ThenConversationCanBeRetrievedByGroupState() = runTest {
        conversationDAO.insertConversation(conversationEntity6)
        conversationDAO.insertConversation(conversationEntity3)
        insertTeamUserAndMember(team, user2, conversationEntity6.id)
        val result =
            conversationDAO.getConversationsByGroupState(ConversationEntity.GroupState.ESTABLISHED)
        assertEquals(listOf(conversationEntity6), result)
    }

    @Test
    fun givenExistingConversations_WhenGetConversationIds_ThenConversationsWithGivenProtocolIsReturned() = runTest {
        conversationDAO.insertConversation(conversationEntity4)
        conversationDAO.insertConversation(conversationEntity5)
        insertTeamUserAndMember(team, user2, conversationEntity5.id)
        val result =
            conversationDAO.getConversationIds(ConversationEntity.Type.GROUP, ConversationEntity.Protocol.PROTEUS)
        assertEquals(listOf(conversationEntity5.id), result)
    }

    @Test
    fun givenExistingConversations_WhenGetConversationIds_ThenConversationsWithGivenTeamIdIsReturned() = runTest {
        conversationDAO.insertConversation(conversationEntity1)
        conversationDAO.insertConversation(conversationEntity4)
        conversationDAO.insertConversation(conversationEntity5)
        insertTeamUserAndMember(team, user2, conversationEntity5.id)

        val result =
            conversationDAO.getConversationIds(ConversationEntity.Type.GROUP, ConversationEntity.Protocol.PROTEUS, teamId)

        assertEquals(listOf(conversationEntity5.id), result)
    }

    @Test
    fun givenExistingConversations_WhenGetConversationIdsWithoutTeamId_ThenConversationsWithAllTeamIdsAreReturned() = runTest {
        conversationDAO.insertConversation(conversationEntity4.copy(protocolInfo = ConversationEntity.ProtocolInfo.Proteus))
        conversationDAO.insertConversation(conversationEntity5.copy(teamId = null))
        insertTeamUserAndMember(team, user2, conversationEntity5.id)

        val result =
            conversationDAO.getConversationIds(ConversationEntity.Type.GROUP, ConversationEntity.Protocol.PROTEUS)

        assertEquals(setOf(conversationEntity4.id, conversationEntity5.id), result.toSet())
    }

    @Test
    fun givenExistingConversations_WhenGetConversationIds_ThenConversationsWithGivenTypeIsReturned() = runTest {
        conversationDAO.insertConversation(conversationEntity1.copy(type = ConversationEntity.Type.SELF))
        conversationDAO.insertConversation(conversationEntity5.copy(type = ConversationEntity.Type.ONE_ON_ONE))
        insertTeamUserAndMember(team, user2, conversationEntity5.id)
        val result =
            conversationDAO.getConversationIds(ConversationEntity.Type.SELF, ConversationEntity.Protocol.PROTEUS)
        assertEquals(listOf(conversationEntity1.id), result)
    }

    @Test
    fun givenExistingMLSConversation_ThenConversationCanBeRetrievedByGroupState() = runTest {
        conversationDAO.insertConversation(conversationEntity2)
        conversationDAO.insertConversation(conversationEntity3)
        insertTeamUserAndMember(team, user2, conversationEntity2.id)
        val result =
            conversationDAO.getConversationsByGroupState(ConversationEntity.GroupState.ESTABLISHED)
        assertEquals(listOf(conversationEntity2), result)
    }

    @Test
    fun givenAllMembersAreMlsCapable_WhenGetTeamConversationIdsReadyToBeFinalised_ThenConversationIsReturned() = runTest {
        val allProtocols = setOf(SupportedProtocolEntity.PROTEUS, SupportedProtocolEntity.MLS)
        val selfUser = user1.copy(id = selfUserId, supportedProtocols = allProtocols)
        userDAO.upsertUser(selfUser)

        conversationDAO.insertConversation(conversationEntity6)
        insertTeamUserAndMember(team, user2.copy(supportedProtocols = allProtocols), conversationEntity6.id)
        insertTeamUserAndMember(team, user3.copy(supportedProtocols = allProtocols), conversationEntity6.id)

        val result = conversationDAO.getTeamConversationIdsReadyToCompleteMigration(teamId)

        assertEquals(listOf(conversationEntity6.id), result)
    }

    @Test
    fun givenOnlySomeMembersAreMlsCapable_WhenGetTeamConversationIdsReadyToBeFinalised_ThenConversationIsNotReturned() = runTest {
        val allProtocols = setOf(SupportedProtocolEntity.PROTEUS, SupportedProtocolEntity.MLS)
        val selfUser = user1.copy(id = selfUserId, supportedProtocols = allProtocols)
        userDAO.upsertUser(selfUser)

        conversationDAO.insertConversation(conversationEntity5)
        insertTeamUserAndMember(team, user2.copy(supportedProtocols = allProtocols), conversationEntity5.id)
        insertTeamUserAndMember(team, user3.copy(supportedProtocols = setOf(SupportedProtocolEntity.PROTEUS)), conversationEntity5.id)

        val result = conversationDAO.getTeamConversationIdsReadyToCompleteMigration(teamId)

        assertTrue(result.isEmpty())
    }

    @Test
    fun givenExistingConversation_ThenConversationGroupStateCanBeUpdated() = runTest(dispatcher) {
        conversationDAO.insertConversation(conversationEntity2)
        conversationDAO.updateConversationGroupState(
            ConversationEntity.GroupState.PENDING_WELCOME_MESSAGE,
            (conversationEntity2.protocolInfo as ConversationEntity.ProtocolInfo.MLS).groupId
        )
        val result = conversationDAO.getConversationDetailsById(conversationEntity2.id)
        assertEquals(
            (result?.protocolInfo as ConversationEntity.ProtocolInfo.MLS).groupState, ConversationEntity.GroupState.PENDING_WELCOME_MESSAGE
        )
    }

    @Test
    fun givenExistingConversation_ThenConversationGroupStateCanBeUpdatedToEstablished() = runTest(dispatcher) {
        conversationDAO.insertConversation(conversationEntity2)
        conversationDAO.updateMlsGroupStateAndCipherSuite(
            ConversationEntity.GroupState.PENDING_WELCOME_MESSAGE,
            ConversationEntity.CipherSuite.MLS_256_DHKEMP521_AES256GCM_SHA512_P521,
            (conversationEntity2.protocolInfo as ConversationEntity.ProtocolInfo.MLS).groupId,
        )
        val result = conversationDAO.getConversationDetailsById(conversationEntity2.id)
        assertEquals(
            (result?.protocolInfo as ConversationEntity.ProtocolInfo.MLS).groupState, ConversationEntity.GroupState.PENDING_WELCOME_MESSAGE
        )
        assertEquals(
            (result?.protocolInfo as ConversationEntity.ProtocolInfo.MLS).cipherSuite,
            ConversationEntity.CipherSuite.MLS_256_DHKEMP521_AES256GCM_SHA512_P521
        )
    }

    @Test
    fun givenExistingConversation_ThenConversationIsUpdatedOnInsert() = runTest(dispatcher) {
        conversationDAO.insertConversation(conversationEntity1)
        insertTeamUserAndMember(team, user1, conversationEntity1.id)
        val updatedConversation1Entity = conversationEntity1.copy(name = "Updated conversation1")
        conversationDAO.insertConversation(updatedConversation1Entity)
        val result = conversationDAO.getConversationDetailsById(conversationEntity1.id)
        assertEquals(updatedConversation1Entity.toViewEntity(user1), result)
    }

    @Test
    fun givenAnExistingConversation_WhenUpdatingTheMutingStatus_ThenConversationShouldBeUpdated() = runTest(dispatcher) {
        conversationDAO.insertConversation(conversationEntity2)
        conversationDAO.updateConversationMutedStatus(
            conversationId = conversationEntity2.id,
            mutedStatus = ConversationEntity.MutedStatus.ONLY_MENTIONS_AND_REPLIES_ALLOWED,
            mutedStatusTimestamp = 1649702788L
        )

        val result = conversationDAO.getConversationDetailsById(conversationEntity2.id)

        assertEquals(ConversationEntity.MutedStatus.ONLY_MENTIONS_AND_REPLIES_ALLOWED, result?.mutedStatus)
    }

    @Test
    @IgnoreIOS
    fun givenConversation_whenInsertingStoredConversation_thenLastChangesTimeIsNotChanged() = runTest(dispatcher) {
        val convStored = conversationEntity1.copy(
            lastNotificationDate = "2022-04-30T15:36:00.000Z".toInstant(),
            lastModifiedDate = "2022-03-30T15:36:00.000Z".toInstant(),
            name = "old name"
        )
        val convAfterSync = conversationEntity1.copy(
            lastNotificationDate = "2023-04-30T15:36:00.000Z".toInstant(),
            lastModifiedDate = "2023-03-30T15:36:00.000Z".toInstant(),
            name = "new name"
        )

        val expected = convAfterSync.copy(
            lastModifiedDate = "2022-03-30T15:36:00.000Z".toInstant(),
            lastNotificationDate = "2022-04-30T15:36:00.000Z".toInstant()
        )
        conversationDAO.insertConversation(convStored)
        insertTeamUserAndMember(team, user1, convStored.id)
        conversationDAO.insertConversation(convAfterSync)

        val actual = conversationDAO.getConversationDetailsById(convAfterSync.id)
        assertEquals(expected.toViewEntity(user1), actual)
    }

    @Test
    fun givenConversation_whenUpdatingAccessInfo_thenItsUpdated() = runTest(dispatcher) {
        val convStored = conversationEntity1.copy(
            accessRole = listOf(ConversationEntity.AccessRole.TEAM_MEMBER), access = listOf(ConversationEntity.Access.INVITE)
        )
        val newAccessRole = listOf(
            ConversationEntity.AccessRole.TEAM_MEMBER,
            ConversationEntity.AccessRole.NON_TEAM_MEMBER,
            ConversationEntity.AccessRole.SERVICE
        )
        val newAccess = listOf(ConversationEntity.Access.INVITE, ConversationEntity.Access.CODE)
        val expected = convStored.copy(access = newAccess, accessRole = newAccessRole)
        conversationDAO.insertConversation(convStored)
        insertTeamUserAndMember(team, user1, conversationEntity1.id)

        conversationDAO.updateAccess(convStored.id, newAccess, newAccessRole)

        conversationDAO.getConversationDetailsById(convStored.id).also { actual ->
            assertEquals(expected.toViewEntity(user1), actual)
        }

    }

    @Test
    fun givenExistingConversation_whenUpdatingTheConversationLastReadDate_ThenTheConversationHasTheDate() = runTest(dispatcher) {
        // given
        val expectedLastReadDate = Instant.fromEpochMilliseconds(1648654560000)

        conversationDAO.insertConversation(conversationEntity1)

        // when
        conversationDAO.updateConversationReadDate(conversationEntity1.id, expectedLastReadDate)

        // then
        val actual = conversationDAO.getConversationDetailsById(conversationEntity1.id)

        assertNotNull(actual)
        assertEquals(expectedLastReadDate, actual.lastReadDate)
    }

    @Test
    fun givenExistingConversation_whenUpdatingTheConversationSeenDate_thenEmitTheNewConversationStateWithTheUpdatedSeenDate() =
        runTest(dispatcher) {
            // given
            val expectedConversationSeenDate = Instant.fromEpochMilliseconds(1648654560000)

            teamDAO.insertTeam(team)
            launch {
                // when
                conversationDAO.observeConversationDetailsById(conversationEntity1.id).test {
                    // then
                    val initialConversation = awaitItem()

                    assertTrue(initialConversation == null)

                    conversationDAO.insertConversation(conversationEntity1)

                    val conversationAfterInsert = awaitItem()

                    assertTrue(conversationAfterInsert != null)

                    conversationDAO.updateConversationReadDate(conversationEntity1.id, expectedConversationSeenDate)

                    val conversationAfterUpdate = awaitItem()

                    assertTrue(conversationAfterUpdate != null)
                    assertEquals(conversationAfterUpdate.lastReadDate, expectedConversationSeenDate)
                }
            }.join()
        }

    @Test
    fun givenConversationsHaveLastReadDateBeforeModified_whenGettingUnReadConversationCount_ThenReturnTheExpectedCount() = runTest {
        // given
        conversationDAO.insertConversation(
            newConversationEntity(
                id = QualifiedIDEntity("1", "someDomain"),
                lastReadDate = "2000-01-01T12:00:00.000Z".toInstant(),
                lastModified = "2000-01-01T12:30:00.000Z".toInstant()
            )
        )
        conversationDAO.insertConversation(
            newConversationEntity(
                id = QualifiedIDEntity("2", "someDomain"),
                lastReadDate = "2000-01-01T12:00:00.000Z".toInstant(),
                lastModified = "2000-01-01T12:30:00.000Z".toInstant()
            )
        )
        conversationDAO.insertConversation(
            newConversationEntity(
                id = QualifiedIDEntity("3", "someDomain"),
                lastReadDate = "2000-01-01T12:00:00.000Z".toInstant(),
                lastModified = "2000-01-01T12:30:00.000Z".toInstant()
            )
        )
        conversationDAO.insertConversation(
            newConversationEntity(
                id = QualifiedIDEntity("3", "someDomain"),
                lastReadDate = "2000-01-01T12:30:00.000Z".toInstant(),
                lastModified = "2000-01-01T12:00:00.000Z".toInstant()
            )
        )

    }

    @Test
    fun givenNewValue_whenUpdatingProtocol_thenItsUpdatedAndReportedAsChanged() = runTest(dispatcher) {
        val conversation = conversationEntity5
        val groupId = "groupId"
        val updatedCipherSuite = ConversationEntity.CipherSuite.MLS_256_DHKEMP521_AES256GCM_SHA512_P521
        val updatedProtocol = ConversationEntity.Protocol.MLS

        conversationDAO.insertConversation(conversation)
        val changed =
            conversationDAO.updateConversationProtocolAndCipherSuite(conversation.id, groupId, updatedProtocol, updatedCipherSuite)

        assertTrue(changed)
        assertEquals(conversationDAO.getConversationDetailsById(conversation.id)?.protocol, updatedProtocol)
        assertEquals(conversationDAO.getConversationDetailsById(conversation.id)?.mlsGroupId, groupId)
        assertEquals(conversationDAO.getConversationDetailsById(conversation.id)?.mlsCipherSuite, updatedCipherSuite)
    }

    @Test
    fun givenSameValue_whenUpdatingProtocol_thenItsReportedAsUnchanged() = runTest {
        val conversation = conversationEntity5
        val updatedProtocol = ConversationEntity.Protocol.PROTEUS

        conversationDAO.insertConversation(conversation)
        val changed = conversationDAO.updateConversationProtocolAndCipherSuite(
            conversation.id,
            null,
            updatedProtocol,
            cipherSuite = ConversationEntity.CipherSuite.UNKNOWN
        )

        assertFalse(changed)
    }

    @Test
    fun givenMLSConversation_whenUpdatingKeyingMaterialLastUpdate_thenItsUpdated() = runTest {
        // given
        val conversation = conversationEntity2
        val conversationProtocolInfo = conversation.protocolInfo as ConversationEntity.ProtocolInfo.MLS
        val newUpdate = Instant.parse("2023-03-30T15:36:00.000Z")
        val expected =
            conversationProtocolInfo.copy(keyingMaterialLastUpdate = newUpdate)
        conversationDAO.insertConversation(conversationEntity2)
        // when
        conversationDAO.updateKeyingMaterial(conversationProtocolInfo.groupId, newUpdate)
        // then
        assertEquals(expected, conversationDAO.observeConversationDetailsByGroupID(conversationProtocolInfo.groupId).first()?.protocolInfo)
    }

    @Test
    fun givenListMLSConversationsWithUpdateTime_whenPartOfThemNeedUpdate_thenGetConversationsByKeyingMaterialUpdateReturnsCorrectGroups() =
        runTest {
            // given
            // established updated group
            val updatedConversation = conversationEntity2
            val updatedDate = Instant.DISTANT_FUTURE
            val updatedGroupId = (updatedConversation.protocolInfo as ConversationEntity.ProtocolInfo.MLS).groupId
            teamDAO.insertTeam(team)
            conversationDAO.insertConversation(updatedConversation)
            conversationDAO.updateKeyingMaterial(updatedGroupId, updatedDate)

            // pending outdated group
            val outDatedConversation1 = conversationEntity3
            val outdatedDate1 = Instant.DISTANT_PAST
            val outdatedGroupId1 = (outDatedConversation1.protocolInfo as ConversationEntity.ProtocolInfo.MLS).groupId
            conversationDAO.insertConversation(outDatedConversation1)
            conversationDAO.updateKeyingMaterial(outdatedGroupId1, outdatedDate1)

            // established outdated group
            val outDatedConversation2 = conversationEntity4
            val outdatedDate2 = Instant.DISTANT_PAST
            val outdatedGroupId2 = (outDatedConversation2.protocolInfo as ConversationEntity.ProtocolInfo.MLS).groupId
            conversationDAO.insertConversation(outDatedConversation2)
            conversationDAO.updateKeyingMaterial(outdatedGroupId2, outdatedDate2)

            // then
            assertEquals(listOf(outdatedGroupId2), conversationDAO.getConversationsByKeyingMaterialUpdate(90.days))
        }

    @Test
    fun givenConversationWithMessages_whenDeletingAll_ThenTheConversationHasNoMessages() =
        runTest {
            // given
            val conversation = conversationEntity1

            teamDAO.insertTeam(team)
            conversationDAO.insertConversation(conversation)
            userDAO.upsertUser(user1)

            val messages = buildList {
                repeat(10) {
                    add(
                        newRegularMessageEntity(
                            id = it.toString(),
                            conversationId = conversation.id,
                            senderUserId = user1.id,
                        )
                    )
                }
                add(
                    newRegularMessageEntity(
                        content = MessageEntityContent.Asset(
                            assetSizeInBytes = 123L,
                            assetName = "assetName",
                            assetMimeType = "assetMimeType",
                            assetOtrKey = ByteArray(32),
                            assetSha256Key = ByteArray(32),
                            assetId = "assetId",
                            assetEncryptionAlgorithm = "assetEncryptionAlgorithm"
                        ),
                        id = "11",
                        conversationId = conversation.id,
                        senderUserId = user1.id,
                        visibility = MessageEntity.Visibility.VISIBLE
                    )
                )
            }

            assertDAO.insertAsset(
                AssetEntity(
                    key = "assetId",
                    dataSize = 123,
                    dataPath = "dataPath",
                    domain = "domain",
                    downloadedDate = null
                )
            )

            messageDAO.insertOrIgnoreMessages(messages)

            // when
            conversationDAO.clearContent(conversation.id)

            // then
            messageDAO.getMessagesByConversationAndVisibility(
                conversation.id,
                100,
                0,
                listOf(MessageEntity.Visibility.VISIBLE)
            ).first().also { result ->
                assertTrue(result.isEmpty())
            }

            assertDAO.getAssetByKey("assetId").first().also { result ->
                assertNull(result)
            }
        }
// Mateusz : This test is failing because of some weird issue, I do not want to block this feature
// Therefore I will comment it, I am in very unstable and low bandwith internet now and to run test
// I need new version of xCode which will take me ages to download untill I am home from the trip
//     @Test
//     fun givenAConversationHasAssets_whenGettingConversationAssets_ThenReturnThoseAssets() =
//         runTest {
//             // given
//             val conversation = conversationEntity1
//
//             conversationDAO.insertConversation(conversation)
//             userDAO.insertUser(user1)
//
//             val messages = listOf(
//                 newRegularMessageEntity(
//                     id = 1.toString(),
//                     content = MessageEntityContent.Asset(
//                         assetSizeInBytes = 0,
//                         assetName = null,
//                         assetMimeType = "",
//                         assetDownloadStatus = null,
//                         assetOtrKey = byteArrayOf(),
//                         assetSha256Key = byteArrayOf(),
//                         assetId = "",
//                         assetToken = null,
//                         assetDomain = null,
//                         assetEncryptionAlgorithm = null,
//                         assetWidth = null,
//                         assetHeight = null,
//                         assetDurationMs = null,
//                         assetNormalizedLoudness = null
//                     ),
//                     conversationId = conversation.id,
//                     senderUserId = user1.id,
//                 ),
//                 newRegularMessageEntity(
//                     id = 2.toString(),
//                     content = MessageEntityContent.Asset(
//                         assetSizeInBytes = 0,
//                         assetName = null,
//                         assetMimeType = "",
//                         assetDownloadStatus = null,
//                         assetOtrKey = byteArrayOf(),
//                         assetSha256Key = byteArrayOf(),
//                         assetId = "",
//                         assetToken = null,
//                         assetDomain = null,
//                         assetEncryptionAlgorithm = null,
//                         assetWidth = null,
//                         assetHeight = null,
//                         assetDurationMs = null,
//                         assetNormalizedLoudness = null
//                     ),
//                     conversationId = conversation.id,
//                     senderUserId = user1.id,
//                 )
//             )
//
//             messageDAO.insertMessages(messages)
//             // when
//             val result = messageDAO.getConversationMessagesByContentType(conversation.id, MessageEntity.ContentType.ASSET)
//
//             // then
//             assertEquals(result.size, messages.size)
//         }

    @Test
    fun givenConversation_whenUpdatingProposalTimer_thenItIsUpdated() = runTest {
        // given
        conversationDAO.insertConversation(conversationEntity2)

        // when
        conversationDAO.setProposalTimer(proposalTimer2)

        // then
        assertEquals(listOf(proposalTimer2), conversationDAO.getProposalTimers().first())
    }

    @Test
    fun givenConversationWithExistingProposalTimer_whenUpdatingProposalTimer_thenItIsNotUpdated() = runTest {
        // given
        val initialFiringDate = Instant.DISTANT_FUTURE
        val updatedFiringDate = Instant.DISTANT_PAST
        val groupID = (conversationEntity2.protocolInfo as ConversationEntity.ProtocolInfo.MLS).groupId
        conversationDAO.insertConversation(conversationEntity2)
        conversationDAO.setProposalTimer(ProposalTimerEntity(groupID, initialFiringDate))

        // when
        conversationDAO.setProposalTimer(ProposalTimerEntity(groupID, updatedFiringDate))

        // then
        assertEquals(initialFiringDate, conversationDAO.getProposalTimers().first()[0].firingDate)
    }

    @Test
    fun givenConversationWithExistingProposalTimer_whenClearingProposalTimer_thenItIsUpdated() = runTest {
        // given
        conversationDAO.insertConversation(conversationEntity2)
        conversationDAO.setProposalTimer(proposalTimer2)

        // when
        conversationDAO.clearProposalTimer(proposalTimer2.groupID)

        // then
        assertEquals(emptyList(), conversationDAO.getProposalTimers().first())
    }

    @Test
    fun givenConversationsWithExistingProposalTimer_whenGettingProposalTimers_thenAllTimersAreReturned() = runTest {
        // given
        conversationDAO.insertConversation(conversationEntity1)
        conversationDAO.insertConversation(conversationEntity2)
        conversationDAO.insertConversation(conversationEntity3)
        conversationDAO.setProposalTimer(proposalTimer2)
        conversationDAO.setProposalTimer(proposalTimer3)

        // then
        assertEquals(listOf(proposalTimer2, proposalTimer3), conversationDAO.getProposalTimers().first())
    }

    @Test
    fun givenSeveralRemoveMemberMessages_whenCallingWhoRemovedMe_itReturnsTheCorrectValue() = runTest {
        // Given
        val mySelfMember = member2
        val mySelfId = member2.user
        conversationDAO.insertConversation(conversationEntity1)
        memberDAO.insertMember(member1, conversationEntity1.id)
        memberDAO.insertMember(member3, conversationEntity1.id)
        memberDAO.insertMember(mySelfMember, conversationEntity1.id)
        memberDAO.deleteMemberByQualifiedID(mySelfId, conversationEntity1.id)

        val firstRemovalDate = DateTimeUtil.currentInstant()
        val secondRemovalDate = firstRemovalDate.plus(1.seconds)

        val message1 = newSystemMessageEntity(
            id = "1",
            senderUserId = member1.user,
            content = MessageEntityContent.MemberChange(
                listOf(mySelfId),
                MessageEntity.MemberChangeType.REMOVED
            ),
            date = firstRemovalDate,
            conversationId = conversationEntity1.id
        )
        val message2 = newSystemMessageEntity(
            id = "2",
            senderUserId = member3.user,
            content = MessageEntityContent.MemberChange(
                listOf(mySelfId),
                MessageEntity.MemberChangeType.REMOVED
            ),
            date = secondRemovalDate,
            conversationId = conversationEntity1.id
        )
        userDAO.upsertUser(user1)
        userDAO.upsertUser(user2)
        userDAO.upsertUser(user3)
        messageDAO.insertOrIgnoreMessage(message1)
        messageDAO.insertOrIgnoreMessage(message2)

        // When
        val whoDeletedMe = conversationDAO.whoDeletedMeInConversation(
            conversationEntity1.id, "${mySelfId.value}@${mySelfId.domain}"
        )

        // Then
        assertEquals(whoDeletedMe?.value, member3.user.value)
    }

    @Test
    fun givenAGroupThatImStillAMemberOf_whenCallingWhoRemovedMe_itReturnsANullValue() = runTest {
        // Given
        val mySelfMember = member2
        val mySelfId = member2.user
        conversationDAO.insertConversation(conversationEntity1)
        memberDAO.insertMember(member1, conversationEntity1.id)
        memberDAO.insertMember(member3, conversationEntity1.id)
        memberDAO.insertMember(mySelfMember, conversationEntity1.id)
        userDAO.upsertUser(user1)
        userDAO.upsertUser(user2)
        userDAO.upsertUser(user3)

        memberDAO.deleteMemberByQualifiedID(member3.user, conversationEntity1.id)
        val removalMessage = newSystemMessageEntity(
            senderUserId = member1.user,
            content = MessageEntityContent.MemberChange(
                listOf(member3.user),
                MessageEntity.MemberChangeType.REMOVED
            ),
            date = Clock.System.now(),
            conversationId = conversationEntity1.id
        )
        messageDAO.insertOrIgnoreMessage(removalMessage)
        // When
        val whoDeletedMe = conversationDAO.whoDeletedMeInConversation(
            conversationEntity1.id, "${mySelfId.value}@${mySelfId.domain}"
        )

        // Then
        assertNull(whoDeletedMe)
    }

    @Test
    fun givenAConversation_whenChangingTheName_itReturnsTheUpdatedName() = runTest(dispatcher) {
        // given
        conversationDAO.insertConversation(conversationEntity3)
        insertTeamUserAndMember(team, user1, conversationEntity3.id)

        // when
        conversationDAO.updateConversationName(
            conversationEntity3.id,
            "NEW-NAME",
            Instant.parse("2023-11-22T15:36:00.000Z")
        )
        val updatedConversation = conversationDAO.getConversationDetailsById(conversationEntity3.id)

        // then
        assertEquals("NEW-NAME", updatedConversation!!.name)
    }

    @Test
    fun givenAnUserId_whenFetchingConversationIds_itReturnsOnlyConversationWhichUserBelongsTo() = runTest {
        // given
        conversationDAO.insertConversation(conversationEntity1)
        conversationDAO.insertConversation(conversationEntity2)
        memberDAO.insertMember(member1, conversationEntity1.id)
        memberDAO.insertMember(member2, conversationEntity1.id)
        memberDAO.insertMember(member2, conversationEntity2.id)

        // when
        val conversationIds = conversationDAO.getConversationsByUserId(member1.user)

        // then
        assertContentEquals(listOf(conversationEntity1), conversationIds)
    }

    @Test
    fun givenAConversation_whenUpdatingReceiptMode_itReturnsTheUpdatedValue() = runTest(dispatcher) {
        // given
        conversationDAO.insertConversation(conversationEntity1.copy(receiptMode = ConversationEntity.ReceiptMode.ENABLED))

        // when
        conversationDAO.updateConversationReceiptMode(conversationEntity1.id, ConversationEntity.ReceiptMode.DISABLED)

        // then
        val conversation = conversationDAO.getConversationDetailsById(conversationEntity1.id)
        assertEquals(ConversationEntity.ReceiptMode.DISABLED, conversation?.receiptMode)
    }

    @Test
    fun givenSelfUserIsNotMemberOfConversation_whenGettingConversationDetails_itReturnsCorrectDetails() = runTest(dispatcher) {
        // given
        conversationDAO.insertConversation(conversationEntity3)
        teamDAO.insertTeam(team)
        userDAO.upsertUser(user2)
        memberDAO.insertMember(MemberEntity(user2.id, MemberEntity.Role.Member), conversationEntity3.id)

        // when
        val result = conversationDAO.getConversationDetailsById(conversationEntity3.id)

        // then
        assertEquals(false, result?.isMember)
    }

    @Test
    fun givenConversation_whenUpdatingMessageTimer_itReturnsCorrectTimer() = runTest(dispatcher) {
        // given
        conversationDAO.insertConversation(conversationEntity3)
        val messageTimer = 60000L
        conversationDAO.updateMessageTimer(conversationEntity3.id, messageTimer)

        // when
        val result = conversationDAO.getConversationDetailsById(conversationEntity3.id)

        // then
        assertEquals(messageTimer, result?.messageTimer)
    }

    @Test
    fun givenMixedConversation_whenGettingConversationProtocolInfo_itReturnsCorrectInfo() = runTest {
        // given
        conversationDAO.insertConversation(conversationEntity6)

        // when
        val result = conversationDAO.getConversationProtocolInfo(conversationEntity6.id)

        // then
        assertEquals(conversationEntity6.protocolInfo, result)
    }

    @Test
    fun givenMLSConversation_whenGettingConversationProtocolInfo_itReturnsCorrectInfo() = runTest {
        // given
        conversationDAO.insertConversation(conversationEntity2)

        // when
        val result = conversationDAO.getConversationProtocolInfo(conversationEntity2.id)

        // then
        assertEquals(conversationEntity2.protocolInfo, result)
    }

    @Test
    fun givenProteusConversation_whenGettingConversationProtocolInfo_itReturnsCorrectInfo() = runTest {
        // given
        conversationDAO.insertConversation(conversationEntity1)

        // when
        val result = conversationDAO.getConversationProtocolInfo(conversationEntity1.id)

        // then
        assertEquals(conversationEntity1.protocolInfo, result)
    }

    @Test
    fun givenConversations_whenUpdatingAllNotificationDates_thenAllConversationsAreUpdatedWithTheDateOfTheNewestMessage() = runTest {

        conversationDAO.insertConversation(
            conversationEntity1.copy(
                lastNotificationDate = Instant.DISTANT_FUTURE,
                lastModifiedDate = Instant.fromEpochSeconds(0)
            )
        )
        conversationDAO.insertConversation(
            conversationEntity2.copy(
                lastNotificationDate = null,
                lastModifiedDate = Instant.DISTANT_FUTURE
            )
        )

        val instant = Clock.System.now()

        userDAO.upsertUser(user1)

        newRegularMessageEntity(
            id = Random.nextBytes(10).decodeToString(),
            conversationId = conversationEntity1.id,
            senderUserId = user1.id,
            date = instant
        ).also { messageDAO.insertOrIgnoreMessage(it) }

        // TODO: insert another message from self user to check if it is not ignored
        userDAO.upsertUser(user1)

        newRegularMessageEntity(
            id = Random.nextBytes(10).decodeToString(),
            conversationId = conversationEntity1.id,
            senderUserId = user1.id,
            date = instant
        ).also { messageDAO.insertOrIgnoreMessage(it) }


        conversationDAO.updateAllConversationsNotificationDate()

        conversationDAO.getAllConversations().first().forEach {
            assertEquals(instant.toEpochMilliseconds(), it.lastNotificationDate!!.toEpochMilliseconds())
        }
    }

    @Test
    fun givenConnectionRequestAndUserWithName_whenSelectingAllConversationDetails_thenShouldReturnConnectionRequest() = runTest {
        val fromArchive = false
        val conversationId = QualifiedIDEntity("connection-conversationId", "domain")
        val conversation = conversationEntity1.copy(id = conversationId, type = ConversationEntity.Type.CONNECTION_PENDING)
        val connectionEntity = ConnectionEntity(
            conversationId = conversationId.value,
            from = selfUserId.value,
            lastUpdateDate = Instant.DISTANT_PAST,
            qualifiedConversationId = conversationId,
            qualifiedToId = user1.id,
            status = ConnectionEntity.State.PENDING,
            toId = user1.id.value,
        )

        userDAO.upsertUser(user1)
        conversationDAO.insertConversation(conversation)
        connectionDAO.insertConnection(connectionEntity)

        conversationDAO.getAllConversationDetails(fromArchive, ConversationFilterEntity.ALL).first().let {
            assertEquals(1, it.size)
            val result = it.first()

            assertEquals(conversationId, result.id)
            assertEquals(ConversationEntity.Type.CONNECTION_PENDING, result.type)
        }
        conversationDAO.getAllConversationDetailsWithEvents(fromArchive).first().let {
            assertEquals(1, it.size)
            val result = it.first()

            assertEquals(conversationId, result.conversationViewEntity.id)
            assertEquals(ConversationEntity.Type.CONNECTION_PENDING, result.conversationViewEntity.type)
        }
    }

    @Test
    fun givenConnectionRequestAndUserWithoutName_whenSelectingAllConversationDetails_thenShouldReturnConnectionRequest() = runTest {
        val fromArchive = false
        val conversationId = QualifiedIDEntity("connection-conversationId", "domain")
        val conversation = conversationEntity1.copy(id = conversationId, type = ConversationEntity.Type.CONNECTION_PENDING)
        val connectionEntity = ConnectionEntity(
            conversationId = conversationId.value,
            from = selfUserId.value,
            lastUpdateDate = Instant.DISTANT_PAST,
            qualifiedConversationId = conversationId,
            qualifiedToId = user1.id,
            status = ConnectionEntity.State.PENDING,
            toId = user1.id.value,
        )

        userDAO.upsertUser(user1.copy(name = null))
        conversationDAO.insertConversation(conversation)
        connectionDAO.insertConnection(connectionEntity)

        conversationDAO.getAllConversationDetails(fromArchive, ConversationFilterEntity.ALL).first().let {
            assertEquals(1, it.size)
        }
        conversationDAO.getAllConversationDetailsWithEvents(fromArchive).first().let {
            assertEquals(1, it.size)
        }
    }

    @Test
    fun givenLocalConversations_whenGettingAllConversations_thenShouldReturnsOnlyConversationsWithMetadata() = runTest {
        val fromArchive = false
        conversationDAO.insertConversation(conversationEntity1)
        conversationDAO.insertConversation(conversationEntity2)

        userDAO.upsertUser(user1.copy(activeOneOnOneConversationId = conversationEntity1.id)) // user with metadata
        userDAO.upsertUser(user2.copy(activeOneOnOneConversationId = conversationEntity2.id, name = null)) // user without metadata

        memberDAO.insertMember(member1, conversationEntity1.id)
        memberDAO.insertMember(member2, conversationEntity1.id)

        conversationDAO.getAllConversationDetails(fromArchive, ConversationFilterEntity.ALL).first().let {
            assertEquals(1, it.size)
            assertEquals(conversationEntity1.id, it.first().id)
        }
        conversationDAO.getAllConversationDetailsWithEvents(fromArchive).first().let {
            assertEquals(1, it.size)
            assertEquals(conversationEntity1.id, it.first().conversationViewEntity.id)
        }
    }

    @Test
    fun givenLocalConversations_whenGettingArchivedConversations_thenShouldReturnOnlyArchived() = runTest {
        val fromArchive = true
        conversationDAO.insertConversation(conversationEntity1.copy(archived = true))
        conversationDAO.insertConversation(conversationEntity2.copy(archived = true))
        conversationDAO.insertConversation(conversationEntity3.copy(archived = false))

        userDAO.upsertUser(user1.copy(activeOneOnOneConversationId = conversationEntity1.id))
        userDAO.upsertUser(user2.copy(activeOneOnOneConversationId = conversationEntity2.id))

        memberDAO.insertMember(member1, conversationEntity1.id)
        memberDAO.insertMember(member2, conversationEntity2.id)

        conversationDAO.getAllConversationDetails(fromArchive, ConversationFilterEntity.ALL).first().let {
            assertEquals(2, it.size)
        }
        conversationDAO.getAllConversationDetailsWithEvents(fromArchive).first().let {
            assertEquals(2, it.size)
        }
    }

    @Test
    fun givenLocalConversations_whenGettingNotArchivedConversations_thenShouldReturnOnlyNotArchived() = runTest {
        val fromArchive = false
        conversationDAO.insertConversation(conversationEntity1.copy(archived = true))
        conversationDAO.insertConversation(conversationEntity1.copy(archived = false))
        conversationDAO.insertConversation(conversationEntity2.copy(archived = false))

        userDAO.upsertUser(user1.copy(activeOneOnOneConversationId = conversationEntity1.id))
        userDAO.upsertUser(user2.copy(activeOneOnOneConversationId = conversationEntity2.id))

        memberDAO.insertMember(member1, conversationEntity1.id)
        memberDAO.insertMember(member2, conversationEntity2.id)

        conversationDAO.getAllConversationDetails(fromArchive, ConversationFilterEntity.ALL).first().let {
            assertEquals(2, it.size)
        }
        conversationDAO.getAllConversationDetailsWithEvents(fromArchive).first().let {
            assertEquals(2, it.size)
        }
    }

    @Test
    fun givenObserveConversationList_whenAConversationHaveNullAsName_thenItIsIncluded() = runTest {
        // given
        val fromArchive = false
        val conversation = conversationEntity1.copy(name = null, type = ConversationEntity.Type.GROUP, hasIncompleteMetadata = false)
        conversationDAO.insertConversation(conversation)
        insertTeamUserAndMember(team, user1, conversation.id)

        // when
        val result = conversationDAO.getAllConversationDetails(fromArchive, ConversationFilterEntity.ALL).first()
        val resultWithEvents = conversationDAO.getAllConversationDetailsWithEvents(fromArchive).first()

        // then
        val expected = conversation.toViewEntity(user1).copy(accentId = 0)
        assertEquals(expected, result.firstOrNull { it.id == conversation.id })
        assertEquals(expected, resultWithEvents.firstOrNull { it.conversationViewEntity.id == conversation.id }?.conversationViewEntity)
    }

    @Test
    fun givenObserveConversationList_whenAConversationHaveIncompleteMetadata_thenItIsNotIncluded() = runTest {
        // given
        val fromArchive = false
        val conversation = conversationEntity1.copy(hasIncompleteMetadata = true)
        conversationDAO.insertConversation(conversation)
        insertTeamUserAndMember(team, user1, conversation.id)

        // when
        val result = conversationDAO.getAllConversationDetails(fromArchive, ConversationFilterEntity.ALL).first()
        val resultWithEvents = conversationDAO.getAllConversationDetailsWithEvents(fromArchive).first()

        // then
        assertEquals(null, result.firstOrNull { it.id == conversation.id })
        assertEquals(null, resultWithEvents.firstOrNull { it.conversationViewEntity.id == conversation.id })
    }

    @Test
    fun givenConversations_whenObservingTheFullList_thenConvWithNullNameAreLast() = runTest {
        // given
        val fromArchive = false
        val conversation1 = conversationEntity1.copy(
            id = ConversationIDEntity("convNullName", "domain"),
            name = null,
            type = ConversationEntity.Type.GROUP,
            hasIncompleteMetadata = false,
            lastModifiedDate = "2021-03-30T15:36:00.000Z".toInstant(),
        )

        val conversation2 = conversationEntity2.copy(
            id = ConversationIDEntity("convWithName", "domain"),
            name = "name",
            type = ConversationEntity.Type.GROUP,
            hasIncompleteMetadata = false,
            lastModifiedDate = "2021-03-30T15:36:00.000Z".toInstant(),
        )
        conversationDAO.insertConversation(conversation1)
        conversationDAO.insertConversation(conversation2)
        insertTeamUserAndMember(team, user1, conversation1.id)
        insertTeamUserAndMember(team, user1, conversation2.id)

        // when
        val result = conversationDAO.getAllConversationDetails(fromArchive, ConversationFilterEntity.ALL).first()
        val resultWithEvents = conversationDAO.getAllConversationDetailsWithEvents(fromArchive).first()

        // then
        assertEquals(conversation2.id, result[0].id)
        assertEquals(conversation2.id, resultWithEvents[0].conversationViewEntity.id)
        assertEquals(conversation1.id, result[1].id)
        assertEquals(conversation1.id, resultWithEvents[1].conversationViewEntity.id)
    }

    @Test
    fun givenArchivedConversations_whenObservingTheFullListWithNoArchived_thenReturnedConversationsShouldNotBeArchived() = runTest {
        // given
        val fromArchive = false
        val conversation1 = conversationEntity1.copy(
            id = ConversationIDEntity("convNullName", "domain"),
            name = null,
            type = ConversationEntity.Type.GROUP,
            hasIncompleteMetadata = false,
            lastModifiedDate = "2021-03-30T15:36:00.000Z".toInstant(),
            archived = true
        )

        val conversation2 = conversationEntity2.copy(
            id = ConversationIDEntity("convWithName", "domain"),
            name = "name",
            type = ConversationEntity.Type.GROUP,
            hasIncompleteMetadata = false,
            lastModifiedDate = "2021-03-30T15:36:00.000Z".toInstant(),
            archived = false
        )
        conversationDAO.insertConversation(conversation1)
        conversationDAO.insertConversation(conversation2)
        insertTeamUserAndMember(team, user1, conversation1.id)
        insertTeamUserAndMember(team, user1, conversation2.id)

        // when
        val result = conversationDAO.getAllConversationDetails(fromArchive, ConversationFilterEntity.ALL).first()
        val resultWithEvents = conversationDAO.getAllConversationDetailsWithEvents(fromArchive).first()

        // then
        assertTrue(result.size == 1)
        assertTrue(resultWithEvents.size == 1)
        assertTrue(!result[0].archived)
        assertTrue(!resultWithEvents[0].conversationViewEntity.archived)
        assertEquals(conversation2.id, result[0].id)
        assertEquals(conversation2.id, resultWithEvents[0].conversationViewEntity.id)
    }

    @Test
    fun givenArchivedConversations_whenObservingUnreadConversationCount_thenReturnedCorrectCount() = runTest {
        // given
        val conversation1 = conversationEntity1.copy(
            id = ConversationIDEntity("convNullName", "domain"),
            name = null,
            type = ConversationEntity.Type.GROUP,
            hasIncompleteMetadata = false,
            lastModifiedDate = "2021-03-30T15:36:00.000Z".toInstant(),
            lastReadDate = "2021-03-30T15:36:00.000Z".toInstant(),
            archived = true
        )

        val conversation2 = conversationEntity2.copy(
            id = ConversationIDEntity("convWithName", "domain"),
            name = "name",
            type = ConversationEntity.Type.GROUP,
            hasIncompleteMetadata = false,
            lastModifiedDate = "2021-03-30T15:36:00.000Z".toInstant(),
            lastReadDate = "2021-03-30T15:36:00.000Z".toInstant(),
            archived = false
        )

        val instant = Clock.System.now()

        conversationDAO.insertConversation(conversation1)
        conversationDAO.insertConversation(conversation2)
        insertTeamUserAndMember(team, user1, conversation1.id)
        insertTeamUserAndMember(team, user1, conversation2.id)

        repeat(5) {
            newRegularMessageEntity(
                id = Random.nextBytes(10).decodeToString(),
                conversationId = conversation1.id,
                senderUserId = user1.id,
                date = instant
            ).also { messageDAO.insertOrIgnoreMessage(it) }

            newRegularMessageEntity(
                id = Random.nextBytes(10).decodeToString(),
                conversationId = conversation2.id,
                senderUserId = user1.id,
                date = instant
            ).also { messageDAO.insertOrIgnoreMessage(it) }
        }

        // when
        val result = conversationDAO.observeUnreadArchivedConversationsCount().first()

        // then
        assertTrue(result == 1L)
    }

    @Test
    fun givenOneOnOneConversations_whenGettingAllConversations_thenShouldReturnsOnlyActiveConversations() = runTest {
        conversationDAO.insertConversation(conversationEntity1)
        conversationDAO.insertConversation(conversationEntity2)

        userDAO.upsertUser(user1.copy(activeOneOnOneConversationId = conversationEntity1.id)) // user active one-on-one
        userDAO.upsertUser(user2.copy(activeOneOnOneConversationId = null)) // user without active one-on-one

        memberDAO.insertMembersWithQualifiedId(listOf(member1, member2), conversationEntity1.id)
        memberDAO.insertMembersWithQualifiedId(listOf(member1, member2), conversationEntity2.id)

        conversationDAO.getAllConversationDetails(
            fromArchive = false,
            filter = ConversationFilterEntity.ALL
        ).first().let {
            assertEquals(1, it.size)
            assertEquals(conversationEntity1.id, it.first().id)
        }
        conversationDAO.getAllConversationDetailsWithEvents(fromArchive = false).first().let {
            assertEquals(1, it.size)
            assertEquals(conversationEntity1.id, it.first().conversationViewEntity.id)
        }
    }

    @Test
    fun givenConversationWithUnreadMessageAndDraft_whenGettingAllConversationsWithEvents_thenShouldReturnCorrectValues() = runTest {
        val conversationEntity = conversationEntity1.copy(lastReadDate = Instant.fromEpochMilliseconds(0))
        conversationDAO.insertConversation(conversationEntity)

        userDAO.upsertUser(user1.copy(activeOneOnOneConversationId = conversationEntity.id))

        memberDAO.insertMember(member1, conversationEntity.id)
        memberDAO.insertMember(member2, conversationEntity.id)

        val messageEntity = newRegularMessageEntity(
            id = "unread_message_id",
            conversationId = conversationEntity.id,
            senderUserId = user1.id,
            date = conversationEntity.lastReadDate.plus(1.seconds) // message received after last read date so it should be unread
        )
        messageDAO.insertOrIgnoreMessage(messageEntity)

        val draftMessageEntity = newDraftMessageEntity(conversationId = conversationEntity.id)
        messageDraftDAO.upsertMessageDraft(draftMessageEntity)

        conversationDAO.getAllConversationDetailsWithEvents(fromArchive = false).first().let {
            assertEquals(conversationEntity.id, it.first().conversationViewEntity.id)
            assertEquals(1, it.first().unreadEvents.unreadEvents[UnreadEventTypeEntity.MESSAGE])
            assertEquals(draftMessageEntity.text, it.first().messageDraft?.text)
            assertEquals(messageEntity.id, it.first().lastMessage?.id)
        }
    }

    @Test
    fun givenConversationWithoutEvents_whenGettingAllConversationsWithEvents_thenShouldReturnCorrectValues() = runTest {
        val conversationEntity = conversationEntity1.copy(lastReadDate = Instant.fromEpochMilliseconds(0))
        conversationDAO.insertConversation(conversationEntity)

        userDAO.upsertUser(user1.copy(activeOneOnOneConversationId = conversationEntity.id))

        memberDAO.insertMember(member1, conversationEntity.id)
        memberDAO.insertMember(member2, conversationEntity.id)

        conversationDAO.getAllConversationDetailsWithEvents(fromArchive = false).first().let {
            assertEquals(conversationEntity.id, it.first().conversationViewEntity.id)
            assertEquals(0, it.first().unreadEvents.unreadEvents.size)
            assertEquals(null, it.first().messageDraft)
            assertEquals(null, it.first().lastMessage)
        }
    }

    @Test
    fun givenArchiveConversationWithUnreadMessageAndDraft_whenGettingAllConversationsWithEvents_thenShouldReturnCorrectValues() = runTest {
        val conversationEntity = conversationEntity1.copy(
            archived = true,
            lastReadDate = Instant.fromEpochMilliseconds(0L)
        )
        conversationDAO.insertConversation(conversationEntity)

        userDAO.upsertUser(user1.copy(activeOneOnOneConversationId = conversationEntity.id))

        memberDAO.insertMember(member1, conversationEntity.id)
        memberDAO.insertMember(member2, conversationEntity.id)

        val messageEntity = newRegularMessageEntity(
            id = "unread_message_id",
            conversationId = conversationEntity.id,
            senderUserId = user1.id,
            date = conversationEntity.lastReadDate.plus(1.seconds) // message received after last read date so it should be unread
        )
        messageDAO.insertOrIgnoreMessage(messageEntity)

        val draftMessageEntity = newDraftMessageEntity(conversationId = conversationEntity.id)
        messageDraftDAO.upsertMessageDraft(draftMessageEntity)

        conversationDAO.getAllConversationDetailsWithEvents(fromArchive = true).first().let {
            assertEquals(conversationEntity.id, it.first().conversationViewEntity.id)
            assertEquals(1, it.first().unreadEvents.unreadEvents[UnreadEventTypeEntity.MESSAGE])
            assertEquals(null, it.first().messageDraft) // do not return draft for archived conversation
            assertEquals(null, it.first().lastMessage) // do not return last message for archived conversation
        }
    }

    @Test
    fun givenConversationWithStillOngoingCall_whenGettingAllConversationsWithEventsAndNewActivitiesOnTop_thenReturnRightOrder() = runTest {
        val conversationEntity1 = conversationEntity1.copy(
            id = ConversationIDEntity("conversation1", "domain"),
            type = ConversationEntity.Type.GROUP,
            mutedStatus = ConversationEntity.MutedStatus.ALL_ALLOWED,
            lastModifiedDate = Instant.fromEpochMilliseconds(2) // conversation 1 is more recent than conversation 2
        )
        val conversationEntity2 = conversationEntity1.copy(
            id = ConversationIDEntity("conversation2", "domain"),
            type = ConversationEntity.Type.GROUP,
            mutedStatus = ConversationEntity.MutedStatus.ALL_ALLOWED,
            lastModifiedDate = Instant.fromEpochMilliseconds(1) // conversation 2 is less recent than conversation 1
        )
        conversationDAO.insertConversation(conversationEntity1)
        conversationDAO.insertConversation(conversationEntity2)
        userDAO.upsertUser(user1)
        val callEntity = CallEntity(
            conversationId = conversationEntity1.id,
            id = "call_id",
            status = CallEntity.Status.STILL_ONGOING,
            callerId = "callerId",
            conversationType = ConversationEntity.Type.GROUP,
            type = CallEntity.Type.CONFERENCE
        )
        callDAO.insertCall(callEntity.copy(conversationId = conversationEntity2.id)) // but conversation 2 has ongoing call
        conversationDAO.getAllConversationDetailsWithEvents(newActivitiesOnTop = true).first().let {
            assertEquals(conversationEntity2.id, it[0].conversationViewEntity.id) // first is the one with ongoing call
            assertEquals(conversationEntity1.id, it[1].conversationViewEntity.id) // second is the other one even if it is more recent
        }
    }

    @Test
    fun givenConversationWithUnreadEvents_whenGettingAllConversationsWithEventsAndNewActivitiesOnTop_thenReturnRightOrder() = runTest {
        val conversationEntity1 = conversationEntity1.copy(
            id = ConversationIDEntity("conversation1", "domain"),
            type = ConversationEntity.Type.GROUP,
            lastModifiedDate = Instant.fromEpochMilliseconds(2), // conversation 1 is more recent than conversation 2
            lastReadDate = Instant.fromEpochMilliseconds(2) // but it's also already read
        )
        val conversationEntity2 = conversationEntity1.copy(
            id = ConversationIDEntity("conversation2", "domain"),
            type = ConversationEntity.Type.GROUP,
            lastModifiedDate = Instant.fromEpochMilliseconds(0), // conversation 2 is less recent than conversation 1
            lastReadDate = Instant.fromEpochMilliseconds(0) // but it's still unread
        )
        conversationDAO.insertConversation(conversationEntity1)
        conversationDAO.insertConversation(conversationEntity2)
        userDAO.upsertUser(user1)
        val messageEntity = newRegularMessageEntity(
            id = "unread_message_id",
            conversationId = conversationEntity2.id,
            senderUserId = user1.id,
            date = Instant.fromEpochMilliseconds(1) // message received after last read date so it should be unread
        )
        messageDAO.insertOrIgnoreMessage(messageEntity)
        conversationDAO.getAllConversationDetailsWithEvents(newActivitiesOnTop = true).first().let {
            assertEquals(conversationEntity2.id, it[0].conversationViewEntity.id) // first is the one with unread event
            assertEquals(conversationEntity1.id, it[1].conversationViewEntity.id) // second is the other one even if it is more recent
        }
    }

    @Test
    fun givenConversationWithUnreadEventsButMuted_whenGettingAllConversationsWithEventsAndNewActivitiesOnTop_thenReturnRightOrder() =
        runTest {
            val conversationEntity1 = conversationEntity1.copy(
                id = ConversationIDEntity("conversation1", "domain"),
                type = ConversationEntity.Type.GROUP,
                lastModifiedDate = Instant.fromEpochMilliseconds(2), // conversation 1 is more recent than conversation 2
                lastReadDate = Instant.fromEpochMilliseconds(0),
                mutedStatus = ConversationEntity.MutedStatus.ONLY_MENTIONS_AND_REPLIES_ALLOWED, // but new messages are muted
            )
            val conversationEntity2 = conversationEntity1.copy(
                id = ConversationIDEntity("conversation2", "domain"),
                type = ConversationEntity.Type.GROUP,
                lastModifiedDate = Instant.fromEpochMilliseconds(1), // conversation 2 is less recent than conversation 1
                lastReadDate = Instant.fromEpochMilliseconds(0),
                mutedStatus = ConversationEntity.MutedStatus.ALL_ALLOWED, // but new messages are not muted
            )
            conversationDAO.insertConversation(conversationEntity1)
            conversationDAO.insertConversation(conversationEntity2)
            userDAO.upsertUser(user1)
            val messageEntity1 = newRegularMessageEntity(
                id = "unread_message_id_1",
                conversationId = conversationEntity1.id,
                senderUserId = user1.id,
                date = Instant.fromEpochMilliseconds(1) // message received after last read date so it should be unread
            )
            val messageEntity2 = newRegularMessageEntity(
                id = "unread_message_id_2",
                conversationId = conversationEntity2.id,
                senderUserId = user1.id,
                date = Instant.fromEpochMilliseconds(1) // message received after last read date so it should be unread
            )
            messageDAO.insertOrIgnoreMessage(messageEntity1)
            messageDAO.insertOrIgnoreMessage(messageEntity2)
            conversationDAO.getAllConversationDetailsWithEvents(newActivitiesOnTop = true).first().let {
                assertEquals(conversationEntity2.id, it[0].conversationViewEntity.id) // first is the one with not muted new message
                assertEquals(conversationEntity1.id, it[1].conversationViewEntity.id) // second is the other one even if it is more recent
            }
        }

    @Test
    fun givenConversationWithUnreadEvents_whenGettingAllConversationsWithEventsAndNotNewActivitiesOnTop_thenReturnRightOrder() = runTest {
        val conversationEntity1 = conversationEntity1.copy(
            id = ConversationIDEntity("conversation1", "domain"),
            type = ConversationEntity.Type.GROUP,
            lastModifiedDate = Instant.fromEpochMilliseconds(2), // conversation 1 is more recent than conversation 2
            lastReadDate = Instant.fromEpochMilliseconds(2) // but it's also already read
        )
        val conversationEntity2 = conversationEntity1.copy(
            id = ConversationIDEntity("conversation2", "domain"),
            type = ConversationEntity.Type.GROUP,
            lastModifiedDate = Instant.fromEpochMilliseconds(0), // conversation 2 is less recent than conversation 1
            lastReadDate = Instant.fromEpochMilliseconds(0) // but it's still unread
        )
        conversationDAO.insertConversation(conversationEntity1)
        conversationDAO.insertConversation(conversationEntity2)
        userDAO.upsertUser(user1)
        val messageEntity = newRegularMessageEntity(
            id = "unread_message_id",
            conversationId = conversationEntity2.id,
            senderUserId = user1.id,
            date = Instant.fromEpochMilliseconds(1) // message received after last read date so it should be unread
        )
        messageDAO.insertOrIgnoreMessage(messageEntity)
        conversationDAO.getAllConversationDetailsWithEvents(newActivitiesOnTop = false).first().let {
            assertEquals(conversationEntity1.id, it[0].conversationViewEntity.id) // first is the more recent one even if it's already read
            assertEquals(conversationEntity2.id, it[1].conversationViewEntity.id) // second is the other one even if it has unread events
        }
    }

    @Test
    fun givenReceivedConnectionRequest_whenGettingAllConversationsWithEventsAndNewActivitiesOnTop_thenReturnRightOrder() = runTest {
        val conversationEntity1 = conversationEntity1.copy(
            id = ConversationIDEntity("conversation1", "domain"),
            type = ConversationEntity.Type.GROUP,
            lastModifiedDate = Instant.fromEpochMilliseconds(2), // conversation 1 is more recent than conversation 2
        )
        val conversationEntity2 = conversationEntity1.copy(
            id = ConversationIDEntity("conversation2", "domain"),
            type = ConversationEntity.Type.CONNECTION_PENDING,
            lastModifiedDate = Instant.fromEpochMilliseconds(1), // conversation 1 is more recent than conversation 2
        )
        val userEntity = user1.copy(connectionStatus = ConnectionEntity.State.PENDING)
        val connectionEntity = ConnectionEntity(
            conversationId = conversationEntity2.id.value,
            from = userEntity.id.value,
            lastUpdateDate = Instant.fromEpochMilliseconds(1),
            qualifiedConversationId = conversationEntity2.id,
            qualifiedToId = userEntity.id,
            status = ConnectionEntity.State.PENDING,
            toId = userEntity.id.value,
        )
        conversationDAO.insertConversation(conversationEntity1)
        conversationDAO.insertConversation(conversationEntity2)
        connectionDAO.insertConnection(connectionEntity)
        userDAO.upsertUser(userEntity)
        conversationDAO.getAllConversationDetailsWithEvents(newActivitiesOnTop = true).first().let {
            assertEquals(conversationEntity2.id, it[0].conversationViewEntity.id) // first is the one with received connection request
            assertEquals(conversationEntity1.id, it[1].conversationViewEntity.id) // second is the other one even if it is more recent
        }
    }

    @Test
    fun givenConnectionRequest_whenGettingAllConversationsWithEventsAndOnlyEnabledInteractions_thenDoNotReturnIt() = runTest {
        val conversationEntity1 = conversationEntity1.copy(
            id = ConversationIDEntity("conversation1", "domain"),
            type = ConversationEntity.Type.CONNECTION_PENDING,
            lastModifiedDate = Instant.fromEpochMilliseconds(2), // conversation 1 is more recent than conversation 2
        )
        val userEntity = user1.copy(connectionStatus = ConnectionEntity.State.PENDING)
        val connectionEntity = ConnectionEntity(
            conversationId = conversationEntity1.id.value,
            from = userEntity.id.value,
            lastUpdateDate = Instant.fromEpochMilliseconds(1),
            qualifiedConversationId = conversationEntity1.id,
            qualifiedToId = userEntity.id,
            status = ConnectionEntity.State.PENDING,
            toId = userEntity.id.value,
        )
        conversationDAO.insertConversation(conversationEntity1)
        connectionDAO.insertConnection(connectionEntity)
        userDAO.upsertUser(userEntity)
        conversationDAO.getAllConversationDetailsWithEvents(onlyInteractionEnabled = true).first().let {
            assertEquals(0, it.size)
        }
    }

    @Test
    fun givenAGroupConvWhichSelfUserLeft_whenGettingAllConversationsWithEventsAndOnlyEnabledInteractions_thenDoNotReturnIt() = runTest {
        val conversationEntity1 = conversationEntity1.copy(
            id = ConversationIDEntity("conversation1", "domain"),
            type = ConversationEntity.Type.GROUP,
        )
        val conversationEntity2 = conversationEntity1.copy(id = ConversationIDEntity("conversation2", "domain"))
        conversationDAO.insertConversation(conversationEntity1)
        conversationDAO.insertConversation(conversationEntity2)
        userDAO.upsertUser(user1)
        memberDAO.insertMember(MemberEntity(selfUserId, MemberEntity.Role.Member), conversationEntity1.id)
        conversationDAO.getAllConversationDetailsWithEvents(onlyInteractionEnabled = true).first().let {
            assertEquals(1, it.size) // self user is a member of only conversation1
            assertEquals(conversationEntity1.id, it.first().conversationViewEntity.id)
        }
    }

    @Test
    fun givenAOneOneConvWithDeletedUser_whenGettingAllConversationsWithEventsAndOnlyEnabledInteractions_thenDoNotReturnIt() = runTest {
        val conversationEntity1 = conversationEntity1.copy(
            id = ConversationIDEntity("conversation1", "domain"),
            type = ConversationEntity.Type.ONE_ON_ONE,
        )
        val conversationEntity2 = conversationEntity1.copy(id = ConversationIDEntity("conversation2", "domain"))
        conversationDAO.insertConversation(conversationEntity1)
        conversationDAO.insertConversation(conversationEntity2)
        userDAO.upsertUser(user1.copy(deleted = true))
        memberDAO.insertMember(MemberEntity(selfUserId, MemberEntity.Role.Member), conversationEntity1.id)
        memberDAO.insertMember(MemberEntity(user1.id, MemberEntity.Role.Member), conversationEntity1.id)
        conversationDAO.getAllConversationDetailsWithEvents(onlyInteractionEnabled = true).first().let {
            assertEquals(0, it.size)
        }
    }

    @Test
    fun givenOneOnOneConversationNotExisting_whenGettingOneOnOneConversationId_thenShouldReturnEmptyList() = runTest {
        // given
        userDAO.upsertUser(user1.copy(activeOneOnOneConversationId = conversationEntity1.id))

        // then
        assertTrue(
            conversationDAO.getOneOnOneConversationIdsWithOtherUser(user1.id, protocol = ConversationEntity.Protocol.PROTEUS).isEmpty()
        )
    }

    @Test
    fun givenOneOnOneConversationExisting_whenGettingOneOnOneConversationId_thenShouldRespectProtocol() = runTest {
        // given
        userDAO.upsertUser(user1)
        conversationDAO.insertConversation(conversationEntity1)
        conversationDAO.insertConversation(conversationEntity2)
        memberDAO.insertMember(member1, conversationEntity1.id)
        memberDAO.insertMember(member1, conversationEntity2.id)

        // then
        assertEquals(
            listOf(conversationEntity1.id),
            conversationDAO.getOneOnOneConversationIdsWithOtherUser(user1.id, protocol = ConversationEntity.Protocol.PROTEUS)
        )
        assertEquals(
            listOf(conversationEntity2.id),
            conversationDAO.getOneOnOneConversationIdsWithOtherUser(user1.id, protocol = ConversationEntity.Protocol.MLS)
        )
    }

    @Test
    fun givenNoMLSConversationExistsForGivenClients_whenGettingE2EIClientInfoByClientId_thenReturnsNull() = runTest {
        // given

        // insert userA data
        val userA = user1
        val clientCA1 = "clientA1"
        val clientCA2 = "clientA2"
        userDAO.upsertUser(userA)
        clientDao.insertClients(listOf(insertedClient.copy(userA.id, id = clientCA1), insertedClient.copy(userA.id, id = clientCA2)))

        // insert userB data
        val userB = user1.copy(id = user1.id.copy("b", "b.com"))
        val clientCB1 = "clientB1"
        val clientCB2 = "clientB2"
        userDAO.upsertUser(userB)
        clientDao.insertClients(listOf(insertedClient.copy(userB.id, id = clientCB1), insertedClient.copy(userB.id, id = clientCB2)))

        // then
        assertNull(conversationDAO.getE2EIConversationClientInfoByClientId(clientCA1))
        assertNull(conversationDAO.getE2EIConversationClientInfoByClientId(clientCA2))
        assertNull(conversationDAO.getE2EIConversationClientInfoByClientId(clientCB1))
        assertNull(conversationDAO.getE2EIConversationClientInfoByClientId(clientCB2))
    }

    @Test
    fun givenMLSGroupConversationExistsForGivenClients_whenGettingE2EIClientInfoByClientId_thenReturnsE2EIConversationClientInfo() =
        runTest {
            // given

            // insert userA data
            val userA = user1
            val clientCA1 = "clientA1"
            val clientCA2 = "clientA2"
            userDAO.upsertUser(userA)
            clientDao.insertClients(listOf(insertedClient.copy(userA.id, id = clientCA1), insertedClient.copy(userA.id, id = clientCA2)))
            conversationDAO.insertConversation(conversationEntity1.copy(id = userA.id, type = ConversationEntity.Type.SELF))

            // insert userB data
            val userB = user1.copy(id = user1.id.copy("b", "b.com"))
            val clientCB1 = "clientB1"
            val clientCB2 = "clientB2"
            userDAO.upsertUser(userB)
            clientDao.insertClients(listOf(insertedClient.copy(userB.id, id = clientCB1), insertedClient.copy(userB.id, id = clientCB2)))

            // insert 1:1 proteus between userA and userB
            conversationDAO.insertConversation(conversationEntity1.copy(id = userA.id, type = ConversationEntity.Type.ONE_ON_ONE))

            // insert a group proteus between userA and userB
            conversationDAO.insertConversation(conversationEntity4)
            memberDAO.insertMembersWithQualifiedId(
                listOf(
                    MemberEntity(userA.id, MemberEntity.Role.Member),
                    MemberEntity(userB.id, MemberEntity.Role.Member) // adding SelfUser as a member too
                ),
                conversationEntity4.id
            )

            val expectedUserA = E2EIConversationClientInfoEntity(
                userId = userA.id,
                mlsGroupId = (conversationEntity4.protocolInfo as ConversationEntity.ProtocolInfo.MLS).groupId,
                clientId = clientCA1
            )
            val expectedUserB = E2EIConversationClientInfoEntity(
                userId = userB.id,
                mlsGroupId = (conversationEntity4.protocolInfo as ConversationEntity.ProtocolInfo.MLS).groupId,
                clientId = clientCA1
            )

            // then
            assertEquals(
                expectedUserA.copy(clientId = clientCA1), conversationDAO.getE2EIConversationClientInfoByClientId(clientCA1)
            )
            assertEquals(
                expectedUserA.copy(clientId = clientCA2), conversationDAO.getE2EIConversationClientInfoByClientId(clientCA2)
            )
            assertEquals(
                expectedUserB.copy(clientId = clientCB1), conversationDAO.getE2EIConversationClientInfoByClientId(clientCB1)
            )
            assertEquals(
                expectedUserB.copy(clientId = clientCB2), conversationDAO.getE2EIConversationClientInfoByClientId(clientCB2)
            )
        }

    @Test
    fun givenAllTypeOfConversationsForGivenClients_whenGettingE2EIClientInfoByClientId_thenReturnsSelfE2EIInfoFirst() = runTest {
        // given

        // insert userA data
        val userA = user1
        val clientCA1 = "clientA1"
        val clientCA2 = "clientA2"
        userDAO.upsertUser(userA)
        clientDao.insertClients(listOf(insertedClient.copy(userA.id, id = clientCA1), insertedClient.copy(userA.id, id = clientCA2)))
        conversationDAO.insertConversation(conversationEntity1.copy(id = userA.id, type = ConversationEntity.Type.SELF))
        conversationDAO.insertConversation(conversationEntity2.copy(id = userA.id, type = ConversationEntity.Type.SELF))

        // insert userB data
        val userB = user1.copy(id = user1.id.copy("b", "b.com"))
        val clientCB1 = "clientB1"
        val clientCB2 = "clientB2"
        userDAO.upsertUser(userB)
        clientDao.insertClients(listOf(insertedClient.copy(userB.id, id = clientCB1), insertedClient.copy(userB.id, id = clientCB2)))

        // insert 1:1 proteus between userA and userB
        conversationDAO.insertConversation(conversationEntity1.copy(id = userB.id, type = ConversationEntity.Type.ONE_ON_ONE))

        // insert 1:1 mls between userA and userB
        val protocolInfo = (conversationEntity2.protocolInfo as ConversationEntity.ProtocolInfo.MLS).copy(groupId = "groupAB")
        conversationDAO.insertConversation(
            conversationEntity2.copy(
                id = userB.id,
                type = ConversationEntity.Type.ONE_ON_ONE,
                protocolInfo = protocolInfo
            )
        )

        // insert an MLSGroup between userA and userB
        conversationDAO.insertConversation(conversationEntity4)
        memberDAO.insertMembersWithQualifiedId(
            listOf(
                MemberEntity(userA.id, MemberEntity.Role.Member),
                MemberEntity(userB.id, MemberEntity.Role.Member) // adding SelfUser as a member too
            ),
            conversationEntity4.id
        )

        // insert a proteus group between userA and userB
        conversationDAO.insertConversation(conversationEntity5)
        memberDAO.insertMembersWithQualifiedId(
            listOf(
                MemberEntity(userA.id, MemberEntity.Role.Member),
                MemberEntity(userB.id, MemberEntity.Role.Member) // adding SelfUser as a member too
            ),
            conversationEntity5.id
        )

        val expectedUserA = E2EIConversationClientInfoEntity(
            userId = userA.id,
            mlsGroupId = (conversationEntity2.protocolInfo as ConversationEntity.ProtocolInfo.MLS).groupId,
            clientId = clientCA1
        )

        // then
        assertEquals(
            expectedUserA.copy(clientId = clientCA1), conversationDAO.getE2EIConversationClientInfoByClientId(clientCA1)
        )
        assertEquals(
            expectedUserA.copy(clientId = clientCA2), conversationDAO.getE2EIConversationClientInfoByClientId(clientCA2)
        )
    }

    @Test
    fun givenAllTypeOfConversationsForGivenClientsExceptSelf_whenGettingE2EIClientInfoByClientId_thenReturnsE2EIInfo() = runTest {
        // given

        // insert userA data
        val userA = user1
        val clientCA1 = "clientA1"
        val clientCA2 = "clientA2"
        userDAO.upsertUser(userA)
        clientDao.insertClients(listOf(insertedClient.copy(userA.id, id = clientCA1), insertedClient.copy(userA.id, id = clientCA2)))

        // insert userB data
        val userB = user1.copy(id = user1.id.copy("b", "b.com"))
        val clientCB1 = "clientB1"
        val clientCB2 = "clientB2"
        userDAO.upsertUser(userB)
        clientDao.insertClients(listOf(insertedClient.copy(userB.id, id = clientCB1), insertedClient.copy(userB.id, id = clientCB2)))

        // insert 1:1 proteus between userA and userB
        conversationDAO.insertConversation(conversationEntity1.copy(id = userB.id, type = ConversationEntity.Type.ONE_ON_ONE))

        // insert 1:1 mls between userA and userB
        val protocolInfo = (conversationEntity2.protocolInfo as ConversationEntity.ProtocolInfo.MLS).copy(groupId = "groupAB")
        conversationDAO.insertConversation(
            conversationEntity2.copy(
                id = userB.id,
                type = ConversationEntity.Type.ONE_ON_ONE,
                protocolInfo = protocolInfo
            )
        )

        // insert an MLSGroup between userA and userB
        conversationDAO.insertConversation(conversationEntity4)
        memberDAO.insertMembersWithQualifiedId(
            listOf(
                MemberEntity(userA.id, MemberEntity.Role.Member),
                MemberEntity(userB.id, MemberEntity.Role.Member) // adding SelfUser as a member too
            ),
            conversationEntity4.id
        )

        // insert a proteus group between userA and userB
        conversationDAO.insertConversation(conversationEntity5)
        memberDAO.insertMembersWithQualifiedId(
            listOf(
                MemberEntity(userA.id, MemberEntity.Role.Member),
                MemberEntity(userB.id, MemberEntity.Role.Member) // adding SelfUser as a member too
            ),
            conversationEntity5.id
        )

        val expectedUserA = E2EIConversationClientInfoEntity(
            userId = userA.id,
            mlsGroupId = (conversationEntity4.protocolInfo as ConversationEntity.ProtocolInfo.MLS).groupId,
            clientId = clientCA1
        )

        // then
        assertEquals(
            expectedUserA.copy(clientId = clientCA1), conversationDAO.getE2EIConversationClientInfoByClientId(clientCA1)
        )
        assertEquals(
            expectedUserA.copy(clientId = clientCA2), conversationDAO.getE2EIConversationClientInfoByClientId(clientCA2)
        )
    }

    @Test
    fun givenMLSGroupsAndProteusGroupsForGivenClients_whenGettingE2EIClientInfoByClientId_thenReturnsE2EIConversationClientInfo() =
        runTest {
            // given

            // insert userA data
            val userA = user1
            val clientCA1 = "clientA1"
            val clientCA2 = "clientA2"
            userDAO.upsertUser(userA)
            clientDao.insertClients(listOf(insertedClient.copy(userA.id, id = clientCA1), insertedClient.copy(userA.id, id = clientCA2)))
            conversationDAO.insertConversation(conversationEntity1.copy(id = userA.id, type = ConversationEntity.Type.SELF))

            // insert userB data
            val userB = user1.copy(id = user1.id.copy("b", "b.com"))
            val clientCB1 = "clientB1"
            val clientCB2 = "clientB2"
            userDAO.upsertUser(userB)
            clientDao.insertClients(listOf(insertedClient.copy(userB.id, id = clientCB1), insertedClient.copy(userB.id, id = clientCB2)))

            // insert 1:1 proteus between userA and userB
            conversationDAO.insertConversation(conversationEntity1.copy(id = userA.id, type = ConversationEntity.Type.ONE_ON_ONE))

            // insert an MLSGroup between userA and userB
            conversationDAO.insertConversation(conversationEntity4)
            memberDAO.insertMembersWithQualifiedId(
                listOf(
                    MemberEntity(userA.id, MemberEntity.Role.Member),
                    MemberEntity(userB.id, MemberEntity.Role.Member) // adding SelfUser as a member too
                ),
                conversationEntity4.id
            )

            // insert a proteus group between userA and userB
            conversationDAO.insertConversation(conversationEntity5)
            memberDAO.insertMembersWithQualifiedId(
                listOf(
                    MemberEntity(userA.id, MemberEntity.Role.Member),
                    MemberEntity(userB.id, MemberEntity.Role.Member) // adding SelfUser as a member too
                ),
                conversationEntity5.id
            )

            val expectedUserA = E2EIConversationClientInfoEntity(
                userId = userA.id,
                mlsGroupId = (conversationEntity4.protocolInfo as ConversationEntity.ProtocolInfo.MLS).groupId,
                clientId = clientCA1
            )
            val expectedUserB = E2EIConversationClientInfoEntity(
                userId = userB.id,
                mlsGroupId = (conversationEntity4.protocolInfo as ConversationEntity.ProtocolInfo.MLS).groupId,
                clientId = clientCA1
            )

            // then
            assertEquals(
                expectedUserA.copy(clientId = clientCA1), conversationDAO.getE2EIConversationClientInfoByClientId(clientCA1)
            )
            assertEquals(
                expectedUserA.copy(clientId = clientCA2), conversationDAO.getE2EIConversationClientInfoByClientId(clientCA2)
            )
            assertEquals(
                expectedUserB.copy(clientId = clientCB1), conversationDAO.getE2EIConversationClientInfoByClientId(clientCB1)
            )
            assertEquals(
                expectedUserB.copy(clientId = clientCB2), conversationDAO.getE2EIConversationClientInfoByClientId(clientCB2)
            )
        }

    @Test
    fun givenOnlyProteusConversationExistsForGivenClients_whenGettingE2EIClientInfoByClientId_thenReturnsNull() = runTest {
        // given

        // insert userA data
        val userA = user1
        val clientCA1 = "clientA1"
        val clientCA2 = "clientA2"
        userDAO.upsertUser(userA)
        clientDao.insertClients(listOf(insertedClient.copy(userA.id, id = clientCA1), insertedClient.copy(userA.id, id = clientCA2)))
        conversationDAO.insertConversation(conversationEntity1.copy(id = userA.id, type = ConversationEntity.Type.SELF))

        // insert userB data
        val userB = user1.copy(id = user1.id.copy("b", "b.com"))
        val clientCB1 = "clientB1"
        val clientCB2 = "clientB2"
        userDAO.upsertUser(userB)
        clientDao.insertClients(listOf(insertedClient.copy(userB.id, id = clientCB1), insertedClient.copy(userB.id, id = clientCB2)))

        // insert 1:1 proteus between userA and userB
        conversationDAO.insertConversation(conversationEntity1.copy(id = userA.id, type = ConversationEntity.Type.ONE_ON_ONE))

        // insert a group proteus between userA and userB
        conversationDAO.insertConversation(conversationEntity5)
        memberDAO.insertMembersWithQualifiedId(
            listOf(
                MemberEntity(userA.id, MemberEntity.Role.Member),
                MemberEntity(userB.id, MemberEntity.Role.Member) // adding SelfUser as a member too
            ),
            conversationEntity5.id
        )

        // then
        assertNull(conversationDAO.getE2EIConversationClientInfoByClientId(clientCA1))
        assertNull(conversationDAO.getE2EIConversationClientInfoByClientId(clientCA2))
        assertNull(conversationDAO.getE2EIConversationClientInfoByClientId(clientCB1))
        assertNull(conversationDAO.getE2EIConversationClientInfoByClientId(clientCB2))
    }

    @Test
    fun givenMLSSelfConversationExists_whenGettingE2EIClientInfoByClientId_thenReturnsMLSGroupId() = runTest {
        // given
        val clientId = "id0"
        val expected = E2EIConversationClientInfoEntity(
            userId = user1.id,
            mlsGroupId = (conversationEntity2.protocolInfo as ConversationEntity.ProtocolInfo.MLS).groupId,
            clientId = clientId
        )
        userDAO.upsertUser(user1)
        clientDao.insertClients(listOf(insertedClient.copy(user1.id, id = clientId), insertedClient.copy(user1.id, id = "id1")))
        userDAO.upsertUser(user1)
        conversationDAO.insertConversation(conversationEntity1.copy(id = user1.id, type = ConversationEntity.Type.SELF))
        conversationDAO.insertConversation(conversationEntity2.copy(id = user1.id, type = ConversationEntity.Type.SELF))

        // then
        assertEquals(
            expected,
            conversationDAO.getE2EIConversationClientInfoByClientId(clientId)
        )
    }

    @Test
    fun givenNotEstablishedMLSConversationExists_whenGettingE2EIClientInfoByClientId_thenReturnsNull() = runTest {
        // given
        val clientId = "id0"
        userDAO.upsertUser(user1)

        clientDao.insertClients(listOf(insertedClient.copy(user1.id, id = clientId), insertedClient.copy(user1.id, id = "id1")))

        conversationDAO.insertConversation(conversationEntity1.copy(id = user1.id, type = ConversationEntity.Type.SELF))
        conversationDAO.insertConversation(conversationEntity3)
        memberDAO.insertMembersWithQualifiedId(
            listOf(
                MemberEntity(user1.id, MemberEntity.Role.Admin),
            ),
            conversationEntity3.id
        )
        // then
        assertNull(conversationDAO.getE2EIConversationClientInfoByClientId(clientId))
    }

    @Test
    fun givenNotEstablishedMLSConversationExists_whenGettingMLSGroupIdByUserId_thenReturnsNull() = runTest {
        // given
        val clientId = "id0"
        userDAO.upsertUser(user1)
        userDAO.upsertUser(user2)

        conversationDAO.insertConversation(conversationEntity1.copy(id = user1.id, type = ConversationEntity.Type.SELF))
        conversationDAO.insertConversation(conversationEntity3)
        memberDAO.insertMembersWithQualifiedId(
            listOf(
                MemberEntity(user1.id, MemberEntity.Role.Admin),
                MemberEntity(user2.id, MemberEntity.Role.Admin),
            ),
            conversationEntity3.id
        )
        // then
        assertNull(conversationDAO.getMLSGroupIdByUserId(user1.id))
    }

    @Test
    fun givenEstablishedMLSConversationExists_whenGettingMLSGroupIdByUserId_thenReturnsMLSGroupId() = runTest {
        // given
        val expected = (conversationEntity4.protocolInfo as ConversationEntity.ProtocolInfo.MLS).groupId

        conversationDAO.insertConversation(conversationEntity1.copy(id = user1.id, type = ConversationEntity.Type.SELF))
        conversationDAO.insertConversation(conversationEntity4)
        memberDAO.insertMembersWithQualifiedId(
            listOf(
                MemberEntity(user1.id, MemberEntity.Role.Admin),
                MemberEntity(user2.id, MemberEntity.Role.Admin),
                MemberEntity(selfUserId, MemberEntity.Role.Admin),
            ),
            conversationEntity4.id
        )
        // then
        assertEquals(expected, conversationDAO.getMLSGroupIdByUserId(user1.id))
    }

    @Test
    fun givenEstablishedMLSConversationExistsButSelfUserIsNotMember_whenGettingMLSGroupIdByUserId_thenNull() = runTest {
        // given
        conversationDAO.insertConversation(conversationEntity1.copy(id = user1.id, type = ConversationEntity.Type.SELF))
        conversationDAO.insertConversation(conversationEntity4)
        memberDAO.insertMembersWithQualifiedId(
            listOf(
                MemberEntity(user1.id, MemberEntity.Role.Admin),
                MemberEntity(user2.id, MemberEntity.Role.Admin),
            ),
            conversationEntity4.id
        )
        // then
        assertEquals(null, conversationDAO.getMLSGroupIdByUserId(user1.id))
    }

    @Test
    fun givenMLSSelfConversationDoesNotExists_whenGettingE2EIClientInfoByClientId_thenShouldReturnNull() = runTest {
        // given
        val clientId = "id0"
        userDAO.upsertUser(user1)
        clientDao.insertClients(listOf(insertedClient.copy(user1.id, id = clientId), insertedClient.copy(user1.id, id = "id1")))
        userDAO.upsertUser(user1)
        conversationDAO.insertConversation(conversationEntity1.copy(id = user1.id, type = ConversationEntity.Type.SELF))

        // then
        assertNull(conversationDAO.getE2EIConversationClientInfoByClientId(clientId))
    }

    private suspend fun insertTeamUserAndMember(team: TeamEntity, user: UserEntity, conversationId: QualifiedIDEntity) {
        teamDAO.insertTeam(team)
        userDAO.upsertUser(user)
        // should be inserted AFTER inserting the conversation!!!
        memberDAO.insertMembersWithQualifiedId(
            listOf(
                MemberEntity(user.id, MemberEntity.Role.Member),
                MemberEntity(selfUserId, MemberEntity.Role.Member) // adding SelfUser as a member too
            ),
            conversationId
        )
    }

    @Test
    fun givenNewLegalHoldStatus_whenUpdating_thenShouldReturnTrue() = runTest {
        // given
        val conversationId = QualifiedIDEntity("conversationId", "domain")
        conversationDAO.insertConversation(conversationEntity1.copy(conversationId))
        conversationDAO.updateLegalHoldStatus(conversationId, ConversationEntity.LegalHoldStatus.DISABLED)
        // when
        val result = conversationDAO.updateLegalHoldStatus(conversationId, ConversationEntity.LegalHoldStatus.ENABLED)
        // then
        assertEquals(true, result)
    }

    @Test
    fun givenTheSameLegalHoldStatus_whenUpdating_thenShouldReturnFalse() = runTest {
        // given
        val conversationId = QualifiedIDEntity("conversationId", "domain")
        conversationDAO.insertConversation(conversationEntity1.copy(conversationId))
        conversationDAO.updateLegalHoldStatus(conversationId, ConversationEntity.LegalHoldStatus.DISABLED)
        // when
        val result = conversationDAO.updateLegalHoldStatus(conversationId, ConversationEntity.LegalHoldStatus.DISABLED)
        // then
        assertEquals(false, result)
    }

    @Test
    fun givenNewLegalHoldStatusChangeNotifiedFlag_whenUpdating_thenShouldReturnTrue() = runTest {
        // given
        val conversationId = QualifiedIDEntity("conversationId", "domain")
        conversationDAO.insertConversation(conversationEntity1.copy(conversationId))
        conversationDAO.updateLegalHoldStatusChangeNotified(conversationId, true)
        // when
        val result = conversationDAO.updateLegalHoldStatusChangeNotified(conversationId, false)
        // then
        assertEquals(true, result)
    }

    @Test
    fun givenTheSameLegalHoldStatusChangeNotifiedFlag_whenUpdating_thenShouldReturnFalse() = runTest {
        // given
        val conversationId = QualifiedIDEntity("conversationId", "domain")
        conversationDAO.insertConversation(conversationEntity1.copy(conversationId))
        conversationDAO.updateLegalHoldStatusChangeNotified(conversationId, true)
        // when
        val result = conversationDAO.updateLegalHoldStatusChangeNotified(conversationId, true)
        // then
        assertEquals(false, result)
    }

    @Test
    fun givenLegalHoldStatus_whenObserving_thenShouldReturnCorrectValue() = runTest {
        // given
        val conversationId = QualifiedIDEntity("conversationId", "domain")
        conversationDAO.insertConversation(conversationEntity1.copy(conversationId))
        conversationDAO.updateLegalHoldStatus(conversationId, ConversationEntity.LegalHoldStatus.ENABLED)
        // when
        val result = conversationDAO.observeLegalHoldStatus(conversationId).first()
        // then
        assertEquals(ConversationEntity.LegalHoldStatus.ENABLED, result)
    }

    @Test
    fun givenLegalHoldStatusChangeNotified_whenObserving_thenShouldReturnCorrectValue() = runTest {
        // given
        val conversationId = QualifiedIDEntity("conversationId", "domain")
        conversationDAO.insertConversation(conversationEntity1.copy(conversationId))
        conversationDAO.updateLegalHoldStatusChangeNotified(conversationId, false)
        // when
        val result = conversationDAO.observeLegalHoldStatusChangeNotified(conversationId).first()
        // then
        assertEquals(false, result)
    }

    @Test
    fun givenOnlyProteusConversation_whenGettingMLSGroupIdByConversationId_thenShouldReturnNull() = runTest {
        // given
        val conversationId = QualifiedIDEntity("conversationId", "domain")
        conversationDAO.insertConversation(conversationEntity1.copy(conversationId))

        // when
        val result = conversationDAO.getMLSGroupIdByConversationId(conversationId)

        // then
        assertNull(result)
    }

    @Test
    fun givenNotEstablishedMLSConversation_whenGettingMLSGroupIdByConversationId_thenShouldReturnNull() = runTest {
        // given
        val conversationId = QualifiedIDEntity("conversationId", "domain")
        conversationDAO.insertConversation(conversationEntity3.copy(conversationId))

        // when
        val result = conversationDAO.getMLSGroupIdByConversationId(conversationId)

        // then
        assertNull(result)
    }

    @Test
    fun givenEstablishedMLSConversation_whenGettingMLSGroupIdByConversationId_thenShouldReturnMLSGroupId() = runTest {
        // given
        val expected = (conversationEntity4.protocolInfo as ConversationEntity.ProtocolInfo.MLS).groupId
        val conversationId = QualifiedIDEntity("conversationId", "domain")
        conversationDAO.insertConversation(conversationEntity4.copy(conversationId))

        // when
        val result = conversationDAO.getMLSGroupIdByConversationId(conversationId)

        // then
        assertEquals(expected, result)
    }

    @Test
    fun givenEstablishedMLSConversation_whenGettingMLSGroupIdByUserId_thenShouldReturnMLSGroupId() = runTest {
        // given
        val expected = (conversationEntity4.protocolInfo as ConversationEntity.ProtocolInfo.MLS).groupId
        val conversationId = QualifiedIDEntity("conversationId", "domain")
        conversationDAO.insertConversation(conversationEntity4.copy(conversationId))

        // when
        val result = conversationDAO.getMLSGroupIdByConversationId(conversationId)

        // then
        assertEquals(expected, result)
    }

    @Test
    fun givenEstablishedSelfMLSConversation_whenGettingEstablishedSelfMLSGroupId_thenShouldReturnEstablishedSelfMLSGroupId() = runTest {
        // given
        val expected = (conversationEntity4.protocolInfo as ConversationEntity.ProtocolInfo.MLS).groupId
        conversationDAO.insertConversation(
            conversationEntity4.copy(
                type = ConversationEntity.Type.SELF
            )
        )

        // when
        val result = conversationDAO.getEstablishedSelfMLSGroupId()

        // then
        assertEquals(
            expected,
            result
        )
    }

    @Test
    fun givenConversationWithGuestLink_whenCallingDelete_thenTheLinkIsDeleted() = runTest {
        val conversationId = QualifiedIDEntity("conversationId", "domain")
        conversationDAO.insertConversation(conversationEntity1.copy(conversationId))
        conversationDAO.updateGuestRoomLink(conversationId, "link", true)

        conversationDAO.observeGuestRoomLinkByConversationId(conversationId).first().let {
            assertEquals(ConversationGuestLinkEntity("link", true), it)
        }

        conversationDAO.deleteGuestRoomLink(conversationId)

        conversationDAO.observeGuestRoomLinkByConversationId(conversationId).first().let {
            assertEquals(null, it)
        }
    }

    @Test
    fun givenInsertedConversations_whenGettingConversationByInexistingGroupId_thenReturnNull() = runTest {
        // given
        val expected = null
        conversationDAO.insertConversation(conversationEntity4)

        // when
        val result = conversationDAO.getConversationDetailsByGroupID("call_subconversation_groupid")

        // then
        assertEquals(
            expected,
            result
        )
    }

    @Test
    fun givenConversationMembers_whenCallingSelectGroupStatusMembersNamesAndHandles_thenReturn() = runTest {
        // given
        val conversationId = QualifiedIDEntity("conversationId", "domain")
        val groupId = "groupId"

        val mlsConversation = conversationEntity1.copy(
            id = conversationId,
            protocolInfo = ConversationEntity.ProtocolInfo.MLS(
                groupId = groupId,
                groupState = ConversationEntity.GroupState.ESTABLISHED,
                keyingMaterialLastUpdate = Instant.fromEpochMilliseconds(0),
                cipherSuite = ConversationEntity.CipherSuite.MLS_128_DHKEMX25519_AES128GCM_SHA256_Ed25519,
                epoch = 0UL
            )
        )

        val users = listOf(user1, user2, user3)
        val members = listOf(
            MemberEntity(user1.id, MemberEntity.Role.Admin),
            MemberEntity(user2.id, MemberEntity.Role.Member),
            MemberEntity(user3.id, MemberEntity.Role.Member)
        )

        val expected = EpochChangesDataEntity(
            conversationId,
            mlsVerificationStatus = mlsConversation.mlsVerificationStatus,
            members = mapOf(
                user1.id to NameAndHandleEntity(user1.name, user1.handle),
                user2.id to NameAndHandleEntity(user2.name, user2.handle),
                user3.id to NameAndHandleEntity(user3.name, user3.handle)
            )
        )

        conversationDAO.insertConversation(mlsConversation)
        userDAO.insertOrIgnoreUsers(users)
        memberDAO.insertMembersWithQualifiedId(members, conversationId)

        // when
        val result = conversationDAO.selectGroupStatusMembersNamesAndHandles(groupId)

        // then
        assertEquals(expected, result)
    }

    @Test
    fun givenConversations_whenGettingConversationByIdAndUpdated_thenGetNewEmittedState() = runTest(dispatcher) {
        conversationDAO.insertConversation(conversationEntity1)
        insertTeamUserAndMember(team, user1, conversationEntity1.id)
        conversationDAO.observeConversationDetailsById(conversationEntity1.id).test {
            val result = awaitItem()
            assertEquals(conversationEntity1.toViewEntity(user1), result)

            conversationDAO.updateConversationMutedStatus(
                conversationEntity1.id,
                ConversationEntity.MutedStatus.MENTIONS_MUTED,
                Clock.System.now().toEpochMilliseconds()
            )
            val result2 = awaitItem()
            assertEquals(ConversationEntity.MutedStatus.MENTIONS_MUTED, result2?.mutedStatus)

            cancelAndIgnoreRemainingEvents()
        }
    }

    @Test
    fun givenChannelInserted_whenGettingConversationById_thenItShouldBeChannel() = runTest(dispatcher) {
        val conversation = conversationEntity1.copy(type = ConversationEntity.Type.GROUP, isChannel = true)
        conversationDAO.insertConversation(conversation)
        val result = conversationDAO.observeConversationById(conversation.id).first()!!
        assertEquals(ConversationEntity.Type.GROUP, result.type)
        assertTrue(result.isChannel)
    }

    @Test
    fun givenChannelInserted_whenGettingConversationDetailsById_thenItShouldBeChannel() = runTest(dispatcher) {
        val conversation = conversationEntity1.copy(type = ConversationEntity.Type.GROUP, isChannel = true)
        conversationDAO.insertConversation(conversation)
        val result = conversationDAO.getConversationDetailsById(conversation.id)!!
        assertEquals(ConversationEntity.Type.GROUP, result.type)
        assertTrue(result.isChannel)
    }

    private fun ConversationEntity.toViewEntity(userEntity: UserEntity? = null): ConversationViewEntity {
        val protocol: ConversationEntity.Protocol
        val mlsGroupId: String?
        val mlsLastKeyingMaterialUpdate: Instant
        val mlsGroupState: ConversationEntity.GroupState

        val protocolInfoTmp = protocolInfo
        if (protocolInfoTmp is ConversationEntity.ProtocolInfo.MLSCapable) {
            protocol = if (protocolInfoTmp is ConversationEntity.ProtocolInfo.MLS) {
                ConversationEntity.Protocol.MLS
            } else {
                ConversationEntity.Protocol.MIXED
            }
            mlsGroupId = protocolInfoTmp.groupId
            mlsLastKeyingMaterialUpdate = protocolInfoTmp.keyingMaterialLastUpdate
            mlsGroupState = protocolInfoTmp.groupState
        } else {
            protocol = ConversationEntity.Protocol.PROTEUS
            mlsGroupId = null
            mlsLastKeyingMaterialUpdate = Instant.fromEpochMilliseconds(MLS_DEFAULT_LAST_KEY_MATERIAL_UPDATE_MILLI)
            mlsGroupState = ConversationEntity.GroupState.ESTABLISHED
        }
        return ConversationViewEntity(
            id = id,
            name = if (type == ConversationEntity.Type.ONE_ON_ONE) userEntity?.name else name,
            type = type,
            callStatus = null,
            previewAssetId = null,
            mutedStatus = mutedStatus,
            teamId = if (type == ConversationEntity.Type.ONE_ON_ONE) userEntity?.team else teamId,
            lastModifiedDate = lastModifiedDate,
            lastReadDate = lastReadDate,
            userAvailabilityStatus = if (type == ConversationEntity.Type.ONE_ON_ONE) userEntity?.availabilityStatus else null,
            userType = if (type == ConversationEntity.Type.ONE_ON_ONE) userEntity?.userType else null,
            botService = null,
            userDeleted = if (type == ConversationEntity.Type.ONE_ON_ONE) userEntity?.deleted else null,
            connectionStatus = if (type == ConversationEntity.Type.ONE_ON_ONE) userEntity?.connectionStatus else null,
            otherUserId = if (type == ConversationEntity.Type.ONE_ON_ONE) userEntity?.id else null,
            lastNotificationDate = lastNotificationDate,
            protocolInfo = protocolInfo,
            accessList = access,
            accessRoleList = accessRole,
            protocol = protocol,
            mlsCipherSuite = ConversationEntity.CipherSuite.MLS_128_DHKEMX25519_AES128GCM_SHA256_Ed25519,
            mlsEpoch = 0L,
            mlsGroupId = mlsGroupId,
            mlsLastKeyingMaterialUpdateDate = mlsLastKeyingMaterialUpdate,
            mlsGroupState = mlsGroupState,
            mlsProposalTimer = null,
            mutedTime = mutedTime,
            creatorId = creatorId,
            selfRole = MemberEntity.Role.Member,
            receiptMode = ConversationEntity.ReceiptMode.DISABLED,
            messageTimer = messageTimer,
            userMessageTimer = null,
            userDefederated = if (type == ConversationEntity.Type.ONE_ON_ONE) userEntity?.defederated else null,
            archived = false,
            archivedDateTime = null,
            mlsVerificationStatus = ConversationEntity.VerificationStatus.NOT_VERIFIED,
            proteusVerificationStatus = ConversationEntity.VerificationStatus.DEGRADED,
            userSupportedProtocols = if (type == ConversationEntity.Type.ONE_ON_ONE) userEntity?.supportedProtocols else null,
            userActiveOneOnOneConversationId = null,
            legalHoldStatus = ConversationEntity.LegalHoldStatus.DISABLED,
            accentId = 1,
            isFavorite = false,
            folderName = null,
            folderId = null,
            isChannel = false,
<<<<<<< HEAD
            wireCell = null,
=======
            channelAccess = ConversationEntity.ChannelAccess.PRIVATE,
            channelAddPermission = ConversationEntity.ChannelAddPermission.EVERYONE,
>>>>>>> 4c8fc1b1
        )
    }

    private companion object {
        const val teamId = "teamId"

        val user1 = newUserEntity(id = "1").copy(team = teamId)
        val user2 = newUserEntity(id = "2").copy(team = teamId)
        val user3 = newUserEntity(id = "3").copy(team = teamId)
        val messageTimer = 5000L

        val insertedClient = InsertClientParam(
            userId = user1.id,
            id = "id0",
            deviceType = null,
            clientType = null,
            label = null,
            model = null,
            registrationDate = null,
            lastActive = null,
            mlsPublicKeys = null,
            isMLSCapable = false
        )

        val mlsProtocolInfo1 = ConversationEntity.ProtocolInfo.MLS(
            "group2",
            ConversationEntity.GroupState.ESTABLISHED,
            0UL,
            Instant.parse("2021-03-30T15:36:00.000Z"),
            cipherSuite = ConversationEntity.CipherSuite.MLS_128_DHKEMX25519_AES128GCM_SHA256_Ed25519
        )
        val mlsProtocolInfo2 = ConversationEntity.ProtocolInfo.MLS(
            "group3",
            ConversationEntity.GroupState.PENDING_JOIN,
            0UL,
            Instant.parse("2021-03-30T15:36:00.000Z"),
            cipherSuite = ConversationEntity.CipherSuite.MLS_128_DHKEMX25519_AES128GCM_SHA256_Ed25519
        )

        val team = TeamEntity(teamId, "teamName", "")

        val conversationEntity1 = ConversationEntity(
            QualifiedIDEntity("1", "wire.com"),
            "conversation1",
            ConversationEntity.Type.ONE_ON_ONE,
            teamId,
            ConversationEntity.ProtocolInfo.Proteus,
            creatorId = "someValue",
            lastNotificationDate = null,
            lastModifiedDate = "2022-03-30T15:36:00.000Z".toInstant(),
            lastReadDate = "2000-01-01T12:00:00.000Z".toInstant(),
            mutedStatus = ConversationEntity.MutedStatus.ALL_ALLOWED,
            access = listOf(ConversationEntity.Access.LINK, ConversationEntity.Access.INVITE),
            accessRole = listOf(ConversationEntity.AccessRole.NON_TEAM_MEMBER, ConversationEntity.AccessRole.TEAM_MEMBER),
            receiptMode = ConversationEntity.ReceiptMode.DISABLED,
            messageTimer = messageTimer,
            userMessageTimer = null,
            archived = false,
            archivedInstant = null,
            mlsVerificationStatus = ConversationEntity.VerificationStatus.NOT_VERIFIED,
            proteusVerificationStatus = ConversationEntity.VerificationStatus.DEGRADED,
            legalHoldStatus = ConversationEntity.LegalHoldStatus.DISABLED,
            isChannel = false,
<<<<<<< HEAD
            wireCell = null,
=======
            channelAccess = ConversationEntity.ChannelAccess.PRIVATE,
            channelAddPermission = ConversationEntity.ChannelAddPermission.EVERYONE,
>>>>>>> 4c8fc1b1
        )
        val conversationEntity2 = ConversationEntity(
            QualifiedIDEntity("2", "wire.com"),
            "conversation2",
            ConversationEntity.Type.ONE_ON_ONE,
            null,
            protocolInfo = mlsProtocolInfo1,
            creatorId = "someValue",
            lastNotificationDate = null,
            lastModifiedDate = "2021-03-30T15:36:00.000Z".toInstant(),
            lastReadDate = "2000-01-01T12:00:00.000Z".toInstant(),
            mutedStatus = ConversationEntity.MutedStatus.ALL_MUTED,
            access = listOf(ConversationEntity.Access.LINK, ConversationEntity.Access.INVITE),
            accessRole = listOf(ConversationEntity.AccessRole.NON_TEAM_MEMBER, ConversationEntity.AccessRole.TEAM_MEMBER),
            receiptMode = ConversationEntity.ReceiptMode.DISABLED,
            messageTimer = messageTimer,
            userMessageTimer = null,
            archived = false,
            archivedInstant = null,
            mlsVerificationStatus = ConversationEntity.VerificationStatus.NOT_VERIFIED,
            proteusVerificationStatus = ConversationEntity.VerificationStatus.DEGRADED,
            legalHoldStatus = ConversationEntity.LegalHoldStatus.DISABLED,
            isChannel = false,
<<<<<<< HEAD
            wireCell = null,
=======
            channelAccess = ConversationEntity.ChannelAccess.PRIVATE,
            channelAddPermission = ConversationEntity.ChannelAddPermission.EVERYONE,
>>>>>>> 4c8fc1b1
        )

        val conversationEntity3 = ConversationEntity(
            QualifiedIDEntity("3", "wire.com"),
            "conversation3",
            ConversationEntity.Type.GROUP,
            null,
            protocolInfo = mlsProtocolInfo2,
            creatorId = "someValue",
            // This conversation was modified after the last time the user was notified about it
            lastNotificationDate = "2021-03-30T15:30:00.000Z".toInstant(),
            lastModifiedDate = "2021-03-30T15:36:00.000Z".toInstant(),
            lastReadDate = "2000-01-01T12:00:00.000Z".toInstant(),
            // and it's status is set to be only notified if there is a mention for the user
            mutedStatus = ConversationEntity.MutedStatus.ONLY_MENTIONS_AND_REPLIES_ALLOWED,
            access = listOf(ConversationEntity.Access.LINK, ConversationEntity.Access.INVITE),
            accessRole = listOf(ConversationEntity.AccessRole.NON_TEAM_MEMBER, ConversationEntity.AccessRole.TEAM_MEMBER),
            receiptMode = ConversationEntity.ReceiptMode.DISABLED,
            messageTimer = messageTimer,
            userMessageTimer = null,
            archived = false,
            archivedInstant = null,
            mlsVerificationStatus = ConversationEntity.VerificationStatus.NOT_VERIFIED,
            proteusVerificationStatus = ConversationEntity.VerificationStatus.DEGRADED,
            legalHoldStatus = ConversationEntity.LegalHoldStatus.DISABLED,
            isChannel = false,
<<<<<<< HEAD
            wireCell = null,
=======
            channelAccess = ConversationEntity.ChannelAccess.PRIVATE,
            channelAddPermission = ConversationEntity.ChannelAddPermission.EVERYONE,
>>>>>>> 4c8fc1b1
        )

        val conversationEntity4 = ConversationEntity(
            QualifiedIDEntity("4", "wire.com"),
            "conversation4",
            ConversationEntity.Type.GROUP,
            teamId,
            ConversationEntity.ProtocolInfo.MLS(
                "group4",
                ConversationEntity.GroupState.ESTABLISHED,
                0UL,
                Instant.parse("2021-03-30T15:36:00.000Z"),
                cipherSuite = ConversationEntity.CipherSuite.MLS_128_DHKEMX25519_AES128GCM_SHA256_Ed25519
            ),
            creatorId = "someValue",
            // This conversation was modified after the last time the user was notified about it
            lastNotificationDate = "2021-03-30T15:30:00.000Z".toInstant(),
            lastModifiedDate = "2021-03-30T15:36:00.000Z".toInstant(),
            lastReadDate = "2000-01-01T12:00:00.000Z".toInstant(),
            // and it's status is set to be only notified if there is a mention for the user
            mutedStatus = ConversationEntity.MutedStatus.ONLY_MENTIONS_AND_REPLIES_ALLOWED,
            access = listOf(ConversationEntity.Access.LINK, ConversationEntity.Access.INVITE),
            accessRole = listOf(ConversationEntity.AccessRole.NON_TEAM_MEMBER, ConversationEntity.AccessRole.TEAM_MEMBER),
            receiptMode = ConversationEntity.ReceiptMode.DISABLED,
            messageTimer = messageTimer,
            userMessageTimer = null,
            archived = false,
            archivedInstant = null,
            mlsVerificationStatus = ConversationEntity.VerificationStatus.NOT_VERIFIED,
            proteusVerificationStatus = ConversationEntity.VerificationStatus.DEGRADED,
            legalHoldStatus = ConversationEntity.LegalHoldStatus.DISABLED,
            isChannel = false,
<<<<<<< HEAD
            wireCell = null,
=======
            channelAccess = ConversationEntity.ChannelAccess.PRIVATE,
            channelAddPermission = ConversationEntity.ChannelAddPermission.EVERYONE,
>>>>>>> 4c8fc1b1
        )
        val conversationEntity5 = ConversationEntity(
            QualifiedIDEntity("5", "wire.com"),
            "conversation5",
            ConversationEntity.Type.GROUP,
            teamId,
            ConversationEntity.ProtocolInfo.Proteus,
            creatorId = "someValue",
            lastNotificationDate = null,
            lastModifiedDate = "2022-03-30T15:36:00.000Z".toInstant(),
            lastReadDate = "2000-01-01T12:00:00.000Z".toInstant(),
            mutedStatus = ConversationEntity.MutedStatus.ALL_ALLOWED,
            access = listOf(ConversationEntity.Access.LINK, ConversationEntity.Access.INVITE),
            accessRole = listOf(ConversationEntity.AccessRole.NON_TEAM_MEMBER, ConversationEntity.AccessRole.TEAM_MEMBER),
            receiptMode = ConversationEntity.ReceiptMode.DISABLED,
            messageTimer = null,
            userMessageTimer = null,
            archived = false,
            archivedInstant = null,
            mlsVerificationStatus = ConversationEntity.VerificationStatus.NOT_VERIFIED,
            proteusVerificationStatus = ConversationEntity.VerificationStatus.DEGRADED,
            legalHoldStatus = ConversationEntity.LegalHoldStatus.DISABLED,
            isChannel = false,
<<<<<<< HEAD
            wireCell = null,
=======
            channelAccess = ConversationEntity.ChannelAccess.PRIVATE,
            channelAddPermission = ConversationEntity.ChannelAddPermission.EVERYONE,
>>>>>>> 4c8fc1b1
        )
        val conversationEntity6 = ConversationEntity(
            QualifiedIDEntity("6", "wire.com"),
            "conversation6",
            ConversationEntity.Type.GROUP,
            teamId,
            ConversationEntity.ProtocolInfo.Mixed(
                "group6",
                ConversationEntity.GroupState.ESTABLISHED,
                0UL,
                Instant.parse("2021-03-30T15:36:00.000Z"),
                cipherSuite = ConversationEntity.CipherSuite.MLS_128_DHKEMX25519_AES128GCM_SHA256_Ed25519
            ),
            creatorId = "someValue",
            // This conversation was modified after the last time the user was notified about it
            lastNotificationDate = "2021-03-30T15:30:00.000Z".toInstant(),
            lastModifiedDate = "2021-03-30T15:36:00.000Z".toInstant(),
            lastReadDate = "2000-01-01T12:00:00.000Z".toInstant(),
            // and it's status is set to be only notified if there is a mention for the user
            mutedStatus = ConversationEntity.MutedStatus.ONLY_MENTIONS_AND_REPLIES_ALLOWED,
            access = listOf(ConversationEntity.Access.LINK, ConversationEntity.Access.INVITE),
            accessRole = listOf(ConversationEntity.AccessRole.NON_TEAM_MEMBER, ConversationEntity.AccessRole.TEAM_MEMBER),
            receiptMode = ConversationEntity.ReceiptMode.DISABLED,
            messageTimer = null,
            userMessageTimer = null,
            archived = false,
            archivedInstant = null,
            mlsVerificationStatus = ConversationEntity.VerificationStatus.NOT_VERIFIED,
            proteusVerificationStatus = ConversationEntity.VerificationStatus.DEGRADED,
            legalHoldStatus = ConversationEntity.LegalHoldStatus.DISABLED,
            isChannel = false,
<<<<<<< HEAD
            wireCell = null,
=======
            channelAccess = ConversationEntity.ChannelAccess.PRIVATE,
            channelAddPermission = ConversationEntity.ChannelAddPermission.EVERYONE,
>>>>>>> 4c8fc1b1
        )

        val member1 = MemberEntity(user1.id, MemberEntity.Role.Admin)
        val member2 = MemberEntity(user2.id, MemberEntity.Role.Member)
        val member3 = MemberEntity(user3.id, MemberEntity.Role.Admin)

        val proposalTimer2 = ProposalTimerEntity(
            (conversationEntity2.protocolInfo as ConversationEntity.ProtocolInfo.MLS).groupId,
            Instant.DISTANT_FUTURE
        )

        val proposalTimer3 = ProposalTimerEntity(
            (conversationEntity3.protocolInfo as ConversationEntity.ProtocolInfo.MLS).groupId,
            Instant.DISTANT_FUTURE
        )
    }
}<|MERGE_RESOLUTION|>--- conflicted
+++ resolved
@@ -2391,12 +2391,9 @@
             folderName = null,
             folderId = null,
             isChannel = false,
-<<<<<<< HEAD
-            wireCell = null,
-=======
             channelAccess = ConversationEntity.ChannelAccess.PRIVATE,
             channelAddPermission = ConversationEntity.ChannelAddPermission.EVERYONE,
->>>>>>> 4c8fc1b1
+            wireCell = null,
         )
     }
 
@@ -2460,12 +2457,9 @@
             proteusVerificationStatus = ConversationEntity.VerificationStatus.DEGRADED,
             legalHoldStatus = ConversationEntity.LegalHoldStatus.DISABLED,
             isChannel = false,
-<<<<<<< HEAD
-            wireCell = null,
-=======
             channelAccess = ConversationEntity.ChannelAccess.PRIVATE,
             channelAddPermission = ConversationEntity.ChannelAddPermission.EVERYONE,
->>>>>>> 4c8fc1b1
+            wireCell = null,
         )
         val conversationEntity2 = ConversationEntity(
             QualifiedIDEntity("2", "wire.com"),
@@ -2489,12 +2483,9 @@
             proteusVerificationStatus = ConversationEntity.VerificationStatus.DEGRADED,
             legalHoldStatus = ConversationEntity.LegalHoldStatus.DISABLED,
             isChannel = false,
-<<<<<<< HEAD
-            wireCell = null,
-=======
             channelAccess = ConversationEntity.ChannelAccess.PRIVATE,
             channelAddPermission = ConversationEntity.ChannelAddPermission.EVERYONE,
->>>>>>> 4c8fc1b1
+            wireCell = null,
         )
 
         val conversationEntity3 = ConversationEntity(
@@ -2521,12 +2512,9 @@
             proteusVerificationStatus = ConversationEntity.VerificationStatus.DEGRADED,
             legalHoldStatus = ConversationEntity.LegalHoldStatus.DISABLED,
             isChannel = false,
-<<<<<<< HEAD
-            wireCell = null,
-=======
             channelAccess = ConversationEntity.ChannelAccess.PRIVATE,
             channelAddPermission = ConversationEntity.ChannelAddPermission.EVERYONE,
->>>>>>> 4c8fc1b1
+            wireCell = null,
         )
 
         val conversationEntity4 = ConversationEntity(
@@ -2559,12 +2547,9 @@
             proteusVerificationStatus = ConversationEntity.VerificationStatus.DEGRADED,
             legalHoldStatus = ConversationEntity.LegalHoldStatus.DISABLED,
             isChannel = false,
-<<<<<<< HEAD
-            wireCell = null,
-=======
             channelAccess = ConversationEntity.ChannelAccess.PRIVATE,
             channelAddPermission = ConversationEntity.ChannelAddPermission.EVERYONE,
->>>>>>> 4c8fc1b1
+            wireCell = null,
         )
         val conversationEntity5 = ConversationEntity(
             QualifiedIDEntity("5", "wire.com"),
@@ -2588,12 +2573,9 @@
             proteusVerificationStatus = ConversationEntity.VerificationStatus.DEGRADED,
             legalHoldStatus = ConversationEntity.LegalHoldStatus.DISABLED,
             isChannel = false,
-<<<<<<< HEAD
-            wireCell = null,
-=======
             channelAccess = ConversationEntity.ChannelAccess.PRIVATE,
             channelAddPermission = ConversationEntity.ChannelAddPermission.EVERYONE,
->>>>>>> 4c8fc1b1
+            wireCell = null,
         )
         val conversationEntity6 = ConversationEntity(
             QualifiedIDEntity("6", "wire.com"),
@@ -2625,12 +2607,9 @@
             proteusVerificationStatus = ConversationEntity.VerificationStatus.DEGRADED,
             legalHoldStatus = ConversationEntity.LegalHoldStatus.DISABLED,
             isChannel = false,
-<<<<<<< HEAD
-            wireCell = null,
-=======
             channelAccess = ConversationEntity.ChannelAccess.PRIVATE,
             channelAddPermission = ConversationEntity.ChannelAddPermission.EVERYONE,
->>>>>>> 4c8fc1b1
+            wireCell = null,
         )
 
         val member1 = MemberEntity(user1.id, MemberEntity.Role.Admin)
