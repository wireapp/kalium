package com.wire.kalium.persistence.dao

import app.cash.turbine.test
import com.wire.kalium.persistence.BaseDatabaseTest
import com.wire.kalium.persistence.dao.message.MessageDAO
import com.wire.kalium.persistence.dao.message.MessageEntity
import com.wire.kalium.persistence.dao.message.MessageEntityContent
import com.wire.kalium.persistence.utils.stubs.newConversationEntity
import com.wire.kalium.persistence.utils.stubs.newMessageEntity
import com.wire.kalium.persistence.utils.stubs.newUserEntity
import kotlinx.coroutines.CoroutineStart
import kotlinx.coroutines.Dispatchers
import kotlinx.coroutines.Dispatchers.Unconfined
import kotlinx.coroutines.ExperimentalCoroutinesApi
import kotlinx.coroutines.flow.first
import kotlinx.coroutines.flow.flowOn
import kotlinx.coroutines.flow.shareIn
import kotlinx.coroutines.launch
import kotlinx.coroutines.test.StandardTestDispatcher
import kotlinx.coroutines.test.TestCoroutineScheduler
import kotlinx.coroutines.test.TestDispatcher
import kotlinx.coroutines.test.UnconfinedTestDispatcher
import kotlinx.coroutines.test.advanceUntilIdle
import kotlinx.coroutines.test.runCurrent
import kotlinx.coroutines.test.runTest
import kotlinx.coroutines.withContext
import kotlin.test.BeforeTest
import kotlin.test.Test
import kotlin.test.assertEquals
import kotlin.test.assertNull
import kotlin.test.assertTrue

@OptIn(ExperimentalCoroutinesApi::class)
class ConversationDAOTest : BaseDatabaseTest() {

    private lateinit var conversationDAO: ConversationDAO
    private lateinit var messageDAO: MessageDAO
    private lateinit var userDAO: UserDAO

    @BeforeTest
    fun setUp() {
        deleteDatabase()
        val db = createDatabase()
        conversationDAO = db.conversationDAO
        messageDAO = db.messageDAO
        userDAO = db.userDAO
    }

    @Test
    fun givenConversation_ThenConversationCanBeInserted() = runTest {
        conversationDAO.insertConversation(conversationEntity1)
        val result = conversationDAO.observeGetConversationByQualifiedID(conversationEntity1.id).first()
        assertEquals(conversationEntity1, result)
    }

    @Test
    fun givenListOfConversations_ThenMultipleConversationsCanBeInsertedAtOnce() = runTest {
        conversationDAO.insertConversations(listOf(conversationEntity1, conversationEntity2))
        val result1 = conversationDAO.observeGetConversationByQualifiedID(conversationEntity1.id).first()
        val result2 = conversationDAO.observeGetConversationByQualifiedID(conversationEntity2.id).first()
        assertEquals(conversationEntity1, result1)
        assertEquals(conversationEntity2, result2)
    }

    @Test
    fun givenExistingConversation_ThenConversationCanBeDeleted() = runTest {
        conversationDAO.insertConversation(conversationEntity1)
        conversationDAO.deleteConversationByQualifiedID(conversationEntity1.id)
        val result = conversationDAO.observeGetConversationByQualifiedID(conversationEntity1.id).first()
        assertNull(result)
    }

    @Test
    fun givenExistingConversation_ThenConversationCanBeUpdated() = runTest {
        conversationDAO.insertConversation(conversationEntity1)
        val updatedConversation1Entity = conversationEntity1.copy(name = "Updated conversation1")
        conversationDAO.updateConversation(updatedConversation1Entity)
        val result = conversationDAO.observeGetConversationByQualifiedID(conversationEntity1.id).first()
        assertEquals(updatedConversation1Entity, result)
    }

    @Test
    fun givenExistingConversation_ThenConversationCanBeRetrievedByGroupID() = runTest {
        conversationDAO.insertConversation(conversationEntity2)
        val result =
            conversationDAO.getConversationByGroupID((conversationEntity2.protocolInfo as ConversationEntity.ProtocolInfo.MLS).groupId)
                .first()
        assertEquals(conversationEntity2, result)
    }

    @Test
    fun givenExistingMLSConversation_ThenConversationIdCanBeRetrievedByGroupID() = runTest {
        conversationDAO.insertConversation(conversationEntity2)
        val result =
            conversationDAO.getConversationIdByGroupID((conversationEntity2.protocolInfo as ConversationEntity.ProtocolInfo.MLS).groupId)
        assertEquals(conversationEntity2.id, result)
    }

    @Test
    fun givenExistingConversation_ThenConversationGroupStateCanBeUpdated() = runTest {
        conversationDAO.insertConversation(conversationEntity2)
        conversationDAO.updateConversationGroupState(
            ConversationEntity.GroupState.PENDING_WELCOME_MESSAGE,
            (conversationEntity2.protocolInfo as ConversationEntity.ProtocolInfo.MLS).groupId
        )
        val result = conversationDAO.observeGetConversationByQualifiedID(conversationEntity2.id).first()
        assertEquals(
            (result?.protocolInfo as ConversationEntity.ProtocolInfo.MLS).groupState, ConversationEntity.GroupState.PENDING_WELCOME_MESSAGE
        )
    }

    @Test
    fun givenExistingConversation_ThenConversationIsUpdatedOnInsert() = runTest {
        conversationDAO.insertConversation(conversationEntity1)
        val updatedConversation1Entity = conversationEntity1.copy(name = "Updated conversation1")
        conversationDAO.insertConversation(updatedConversation1Entity)
        val result = conversationDAO.observeGetConversationByQualifiedID(conversationEntity1.id).first()
        assertEquals(updatedConversation1Entity, result)
    }

    @Test
    fun givenExistingConversation_ThenMemberCanBeInserted() = runTest {
        conversationDAO.insertConversation(conversationEntity1)
        conversationDAO.insertMember(member1, conversationEntity1.id)

        assertEquals(listOf(member1), conversationDAO.getAllMembers(conversationEntity1.id).first())
    }

    @Test
    fun givenExistingConversation_ThenMemberCanBeDeleted() = runTest {
        conversationDAO.insertConversation(conversationEntity1)
        conversationDAO.insertMember(member1, conversationEntity1.id)
        conversationDAO.deleteMemberByQualifiedID(conversationEntity1.id, member1.user)

        assertEquals(emptyList(), conversationDAO.getAllMembers(conversationEntity1.id).first())
    }

    @Test
    fun givenExistingConversation_ThenAllMembersCanBeRetrieved() = runTest {
        conversationDAO.insertConversation(conversationEntity1)
        conversationDAO.insertMembers(listOf(member1, member2), conversationEntity1.id)

        assertEquals(setOf(member1, member2), conversationDAO.getAllMembers(conversationEntity1.id).first().toSet())
    }

    @Test
    fun givenExistingMLSConversation_whenAddingMembersByGroupId_ThenAllMembersCanBeRetrieved() = runTest {
        conversationDAO.insertConversation(conversationEntity2)
        conversationDAO.insertMembers(
            listOf(member1, member2),
            (conversationEntity2.protocolInfo as ConversationEntity.ProtocolInfo.MLS).groupId
        )

        assertEquals(setOf(member1, member2), conversationDAO.getAllMembers(conversationEntity2.id).first().toSet())
    }

    @Test
    fun givenExistingConversation_ThenInsertedOrUpdatedMembersAreRetrieved() = runTest {
        conversationDAO.insertConversation(conversationEntity1)
        conversationDAO.updateOrInsertOneOnOneMemberWithConnectionStatus(
            member = member1,
            status = ConnectionEntity.State.ACCEPTED,
            conversationID = conversationEntity1.id
        )

        assertEquals(
            setOf(member1), conversationDAO.getAllMembers(conversationEntity1.id).first().toSet()
        )
    }

    @Test
    fun givenExistingConversation_ThenUserTableShouldBeUpdatedOnlyAndNotReplaced() = runTest {
        conversationDAO.insertConversation(conversationEntity1)
        userDAO.insertUser(user1.copy(connectionStatus = ConnectionEntity.State.NOT_CONNECTED))

        conversationDAO.updateOrInsertOneOnOneMemberWithConnectionStatus(
            member = member1,
            status = ConnectionEntity.State.SENT,
            conversationID = conversationEntity1.id
        )

        assertEquals(setOf(member1), conversationDAO.getAllMembers(conversationEntity1.id).first().toSet())
        assertEquals(ConnectionEntity.State.SENT, userDAO.getUserByQualifiedID(user1.id).first()?.connectionStatus)
        assertEquals(user1.name, userDAO.getUserByQualifiedID(user1.id).first()?.name)
    }

    @Test
    fun givenAnExistingConversation_WhenUpdatingTheMutingStatus_ThenConversationShouldBeUpdated() = runTest {
        conversationDAO.insertConversation(conversationEntity2)
        conversationDAO.updateConversationMutedStatus(
            conversationId = conversationEntity2.id,
            mutedStatus = ConversationEntity.MutedStatus.ONLY_MENTIONS_ALLOWED,
            mutedStatusTimestamp = 1649702788L
        )

        val result = conversationDAO.observeGetConversationByQualifiedID(conversationEntity2.id).first()

        assertEquals(ConversationEntity.MutedStatus.ONLY_MENTIONS_ALLOWED, result?.mutedStatus)
    }

    @Test
    fun givenMultipleConversations_whenGettingConversationsForNotifications_thenOnlyUnnotifiedConversationsAreReturned() = runTest {

        // GIVEN
        conversationDAO.insertConversation(conversationEntity1)
        conversationDAO.insertConversation(conversationEntity2)
        conversationDAO.insertConversation(conversationEntity3)

        // WHEN
        // Updating the last notified date to later than last modified
        conversationDAO
            .updateConversationNotificationDate(
                QualifiedIDEntity("2", "wire.com"),
                "2022-03-30T15:37:10.000Z"
            )

        val result = conversationDAO.getConversationsForNotifications().first()

        // THEN
        // only conversation one should be selected for notifications
        assertEquals(listOf(conversationEntity1, conversationEntity3), result)
    }

    @Test
    fun givenMultipleConversations_whenGettingConversations_thenOrderIsCorrect() = runTest {
        // GIVEN
        conversationDAO.insertConversation(conversationEntity1)
        conversationDAO.insertConversation(conversationEntity2)
        conversationDAO.insertConversation(conversationEntity3)

        // WHEN
        // Updating the last notified date to later than last modified
        conversationDAO
            .updateConversationNotificationDate(
                QualifiedIDEntity("2", "wire.com"),
                "2022-03-30T15:37:10.000Z"
            )

        val result = conversationDAO.getConversationsForNotifications().first()
        // THEN
        // The order of the conversations is not affected
        assertEquals(conversationEntity1, result.first())
        assertEquals(conversationEntity3, result[1])

    }

    @Test
    fun givenConversation_whenInsertingMembers_thenMembersShouldNotBeDuplicated() = runTest {
        val expected = listOf(member1, member2)

        conversationDAO.insertConversation(conversationEntity1)

        conversationDAO.insertMember(member1, conversationEntity1.id)
        conversationDAO.insertMember(member2, conversationEntity1.id)
        conversationDAO.getAllMembers(conversationEntity1.id).first().also { actual ->
            assertEquals(expected, actual)
        }
        conversationDAO.insertMember(member1, conversationEntity1.id)
        conversationDAO.insertMember(member2, conversationEntity1.id)
        conversationDAO.getAllMembers(conversationEntity1.id).first().also { actual ->
            assertEquals(expected, actual)
        }
    }

    @Test
    fun givenMultipleConversation_whenInsertingMembers_thenMembersAreInserted() = runTest {
        val expected = listOf(member1, member2)

        conversationDAO.insertConversation(conversationEntity1)
        conversationDAO.insertConversation(conversationEntity2)

        conversationDAO.insertMember(member1, conversationEntity1.id)
        conversationDAO.insertMember(member2, conversationEntity1.id)
        conversationDAO.getAllMembers(conversationEntity1.id).first().also { actual ->
            assertEquals(expected, actual)
        }
        conversationDAO.insertMember(member1, conversationEntity2.id)
        conversationDAO.insertMember(member2, conversationEntity2.id)
        conversationDAO.getAllMembers(conversationEntity2.id).first().also { actual ->
            assertEquals(expected, actual)
        }
        conversationDAO.getAllMembers(conversationEntity1.id).first().also { actual ->
            assertEquals(expected, actual)
        }
    }

    @Test
    fun givenConversation_whenInsertingStoredConversation_thenLastChangesTimeIsNotChanged() = runTest {
        val convStored = conversationEntity1.copy(
            lastNotificationDate = "2022-04-30T15:36:00.000Z", lastModifiedDate = "2022-03-30T15:36:00.000Z", name = "old name"
        )
        val convAfterSync = conversationEntity1.copy(
            lastNotificationDate = "2023-04-30T15:36:00.000Z", lastModifiedDate = "2023-03-30T15:36:00.000Z", name = "new name"
        )

        val expected = convAfterSync.copy(lastModifiedDate = "2022-03-30T15:36:00.000Z", lastNotificationDate = "2022-04-30T15:36:00.000Z")
        conversationDAO.insertConversation(convStored)
        conversationDAO.insertConversation(convAfterSync)

        val actual = conversationDAO.observeGetConversationByQualifiedID(convAfterSync.id).first()
        assertEquals(expected, actual)
    }

    @Test
    fun givenExistingConversation_whenUpdatingTheConversationLastReadDate_ThenTheConversationHasTheDate() = runTest {
        // given
        val expectedLastReadDate = "2022-03-30T15:36:00.000Z"

        conversationDAO.insertConversation(conversationEntity1)

        // when
        conversationDAO.updateConversationReadDate(conversationEntity1.id, expectedLastReadDate)

        // then
        val actual = conversationDAO.getConversationByQualifiedID(conversationEntity1.id)

        assertTrue(actual != null)
        assertEquals(expectedLastReadDate, actual.lastReadDate)
    }
<<<<<<< HEAD

    @Test
    fun givenExistingConversation_whenUpdatingTheConversationSeenDate_thenEmitTheNewConversationStateWithTheUpdatedSeenDate() =
        runTest() {
            // given
            val expectedConversationSeenDate = "2022-03-30T15:36:00.000Z"

            launch(UnconfinedTestDispatcher(testScheduler)) {
                // when
                conversationDAO.observeGetConversationByQualifiedID(conversationEntity1.id).test {
                    // then
                    val initialConversation = awaitItem()

                    assertTrue(initialConversation == null)

                    conversationDAO.insertConversation(conversationEntity1)

                    val conversationAfterInsert = awaitItem()

                    assertTrue(conversationAfterInsert != null)
                    assertTrue(conversationAfterInsert.lastSeenDate == null)

                    conversationDAO.updateConversationSeenDate(conversationEntity1.id, expectedConversationSeenDate)

                    val conversationAfterUpdate = awaitItem()

                    assertTrue(conversationAfterUpdate != null)
                    assertEquals(conversationAfterUpdate.lastSeenDate, expectedConversationSeenDate)

                    cancelAndIgnoreRemainingEvents()
                }
            }
        }

    @Test
    fun givenConversationsHaveLastReadDateBeforeModified_whenGettingUnReadConversationCount_ThenReturnTheExpectedCount() = runTest {
        // given
        conversationDAO.insertConversation(
            newConversationEntity(
                id = QualifiedIDEntity("1", "someDomain"),
                lastReadDate = "2000-01-01T12:00:00.000Z",
                lastModified = "2000-01-01T12:30:00.000Z"
            )
        )
        conversationDAO.insertConversation(
            newConversationEntity(
                id = QualifiedIDEntity("2", "someDomain"),
                lastReadDate = "2000-01-01T12:00:00.000Z",
                lastModified = "2000-01-01T12:30:00.000Z"
            )
        )
        conversationDAO.insertConversation(
            newConversationEntity(
                id = QualifiedIDEntity("3", "someDomain"),
                lastReadDate = "2000-01-01T12:00:00.000Z",
                lastModified = "2000-01-01T12:30:00.000Z"
            )
        )
        conversationDAO.insertConversation(
            newConversationEntity(
                id = QualifiedIDEntity("3", "someDomain"),
                lastReadDate = "2000-01-01T12:30:00.000Z",
                lastModified = "2000-01-01T12:00:00.000Z"
            )
        )

    }

    @Test
    fun givenConversationsHaveLastReadDateAfterModified_whenGettingUnReadConversationCount_ThenReturnTheExpectedCount() = runTest {
        // given
        conversationDAO.insertConversation(
            newConversationEntity(
                id = QualifiedIDEntity("1", "someDomain"),
                lastReadDate = "2000-01-01T12:30:00.000Z",
                lastModified = "2000-01-01T12:00:00.000Z"
            )
        )
        conversationDAO.insertConversation(
            newConversationEntity(
                id = QualifiedIDEntity("2", "someDomain"),
                lastReadDate = "2000-01-01T12:30:00.000Z",
                lastModified = "2000-01-01T12:00:00.000Z"
            )
        )
        conversationDAO.insertConversation(
            newConversationEntity(
                id = QualifiedIDEntity("3", "someDomain"),
                lastReadDate = "2000-01-01T12:30:00.000Z",
                lastModified = "2000-01-01T12:00:00.000Z"
            )
        )
        conversationDAO.insertConversation(
            newConversationEntity(
                id = QualifiedIDEntity("3", "someDomain"),
                lastReadDate = "2000-01-01T12:30:00.000Z",
                lastModified = "2000-01-01T12:00:00.000Z"
            )
        )

        // when
        val result = conversationDAO.getUnreadConversationCount()

        // then
        assertEquals(0L, result)
    }

    @Test
    fun givenMessagesArrivedAfterTheUserSawConversation_WhenGettingUnreadMessageCount_ThenReturnTheExpectedCount() = runTest {
        // given
        val conversationId = QualifiedIDEntity("1", "someDomain")

        conversationDAO.insertConversation(
            newConversationEntity(
                id = conversationId,
                lastReadDate = "2000-01-01T12:00:00.000Z",
            )
        )

        userDAO.insertUser(user1)

        val message = buildList {
            // add 5 Message before the lastReadDate
            repeat(5) {
                add(
                    newMessageEntity(
                        id = it.toString(), date = "2000-01-01T12:0$it:00.000Z",
                        conversationId = conversationId,
                        senderUserId = user1.id,
                    )
                )
            }
            // add 5 Message past the lastReadDate
            repeat(5) {
                add(
                    newMessageEntity(
                        id = it.toString(), date = "2000-01-01T12:1$it:00.000Z",
                        conversationId = conversationId,
                        senderUserId = user1.id,
                    )
                )
            }
        }

        messageDAO.insertMessages(message)

        // when
        val result = conversationDAO.getUnreadMessageCount(conversationId)

        // then
        assertEquals(5L, result)
    }

    @Test
    fun givenTheConversationMessagesArrivedBeforeUserSawTheConversation_WhenGettingUnreadMessageCount_ThenReturnExpectedCount() = runTest {
        // given
        val conversationId = QualifiedIDEntity("1", "someDomain")

        conversationDAO.insertConversation(
            newConversationEntity(
                id = conversationId,
                lastReadDate = "2000-01-01T12:00:00.000Z",
            )
        )

        userDAO.insertUser(user1)

        val message = buildList {
            // add 5 Message before the lastReadDate
            repeat(100) {
                add(
                    newMessageEntity(
                        id = it.toString(), date = "2000-01-01T11:0$it:00.000Z",
                        conversationId = conversationId,
                        senderUserId = user1.id,
                    )
                )
            }
        }

        messageDAO.insertMessages(message)

        // when
        val result = conversationDAO.getUnreadMessageCount(conversationId)

        // then
        assertEquals(0L, result)
    }
=======
>>>>>>> fd7696ff

    private companion object {
        val user1 = newUserEntity(id = "1")
        val user2 = newUserEntity(id = "2")

        const val teamId = "teamId"

        val conversationEntity1 = ConversationEntity(
            QualifiedIDEntity("1", "wire.com"),
            "conversation1",
            ConversationEntity.Type.ONE_ON_ONE,
            teamId,
            ConversationEntity.ProtocolInfo.Proteus,
            lastNotificationDate = null,
            lastModifiedDate = "2022-03-30T15:36:00.000Z",
            mutedStatus = ConversationEntity.MutedStatus.ALL_ALLOWED,
            access = listOf(ConversationEntity.Access.LINK, ConversationEntity.Access.INVITE),
            accessRole = listOf(ConversationEntity.AccessRole.NON_TEAM_MEMBER, ConversationEntity.AccessRole.TEAM_MEMBER)
        )
        val conversationEntity2 = ConversationEntity(
            QualifiedIDEntity("2", "wire.com"),
            "conversation2",
            ConversationEntity.Type.ONE_ON_ONE,
            null,
            ConversationEntity.ProtocolInfo.MLS("group2", ConversationEntity.GroupState.ESTABLISHED),
            lastNotificationDate = null,
            lastModifiedDate = "2021-03-30T15:36:00.000Z",
            mutedStatus = ConversationEntity.MutedStatus.ALL_MUTED,
            access = listOf(ConversationEntity.Access.LINK, ConversationEntity.Access.INVITE),
            accessRole = listOf(ConversationEntity.AccessRole.NON_TEAM_MEMBER, ConversationEntity.AccessRole.TEAM_MEMBER)
        )

        val conversationEntity3 = ConversationEntity(
            QualifiedIDEntity("3", "wire.com"),
            "conversation3",
            ConversationEntity.Type.GROUP,
            null,
            ConversationEntity.ProtocolInfo.MLS("group3", ConversationEntity.GroupState.ESTABLISHED),
            // This conversation was modified after the last time the user was notified about it
            lastNotificationDate = "2021-03-30T15:30:00.000Z",
            lastModifiedDate = "2021-03-30T15:36:00.000Z",
            // and it's status is set to be only notified if there is a mention for the user
            mutedStatus = ConversationEntity.MutedStatus.ONLY_MENTIONS_ALLOWED,
            access = listOf(ConversationEntity.Access.LINK, ConversationEntity.Access.INVITE),
            accessRole = listOf(ConversationEntity.AccessRole.NON_TEAM_MEMBER, ConversationEntity.AccessRole.TEAM_MEMBER)
        )

        val member1 = Member(user1.id, Member.Role.Admin)
        val member2 = Member(user2.id, Member.Role.Member)
    }
}<|MERGE_RESOLUTION|>--- conflicted
+++ resolved
@@ -317,7 +317,22 @@
         assertTrue(actual != null)
         assertEquals(expectedLastReadDate, actual.lastReadDate)
     }
-<<<<<<< HEAD
+    @Test
+    fun givenExistingConversation_whenUpdatingTheConversationLastReadDate_ThenTheConversationHasTheDate() = runTest {
+        // given
+        val expectedLastReadDate = "2022-03-30T15:36:00.000Z"
+
+        conversationDAO.insertConversation(conversationEntity1)
+
+        // when
+        conversationDAO.updateConversationReadDate(conversationEntity1.id, expectedLastReadDate)
+
+        // then
+        val actual = conversationDAO.getConversationByQualifiedID(conversationEntity1.id)
+
+        assertTrue(actual != null)
+        assertEquals(expectedLastReadDate, actual.lastReadDate)
+    }
 
     @Test
     fun givenExistingConversation_whenUpdatingTheConversationSeenDate_thenEmitTheNewConversationStateWithTheUpdatedSeenDate() =
@@ -506,8 +521,6 @@
         // then
         assertEquals(0L, result)
     }
-=======
->>>>>>> fd7696ff
 
     private companion object {
         val user1 = newUserEntity(id = "1")
