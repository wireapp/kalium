--- conflicted
+++ resolved
@@ -24,7 +24,7 @@
     fun givenConversation_ThenConversationCanBeInserted() = runTest {
         conversationDAO.insertConversation(conversationEntity1)
         val result = conversationDAO.getConversationByQualifiedID(conversationEntity1.id).first()
-        assertEquals(result, conversationEntity1)
+        assertEquals(conversationEntity1, result)
     }
 
     @Test
@@ -32,13 +32,8 @@
         conversationDAO.insertConversations(listOf(conversationEntity1, conversationEntity2))
         val result1 = conversationDAO.getConversationByQualifiedID(conversationEntity1.id).first()
         val result2 = conversationDAO.getConversationByQualifiedID(conversationEntity2.id).first()
-<<<<<<< HEAD
-        assertEquals(result1, conversationEntity1)
-        assertEquals(result2, conversationEntity2)
-=======
         assertEquals(conversationEntity1, result1)
         assertEquals(conversationEntity2, result2)
->>>>>>> 6818ce96
     }
 
     @Test
@@ -56,7 +51,7 @@
             ConversationEntity(conversationEntity1.id, "Updated conversation1", ConversationEntity.Type.ONE_ON_ONE, teamId)
         conversationDAO.updateConversation(updatedConversation1Entity)
         val result = conversationDAO.getConversationByQualifiedID(conversationEntity1.id).first()
-        assertEquals(result, updatedConversation1Entity)
+        assertEquals(updatedConversation1Entity, result)
     }
 
     @Test
@@ -66,7 +61,7 @@
             ConversationEntity(conversationEntity1.id, "Updated conversation1", ConversationEntity.Type.ONE_ON_ONE, null)
         conversationDAO.insertConversation(updatedConversation1Entity)
         val result = conversationDAO.getConversationByQualifiedID(conversationEntity1.id).first()
-        assertEquals(result, updatedConversation1Entity)
+        assertEquals(updatedConversation1Entity, result)
     }
 
     @Test
@@ -74,7 +69,7 @@
         conversationDAO.insertConversation(conversationEntity1)
         conversationDAO.insertMember(member1, conversationEntity1.id)
 
-        assertEquals(conversationDAO.getAllMembers(conversationEntity1.id).first(), listOf(member1))
+        assertEquals(listOf(member1), conversationDAO.getAllMembers(conversationEntity1.id).first())
     }
 
     @Test
@@ -83,7 +78,7 @@
         conversationDAO.insertMember(member1, conversationEntity1.id)
         conversationDAO.deleteMemberByQualifiedID(conversationEntity1.id, member1.user)
 
-        assertEquals(conversationDAO.getAllMembers(conversationEntity1.id).first(), emptyList())
+        assertEquals(emptyList(), conversationDAO.getAllMembers(conversationEntity1.id).first())
     }
 
     @Test
@@ -91,23 +86,13 @@
         conversationDAO.insertConversation(conversationEntity1)
         conversationDAO.insertMembers(listOf(member1, member2), conversationEntity1.id)
 
-        assertEquals(conversationDAO.getAllMembers(conversationEntity1.id).first().toSet(), setOf(member1, member2))
+        assertEquals(setOf(member1, member2), conversationDAO.getAllMembers(conversationEntity1.id).first().toSet())
     }
 
     private companion object {
         val user1 = newUserEntity(id = "1")
         val user2 = newUserEntity(id = "2")
 
-<<<<<<< HEAD
-        val teamId = "teamId"
-
-        val conversationEntity1 = ConversationEntity(
-            QualifiedID("1", "wire.com"), "conversation1",
-            ConversationEntity.Type.ONE_ON_ONE, teamId
-        )
-        val conversationEntity2 = ConversationEntity(
-            QualifiedID("2", "wire.com"), "conversation2",
-=======
         const val teamId = "teamId"
 
         val conversationEntity1 = ConversationEntity(
@@ -116,7 +101,6 @@
         )
         val conversationEntity2 = ConversationEntity(
             QualifiedIDEntity("2", "wire.com"), "conversation2",
->>>>>>> 6818ce96
             ConversationEntity.Type.ONE_ON_ONE, null
         )
 
