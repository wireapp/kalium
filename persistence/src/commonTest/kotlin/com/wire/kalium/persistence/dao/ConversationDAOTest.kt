--- conflicted
+++ resolved
@@ -14,16 +14,11 @@
     private val user1 = newUserEntity(id = "1")
     private val user2 = newUserEntity(id = "2")
 
-<<<<<<< HEAD
-    private val conversationEntity1 = ConversationEntity(QualifiedID("1", "wire.com"), "conversation1")
-    private val conversationEntity2 = ConversationEntity(QualifiedID("2", "wire.com"), "conversation2")
-=======
     private val conversation1 = Conversation(QualifiedIDEntity("1", "wire.com"), "conversation1")
     private val conversation2 = Conversation(QualifiedIDEntity("2", "wire.com"), "conversation2")
->>>>>>> 8ca43774
 
-    private val member1 = MemberEntity(user1.id)
-    private val member2 = MemberEntity(user2.id)
+    private val member1 = Member(user1.id)
+    private val member2 = Member(user2.id)
 
     private lateinit var conversationDAO: ConversationDAO
 
@@ -36,68 +31,68 @@
 
     @Test
     fun givenConversation_ThenConversationCanBeInserted() = runTest {
-        conversationDAO.insertConversation(conversationEntity1)
-        val result = conversationDAO.getConversationByQualifiedID(conversationEntity1.id).first()
-        assertEquals(result, conversationEntity1)
+        conversationDAO.insertConversation(conversation1)
+        val result = conversationDAO.getConversationByQualifiedID(conversation1.id).first()
+        assertEquals(result, conversation1)
     }
 
     @Test
     fun givenListOfConversations_ThenMultipleConversationsCanBeInsertedAtOnce() = runTest {
-        conversationDAO.insertConversations(listOf(conversationEntity1, conversationEntity2))
-        val result1 = conversationDAO.getConversationByQualifiedID(conversationEntity1.id).first()
-        val result2 = conversationDAO.getConversationByQualifiedID(conversationEntity2.id).first()
-        assertEquals(result1, conversationEntity1)
-        assertEquals(result2, conversationEntity2)
+        conversationDAO.insertConversations(listOf(conversation1, conversation2))
+        val result1 = conversationDAO.getConversationByQualifiedID(conversation1.id).first()
+        val result2 = conversationDAO.getConversationByQualifiedID(conversation2.id).first()
+        assertEquals(result1, conversation1)
+        assertEquals(result2, conversation2)
     }
 
     @Test
     fun givenExistingConversation_ThenConversationCanBeDeleted() = runTest {
-        conversationDAO.insertConversation(conversationEntity1)
-        conversationDAO.deleteConversationByQualifiedID(conversationEntity1.id)
-        val result = conversationDAO.getConversationByQualifiedID(conversationEntity1.id).first()
+        conversationDAO.insertConversation(conversation1)
+        conversationDAO.deleteConversationByQualifiedID(conversation1.id)
+        val result = conversationDAO.getConversationByQualifiedID(conversation1.id).first()
         assertNull(result)
     }
 
     @Test
     fun givenExistingConversation_ThenConversationCanBeUpdated() = runTest {
-        conversationDAO.insertConversation(conversationEntity1)
-        var updatedConversation1Entity = ConversationEntity(conversationEntity1.id, "Updated conversation1")
+        conversationDAO.insertConversation(conversation1)
+        var updatedConversation1Entity = Conversation(conversation1.id, "Updated conversation1")
         conversationDAO.updateConversation(updatedConversation1Entity)
-        val result = conversationDAO.getConversationByQualifiedID(conversationEntity1.id).first()
+        val result = conversationDAO.getConversationByQualifiedID(conversation1.id).first()
         assertEquals(result, updatedConversation1Entity)
     }
 
     @Test
     fun givenExistingConversation_ThenConversationIsUpdatedOnInsert() = runTest {
-        conversationDAO.insertConversation(conversationEntity1)
-        var updatedConversation1Entity = ConversationEntity(conversationEntity1.id, "Updated conversation1")
+        conversationDAO.insertConversation(conversation1)
+        var updatedConversation1Entity = Conversation(conversation1.id, "Updated conversation1")
         conversationDAO.insertConversation(updatedConversation1Entity)
-        val result = conversationDAO.getConversationByQualifiedID(conversationEntity1.id).first()
+        val result = conversationDAO.getConversationByQualifiedID(conversation1.id).first()
         assertEquals(result, updatedConversation1Entity)
     }
 
     @Test
     fun givenExistingConversation_ThenMemberCanBeInserted() = runTest {
-        conversationDAO.insertConversation(conversationEntity1)
-        conversationDAO.insertMember(member1, conversationEntity1.id)
+        conversationDAO.insertConversation(conversation1)
+        conversationDAO.insertMember(member1, conversation1.id)
 
-        assertEquals(conversationDAO.getAllMembers(conversationEntity1.id).first(), listOf(member1))
+        assertEquals(conversationDAO.getAllMembers(conversation1.id).first(), listOf(member1))
     }
 
     @Test
     fun givenExistingConversation_ThenMemberCanBeDeleted() = runTest {
-        conversationDAO.insertConversation(conversationEntity1)
-        conversationDAO.insertMember(member1, conversationEntity1.id)
-        conversationDAO.deleteMemberByQualifiedID(conversationEntity1.id, member1.user)
+        conversationDAO.insertConversation(conversation1)
+        conversationDAO.insertMember(member1, conversation1.id)
+        conversationDAO.deleteMemberByQualifiedID(conversation1.id, member1.user)
 
-        assertEquals(conversationDAO.getAllMembers(conversationEntity1.id).first(), emptyList())
+        assertEquals(conversationDAO.getAllMembers(conversation1.id).first(), emptyList())
     }
 
     @Test
     fun givenExistingConversation_ThenAllMembersCanBeRetrieved() = runTest {
-        conversationDAO.insertConversation(conversationEntity1)
-        conversationDAO.insertMembers(listOf(member1, member2), conversationEntity1.id)
+        conversationDAO.insertConversation(conversation1)
+        conversationDAO.insertMembers(listOf(member1, member2), conversation1.id)
 
-        assertEquals(conversationDAO.getAllMembers(conversationEntity1.id).first().toSet(), setOf(member1, member2))
+        assertEquals(conversationDAO.getAllMembers(conversation1.id).first().toSet(), setOf(member1, member2))
     }
 }