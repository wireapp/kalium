/*
 * Wire
 * Copyright (C) 2024 Wire Swiss GmbH
 *
 * This program is free software: you can redistribute it and/or modify
 * it under the terms of the GNU General Public License as published by
 * the Free Software Foundation, either version 3 of the License, or
 * (at your option) any later version.
 *
 * This program is distributed in the hope that it will be useful,
 * but WITHOUT ANY WARRANTY; without even the implied warranty of
 * MERCHANTABILITY or FITNESS FOR A PARTICULAR PURPOSE. See the
 * GNU General Public License for more details.
 *
 * You should have received a copy of the GNU General Public License
 * along with this program. If not, see http://www.gnu.org/licenses/.
 */

package com.wire.kalium.persistence.backup

import com.wire.kalium.persistence.BaseDatabaseTest
import com.wire.kalium.persistence.dao.ConversationIDEntity
import com.wire.kalium.persistence.dao.UserIDEntity
import com.wire.kalium.persistence.dao.call.CallEntity
import com.wire.kalium.persistence.dao.conversation.ConversationEntity
import com.wire.kalium.persistence.dao.member.MemberEntity
import com.wire.kalium.persistence.db.UserDatabaseBuilder
import com.wire.kalium.persistence.utils.IgnoreIOS
import com.wire.kalium.persistence.utils.IgnoreJvm
import kotlinx.coroutines.ExperimentalCoroutinesApi
import kotlinx.coroutines.flow.first
import kotlinx.coroutines.test.TestResult
import kotlinx.coroutines.test.TestScope
import kotlinx.coroutines.test.runTest
import kotlinx.datetime.Instant
import kotlin.test.BeforeTest
import kotlin.test.Test
import kotlin.test.assertEquals
import kotlin.test.assertNull
import kotlin.test.assertTrue

// There is some issue with restoring backup on JVM, investigation in progress
@OptIn(ExperimentalCoroutinesApi::class)
@IgnoreJvm
@IgnoreIOS
class DatabaseImporterTest : BaseDatabaseTest() {


    private lateinit var userDatabaseBuilder: UserDatabaseBuilder
    private lateinit var backupDatabaseBuilder: UserDatabaseBuilder

    private lateinit var backupDatabaseDataGenerator: UserDatabaseDataGenerator
    private lateinit var userDatabaseDataGenerator: UserDatabaseDataGenerator

    private val selfUserId = UserIDEntity("selfValue", "selfDomain")
    private val backupUserIdEntity = UserIDEntity("backup-${selfUserId.value}", selfUserId.domain)

    private fun runTest(
        testBody: suspend TestScope.() -> Unit
    ): TestResult {
        return runTest(dispatcher, testBody = testBody)
    }

    @BeforeTest
    fun setUp() {
        deleteDatabase(selfUserId)
        userDatabaseBuilder = createDatabase(selfUserId, passphrase = null, enableWAL = false)
        userDatabaseDataGenerator = UserDatabaseDataGenerator(
            userDatabaseBuilder = userDatabaseBuilder,
            databasePrefix = "user"

        )
        deleteDatabase(backupUserIdEntity)
        backupDatabaseBuilder = createDatabase(backupUserIdEntity, null, false)
        backupDatabaseDataGenerator = UserDatabaseDataGenerator(
            userDatabaseBuilder = backupDatabaseBuilder,
            databasePrefix = "backup"
        )
    }

    @Test
    fun givenBackupHasUniqueConversationAndUserHasUniqueConversations_whenRestoringBackup_TheBackupConversationAreInsertedInUserDatabase() =
        runTest {
            // given
            val backupConversationAmount = 100

            val conversationsToBackup = backupDatabaseDataGenerator.generateAndInsertConversations(
                conversationAmount = backupConversationAmount,
                messagePerConversation = 10,
                messageType = MessageType.Regular
            )

            val userConversationAmount = 50
            userDatabaseDataGenerator.generateAndInsertConversations(
                conversationAmount = userConversationAmount,
                messagePerConversation = 5,
                messageType = MessageType.Regular
            )
            // when
            userDatabaseBuilder.databaseImporter.importFromFile(databasePath(backupUserIdEntity), false)

            // then
            val conversationsAfterBackup: List<ConversationEntity> =
                userDatabaseBuilder.conversationDAO.getAllConversations().first()

            assertTrue(conversationsAfterBackup.containsAll(conversationsToBackup))
            assertEquals(backupConversationAmount + userConversationAmount, conversationsAfterBackup.size)
        }

    @Test
    fun givenBackupHasSomeOverlappingConversationsWithTheUserAlongWithTheUniqueOnes_whenRestoringBackup_thenOnlyTheUniqueOnesAreRestored() =
        runTest {
            // given
            val uniqueUserConversationAmount = 25
            val userConversations = userDatabaseDataGenerator.generateAndInsertConversations(
                conversationAmount = uniqueUserConversationAmount,
                messagePerConversation = 5,
                messageType = MessageType.Regular
            )

            val uniqueBackupConversationAmount = 25
            val uniqueBackupConversations = backupDatabaseDataGenerator.generateAndInsertConversations(
                conversationAmount = uniqueBackupConversationAmount,
                messagePerConversation = 10,
                messageType = MessageType.Regular
            )

            backupDatabaseBuilder.conversationDAO.insertConversations(
                listOf(
                    userConversations[0],
                    userConversations[1],
                    userConversations[2]
                )
            )
            // when
            userDatabaseBuilder.databaseImporter.importFromFile(databasePath(backupUserIdEntity), false)

            // then
            val conversationAfterRestore = userDatabaseBuilder.conversationDAO.getAllConversations().first()

            assertTrue(conversationAfterRestore.containsAll(uniqueBackupConversations))
            assertEquals(uniqueBackupConversationAmount + uniqueBackupConversationAmount, conversationAfterRestore.size)
        }

    @Test
    fun givenBackupHasAllUserConversationsAndBackupHasUniqueOnesAlongWithTheUser_whenRestoringBackup_thenOnlyTheUniqueOesAreRestored() =
        runTest {
            // given
            val uniqueUserConversationAmount = 25
            val userConversations = userDatabaseDataGenerator.generateAndInsertConversations(
                conversationAmount = uniqueUserConversationAmount,
                messagePerConversation = 5,
                messageType = MessageType.Regular
            )

            val uniqueBackupConversationAmount = 25
            val uniqueBackupConversations = backupDatabaseDataGenerator.generateAndInsertConversations(
                conversationAmount = uniqueBackupConversationAmount,
                messagePerConversation = 10,
                messageType = MessageType.Regular
            )

            backupDatabaseBuilder.conversationDAO.insertConversations(userConversations)
            // when
            userDatabaseBuilder.databaseImporter.importFromFile(databasePath(backupUserIdEntity), false)

            // then
            val conversationAfterRestore = userDatabaseBuilder.conversationDAO.getAllConversations().first()

            assertTrue(conversationAfterRestore.containsAll(uniqueBackupConversations))
            assertEquals(uniqueBackupConversationAmount + uniqueBackupConversationAmount, conversationAfterRestore.size)
        }

    @Test
    fun givenBackupHasConversationsAndUserNone_whenRestoringBackup_thenThoseConversationAreRestored() = runTest {
        // given
        val backupConversations = backupDatabaseDataGenerator.generateAndInsertConversations(
            conversationAmount = 100,
            messagePerConversation = 25,
            messageType = MessageType.Regular
        )

        // when
        userDatabaseBuilder.databaseImporter.importFromFile(databasePath(backupUserIdEntity), false)

        // then
        val conversationAfterRestore = userDatabaseBuilder.conversationDAO.getAllConversations().first()
        assertEquals(backupConversations, conversationAfterRestore)
    }

    @Test
    fun givenBackupHasOverLappingConversationWithUser_whenRestoringBackup_thenThoseConversationsAreNotInserted() = runTest {
        // given
        insertOverlappingConversations(10)

        // when
        userDatabaseBuilder.databaseImporter.importFromFile(databasePath(backupUserIdEntity), false)

        // then
        assertEquals(10, userDatabaseBuilder.conversationDAO.getAllConversations().first().size)
    }

    @Test
    fun givenBackupHasOverLappingConversationWithLastReadDate_whenRestoringBackup_thenTheRightLastReadDateIsRestored() = runTest {
        // given
        val readDateBackup = Instant.parse("2023-01-20T12:00:00.000Z")
        val readDateBackup2 = Instant.parse("2023-01-21T12:00:00.000Z")
        val backupConversation1 = backupDatabaseDataGenerator.generateAndInsertConversationWithLastReadDate(readDateBackup)
        val backupConversation2 = backupDatabaseDataGenerator.generateAndInsertConversationWithLastReadDate(readDateBackup2)

        val readDateCurrent = Instant.parse("2023-01-23T12:00:00.000Z")
        val currentConversation = backupConversation1.copy(lastReadDate = readDateCurrent)
        userDatabaseBuilder.conversationDAO.insertConversation(currentConversation)

        // when
        userDatabaseBuilder.databaseImporter.importFromFile(databasePath(backupUserIdEntity), false)

        // then
        assertEquals(
            userDatabaseBuilder.conversationDAO.getConversationDetailsById(backupConversation1.id)?.lastReadDate,
            readDateCurrent
        )
        assertEquals(
            userDatabaseBuilder.conversationDAO.getConversationDetailsById(backupConversation2.id)?.lastReadDate,
            readDateBackup2
        )
    }

    @Test
    fun givenBackupHasNoConversationButUserDoes_whenRestoringBackup_thenThoseConversationAreRestored() = runTest {
        // given
        val userConversationAmount = 25
        val userConversations = backupDatabaseDataGenerator.generateAndInsertConversations(
            conversationAmount = userConversationAmount,
            messagePerConversation = 10,
            messageType = MessageType.Regular
        )

        backupDatabaseBuilder.conversationDAO.insertConversations(userConversations)

        // when
        userDatabaseBuilder.databaseImporter.importFromFile(databasePath(backupUserIdEntity), false)

        // then
        val conversationAfterRestore = userDatabaseBuilder.conversationDAO.getAllConversations().first()
        assertEquals(userConversationAmount, conversationAfterRestore.size)
        assertTrue(conversationAfterRestore.containsAll(userConversations))
    }

    @Test
    fun givenBackupHasGroupConversationWithMembersAndUserNone_whenRestoringBackup_thenThoseConversationAreRestoredButMembersNot() =
        runTest {
            // given
            val membersPerGroup = 10
            val backupConversations = backupDatabaseDataGenerator.generateAndInsertGroupConversations(
                conversationAmount = 100,
                membersPerGroup = membersPerGroup
            )

            // when
            userDatabaseBuilder.databaseImporter.importFromFile(databasePath(backupUserIdEntity), false)

            // then
            backupConversations.forEach { conversationEntity ->
                val restoredMembers = userDatabaseBuilder.memberDAO.observeConversationMembers(conversationEntity.id).first()
                assertEquals(emptyList(), restoredMembers) // We don't restore members from backups. They are synchronized from the backend
            }

            val restoredConversations = backupDatabaseBuilder.conversationDAO.getAllConversations().first()
            assertEquals(backupConversations, restoredConversations)
        }

    @Test
    fun givenBackupHasConversationWithMembersAndUseWithSomeOfThoseMembers_whenRestoringBackup_thenTheOverlappingMembersAreNotRestored() =
        runTest {
            // given
            val overlappingBackupMembers = backupDatabaseDataGenerator.generateMembers(5)
            val backupConversationAmount = 5
            val backupConversations = backupDatabaseDataGenerator.generateAndInsertGroupConversations(
                conversationAmount = backupConversationAmount,
                membersGenerate = { overlappingBackupMembers }
            )

            val uniqueUserMembers = backupDatabaseDataGenerator.generateMembers(2)
            val userConversationAmount = 5
            userDatabaseDataGenerator.generateAndInsertGroupConversations(
                conversationAmount = userConversationAmount,
                membersGenerate = {
                    overlappingBackupMembers + uniqueUserMembers
                }
            )

            // when
            userDatabaseBuilder.databaseImporter.importFromFile(databasePath(backupUserIdEntity), false)

            // then
            val restoredConversations = userDatabaseBuilder.conversationDAO.getAllConversations().first()
            assertEquals(userConversationAmount + backupConversationAmount, restoredConversations.size)
            assertTrue(restoredConversations.containsAll(backupConversations))

            val expectedMemberAmount = overlappingBackupMembers.size + uniqueUserMembers.size

            val restoredMembers = mutableListOf<MemberEntity>()

            restoredConversations.forEach { conversationEntity ->
                val members = userDatabaseBuilder.memberDAO.observeConversationMembers(conversationEntity.id).first()

                members.forEach { member ->
                    if (!restoredMembers.contains(member)) {
                        restoredMembers.add(member)
                    }
                }
            }
            assertEquals(expectedMemberAmount, restoredMembers.size)
        }

    @Test
    fun givenBackupHasTeamsAndUserHasNoTeams_whenRestoringBackup_thenTeamsAreRestored() = runTest {
        // given
        val teams = backupDatabaseDataGenerator.generateTeams(25)
        teams.forEach { teamEntity ->
            backupDatabaseBuilder.teamDAO.insertTeam(teamEntity)
        }
        // when
        userDatabaseBuilder.databaseImporter.importFromFile(databasePath(backupUserIdEntity), false)
        // then
        teams.forEach { teamEntity ->
            val restoredTeam = backupDatabaseBuilder.teamDAO.getTeamById(teamEntity.id).first()
            assertEquals(teamEntity, restoredTeam)
        }
    }

    @Test
    fun givenBackupHasNoTeamsANdUserHasTeams_whenRestoringBackup_thenTeamsArePresent() = runTest {
        // given
        val teams = userDatabaseDataGenerator.generateTeams(25)
        teams.forEach { teamEntity ->
            userDatabaseBuilder.teamDAO.insertTeam(teamEntity)
        }
        // when
        userDatabaseBuilder.databaseImporter.importFromFile(databasePath(backupUserIdEntity), false)
        // then
        teams.forEach { teamEntity ->
            val restoredTeam = userDatabaseBuilder.teamDAO.getTeamById(teamEntity.id).first()
            assertEquals(teamEntity, restoredTeam)
        }
    }

    @Test
    fun givenBackupHasUniqueConversationWithCallsAndUser_whenRestoringBackup_thenBothCallsArePresents() = runTest {
        // given
        val backupConversationAmount = 3
        val conversationsWithCallToBackup = backupDatabaseDataGenerator.generateAndInsertConversationsWithCall(
            conversationAmount = backupConversationAmount
        )

        val userConversationAmount = 2
        userDatabaseDataGenerator.generateAndInsertConversationsWithCall(
            conversationAmount = userConversationAmount,
        )
        // when
        userDatabaseBuilder.databaseImporter.importFromFile(databasePath(backupUserIdEntity), false)

        // then
        val conversationsAfterBackup: List<ConversationEntity> = userDatabaseBuilder.conversationDAO.getAllConversations().first()

        val calls = conversationsWithCallToBackup.map {
            val call = it.second
            call.copy(
                status = if (call.status != CallEntity.Status.CLOSED && call.status != CallEntity.Status.MISSED) {
                    CallEntity.Status.CLOSED
                } else {
                    call.status
                }
            )
        }

        assertEquals(backupConversationAmount + userConversationAmount, conversationsAfterBackup.size)

        val allCalls = userDatabaseBuilder.callDAO.observeCalls().first()
        assertTrue(allCalls.containsAll(calls))
    }

    @Test
    fun givenBackupHasConversationWithCallsButUserNot_whenRestoringBackup_thenAllCallsAreInserted() = runTest {
        // given
        val conversationsWithCallToBackup = backupDatabaseDataGenerator.generateAndInsertConversationsWithCall(
            conversationAmount = 10
        )

        // when
        userDatabaseBuilder.databaseImporter.importFromFile(databasePath(backupUserIdEntity), false)

        // then
        val calls = conversationsWithCallToBackup.map {
            val call = it.second
            call.copy(
                status = if (call.status != CallEntity.Status.CLOSED && call.status != CallEntity.Status.MISSED) {
                    CallEntity.Status.CLOSED
                } else {
                    call.status
                }
            )
        }

        val allCalls = userDatabaseBuilder.callDAO.observeCalls().first()
        assertEquals(calls, allCalls)
    }

    @Test
    fun givenBackupHasNoConversationWithCallsButUserDoes_whenRestoringBackup_thenThoseCallsArePresent() = runTest {
        // given
        val conversationsWithCallToBackup = userDatabaseDataGenerator.generateAndInsertConversationsWithCall(
            conversationAmount = 10
        )

        // when
        userDatabaseBuilder.databaseImporter.importFromFile(databasePath(backupUserIdEntity), false)

        // then
        val calls = conversationsWithCallToBackup.map { it.second }

        val allCalls = userDatabaseBuilder.callDAO.observeCalls().first()
        assertEquals(calls, allCalls)
    }

    @Test
    fun givenBackupHasUniqueConversationWithCallsButFromOtherClient_whenRestoringBackup_thenNoCallsAreInserted() = runTest {
        // given
        val backupConversationAmount = 3
        val backupConversationsWithCalls = backupDatabaseDataGenerator.generateAndInsertConversationsWithCall(
            conversationAmount = backupConversationAmount
        )

        val userConversationAmount = 2
        val userConversationsWithCalls = userDatabaseDataGenerator.generateAndInsertConversationsWithCall(
            conversationAmount = userConversationAmount
        )
        // when
        userDatabaseBuilder.databaseImporter.importFromFile(databasePath(backupUserIdEntity), true)

        // then
        val conversationsAfterBackup: List<ConversationEntity> = userDatabaseBuilder.conversationDAO.getAllConversations().first()

        val backupCalls = backupConversationsWithCalls.map { it.second }
        val userCalls = userConversationsWithCalls.map { it.second }

        assertEquals(backupConversationAmount + userConversationAmount, conversationsAfterBackup.size)

        val allCalls = userDatabaseBuilder.callDAO.observeCalls().first()
        assertEquals(allCalls, userCalls)
        assertEquals(allCalls.minus(backupCalls.toSet()), allCalls)
    }

    @Test
    fun givenBackupHasUsersAndUserNot_whenRestoringBackup_thenThoseUsersAreRestored() = runTest {
        // given
        val userToBackup = backupDatabaseDataGenerator.generateAndInsertUsers(10)

        // when
        userDatabaseBuilder.databaseImporter.importFromFile(databasePath(backupUserIdEntity), false)

        // then
        val restoredUsers = userDatabaseBuilder.userDAO.getAllUsersDetails().first()
        assertEquals(userToBackup, restoredUsers)
    }

    @Test
    fun givenBackupHasNoUsersAndUserDoes_whenRestoringBackup_thenThoseUsersAreRestored() = runTest {
        // given
        val usersPresent = userDatabaseDataGenerator.generateAndInsertUsers(10)

        // when
        userDatabaseBuilder.databaseImporter.importFromFile(databasePath(backupUserIdEntity), false)

        // then
        val restoredUsers = userDatabaseBuilder.userDAO.getAllUsersDetails().first()
        assertEquals(usersPresent, restoredUsers)
    }

    @Test
    fun givenBackupHasUniqueUsersAndUserDoes_whenRestoringBackup_thenThoseUsersAreRestored() = runTest {
        // given
        val usersPresent = userDatabaseDataGenerator.generateAndInsertUsers(100)
        val userToBackup = backupDatabaseDataGenerator.generateAndInsertUsers(50)

        // when
        userDatabaseBuilder.databaseImporter.importFromFile(databasePath(backupUserIdEntity), false)

        // then
        val restoredUsers = userDatabaseBuilder.userDAO.getAllUsersDetails().first()
        assertTrue(restoredUsers.containsAll(userToBackup))
        assertEquals(usersPresent.size + userToBackup.size, restoredUsers.size)
    }

    @Test
    fun givenBackupHasOverlappingUsersWithUserAlongWithUniqueOnes_whenRestoringBackup_thenOnlyUniqueOnesAReRestored() = runTest {
        // given
        val uniqueUsersAmount = 10
        val uniqueBackupUsersAmount = 10

        val uniqueUsers = userDatabaseDataGenerator.generateAndInsertUsers(uniqueUsersAmount)
        val uniqueBackupUsers = backupDatabaseDataGenerator.generateAndInsertUsers(uniqueBackupUsersAmount)

        uniqueBackupUsers.forEach { userEntity ->
            backupDatabaseBuilder.userDAO.upsertUser(userEntity.toSimpleEntity())
        }

        // when
        userDatabaseBuilder.databaseImporter.importFromFile(databasePath(backupUserIdEntity), false)

        // then
        val restoredUsers = userDatabaseBuilder.userDAO.getAllUsersDetails().first()
        assertEquals(restoredUsers, uniqueBackupUsers + uniqueUsers)
        assertEquals(uniqueUsersAmount + uniqueBackupUsersAmount, restoredUsers.size)
    }

    @Test
    fun givenBackupHasAssets_whenRestoringBackup_thenThoseAssetsAreNotRestored() = runTest {
        // given
        val assetsToRestore = backupDatabaseDataGenerator.generateAndInsertAssets(10)

        // when
        userDatabaseBuilder.databaseImporter.importFromFile(databasePath(backupUserIdEntity), false)

        // then
        assetsToRestore.forEach { assetEntity ->
            val asset = userDatabaseBuilder.assetDAO.getAssetByKey(assetEntity.key).first()
            assertNull(asset)
        }
    }

    @Test
    fun givenBackupHasAssetsAndUser_whenRestoringBackup_thenBackupAssetsAreNotRestoredButUsersAssetArePreserved() = runTest {
        // given
        val assetsToRestore = backupDatabaseDataGenerator.generateAndInsertAssets(10)
        val userAssets = userDatabaseDataGenerator.generateAndInsertAssets(10)

        // when
        userDatabaseBuilder.databaseImporter.importFromFile(databasePath(backupUserIdEntity), false)

        // then
        assetsToRestore.forEach { assetEntity ->
            val asset = userDatabaseBuilder.assetDAO.getAssetByKey(assetEntity.key).first()
            assertNull(asset)
        }
        userAssets.forEach { assetEntity ->
            val asset = userDatabaseBuilder.assetDAO.getAssetByKey(assetEntity.key).first()
            assertEquals(assetEntity, asset)
        }
    }

    private suspend fun insertOverlappingConversations(amount: Int): List<ConversationEntity> {
        val conversationAdded = mutableListOf<ConversationEntity>()

        for (index in 1..amount) {
            val overLappingId = ConversationIDEntity("overlappingValue$index", "overlappingDomain$index")
            val overLappingName = "overLappingName$index"

            val conversationType = ConversationEntity.Type.values()[index % ConversationEntity.Type.values().size]

            val sanitizedConversationType =
                if (conversationType == ConversationEntity.Type.CONNECTION_PENDING)
                    ConversationEntity.Type.values()[(index + 1) % ConversationEntity.Type.values().size]
                else conversationType

            val overlappingConversation = ConversationEntity(
                id = overLappingId,
                name = overLappingName,
                type = sanitizedConversationType,
                teamId = null,
                protocolInfo = ConversationEntity.ProtocolInfo.Proteus,
                mutedStatus = ConversationEntity.MutedStatus.values()[index % ConversationEntity.MutedStatus.values().size],
                mutedTime = 0,
                removedBy = null,
                creatorId = "CreatorId$index",
                lastNotificationDate = UserDatabaseDataGenerator.DEFAULT_DATE,
                lastModifiedDate = UserDatabaseDataGenerator.DEFAULT_DATE,
                lastReadDate = UserDatabaseDataGenerator.DEFAULT_DATE,
                access = listOf(ConversationEntity.Access.values()[index % ConversationEntity.Access.values().size]),
                accessRole = listOf(ConversationEntity.AccessRole.values()[index % ConversationEntity.AccessRole.values().size]),
                receiptMode = ConversationEntity.ReceiptMode.DISABLED,
                messageTimer = null,
                userMessageTimer = null,
                archived = false,
                archivedInstant = null,
                mlsVerificationStatus = ConversationEntity.VerificationStatus.NOT_VERIFIED,
                proteusVerificationStatus = ConversationEntity.VerificationStatus.NOT_VERIFIED,
                legalHoldStatus = ConversationEntity.LegalHoldStatus.DISABLED,
<<<<<<< HEAD
                wireCell = null,
=======
                isChannel = false,
>>>>>>> 77fe6ff3
            )

            conversationAdded.add(overlappingConversation)

            backupDatabaseBuilder.conversationDAO.insertConversation(overlappingConversation)

            userDatabaseBuilder.conversationDAO.insertConversation(overlappingConversation)
        }

        return conversationAdded
    }
}<|MERGE_RESOLUTION|>--- conflicted
+++ resolved
@@ -587,11 +587,8 @@
                 mlsVerificationStatus = ConversationEntity.VerificationStatus.NOT_VERIFIED,
                 proteusVerificationStatus = ConversationEntity.VerificationStatus.NOT_VERIFIED,
                 legalHoldStatus = ConversationEntity.LegalHoldStatus.DISABLED,
-<<<<<<< HEAD
+                isChannel = false,
                 wireCell = null,
-=======
-                isChannel = false,
->>>>>>> 77fe6ff3
             )
 
             conversationAdded.add(overlappingConversation)
