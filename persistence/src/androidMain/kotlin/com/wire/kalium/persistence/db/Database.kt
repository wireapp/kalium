package com.wire.kalium.persistence.db

import android.content.Context
import android.os.Build
import android.util.Base64
import androidx.sqlite.db.SupportSQLiteDatabase
import app.cash.sqldelight.EnumColumnAdapter
import app.cash.sqldelight.adapter.primitive.IntColumnAdapter
import app.cash.sqldelight.driver.android.AndroidSqliteDriver
import com.wire.kalium.persistence.dao.ConversationDAO
import com.wire.kalium.persistence.dao.ConversationDAOImpl
import com.wire.kalium.persistence.dao.MetadataDAO
import com.wire.kalium.persistence.dao.MetadataDAOImpl
import com.wire.kalium.persistence.dao.QualifiedIDAdapter
import com.wire.kalium.persistence.dao.TeamDAO
import com.wire.kalium.persistence.dao.TeamDAOImpl
import com.wire.kalium.persistence.dao.UserDAO
import com.wire.kalium.persistence.dao.UserDAOImpl
import com.wire.kalium.persistence.dao.asset.AssetDAO
import com.wire.kalium.persistence.dao.asset.AssetDAOImpl
import com.wire.kalium.persistence.dao.client.ClientDAO
import com.wire.kalium.persistence.dao.client.ClientDAOImpl
import com.wire.kalium.persistence.dao.message.MessageDAO
import com.wire.kalium.persistence.dao.message.MessageDAOImpl
import com.wire.kalium.persistence.kmm_settings.KaliumPreferences
import net.sqlcipher.database.SupportFactory
import java.security.SecureRandom

actual class Database(private val context: Context, private val name: String, kaliumPreferences: KaliumPreferences) {

    private val driver: AndroidSqliteDriver
    private val database: AppDatabase

    init {
        val supportFactory = SupportFactory(getOrGenerateSecretKey(kaliumPreferences).toByteArray())

        val onConnectCallback = object : AndroidSqliteDriver.Callback(AppDatabase.Schema) {
            override fun onOpen(db: SupportSQLiteDatabase) {
                super.onOpen(db)
                db.execSQL("PRAGMA foreign_keys=ON;")
            }
        }

        driver = AndroidSqliteDriver(
            schema = AppDatabase.Schema,
            context = context,
            name = name,
            factory = supportFactory,
            callback = onConnectCallback
        )

        database = AppDatabase(
            driver,
            Client.Adapter(user_idAdapter = QualifiedIDAdapter()),
            Conversation.Adapter(qualified_idAdapter = QualifiedIDAdapter()),
            Member.Adapter(userAdapter = QualifiedIDAdapter(), conversationAdapter = QualifiedIDAdapter()),
            Message.Adapter(
                conversation_idAdapter = QualifiedIDAdapter(),
                sender_user_idAdapter = QualifiedIDAdapter(),
                statusAdapter = EnumColumnAdapter()
            ),
            User.Adapter(qualified_idAdapter = QualifiedIDAdapter(), IntColumnAdapter)
        )
    }

    actual val userDAO: UserDAO
        get() = UserDAOImpl(database.usersQueries)

    actual val conversationDAO: ConversationDAO
        get() = ConversationDAOImpl(database.converationsQueries, database.usersQueries, database.membersQueries)

    actual val metadataDAO: MetadataDAO
        get() = MetadataDAOImpl(database.metadataQueries)

    actual val clientDAO: ClientDAO
        get() = ClientDAOImpl(database.clientsQueries)

    actual val messageDAO: MessageDAO
        get() = MessageDAOImpl(database.messagesQueries)

    actual val assetDAO: AssetDAO
        get() = AssetDAOImpl(database.assetsQueries)

<<<<<<< HEAD
    actual val teamDAO: TeamDAO
        get() = TeamDAOImpl(database.teamsQueries)
=======
    actual fun nuke(): Boolean {
        driver.close()
        return context.deleteDatabase(name)
    }
>>>>>>> 934a1332

    private fun getOrGenerateSecretKey(kaliumPreferences: KaliumPreferences): String {
        val databaseKey = kaliumPreferences.getString(DATABASE_SECRET_KEY)

        return if (databaseKey == null) {
            val secretKey = generateSecretKey()
            kaliumPreferences.putString(DATABASE_SECRET_KEY, secretKey)
            secretKey
        } else {
            databaseKey
        }
    }

    private fun generateSecretKey(): String {
        // TODO review with security

        val random = if (Build.VERSION.SDK_INT >= Build.VERSION_CODES.O) {
            SecureRandom.getInstanceStrong()
        } else {
            SecureRandom()
        }
        val password = ByteArray(DATABASE_SECRET_LENGTH)
        random.nextBytes(password)

        return Base64.encodeToString(password, Base64.DEFAULT)
    }

    companion object {
        private const val DATABASE_SECRET_KEY = "databaseSecret"
        private const val DATABASE_SECRET_LENGTH = 48
    }

}<|MERGE_RESOLUTION|>--- conflicted
+++ resolved
@@ -81,15 +81,13 @@
     actual val assetDAO: AssetDAO
         get() = AssetDAOImpl(database.assetsQueries)
 
-<<<<<<< HEAD
     actual val teamDAO: TeamDAO
         get() = TeamDAOImpl(database.teamsQueries)
-=======
+
     actual fun nuke(): Boolean {
         driver.close()
         return context.deleteDatabase(name)
     }
->>>>>>> 934a1332
 
     private fun getOrGenerateSecretKey(kaliumPreferences: KaliumPreferences): String {
         val databaseKey = kaliumPreferences.getString(DATABASE_SECRET_KEY)
