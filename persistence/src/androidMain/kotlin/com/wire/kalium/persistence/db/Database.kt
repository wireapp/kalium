package com.wire.kalium.persistence.db

import android.content.Context
<<<<<<< HEAD
import androidx.sqlite.db.SupportSQLiteDatabase
=======
import android.os.Build
import android.util.Base64
>>>>>>> 56f592a3
import app.cash.sqldelight.driver.android.AndroidSqliteDriver
import com.wire.kalium.persistence.dao.ConversationDAO
import com.wire.kalium.persistence.dao.ConversationDAOImpl
import com.wire.kalium.persistence.dao.MetadataDAO
import com.wire.kalium.persistence.dao.MetadataDAOImpl
import com.wire.kalium.persistence.dao.QualifiedIDAdapter
import com.wire.kalium.persistence.dao.UserDAO
import com.wire.kalium.persistence.dao.UserDAOImpl
<<<<<<< HEAD
import com.wire.kalium.persistence.dao.client.ClientDAO
import com.wire.kalium.persistence.dao.client.ClientDAOImpl
=======
import com.wire.kalium.persistence.kmm_settings.KaliumPreferences
>>>>>>> 56f592a3
import net.sqlcipher.database.SupportFactory
import java.security.SecureRandom

actual class Database(context: Context, name: String, kaliumPreferences: KaliumPreferences) {

    val database: AppDatabase

    init {
<<<<<<< HEAD
        val supportFactory = SupportFactory(passphrase.toByteArray())

        val onConnectCallback = object : AndroidSqliteDriver.Callback(AppDatabase.Schema) {
            override fun onOpen(db: SupportSQLiteDatabase) {
                super.onOpen(db)
                db.execSQL("PRAGMA foreign_keys=ON;")
            }
        }

        val driver = AndroidSqliteDriver(
            schema = AppDatabase.Schema,
            context = context,
            name = name,
            factory = supportFactory,
            callback = onConnectCallback
        )
=======
        val supportFactory = SupportFactory(getOrGenerateSecretKey(kaliumPreferences).toByteArray())
        val driver =  AndroidSqliteDriver(AppDatabase.Schema, context, name, factory = supportFactory)
>>>>>>> 56f592a3

        database = AppDatabase(
            driver,
            Client.Adapter(user_idAdapter = QualifiedIDAdapter()),
            Conversation.Adapter(qualified_idAdapter = QualifiedIDAdapter()),
            Member.Adapter(userAdapter = QualifiedIDAdapter(), conversationAdapter = QualifiedIDAdapter()),
            User.Adapter(qualified_idAdapter = QualifiedIDAdapter())
        )
    }

    actual val userDAO: UserDAO
        get() = UserDAOImpl(database.usersQueries)

    actual val conversationDAO: ConversationDAO
        get() = ConversationDAOImpl(database.converationsQueries, database.membersQueries)

<<<<<<< HEAD
    actual val clientDAO: ClientDAO
        get() = ClientDAOImpl(database.clientsQueries)
=======
    actual val metadataDAO: MetadataDAO
        get() = MetadataDAOImpl(database.metadataQueries)

    private fun getOrGenerateSecretKey(kaliumPreferences: KaliumPreferences): String {
        val databaseKey = kaliumPreferences.getString(DATABASE_SECRET_KEY)

        return if (databaseKey == null) {
            val secretKey = generateSecretKey()
            kaliumPreferences.putString(DATABASE_SECRET_KEY, secretKey)
            secretKey
        } else {
            databaseKey
        }
    }

    private fun generateSecretKey(): String {
        // TODO review with security

        val random = if (Build.VERSION.SDK_INT >= Build.VERSION_CODES.O) {
            SecureRandom.getInstanceStrong()
        } else {
            SecureRandom()
        }
        val password = ByteArray(DATABASE_SECRET_LENGTH)
        random.nextBytes(password)

        return Base64.encodeToString(password, Base64.DEFAULT)
    }

    companion object {
        private const val DATABASE_SECRET_KEY = "databaseSecret"
        private const val DATABASE_SECRET_LENGTH = 48
    }

>>>>>>> 56f592a3
}<|MERGE_RESOLUTION|>--- conflicted
+++ resolved
@@ -1,12 +1,9 @@
 package com.wire.kalium.persistence.db
 
 import android.content.Context
-<<<<<<< HEAD
 import androidx.sqlite.db.SupportSQLiteDatabase
-=======
 import android.os.Build
 import android.util.Base64
->>>>>>> 56f592a3
 import app.cash.sqldelight.driver.android.AndroidSqliteDriver
 import com.wire.kalium.persistence.dao.ConversationDAO
 import com.wire.kalium.persistence.dao.ConversationDAOImpl
@@ -15,12 +12,11 @@
 import com.wire.kalium.persistence.dao.QualifiedIDAdapter
 import com.wire.kalium.persistence.dao.UserDAO
 import com.wire.kalium.persistence.dao.UserDAOImpl
-<<<<<<< HEAD
 import com.wire.kalium.persistence.dao.client.ClientDAO
 import com.wire.kalium.persistence.dao.client.ClientDAOImpl
-=======
 import com.wire.kalium.persistence.kmm_settings.KaliumPreferences
->>>>>>> 56f592a3
+import com.wire.kalium.persistence.dao.client.ClientDAO
+import com.wire.kalium.persistence.dao.client.ClientDAOImpl
 import net.sqlcipher.database.SupportFactory
 import java.security.SecureRandom
 
@@ -29,8 +25,7 @@
     val database: AppDatabase
 
     init {
-<<<<<<< HEAD
-        val supportFactory = SupportFactory(passphrase.toByteArray())
+        val supportFactory = SupportFactory(getOrGenerateSecretKey(kaliumPreferences).toByteArray())
 
         val onConnectCallback = object : AndroidSqliteDriver.Callback(AppDatabase.Schema) {
             override fun onOpen(db: SupportSQLiteDatabase) {
@@ -46,10 +41,6 @@
             factory = supportFactory,
             callback = onConnectCallback
         )
-=======
-        val supportFactory = SupportFactory(getOrGenerateSecretKey(kaliumPreferences).toByteArray())
-        val driver =  AndroidSqliteDriver(AppDatabase.Schema, context, name, factory = supportFactory)
->>>>>>> 56f592a3
 
         database = AppDatabase(
             driver,
@@ -66,12 +57,11 @@
     actual val conversationDAO: ConversationDAO
         get() = ConversationDAOImpl(database.converationsQueries, database.membersQueries)
 
-<<<<<<< HEAD
+    actual val metadataDAO: MetadataDAO
+        get() = MetadataDAOImpl(database.metadataQueries)
+
     actual val clientDAO: ClientDAO
         get() = ClientDAOImpl(database.clientsQueries)
-=======
-    actual val metadataDAO: MetadataDAO
-        get() = MetadataDAOImpl(database.metadataQueries)
 
     private fun getOrGenerateSecretKey(kaliumPreferences: KaliumPreferences): String {
         val databaseKey = kaliumPreferences.getString(DATABASE_SECRET_KEY)
@@ -104,5 +94,4 @@
         private const val DATABASE_SECRET_LENGTH = 48
     }
 
->>>>>>> 56f592a3
 }