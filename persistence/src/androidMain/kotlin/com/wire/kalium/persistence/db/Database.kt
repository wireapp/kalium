package com.wire.kalium.persistence.db

import android.content.Context
import android.os.Build
import android.util.Base64
import androidx.sqlite.db.SupportSQLiteDatabase
import app.cash.sqldelight.EnumColumnAdapter
import app.cash.sqldelight.adapter.primitive.IntColumnAdapter
import app.cash.sqldelight.driver.android.AndroidSqliteDriver
<<<<<<< HEAD
import com.wire.kalium.persistence.dao.BooleanAdapter
=======
import com.wire.kalium.persistence.dao.ContentTypeAdapter
>>>>>>> eb184f32
import com.wire.kalium.persistence.dao.ConversationDAO
import com.wire.kalium.persistence.dao.ConversationDAOImpl
import com.wire.kalium.persistence.dao.MetadataDAO
import com.wire.kalium.persistence.dao.MetadataDAOImpl
import com.wire.kalium.persistence.dao.QualifiedIDAdapter
import com.wire.kalium.persistence.dao.TeamDAO
import com.wire.kalium.persistence.dao.TeamDAOImpl
import com.wire.kalium.persistence.dao.UserDAO
import com.wire.kalium.persistence.dao.UserDAOImpl
import com.wire.kalium.persistence.dao.UserIDEntity
import com.wire.kalium.persistence.dao.asset.AssetDAO
import com.wire.kalium.persistence.dao.asset.AssetDAOImpl
import com.wire.kalium.persistence.dao.client.ClientDAO
import com.wire.kalium.persistence.dao.client.ClientDAOImpl
import com.wire.kalium.persistence.dao.message.MessageDAO
import com.wire.kalium.persistence.dao.message.MessageDAOImpl
import com.wire.kalium.persistence.kmm_settings.KaliumPreferences
import com.wire.kalium.persistence.util.FileNameUtil
import net.sqlcipher.database.SupportFactory
import java.security.SecureRandom

actual class Database(private val context: Context, userId: UserIDEntity, kaliumPreferences: KaliumPreferences) {
    private val dbName = FileNameUtil.userDBName(userId)
    private val driver: AndroidSqliteDriver
    private val database: AppDatabase

    init {
        val supportFactory = SupportFactory(getOrGenerateSecretKey(kaliumPreferences).toByteArray())

        val onConnectCallback = object : AndroidSqliteDriver.Callback(AppDatabase.Schema) {
            override fun onOpen(db: SupportSQLiteDatabase) {
                super.onOpen(db)
                db.execSQL("PRAGMA foreign_keys=ON;")
            }
        }

        driver = AndroidSqliteDriver(
            schema = AppDatabase.Schema,
            context = context,
            name = dbName,
            factory = supportFactory,
            callback = onConnectCallback
        )

        database = AppDatabase(
            driver,
            Client.Adapter(user_idAdapter = QualifiedIDAdapter()),
            Conversation.Adapter(qualified_idAdapter = QualifiedIDAdapter(), typeAdapter = EnumColumnAdapter()),
            Member.Adapter(userAdapter = QualifiedIDAdapter(), conversationAdapter = QualifiedIDAdapter()),
            Message.Adapter(
                conversation_idAdapter = QualifiedIDAdapter(),
                sender_user_idAdapter = QualifiedIDAdapter(),
                statusAdapter = EnumColumnAdapter(),
<<<<<<< HEAD
                visibilityAdapter = EnumColumnAdapter(),
//                shouldNotifyAdapter = BooleanAdapter()
=======
                asset_image_widthAdapter = IntColumnAdapter,
                asset_image_heightAdapter = IntColumnAdapter,
                asset_sizeAdapter = IntColumnAdapter,
                content_typeAdapter = ContentTypeAdapter(),
                visibilityAdapter = EnumColumnAdapter()
>>>>>>> eb184f32
            ),
            User.Adapter(qualified_idAdapter = QualifiedIDAdapter(), IntColumnAdapter)
        )
    }

    actual val userDAO: UserDAO
        get() = UserDAOImpl(database.usersQueries)

    actual val conversationDAO: ConversationDAO
        get() = ConversationDAOImpl(database.converationsQueries, database.usersQueries, database.membersQueries)

    actual val metadataDAO: MetadataDAO
        get() = MetadataDAOImpl(database.metadataQueries)

    actual val clientDAO: ClientDAO
        get() = ClientDAOImpl(database.clientsQueries)

    actual val messageDAO: MessageDAO
        get() = MessageDAOImpl(database.messagesQueries)

    actual val assetDAO: AssetDAO
        get() = AssetDAOImpl(database.assetsQueries)

    actual val teamDAO: TeamDAO
        get() = TeamDAOImpl(database.teamsQueries)

    actual fun nuke(): Boolean {
        driver.close()
        return context.deleteDatabase(dbName)
    }

    private fun getOrGenerateSecretKey(kaliumPreferences: KaliumPreferences): String {
        val databaseKey = kaliumPreferences.getString(DATABASE_SECRET_KEY)

        return if (databaseKey == null) {
            val secretKey = generateSecretKey()
            kaliumPreferences.putString(DATABASE_SECRET_KEY, secretKey)
            secretKey
        } else {
            databaseKey
        }
    }

    private fun generateSecretKey(): String {
        // TODO review with security

        val random = if (Build.VERSION.SDK_INT >= Build.VERSION_CODES.O) {
            SecureRandom.getInstanceStrong()
        } else {
            SecureRandom()
        }
        val password = ByteArray(DATABASE_SECRET_LENGTH)
        random.nextBytes(password)

        return Base64.encodeToString(password, Base64.DEFAULT)
    }

    companion object {
        private const val DATABASE_SECRET_KEY = "databaseSecret"
        private const val DATABASE_SECRET_LENGTH = 48
    }

}<|MERGE_RESOLUTION|>--- conflicted
+++ resolved
@@ -7,11 +7,8 @@
 import app.cash.sqldelight.EnumColumnAdapter
 import app.cash.sqldelight.adapter.primitive.IntColumnAdapter
 import app.cash.sqldelight.driver.android.AndroidSqliteDriver
-<<<<<<< HEAD
 import com.wire.kalium.persistence.dao.BooleanAdapter
-=======
 import com.wire.kalium.persistence.dao.ContentTypeAdapter
->>>>>>> eb184f32
 import com.wire.kalium.persistence.dao.ConversationDAO
 import com.wire.kalium.persistence.dao.ConversationDAOImpl
 import com.wire.kalium.persistence.dao.MetadataDAO
@@ -65,16 +62,11 @@
                 conversation_idAdapter = QualifiedIDAdapter(),
                 sender_user_idAdapter = QualifiedIDAdapter(),
                 statusAdapter = EnumColumnAdapter(),
-<<<<<<< HEAD
-                visibilityAdapter = EnumColumnAdapter(),
-//                shouldNotifyAdapter = BooleanAdapter()
-=======
                 asset_image_widthAdapter = IntColumnAdapter,
                 asset_image_heightAdapter = IntColumnAdapter,
                 asset_sizeAdapter = IntColumnAdapter,
                 content_typeAdapter = ContentTypeAdapter(),
                 visibilityAdapter = EnumColumnAdapter()
->>>>>>> eb184f32
             ),
             User.Adapter(qualified_idAdapter = QualifiedIDAdapter(), IntColumnAdapter)
         )
