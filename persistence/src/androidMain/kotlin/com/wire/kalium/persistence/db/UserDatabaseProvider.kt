package com.wire.kalium.persistence.db

import android.content.Context
import androidx.sqlite.db.SupportSQLiteDatabase
import app.cash.sqldelight.EnumColumnAdapter
import app.cash.sqldelight.adapter.primitive.IntColumnAdapter
import app.cash.sqldelight.driver.android.AndroidSqliteDriver
import com.wire.kalium.persistence.Client
import com.wire.kalium.persistence.Connection
import com.wire.kalium.persistence.Conversation
import com.wire.kalium.persistence.Member
import com.wire.kalium.persistence.Message
import com.wire.kalium.persistence.MessageAssetContent
import com.wire.kalium.persistence.MessageMemberChangeContent
import com.wire.kalium.persistence.MessageMissedCallContent
import com.wire.kalium.persistence.MessageRestrictedAssetContent
import com.wire.kalium.persistence.MessageTextContent
import com.wire.kalium.persistence.MessageUnknownContent
import com.wire.kalium.persistence.User
import com.wire.kalium.persistence.UserDatabase
import com.wire.kalium.persistence.dao.ConnectionDAO
import com.wire.kalium.persistence.dao.ConnectionDAOImpl
import com.wire.kalium.persistence.dao.ContentTypeAdapter
import com.wire.kalium.persistence.dao.ConversationDAO
import com.wire.kalium.persistence.dao.ConversationDAOImpl
import com.wire.kalium.persistence.dao.MemberRoleAdapter
import com.wire.kalium.persistence.dao.MetadataDAO
import com.wire.kalium.persistence.dao.MetadataDAOImpl
import com.wire.kalium.persistence.dao.QualifiedIDAdapter
import com.wire.kalium.persistence.dao.QualifiedIDListAdapter
import com.wire.kalium.persistence.dao.TeamDAO
import com.wire.kalium.persistence.dao.TeamDAOImpl
import com.wire.kalium.persistence.dao.UserDAO
import com.wire.kalium.persistence.dao.UserDAOImpl
import com.wire.kalium.persistence.dao.UserIDEntity
import com.wire.kalium.persistence.dao.asset.AssetDAO
import com.wire.kalium.persistence.dao.asset.AssetDAOImpl
import com.wire.kalium.persistence.dao.client.ClientDAO
import com.wire.kalium.persistence.dao.client.ClientDAOImpl
import com.wire.kalium.persistence.dao.message.MessageDAO
import com.wire.kalium.persistence.dao.message.MessageDAOImpl
import com.wire.kalium.persistence.util.FileNameUtil
import net.sqlcipher.database.SupportFactory
import java.io.File

actual class UserDatabaseProvider(
    private val context: Context,
    userId: UserIDEntity,
<<<<<<< HEAD
    kaliumPreferences: KaliumPreferences,
    storePath: File,
    cacheAssetPath: File,
=======
    passphrase: UserDBSecret,
>>>>>>> 9d0376a1
    encrypt: Boolean = true
) {
    private val dbName = FileNameUtil.userDBName(userId)
    private val driver: AndroidSqliteDriver
    private val database: UserDatabase

    init {
        val onConnectCallback = object : AndroidSqliteDriver.Callback(UserDatabase.Schema) {
            override fun onOpen(db: SupportSQLiteDatabase) {
                super.onOpen(db)
                db.execSQL("PRAGMA foreign_keys=ON;")
            }
        }
        storePath.mkdirs()
        cacheAssetPath.mkdirs()

        driver = if (encrypt) {
            AndroidSqliteDriver(
                schema = UserDatabase.Schema,
                context = context,
                name = dbName,
                factory = SupportFactory(passphrase.value),
                callback = onConnectCallback
            )
        } else {
            AndroidSqliteDriver(
                schema = UserDatabase.Schema,
                context = context,
                name = dbName,
                callback = onConnectCallback
            )
        }

        database = UserDatabase(
            driver,
            Client.Adapter(user_idAdapter = QualifiedIDAdapter()),
            Connection.Adapter(
                qualified_conversationAdapter = QualifiedIDAdapter(),
                qualified_toAdapter = QualifiedIDAdapter(),
                statusAdapter = EnumColumnAdapter()
            ),
            Conversation.Adapter(
                qualified_idAdapter = QualifiedIDAdapter(),
                typeAdapter = EnumColumnAdapter(),
                mls_group_stateAdapter = EnumColumnAdapter(),
                protocolAdapter = EnumColumnAdapter(),
                muted_statusAdapter = EnumColumnAdapter()
            ),
            Member.Adapter(
                userAdapter = QualifiedIDAdapter(),
                conversationAdapter = QualifiedIDAdapter(),
                roleAdapter = MemberRoleAdapter()
            ),
            Message.Adapter(
                conversation_idAdapter = QualifiedIDAdapter(),
                sender_user_idAdapter = QualifiedIDAdapter(),
                statusAdapter = EnumColumnAdapter(),
                content_typeAdapter = ContentTypeAdapter(),
                visibilityAdapter = EnumColumnAdapter(),
            ),
            MessageAssetContent.Adapter(
                conversation_idAdapter = QualifiedIDAdapter(),
                asset_widthAdapter = IntColumnAdapter,
                asset_heightAdapter = IntColumnAdapter,
                asset_download_statusAdapter = EnumColumnAdapter()
            ),
            MessageMemberChangeContent.Adapter(
                conversation_idAdapter = QualifiedIDAdapter(),
                member_change_listAdapter = QualifiedIDListAdapter(),
                member_change_typeAdapter = EnumColumnAdapter()
            ),
            MessageMissedCallContent.Adapter(
                conversation_idAdapter = QualifiedIDAdapter(),
                caller_idAdapter = QualifiedIDAdapter()
            ),
            MessageRestrictedAssetContent.Adapter(
                conversation_idAdapter = QualifiedIDAdapter()
            ),
            MessageTextContent.Adapter(
                conversation_idAdapter = QualifiedIDAdapter()
            ),
            MessageUnknownContent.Adapter(
                conversation_idAdapter = QualifiedIDAdapter()
            ),
            User.Adapter(
                qualified_idAdapter = QualifiedIDAdapter(),
                accent_idAdapter = IntColumnAdapter,
                connection_statusAdapter = EnumColumnAdapter(),
                user_availability_statusAdapter = EnumColumnAdapter(),
                preview_asset_idAdapter = QualifiedIDAdapter(),
                complete_asset_idAdapter = QualifiedIDAdapter(),
                user_typeAdapter = EnumColumnAdapter()
            )
        )
    }

    actual val userDAO: UserDAO
        get() = UserDAOImpl(database.usersQueries)

    actual val connectionDAO: ConnectionDAO
        get() = ConnectionDAOImpl(database.connectionsQueries, database.conversationsQueries)

    actual val conversationDAO: ConversationDAO
        get() = ConversationDAOImpl(database.conversationsQueries, database.usersQueries, database.membersQueries)

    actual val metadataDAO: MetadataDAO
        get() = MetadataDAOImpl(database.metadataQueries)

    actual val clientDAO: ClientDAO
        get() = ClientDAOImpl(database.clientsQueries)

    actual val messageDAO: MessageDAO
        get() = MessageDAOImpl(database.messagesQueries)

    actual val assetDAO: AssetDAO
        get() = AssetDAOImpl(database.assetsQueries)

    actual val teamDAO: TeamDAO
        get() = TeamDAOImpl(database.teamsQueries)

    actual fun nuke(): Boolean {
        driver.close()
        return context.deleteDatabase(dbName)
    }
}<|MERGE_RESOLUTION|>--- conflicted
+++ resolved
@@ -46,13 +46,10 @@
 actual class UserDatabaseProvider(
     private val context: Context,
     userId: UserIDEntity,
-<<<<<<< HEAD
     kaliumPreferences: KaliumPreferences,
     storePath: File,
     cacheAssetPath: File,
-=======
     passphrase: UserDBSecret,
->>>>>>> 9d0376a1
     encrypt: Boolean = true
 ) {
     private val dbName = FileNameUtil.userDBName(userId)
