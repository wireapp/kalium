--- conflicted
+++ resolved
@@ -41,21 +41,15 @@
 import com.wire.kalium.persistence.kmm_settings.KaliumPreferences
 import com.wire.kalium.persistence.util.FileNameUtil
 import net.sqlcipher.database.SupportFactory
-<<<<<<< HEAD
 import java.io.File
-=======
->>>>>>> 98f0f621
 
 actual class UserDatabaseProvider(
     private val context: Context,
     userId: UserIDEntity,
     kaliumPreferences: KaliumPreferences,
-<<<<<<< HEAD
     storePath: File,
-    cacheAssetPath: File
-=======
+    cacheAssetPath: File,
     encrypt: Boolean = true
->>>>>>> 98f0f621
 ) {
     private val dbName = FileNameUtil.userDBName(userId)
     private val driver: AndroidSqliteDriver
