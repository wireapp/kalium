--- conflicted
+++ resolved
@@ -88,12 +88,8 @@
             User.Adapter(
                 qualified_idAdapter = QualifiedIDAdapter(),
                 accent_idAdapter = IntColumnAdapter,
-<<<<<<< HEAD
-                connection_statusAdapter = EnumColumnAdapter()
-=======
                 connection_statusAdapter = EnumColumnAdapter(),
                 user_availability_statusAdapter = EnumColumnAdapter(),
->>>>>>> 49ebfe89
             )
         )
     }
