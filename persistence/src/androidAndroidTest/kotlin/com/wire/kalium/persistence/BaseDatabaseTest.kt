/*
 * Wire
 * Copyright (C) 2023 Wire Swiss GmbH
 *
 * This program is free software: you can redistribute it and/or modify
 * it under the terms of the GNU General Public License as published by
 * the Free Software Foundation, either version 3 of the License, or
 * (at your option) any later version.
 *
 * This program is distributed in the hope that it will be useful,
 * but WITHOUT ANY WARRANTY; without even the implied warranty of
 * MERCHANTABILITY or FITNESS FOR A PARTICULAR PURPOSE. See the
 * GNU General Public License for more details.
 *
 * You should have received a copy of the GNU General Public License
 * along with this program. If not, see http://www.gnu.org/licenses/.
 */

package com.wire.kalium.persistence

import android.content.Context
import androidx.test.core.app.ApplicationProvider
import com.wire.kalium.persistence.dao.UserIDEntity
import com.wire.kalium.persistence.db.UserDBSecret
import com.wire.kalium.persistence.db.UserDatabaseBuilder
import com.wire.kalium.persistence.db.userDatabaseBuilder
import com.wire.kalium.persistence.util.FileNameUtil
import kotlinx.coroutines.test.StandardTestDispatcher
import kotlinx.coroutines.test.TestDispatcher

actual open class BaseDatabaseTest actual constructor() {

    protected actual val dispatcher: TestDispatcher = StandardTestDispatcher()
<<<<<<< HEAD
    actual val encryptedDBSecret: UserDBSecret = UserDBSecret(ByteArray(0))
=======
    actual val encryptedDBSecret = UserDBSecret("db_secret".toByteArray())
>>>>>>> 69cf663c

    actual fun deleteDatabase(userId: UserIDEntity) {
        val context: Context = ApplicationProvider.getApplicationContext()
        context.deleteDatabase(FileNameUtil.userDBName(userId))
    }

    actual fun createDatabase(userId: UserIDEntity): UserDatabaseBuilder {
        return userDatabaseBuilder(
            context = ApplicationProvider.getApplicationContext(),
            userId = userId,
<<<<<<< HEAD
            encrypt = false,
=======
            encrypt = true,
>>>>>>> 69cf663c
            passphrase = encryptedDBSecret,
            dispatcher = dispatcher
        )
    }

    actual fun databasePath(userId: UserIDEntity): String {
        val context: Context = ApplicationProvider.getApplicationContext()
        return context.getDatabasePath(FileNameUtil.userDBName(userId)).absolutePath
    }

}<|MERGE_RESOLUTION|>--- conflicted
+++ resolved
@@ -31,11 +31,7 @@
 actual open class BaseDatabaseTest actual constructor() {
 
     protected actual val dispatcher: TestDispatcher = StandardTestDispatcher()
-<<<<<<< HEAD
     actual val encryptedDBSecret: UserDBSecret = UserDBSecret(ByteArray(0))
-=======
-    actual val encryptedDBSecret = UserDBSecret("db_secret".toByteArray())
->>>>>>> 69cf663c
 
     actual fun deleteDatabase(userId: UserIDEntity) {
         val context: Context = ApplicationProvider.getApplicationContext()
@@ -46,11 +42,7 @@
         return userDatabaseBuilder(
             context = ApplicationProvider.getApplicationContext(),
             userId = userId,
-<<<<<<< HEAD
-            encrypt = false,
-=======
             encrypt = true,
->>>>>>> 69cf663c
             passphrase = encryptedDBSecret,
             dispatcher = dispatcher
         )
