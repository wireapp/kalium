--- conflicted
+++ resolved
@@ -18,13 +18,10 @@
         get() = TODO("Not yet implemented")
     actual val messageDAO: MessageDAO
         get() = TODO("Not yet implemented")
-<<<<<<< HEAD
+    actual val assetDAO: AssetDAO
+        get() = TODO("Not yet implemented")
 
     actual fun nuke(): Boolean {
         TODO("Not yet implemented")
     }
-=======
-    actual val assetDAO: AssetDAO
-        get() = TODO("Not yet implemented")
->>>>>>> f14fc7a1
 }