--- conflicted
+++ resolved
@@ -21,13 +21,10 @@
         get() = TODO("Not yet implemented")
     actual val assetDAO: AssetDAO
         get() = TODO("Not yet implemented")
-<<<<<<< HEAD
     actual val teamDAO: TeamDAO
         get() = TODO("Not yet implemented")
-=======
 
     actual fun nuke(): Boolean {
         TODO("Not yet implemented")
     }
->>>>>>> 934a1332
 }