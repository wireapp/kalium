package com.wire.kalium.persistence.db

import com.wire.kalium.persistence.dao.ConversationDAO
import com.wire.kalium.persistence.dao.MetadataDAO
import com.wire.kalium.persistence.dao.UserDAO
import com.wire.kalium.persistence.dao.client.ClientDAO

actual class Database {
    actual val userDAO: UserDAO
        get() = TODO("Not yet implemented")
    actual val conversationDAO: ConversationDAO
        get() = TODO("Not yet implemented")
<<<<<<< HEAD
    actual val clientDAO: ClientDAO
=======
    actual val metadataDAO: MetadataDAO
>>>>>>> 56f592a3
        get() = TODO("Not yet implemented")
}<|MERGE_RESOLUTION|>--- conflicted
+++ resolved
@@ -10,10 +10,8 @@
         get() = TODO("Not yet implemented")
     actual val conversationDAO: ConversationDAO
         get() = TODO("Not yet implemented")
-<<<<<<< HEAD
+    actual val metadataDAO: MetadataDAO
+        get() = TODO("Not yet implemented")
     actual val clientDAO: ClientDAO
-=======
-    actual val metadataDAO: MetadataDAO
->>>>>>> 56f592a3
         get() = TODO("Not yet implemented")
 }