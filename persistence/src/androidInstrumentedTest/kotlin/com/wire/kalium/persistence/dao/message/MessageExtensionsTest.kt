/*
 * Wire
 * Copyright (C) 2023 Wire Swiss GmbH
 *
 * This program is free software: you can redistribute it and/or modify
 * it under the terms of the GNU General Public License as published by
 * the Free Software Foundation, either version 3 of the License, or
 * (at your option) any later version.
 *
 * This program is distributed in the hope that it will be useful,
 * but WITHOUT ANY WARRANTY; without even the implied warranty of
 * MERCHANTABILITY or FITNESS FOR A PARTICULAR PURPOSE. See the
 * GNU General Public License for more details.
 *
 * You should have received a copy of the GNU General Public License
 * along with this program. If not, see http://www.gnu.org/licenses/.
 */

package com.wire.kalium.persistence.dao.message

import androidx.paging.PagingConfig
import androidx.paging.PagingSource
import com.wire.kalium.persistence.BaseDatabaseTest
import com.wire.kalium.persistence.dao.ConversationIDEntity
import com.wire.kalium.persistence.dao.UserDAO
import com.wire.kalium.persistence.dao.UserIDEntity
import com.wire.kalium.persistence.dao.conversation.ConversationDAO
import com.wire.kalium.persistence.utils.stubs.newConversationEntity
import com.wire.kalium.persistence.utils.stubs.newRegularMessageEntity
import com.wire.kalium.persistence.utils.stubs.newUserEntity
import kotlinx.coroutines.Dispatchers
import kotlinx.coroutines.ExperimentalCoroutinesApi
import kotlinx.coroutines.test.runTest
import kotlinx.coroutines.test.setMain
import kotlinx.datetime.Instant
import org.junit.After
import org.junit.Before
import org.junit.Test
import kotlin.test.assertEquals
import kotlin.test.assertFalse
import kotlin.test.assertIs
import kotlin.test.assertTrue

@OptIn(ExperimentalCoroutinesApi::class)
class MessageExtensionsTest : BaseDatabaseTest() {

    private lateinit var messageExtensions: MessageExtensions
    private lateinit var messageDAO: MessageDAO
    private lateinit var conversationDAO: ConversationDAO
    private lateinit var userDAO: UserDAO
    private val selfUserId = UserIDEntity("selfValue", "selfDomain")

    @Before
    fun setUp() {
        Dispatchers.setMain(dispatcher)
        deleteDatabase(selfUserId)
        val db = createDatabase(selfUserId, encryptedDBSecret, true)

        val messagesQueries = db.database.messagesQueries
        messageDAO = db.messageDAO
        conversationDAO = db.conversationDAO
        userDAO = db.userDAO
        messageExtensions = MessageExtensionsImpl(messagesQueries, MessageMapper, dispatcher)
    }

    @After
    fun tearDown() {
        deleteDatabase(selfUserId)
    }

    @Test
    fun givenInsertedMessages_whenGettingFirstPage_thenItShouldContainTheCorrectCountBeforeAndAfter() = runTest {
        populateMessageData()

        val result = getPager().pagingSource.refresh()

        assertIs<PagingSource.LoadResult.Page<Int, MessageEntity>>(result)
        // Assuming the first page was fetched, itemsAfter should be the remaining ones
        assertEquals(MESSAGE_COUNT - PAGE_SIZE, result.itemsAfter)
        // No items before the first page
        assertEquals(0, result.itemsBefore)
    }

    @Test
    fun givenInsertedMessages_whenGettingFirstPage_thenItShouldContainTheFirstPageOfItems() = runTest {
        populateMessageData()

        val result = getPager().pagingSource.refresh()

        assertIs<PagingSource.LoadResult.Page<Long, MessageEntity>>(result)

        result.data.forEachIndexed { index, message ->
            assertEquals(index.toString(), message.id)
        }
    }

    @Test
    fun givenInsertedMessages_whenGettingFirstPage_thenTheNextKeyShouldBeTheFirstItemOfTheNextPage() = runTest {
        populateMessageData()

        val result = getPager().pagingSource.refresh()

        assertIs<PagingSource.LoadResult.Page<Int, MessageEntity>>(result)
        // First page fetched, second page starts at the end of the first one
        assertEquals(PAGE_SIZE, result.nextKey)
    }

    @Test
    fun givenInsertedMessages_whenGettingSecondPage_thenShouldContainTheCorrectItems() = runTest {
        populateMessageData()

        val pagingSource = getPager().pagingSource
        val secondPageResult = pagingSource.nextPageForOffset(PAGE_SIZE)

        assertIs<PagingSource.LoadResult.Page<Int, MessageEntity>>(secondPageResult)
        assertFalse { secondPageResult.data.isEmpty() }
        assertTrue { secondPageResult.data.size <= PAGE_SIZE }
        secondPageResult.data.forEachIndexed { index, message ->
            assertEquals((index + PAGE_SIZE).toString(), message.id)
        }
    }

    private fun getPager(): KaliumPager<MessageEntity> = messageExtensions.getPagerForConversation(
        conversationId = CONVERSATION_ID,
        visibilities = MessageEntity.Visibility.values().toList(),
        pagingConfig = PagingConfig(PAGE_SIZE),
<<<<<<< HEAD
        contentTypes = null
=======
        startingOffset = 0
>>>>>>> b1cb22e6
    )

    private suspend fun PagingSource<Int, MessageEntity>.refresh() = load(
        PagingSource.LoadParams.Refresh(null, PAGE_SIZE, true)
    )

    private suspend fun PagingSource<Int, MessageEntity>.nextPageForOffset(key: Int) = load(
        PagingSource.LoadParams.Append(key, PAGE_SIZE, true)
    )

    private suspend fun populateMessageData() {
        val userId = UserIDEntity("user", "domain")
        userDAO.upsertUser(newUserEntity(qualifiedID = userId))
        conversationDAO.insertConversation(newConversationEntity(id = CONVERSATION_ID))
        val messages = buildList<MessageEntity> {
            repeat(MESSAGE_COUNT) {
                add(
                    newRegularMessageEntity(
                        id = it.toString(),
                        conversationId = CONVERSATION_ID,
                        senderUserId = userId,
                        // Ordered by date - Inserting with decreasing date is important to assert pagination
                        date = Instant.fromEpochSeconds(MESSAGE_COUNT - it.toLong())
                    )
                )
            }
        }
        messageDAO.insertOrIgnoreMessages(messages)
    }

    private companion object {
        const val MESSAGE_COUNT = 100
        const val PAGE_SIZE = 20
        val CONVERSATION_ID = ConversationIDEntity("conversation", "domain")
    }
}<|MERGE_RESOLUTION|>--- conflicted
+++ resolved
@@ -124,11 +124,7 @@
         conversationId = CONVERSATION_ID,
         visibilities = MessageEntity.Visibility.values().toList(),
         pagingConfig = PagingConfig(PAGE_SIZE),
-<<<<<<< HEAD
-        contentTypes = null
-=======
         startingOffset = 0
->>>>>>> b1cb22e6
     )
 
     private suspend fun PagingSource<Int, MessageEntity>.refresh() = load(
