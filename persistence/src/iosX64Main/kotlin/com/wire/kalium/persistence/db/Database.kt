--- conflicted
+++ resolved
@@ -26,11 +26,7 @@
     val database: AppDatabase
 
     init {
-<<<<<<< HEAD
-        val driver = NativeSqliteDriver(AppDatabase.Schema, name)
-=======
         val driver = NativeSqliteDriver(AppDatabase.Schema, FileNameUtil.userDBName(userId))
->>>>>>> 6818ce96
         database = AppDatabase(
             driver,
             Client.Adapter(user_idAdapter = QualifiedIDAdapter()),
