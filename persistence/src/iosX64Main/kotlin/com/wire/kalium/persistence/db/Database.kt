--- conflicted
+++ resolved
@@ -51,12 +51,10 @@
     actual val messageDAO: MessageDAO
         get() = MessageDAOImpl(database.messagesQueries)
 
-<<<<<<< HEAD
+    actual val assetDAO: AssetDAO
+        get() = AssetDAOImpl(database.assetsQueries)
+
     actual fun nuke(): Boolean {
         TODO("Not yet implemented")
     }
-=======
-    actual val assetDAO: AssetDAO
-        get() = AssetDAOImpl(database.assetsQueries)
->>>>>>> f14fc7a1
 }