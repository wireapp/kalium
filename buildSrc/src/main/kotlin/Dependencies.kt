--- conflicted
+++ resolved
@@ -33,13 +33,8 @@
     const val pbandk = "0.14.1"
     const val turbine = "0.7.0"
     const val avs = "8.2.16"
-<<<<<<< HEAD
     const val jna = "5.6.0"
-    const val mlsClient = "0.5.2"
-=======
-    const val jna = "5.6.0@aar"
     const val coreCrypto = "0.6.0-pre1"
->>>>>>> 837a756b
     const val desugarJdk = "1.1.5"
     const val kermit = "1.0.0"
     const val detekt = "1.19.0"
