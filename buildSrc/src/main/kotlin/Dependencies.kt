import org.gradle.kotlin.dsl.kotlin
import org.gradle.kotlin.dsl.version
import org.gradle.plugin.use.PluginDependenciesSpec

object Versions {
    const val kotlin = "1.6.10"
    const val activityCompose = "1.3.1"
    const val appCompat = "1.1.0"
    const val androidPaging3 = "3.1.1"
    const val cliKt = "3.3.0"
    const val coroutines = "1.6.0-native-mt"
    const val compose = "1.1.0-rc01"
    const val composeCompiler = "1.1.0-rc02"
    const val cryptobox4j = "1.1.1"
    const val cryptoboxAndroid = "1.1.3"
    const val javaxCrypto = "1.1.0-alpha03"
    const val kover = "0.4.4"
    const val ktor = "2.0.0-beta-1"
    const val okio = "3.2.0"
    const val okHttp = "4.9.3"
    const val mockative = "1.2.6"
    const val androidWork = "2.7.1"
    const val androidTestRunner = "1.4.0"
    const val androidTestRules = "1.4.0"
    const val androidTestCore = "1.4.0"
    const val androidxArch = "2.1.0"
    const val benAsherUUID = "0.4.0"
    const val ktxDateTime = "0.3.2"
    const val ktxSerialization = "1.3.2"
    const val multiplatformSettings = "0.8.1"
    const val androidSecurity = "1.1.0-alpha03"
    const val sqlDelight = "2.0.0-alpha01"
    const val pbandk = "0.14.1"
    const val turbine = "0.7.0"
    const val avs = "8.2.16"
    const val jna = "5.6.0"
    const val coreCrypto = "0.6.0-pre1"
    const val desugarJdk = "1.1.5"
    const val kermit = "1.0.0"
    const val detekt = "1.19.0"
    const val libsodium = "0.8.5"
}

object Plugins {
    object Kotlin {
        const val jvm = "jvm"
        const val serialization = "plugin.serialization"
    }

    fun androidApplication(scope: PluginDependenciesSpec) =
        scope.id("com.android.application")

    fun androidLibrary(scope: PluginDependenciesSpec) =
        scope.id("com.android.library")

    fun androidKotlin(scope: PluginDependenciesSpec) =
        scope.kotlin("android")

    fun jvm(scope: PluginDependenciesSpec) =
        scope.kotlin("jvm")

    fun ksp(scope: PluginDependenciesSpec) =
        scope.id("com.google.devtools.ksp").version("1.6.10-1.0.2")

    fun kover(scope: PluginDependenciesSpec) =
        scope.id("org.jetbrains.kotlinx.kover") version Versions.kover

    fun multiplatform(scope: PluginDependenciesSpec) =
        scope.id("org.jetbrains.kotlin.multiplatform")

    fun protobuf(scope: PluginDependenciesSpec) =
        scope.id("com.google.protobuf")

    fun serialization(scope: PluginDependenciesSpec) =
        scope.kotlin("plugin.serialization") version Versions.kotlin

    fun sqlDelight(scope: PluginDependenciesSpec) =
        scope.id("app.cash.sqldelight")

    fun carthage(scope: PluginDependenciesSpec) =
        scope.id("com.wire.carthage-gradle-plugin")
}

object Dependencies {

    object Kotlinx {
        const val serialization = "org.jetbrains.kotlinx:kotlinx-serialization-json:${Versions.ktxSerialization}"
        const val dateTime = "org.jetbrains.kotlinx:kotlinx-datetime:${Versions.ktxDateTime}"
    }

    object Android {
        const val appCompat = "androidx.appcompat:appcompat:${Versions.appCompat}"
        const val activityCompose = "androidx.activity:activity-compose:${Versions.activityCompose}"
        const val work = "androidx.work:work-runtime-ktx:${Versions.androidWork}"
        const val composeMaterial = "androidx.compose.material:material:${Versions.compose}"
        const val composeTooling = "androidx.compose.ui:ui-tooling:${Versions.compose}"
        const val coroutines = "org.jetbrains.kotlinx:kotlinx-coroutines-android:${Versions.coroutines}"
        const val ktor = "io.ktor:ktor-client-android:${Versions.ktor}"
        const val paging3 = "androidx.paging:paging-runtime:${Versions.androidPaging3}"
        const val securityCrypto = "androidx.security:security-crypto:${Versions.androidSecurity}"
        const val desugarJdkLibs = "com.android.tools:desugar_jdk_libs:${Versions.desugarJdk}"
    }

    object MultiplatformSettings {
        const val settings = "com.russhwolf:multiplatform-settings:${Versions.multiplatformSettings}"
        const val test = "com.russhwolf:multiplatform-settings-test:${Versions.multiplatformSettings}"
    }

    object AndroidInstruments {
        const val androidTestRunner = "androidx.test:runner:${Versions.androidTestRunner}"
        const val androidTestRules = "androidx.test:rules:${Versions.androidTestRules}"
        const val androidTestCore = "androidx.test:core:${Versions.androidTestCore}"
        const val androidxArchTesting = "androidx.arch.core:core-testing:${Versions.androidxArch}"
    }

    object Coroutines {
        const val core = "org.jetbrains.kotlinx:kotlinx-coroutines-core:${Versions.coroutines}"
        const val test = "org.jetbrains.kotlinx:kotlinx-coroutines-test:${Versions.coroutines}"
    }

    object Cryptography {
        const val cryptoboxAndroid = "com.wire:cryptobox-android:${Versions.cryptoboxAndroid}"
        const val cryptobox4j = "com.wire:cryptobox4j:${Versions.cryptobox4j}"
        const val javaxCrypto = "androidx.security:security-crypto-ktx:${Versions.javaxCrypto}"
<<<<<<< HEAD
        const val mlsClientJvm = "com.wire:core-crypto-jvm:${Versions.mlsClient}"
        const val mlsClientAndroid = "com.wire:core-crypto-android:${Versions.mlsClient}"
        const val libsodiumBindingsMP = "com.ionspin.kotlin:multiplatform-crypto-libsodium-bindings:${Versions.libsodium}"
=======
        const val coreCryptoJvm = "com.wire:core-crypto-jvm:${Versions.coreCrypto}"
        const val coreCryptoAndroid = "com.wire:core-crypto-android:${Versions.coreCrypto}"
>>>>>>> f5b94b63
    }

    object Cli {
        const val cliKt = "com.github.ajalt.clikt:clikt:${Versions.cliKt}"
    }

    object OkHttp {
        const val loggingInterceptor = "com.squareup.okhttp3:logging-interceptor:${Versions.okHttp}"
    }

    object Ktor {
        const val core = "io.ktor:ktor-client-core:${Versions.ktor}"
        const val json = "io.ktor:ktor-client-json:${Versions.ktor}"
        const val serialization = "io.ktor:ktor-serialization-kotlinx-json:${Versions.ktor}"
        const val logging = "io.ktor:ktor-client-logging:${Versions.ktor}"
        const val authClient = "io.ktor:ktor-client-auth:${Versions.ktor}"
        const val contentNegotiation = "io.ktor:ktor-client-content-negotiation:${Versions.ktor}"
        const val webSocket = "io.ktor:ktor-client-websockets:${Versions.ktor}"
        const val utils = "io.ktor:ktor-utils:${Versions.ktor}"
        const val mock = "io.ktor:ktor-client-mock:${Versions.ktor}"
        const val okHttp = "io.ktor:ktor-client-okhttp:${Versions.ktor}"
        const val iosHttp = "io.ktor:ktor-client-ios:${Versions.ktor}"
        const val encoding = "io.ktor:ktor-client-encoding:${Versions.ktor}"
    }

    object Okio {
        const val core = "com.squareup.okio:okio:${Versions.okio}"
    }

    object SqlDelight {
        const val runtime = "app.cash.sqldelight:runtime:${Versions.sqlDelight}"
        const val coroutinesExtension = "app.cash.sqldelight:coroutines-extensions:${Versions.sqlDelight}"
        const val androidDriver = "app.cash.sqldelight:android-driver:${Versions.sqlDelight}"
        const val androidPaging = "app.cash.sqldelight:android-paging3-extensions:${Versions.sqlDelight}"
        const val nativeDriver = "app.cash.sqldelight:native-driver:${Versions.sqlDelight}"
        const val jvmDriver = "app.cash.sqldelight:sqlite-driver:${Versions.sqlDelight}"
        const val jsDriver = "app.cash.sqldelight:sqljs-driver:${Versions.sqlDelight}"
        const val primitiveAdapters = "app.cash.sqldelight:primitive-adapters:${Versions.sqlDelight}"
        const val dialect = "app.cash.sqldelight:sqlite-3-24-dialect:${Versions.sqlDelight}"
    }

    object Test {
        const val mockative = "io.mockative:mockative:${Versions.mockative}"
        const val mockativeProcessor = "io.mockative:mockative-processor:${Versions.mockative}"
        const val turbine = "app.cash.turbine:turbine:${Versions.turbine}"
        const val okio = "com.squareup.okio:okio-fakefilesystem:${Versions.okio}"
    }

    object Detekt {
        const val detektCli = "io.gitlab.arturbosch.detekt:detekt-cli:${Versions.detekt}"
        const val detektApi = "io.gitlab.arturbosch.detekt:detekt-api:${Versions.detekt}"
        const val detektTest = "io.gitlab.arturbosch.detekt:detekt-test:${Versions.detekt}"
    }

    object Protobuf {
        const val pbandkRuntime = "pro.streem.pbandk:pbandk-runtime:${Versions.pbandk}"
    }

    object UUID {
        const val benAsherUUID = "com.benasher44:uuid:${Versions.benAsherUUID}"
    }

    object Calling {
        const val avs = "com.wire:avs:${Versions.avs}"
        const val jna = "net.java.dev.jna:jna:${Versions.jna}"
        const val androidJna = "net.java.dev.jna:jna:${Versions.jna}@aar"
    }

    object Logging {
        const val kermit = "co.touchlab:kermit:${Versions.kermit}"
    }
}<|MERGE_RESOLUTION|>--- conflicted
+++ resolved
@@ -122,14 +122,9 @@
         const val cryptoboxAndroid = "com.wire:cryptobox-android:${Versions.cryptoboxAndroid}"
         const val cryptobox4j = "com.wire:cryptobox4j:${Versions.cryptobox4j}"
         const val javaxCrypto = "androidx.security:security-crypto-ktx:${Versions.javaxCrypto}"
-<<<<<<< HEAD
-        const val mlsClientJvm = "com.wire:core-crypto-jvm:${Versions.mlsClient}"
-        const val mlsClientAndroid = "com.wire:core-crypto-android:${Versions.mlsClient}"
         const val libsodiumBindingsMP = "com.ionspin.kotlin:multiplatform-crypto-libsodium-bindings:${Versions.libsodium}"
-=======
         const val coreCryptoJvm = "com.wire:core-crypto-jvm:${Versions.coreCrypto}"
         const val coreCryptoAndroid = "com.wire:core-crypto-android:${Versions.coreCrypto}"
->>>>>>> f5b94b63
     }
 
     object Cli {
