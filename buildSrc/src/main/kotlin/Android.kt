
object Android {
    const val testRunner = "androidx.test.runner.AndroidJUnitRunner"
    object Sdk {
<<<<<<< HEAD
        const val min = 24
        const val compile = 31
=======
        const val min = 23
        const val compile = 33
>>>>>>> 0776e7ae
        const val target = compile
    }
    object Ndk {
        const val version = "25.1.8937393"
        const val cMakeVersion = "3.18.1"
    }
}<|MERGE_RESOLUTION|>--- conflicted
+++ resolved
@@ -2,13 +2,8 @@
 object Android {
     const val testRunner = "androidx.test.runner.AndroidJUnitRunner"
     object Sdk {
-<<<<<<< HEAD
         const val min = 24
-        const val compile = 31
-=======
-        const val min = 23
         const val compile = 33
->>>>>>> 0776e7ae
         const val target = compile
     }
     object Ndk {
