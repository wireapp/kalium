import org.gradle.kotlin.dsl.kotlin
import org.gradle.kotlin.dsl.version
import org.gradle.plugin.use.PluginDependenciesSpec

object Versions {
    val kotlin = KotlinVersion.CURRENT.toString()
    const val activityCompose = "1.3.1"
    const val appCompat = "1.1.0"
    const val cliKt = "3.3.0"
    const val coroutines = "1.6.1-native-mt"
    const val compose = "1.2.0-alpha08"
    const val composeCompiler = "1.2.0-alpha08"
    const val cryptobox4j = "1.1.1"
    const val cryptoboxAndroid = "1.1.3"
    const val javaxCrypto = "1.1.0-alpha03"
    const val kover = "0.4.4"
<<<<<<< HEAD
    const val ktor2 = "2.0.1"
=======
    const val ktor = "2.0.0-beta-1"
>>>>>>> 98e81991
    const val okHttp = "4.9.3"
    const val mockative = "1.1.4"
    const val androidWork = "2.7.1"
    const val androidTestRunner = "1.4.0"
    const val androidTestRules = "1.4.0"
    const val androidTestCore = "1.4.0"
    const val androidxArch = "2.1.0"
    const val benAsherUUID = "0.4.0"
    const val ktxDateTime = "0.3.2"
    const val ktxSerialization = "1.3.2"
    const val multiplatformSettings = "0.8.1"
    const val androidSecurity = "1.0.0"
    const val sqlDelight = "2.0.0-alpha01"
    @Deprecated("A new implementation is available. Use the protobuf project instead.")
    const val wireJvmMessageProto = "1.36.0"
    @Deprecated("A new implementation is available. Use the protobuf project instead.")
    const val protobufLite = "3.19.4"
    const val pbandk = "0.13.0"
    const val turbine = "0.7.0"
    const val avs = "8.1.3"
    const val jna = "5.6.0@aar"
    const val mlsClient = "0.2.1"
    const val desugarJdk = "1.1.5"
    const val kermit = "1.0.0"
}

object Plugins {
    object Kotlin {
        const val jvm = "jvm"
        const val serialization = "plugin.serialization"
    }

    fun androidApplication(scope: PluginDependenciesSpec) =
        scope.id("com.android.application")

    fun androidLibrary(scope: PluginDependenciesSpec) =
        scope.id("com.android.library")

    fun androidKotlin(scope: PluginDependenciesSpec) =
        scope.kotlin("android")

    fun jvm(scope: PluginDependenciesSpec) =
        scope.kotlin("jvm")

    fun ksp(scope: PluginDependenciesSpec) =
        scope.id("com.google.devtools.ksp").version("1.6.20-1.0.5")

    fun kover(scope: PluginDependenciesSpec) =
        scope.id("org.jetbrains.kotlinx.kover") version Versions.kover

    fun multiplatform(scope: PluginDependenciesSpec) =
        scope.id("org.jetbrains.kotlin.multiplatform")

    fun protobuf(scope: PluginDependenciesSpec) =
        scope.id("com.google.protobuf")

    fun serialization(scope: PluginDependenciesSpec) =
        scope.kotlin("plugin.serialization") version Versions.kotlin

    fun sqlDelight(scope: PluginDependenciesSpec) =
        scope.id("app.cash.sqldelight")

    fun carthage(scope: PluginDependenciesSpec) =
        scope.id("com.wire.carthage-gradle-plugin")
}

object Dependencies {

    object Kotlinx {
        const val serialization = "org.jetbrains.kotlinx:kotlinx-serialization-json:${Versions.ktxSerialization}"
        const val dateTime = "org.jetbrains.kotlinx:kotlinx-datetime:${Versions.ktxDateTime}"
    }

    object Android {
        const val appCompat = "androidx.appcompat:appcompat:${Versions.appCompat}"
        const val activityCompose = "androidx.activity:activity-compose:${Versions.activityCompose}"
        const val work = "androidx.work:work-runtime-ktx:${Versions.androidWork}"
        const val composeMaterial = "androidx.compose.material:material:${Versions.compose}"
        const val composeTooling = "androidx.compose.ui:ui-tooling:${Versions.compose}"
        const val coroutines = "org.jetbrains.kotlinx:kotlinx-coroutines-android:${Versions.coroutines}"
        const val ktor = "io.ktor:ktor-client-android:${Versions.ktor}"
        const val securityCrypto = "androidx.security:security-crypto:${Versions.androidSecurity}"
        const val desugarJdkLibs = "com.android.tools:desugar_jdk_libs:${Versions.desugarJdk}"
    }

    object MultiplatformSettings {
        const val settings = "com.russhwolf:multiplatform-settings:${Versions.multiplatformSettings}"
        const val test = "com.russhwolf:multiplatform-settings-test:${Versions.multiplatformSettings}"
    }

    object AndroidInstruments {
        const val androidTestRunner = "androidx.test:runner:${Versions.androidTestRunner}"
        const val androidTestRules = "androidx.test:rules:${Versions.androidTestRules}"
        const val androidTestCore = "androidx.test:core:${Versions.androidTestCore}"
        const val androidxArchTesting = "androidx.arch.core:core-testing:${Versions.androidxArch}"
    }

    object Coroutines {
        const val core = "org.jetbrains.kotlinx:kotlinx-coroutines-core:${Versions.coroutines}"
        const val test = "org.jetbrains.kotlinx:kotlinx-coroutines-test:${Versions.coroutines}"
    }

    object Cryptography {
        const val cryptoboxAndroid = "com.wire:cryptobox-android:${Versions.cryptoboxAndroid}"
        const val cryptobox4j = "com.wire:cryptobox4j:${Versions.cryptobox4j}"
        const val javaxCrypto = "androidx.security:security-crypto-ktx:${Versions.javaxCrypto}"
        const val mlsClientJvm = "com.wire:core-crypto-jvm:${Versions.mlsClient}"
        const val mlsClientAndroid = "com.wire:core-crypto-android:${Versions.mlsClient}"
    }

    object Cli {
        const val cliKt = "com.github.ajalt.clikt:clikt:${Versions.cliKt}"
    }

    object OkHttp {
        const val loggingInterceptor = "com.squareup.okhttp3:logging-interceptor:${Versions.okHttp}"
    }

    object Ktor {
        const val core = "io.ktor:ktor-client-core:${Versions.ktor}"
        const val json = "io.ktor:ktor-client-json:${Versions.ktor}"
        const val serialization = "io.ktor:ktor-serialization-kotlinx-json:${Versions.ktor}"
        const val logging = "io.ktor:ktor-client-logging:${Versions.ktor}"
        const val authClient = "io.ktor:ktor-client-auth:${Versions.ktor}"
        const val contentNegotiation = "io.ktor:ktor-client-content-negotiation:${Versions.ktor}"
        const val webSocket = "io.ktor:ktor-client-websockets:${Versions.ktor}"
        const val utils = "io.ktor:ktor-utils:${Versions.ktor}"
        const val mock = "io.ktor:ktor-client-mock:${Versions.ktor}"
        const val okHttp = "io.ktor:ktor-client-okhttp:${Versions.ktor}"
        const val iosHttp = "io.ktor:ktor-client-ios:${Versions.ktor}"
    }

    object SqlDelight {
        const val runtime = "app.cash.sqldelight:runtime:${Versions.sqlDelight}"
        const val coroutinesExtension = "app.cash.sqldelight:coroutines-extensions:${Versions.sqlDelight}"
        const val androidDriver = "app.cash.sqldelight:android-driver:${Versions.sqlDelight}"
        const val nativeDriver = "app.cash.sqldelight:native-driver:${Versions.sqlDelight}"
        const val jvmDriver = "app.cash.sqldelight:sqlite-driver:${Versions.sqlDelight}"
        const val jsDriver = "app.cash.sqldelight:sqljs-driver:${Versions.sqlDelight}"
        const val primitiveAdapters = "app.cash.sqldelight:primitive-adapters:${Versions.sqlDelight}"
        const val dialect = "app.cash.sqldelight:sqlite-3-24-dialect:${Versions.sqlDelight}"
    }

    object Test {
        const val mockative = "io.mockative:mockative:${Versions.mockative}"
        const val mockativeProcessor = "io.mockative:mockative-processor:${Versions.mockative}"
        const val turbine = "app.cash.turbine:turbine:${Versions.turbine}"
    }

    object Protobuf {
        @Deprecated("A new implementation is available. Use the protobuf project instead.")
        const val wireJvmMessageProto = "com.wire:generic-message-proto:${Versions.wireJvmMessageProto}"
        @Deprecated("A new implementation is available. Use the protobuf project instead.")
        const val protobufLite = "com.google.protobuf:protobuf-javalite:${Versions.protobufLite}"
        const val pbandkRuntime = "pro.streem.pbandk:pbandk-runtime:${Versions.pbandk}"
    }

    object UUID {
        const val benAsherUUID = "com.benasher44:uuid:${Versions.benAsherUUID}"
    }

    object Calling {
        const val avs = "com.wire:avs:${Versions.avs}"
        const val jna = "net.java.dev.jna:jna:${Versions.jna}"
    }

    object Logging {
        const val kermit = "co.touchlab:kermit:${Versions.kermit}"
    }
}<|MERGE_RESOLUTION|>--- conflicted
+++ resolved
@@ -14,11 +14,7 @@
     const val cryptoboxAndroid = "1.1.3"
     const val javaxCrypto = "1.1.0-alpha03"
     const val kover = "0.4.4"
-<<<<<<< HEAD
-    const val ktor2 = "2.0.1"
-=======
-    const val ktor = "2.0.0-beta-1"
->>>>>>> 98e81991
+    const val ktor = "2.0.1"
     const val okHttp = "4.9.3"
     const val mockative = "1.1.4"
     const val androidWork = "2.7.1"
