--- conflicted
+++ resolved
@@ -7,15 +7,10 @@
     const val activityCompose = "1.3.1"
     const val appCompat = "1.1.0"
     const val cliKt = "3.3.0"
-<<<<<<< HEAD
-    const val coroutines = "1.5.2"
-    const val compose = "1.0.5"
+    const val coroutines = "1.6.0-RC"
+    const val compose = "1.1.0-beta04"
     const val cryptobox4j = "1.0.0"
     const val cryptoboxAndroid = "1.1.3"
-=======
-    const val coroutines = "1.6.0-RC"
-    const val compose = "1.1.0-beta04"
->>>>>>> a9e22069
     const val kover = "0.4.2"
     const val ktor = "1.6.6"
     const val okHttp = "4.9.3"
